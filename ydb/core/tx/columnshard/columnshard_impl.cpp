#include "blob.h"
#include "columnshard_impl.h"
#include "columnshard_schema.h"

#include "blobs_action/bs/storage.h"
#include "blobs_reader/events.h"
#include "blobs_reader/task.h"
#include "common/tablet_id.h"
#include "resource_subscriber/task.h"

#ifndef KIKIMR_DISABLE_S3_OPS
#include "blobs_action/tier/storage.h"
#endif

#include "bg_tasks/adapter/adapter.h"
#include "bg_tasks/events/events.h"
#include "bg_tasks/manager/manager.h"
#include "blobs_action/storages_manager/manager.h"
#include "blobs_action/transaction/tx_gc_indexed.h"
#include "blobs_action/transaction/tx_remove_blobs.h"
#include "blobs_reader/actor.h"
#include "column_fetching/cache_policy.h"
#include "data_accessor/manager.h"
#include "data_reader/contexts.h"
#include "data_reader/fetcher.h"
#include "data_sharing/destination/session/destination.h"
#include "data_sharing/source/session/source.h"
#include "engines/changes/cleanup_portions.h"
#include "engines/changes/cleanup_tables.h"
#include "engines/changes/general_compaction.h"
#include "engines/changes/ttl.h"
#include "hooks/abstract/abstract.h"
#include "resource_subscriber/counters.h"
#include "transactions/operators/ev_write/sync.h"

#include <ydb/core/engine/minikql/flat_local_tx_factory.h>
#include <ydb/core/scheme/scheme_types_proto.h>
#include <ydb/core/tablet/tablet_counters_protobuf.h>
#include <ydb/core/tx/columnshard/engines/changes/compaction.h>
#include <ydb/core/tx/columnshard/engines/column_engine_logs.h>
#include <ydb/core/tx/columnshard/engines/scheme/schema_version.h>
#include <ydb/core/tx/columnshard/tablet/write_queue.h>
#include <ydb/core/tx/columnshard/tracing/probes.h>
#include <ydb/core/tx/conveyor/usage/service.h>
#include <ydb/core/tx/conveyor_composite/usage/service.h>
#include <ydb/core/tx/priorities/usage/abstract.h>
#include <ydb/core/tx/priorities/usage/events.h>
#include <ydb/core/tx/priorities/usage/service.h>
#include <ydb/core/tx/tiering/manager.h>

#include <ydb/services/metadata/service.h>

#include <util/generic/object_counter.h>

namespace NKikimr::NColumnShard {

LWTRACE_USING(YDB_CS);

// NOTE: We really want to batch log records by default in columnshards!
// But in unittests we want to test both scenarios
bool gAllowLogBatchingDefaultValue = true;

namespace {

NTabletPipe::TClientConfig GetPipeClientConfig() {
    NTabletPipe::TClientConfig config;
    config.RetryPolicy = {
        .MinRetryTime = TDuration::MilliSeconds(50),
        .MaxRetryTime = TDuration::Seconds(2),
    };
    return config;
}

} // namespace

TColumnShard::TColumnShard(TTabletStorageInfo* info, const TActorId& tablet)
    : TActor(&TThis::StateInit)
    , TTabletExecutedFlat(info, tablet, new NMiniKQL::TMiniKQLFactory)
    , TabletCountersHolder(new TProtobufTabletCounters<ESimpleCounters_descriptor, ECumulativeCounters_descriptor,
          EPercentileCounters_descriptor, ETxTypes_descriptor>())
    , Counters(*TabletCountersHolder)
    , WriteTasksQueue(std::make_unique<TWriteTasksQueue>(this))
    , ProgressTxController(std::make_unique<TTxController>(*this))
    , StoragesManager(std::make_shared<NOlap::TStoragesManager>(*this))
    , DataLocksManager(std::make_shared<NOlap::NDataLocks::TManager>())
    , PeriodicWakeupActivationPeriod(NYDBTest::TControllers::GetColumnShardController()->GetPeriodicWakeupActivationPeriod())
    , StatsReportInterval(NYDBTest::TControllers::GetColumnShardController()->GetStatsReportInterval())
    , InFlightReadsTracker(StoragesManager, Counters.GetRequestsTracingCounters())
    , TablesManager(StoragesManager, nullptr, Counters.GetPortionIndexCounters(), info->TabletID)
    , Subscribers(std::make_shared<NSubscriber::TManager>(*this))
    , PipeClientCache(NTabletPipe::CreateBoundedClientCache(new NTabletPipe::TBoundedClientCacheConfig(), GetPipeClientConfig()))
    , CompactTaskSubscription(NOlap::TCompactColumnEngineChanges::StaticTypeName(), Counters.GetSubscribeCounters())
    , TTLTaskSubscription(NOlap::TTTLColumnEngineChanges::StaticTypeName(), Counters.GetSubscribeCounters())
    , BackgroundController(Counters.GetBackgroundControllerCounters())
    , NormalizerController(StoragesManager, Counters.GetSubscribeCounters())
    , SysLocks(this) {
    AFL_VERIFY(TabletActivityImpl->Inc() == 1);
    SpaceWatcher = new TSpaceWatcher(this);
}

void TColumnShard::OnDetach(const TActorContext& ctx) {
    Die(ctx);
}

void TColumnShard::OnTabletDead(TEvTablet::TEvTabletDead::TPtr& ev, const TActorContext& ctx) {
    Y_UNUSED(ev);
    Die(ctx);
}

void TColumnShard::TryRegisterMediatorTimeCast() {
    if (MediatorTimeCastRegistered) {
        return;   // already registered
    }

    if (!ProcessingParams) {
        return;   // cannot register without processing params
    }

    Send(MakeMediatorTimecastProxyID(), new TEvMediatorTimecast::TEvRegisterTablet(TabletID(), *ProcessingParams));
    MediatorTimeCastRegistered = true;
}

void TColumnShard::UnregisterMediatorTimeCast() {
    if (MediatorTimeCastRegistered) {
        Send(MakeMediatorTimecastProxyID(), new TEvMediatorTimecast::TEvUnregisterTablet(TabletID()));
        MediatorTimeCastRegistered = false;
        MediatorTimeCastEntry = nullptr;
    }
}

bool TColumnShard::WaitPlanStep(ui64 step) {
    if (step <= LastPlannedStep) {
        return false;
    }
    if (MediatorTimeCastEntry) {
        ui64 mediatorStep = MediatorTimeCastEntry->Get(TabletID());
        if (step <= mediatorStep) {
            return false;
        }
    }
    if (MediatorTimeCastRegistered) {
        if (MediatorTimeCastWaitingSteps.empty() ||
            step < *MediatorTimeCastWaitingSteps.begin()) {
            MediatorTimeCastWaitingSteps.insert(step);
            SendWaitPlanStep(step);
            LOG_S_DEBUG("Waiting for PlanStep# " << step << " from mediator time cast");
            return true;
        }
    }
    return false;
}

void TColumnShard::SendWaitPlanStep(ui64 step) {
    if (MediatorTimeCastRegistered) {
        Send(MakeMediatorTimecastProxyID(), new TEvMediatorTimecast::TEvWaitPlanStep(TabletID(), step));
    }
}

void TColumnShard::RescheduleWaitingReads() {
    ui64 minWaitingStep = Max<ui64>();
    NOlap::TSnapshot maxReadVersion = GetMaxReadVersion();
    for (auto it = WaitingScans.begin(); it != WaitingScans.end();) {
        if (maxReadVersion < it->first) {
            minWaitingStep = Min(minWaitingStep, it->first.GetPlanStep());
            break;
        }
        TActivationContext::Send(it->second.Release());
        it = WaitingScans.erase(it);
    }
    if (minWaitingStep != Max<ui64>()) {
        WaitPlanStep(minWaitingStep);
    }
}

NOlap::TSnapshot TColumnShard::GetMaxReadVersion() const {
    auto plannedTx = ProgressTxController->GetPlannedTx();
    if (plannedTx) {
        // We may only read just before the first transaction in the queue
        auto maxReadVersion = TRowVersion(plannedTx->Step, plannedTx->TxId).Prev();
        return NOlap::TSnapshot(maxReadVersion.Step, maxReadVersion.TxId);
    }
    ui64 step = LastPlannedStep;
    if (MediatorTimeCastEntry) {
        ui64 mediatorStep = MediatorTimeCastEntry->Get(TabletID());
        step = Max(step, mediatorStep);
    }
    return NOlap::TSnapshot(step, Max<ui64>());
}

ui64 TColumnShard::GetOutdatedStep() const {
    ui64 step = LastPlannedStep;
    if (MediatorTimeCastEntry) {
        step = Max(step, MediatorTimeCastEntry->Get(TabletID()));
    }
    return step;
}

NOlap::TSnapshot TColumnShard::GetMinReadSnapshot() const {
    ui64 delayMillisec = NYDBTest::TControllers::GetColumnShardController()->GetMaxReadStaleness().MilliSeconds();
    ui64 passedStep = GetOutdatedStep();
    ui64 minReadStep = (passedStep > delayMillisec ? passedStep - delayMillisec : 0);

    if (auto ssClean = InFlightReadsTracker.GetSnapshotToClean()) {
        if (ssClean->GetPlanStep() < minReadStep) {
            Counters.GetRequestsTracingCounters()->OnDefaultMinSnapshotInstant(TInstant::MilliSeconds(ssClean->GetPlanStep()));
            return *ssClean;
        }
    }
    Counters.GetRequestsTracingCounters()->OnDefaultMinSnapshotInstant(TInstant::MilliSeconds(minReadStep));
    return NOlap::TSnapshot::MaxForPlanStep(minReadStep);
}

void TColumnShard::UpdateSchemaSeqNo(const TMessageSeqNo& seqNo, NTabletFlatExecutor::TTransactionContext& txc) {
    if (LastSchemaSeqNo < seqNo) {
        LastSchemaSeqNo = seqNo;

        NIceDb::TNiceDb db(txc.DB);
        Schema::SaveSpecialValue(db, Schema::EValueIds::LastSchemaSeqNoGeneration, LastSchemaSeqNo.Generation);
        Schema::SaveSpecialValue(db, Schema::EValueIds::LastSchemaSeqNoRound, LastSchemaSeqNo.Round);
    }
}

void TColumnShard::ProtectSchemaSeqNo(const NKikimrTxColumnShard::TSchemaSeqNo& seqNoProto,
    NTabletFlatExecutor::TTransactionContext& txc) {
    auto seqNo = SeqNoFromProto(seqNoProto);
    if (LastSchemaSeqNo <= seqNo) {
        UpdateSchemaSeqNo(++seqNo, txc);
    }
}

void TColumnShard::RunSchemaTx(const NKikimrTxColumnShard::TSchemaTxBody& body, const NOlap::TSnapshot& version,
    NTabletFlatExecutor::TTransactionContext& txc) {
    switch (body.TxBody_case()) {
        case NKikimrTxColumnShard::TSchemaTxBody::kInitShard: {
            RunInit(body.GetInitShard(), version, txc);
            return;
        }
        case NKikimrTxColumnShard::TSchemaTxBody::kEnsureTables: {
            for (const auto& tableProto : body.GetEnsureTables().GetTables()) {
                RunEnsureTable(tableProto, version, txc);
            }
            return;
        }
        case NKikimrTxColumnShard::TSchemaTxBody::kAlterTable: {
            RunAlterTable(body.GetAlterTable(), version, txc);
            return;
        }
        case NKikimrTxColumnShard::TSchemaTxBody::kDropTable: {
            RunDropTable(body.GetDropTable(), version, txc);
            return;
        }
        case NKikimrTxColumnShard::TSchemaTxBody::kAlterStore: {
            RunAlterStore(body.GetAlterStore(), version, txc);
            return;
        }
        case NKikimrTxColumnShard::TSchemaTxBody::kMoveTable: {
            RunMoveTable(body.GetMoveTable(), version, txc);
            return;
        }
        case NKikimrTxColumnShard::TSchemaTxBody::TXBODY_NOT_SET: {
            break;
        }
    }
    Y_ABORT("Unsupported schema tx type");
}

void TColumnShard::RunInit(const NKikimrTxColumnShard::TInitShard& proto, const NOlap::TSnapshot& version,
    NTabletFlatExecutor::TTransactionContext& txc) {
    NIceDb::TNiceDb db(txc.DB);
    AFL_VERIFY(proto.HasOwnerPathId());
    const auto& tabletSchemeShardLocalPathId = NColumnShard::TSchemeShardLocalPathId::FromProto(proto);
    TablesManager.Init(db, tabletSchemeShardLocalPathId, Info());
    if (proto.HasOwnerPath()) {
        OwnerPath = proto.GetOwnerPath();
        Schema::SaveSpecialValue(db, Schema::EValueIds::OwnerPath, OwnerPath);
    }

    for (auto& createTable : proto.GetTables()) {
        RunEnsureTable(createTable, version, txc);
    }
}

void TColumnShard::RunEnsureTable(const NKikimrTxColumnShard::TCreateTable& tableProto, const NOlap::TSnapshot& version,
    NTabletFlatExecutor::TTransactionContext& txc) {
    NIceDb::TNiceDb db(txc.DB);

    const auto& schemeShardLocalPathId = TSchemeShardLocalPathId::FromProto(tableProto);

    if (const auto& internalPathId = TablesManager.ResolveInternalPathId(schemeShardLocalPathId, false);
        internalPathId && TablesManager.HasTable(*internalPathId, true)) {
        LOG_S_DEBUG("EnsureTable for existed pathId: " << TUnifiedOptionalPathId(internalPathId, schemeShardLocalPathId)
                                                       << " at tablet "
                                                       << TabletID());
        return;
    }
    const auto internalPathId = TablesManager.GetOrCreateInternalPathId(schemeShardLocalPathId);

    LOG_S_INFO("EnsureTable for pathId: " << TUnifiedPathId::BuildValid(internalPathId, schemeShardLocalPathId)
                                           << " ttl settings: " << tableProto.GetTtlSettings()
                                           << " at tablet " << TabletID());

    NKikimrTxColumnShard::TTableVersionInfo tableVerProto;
    internalPathId.ToProto(tableVerProto);

    // check schema changed

    std::optional<NKikimrSchemeOp::TColumnTableSchema> schema;
    if (tableProto.HasSchemaPreset()) {
        Y_ABORT_UNLESS(!tableProto.HasSchema(), "Tables has either schema or preset");

        TSchemaPreset preset;
        preset.Deserialize(tableProto.GetSchemaPreset());
        Y_ABORT_UNLESS(!preset.IsStandaloneTable());
        tableVerProto.SetSchemaPresetId(preset.GetId());

        if (TablesManager.RegisterSchemaPreset(preset, db)) {
            TablesManager.AddSchemaVersion(tableProto.GetSchemaPreset().GetId(), version, tableProto.GetSchemaPreset().GetSchema(), db);
        }
    } else {
        Y_ABORT_UNLESS(tableProto.HasSchema(), "Tables has either schema or preset");
        schema = tableProto.GetSchema();
    }

    {
        THashSet<NTiers::TExternalStorageId> usedTiers;
        TTableInfo table(TUnifiedPathId::BuildValid(internalPathId, schemeShardLocalPathId));
        if (tableProto.HasTtlSettings()) {
            const auto& ttlSettings = tableProto.GetTtlSettings();
            *tableVerProto.MutableTtlSettings() = ttlSettings;
            if (ttlSettings.HasEnabled()) {
                usedTiers = NOlap::TTiering::GetUsedTiers(ttlSettings.GetEnabled());
            }
        }
        TablesManager.RegisterTable(std::move(table), db);
        if (!usedTiers.empty()) {
            ActivateTiering(internalPathId, usedTiers);
        }
    }

    tableVerProto.SetSchemaPresetVersionAdj(tableProto.GetSchemaPresetVersionAdj());

    TablesManager.AddTableVersion(internalPathId, version, tableVerProto, schema, db);

    Counters.GetTabletCounters()->SetCounter(COUNTER_TABLES, TablesManager.GetTables().size());
    Counters.GetTabletCounters()->SetCounter(COUNTER_TABLE_PRESETS, TablesManager.GetSchemaPresets().size());
    Counters.GetTabletCounters()->SetCounter(COUNTER_TABLE_TTLS, TablesManager.GetTtl().size());
}

void TColumnShard::RunAlterTable(const NKikimrTxColumnShard::TAlterTable& alterProto, const NOlap::TSnapshot& version,
    NTabletFlatExecutor::TTransactionContext& txc) {
    NIceDb::TNiceDb db(txc.DB);

    const auto& schemeShardLocalPathId = TSchemeShardLocalPathId::FromProto(alterProto);
    const auto& internalPathId = TablesManager.ResolveInternalPathIdVerified(schemeShardLocalPathId, false);
    Y_ABORT_UNLESS(TablesManager.HasTable(internalPathId), "AlterTable on a dropped or non-existent table");
    const auto& pathId = TUnifiedPathId::BuildValid(internalPathId, schemeShardLocalPathId);
    LOG_S_DEBUG("AlterTable for pathId: " << pathId
                                          << " schema: " << alterProto.GetSchema()
                                          << " ttl settings: " << alterProto.GetTtlSettings()
                                          << " at tablet " << TabletID());

    NKikimrTxColumnShard::TTableVersionInfo tableVerProto;
    std::optional<NKikimrSchemeOp::TColumnTableSchema> schema;
    if (alterProto.HasSchemaPreset()) {
        tableVerProto.SetSchemaPresetId(alterProto.GetSchemaPreset().GetId());
        TablesManager.AddSchemaVersion(alterProto.GetSchemaPreset().GetId(), version, alterProto.GetSchemaPreset().GetSchema(), db);
    } else if (alterProto.HasSchema()) {
        schema = alterProto.GetSchema();
    }

    if (alterProto.HasTtlSettings()) {
        const auto& ttlSettings = alterProto.GetTtlSettings();
        *tableVerProto.MutableTtlSettings() = ttlSettings;

        THashSet<NTiers::TExternalStorageId> usedTiers;
        if (ttlSettings.HasEnabled()) {
            usedTiers = NOlap::TTiering::GetUsedTiers(ttlSettings.GetEnabled());
        }
        ActivateTiering(internalPathId, usedTiers);
    }

    tableVerProto.SetSchemaPresetVersionAdj(alterProto.GetSchemaPresetVersionAdj());
    TablesManager.AddTableVersion(internalPathId, version, tableVerProto, schema, db);
}

void TColumnShard::RunDropTable(const NKikimrTxColumnShard::TDropTable& dropProto, const NOlap::TSnapshot& version,
    NTabletFlatExecutor::TTransactionContext& txc) {
    NIceDb::TNiceDb db(txc.DB);

    const auto& schemeShardLocalPathId = TSchemeShardLocalPathId::FromProto(dropProto);
    const auto& internalPathId = TablesManager.ResolveInternalPathId(schemeShardLocalPathId, false);

    if (!internalPathId) {
        LOG_S_DEBUG("DropTable for unknown or deleted scheme shard pathId: " << schemeShardLocalPathId << " at tablet " << TabletID());
        return;
    }

    const auto& pathId = TUnifiedPathId::BuildValid(*internalPathId, schemeShardLocalPathId);
    if (!TablesManager.HasTable(*internalPathId)) {
        LOG_S_DEBUG("DropTable for unknown or deleted pathId: " << pathId << " at tablet " << TabletID());
        return;
    }

    LOG_S_DEBUG("DropTable for pathId: " << pathId << " at tablet " << TabletID());
    TablesManager.DropTable(*internalPathId, version, db);
}

void TColumnShard::RunMoveTable(const NKikimrTxColumnShard::TMoveTable& proto, const NOlap::TSnapshot& /*version*/,
                                 NTabletFlatExecutor::TTransactionContext& txc) {
    NIceDb::TNiceDb db(txc.DB);

    const auto srcPathId = TSchemeShardLocalPathId::FromRawValue(proto.GetSrcPathId());
    const auto dstPathId = TSchemeShardLocalPathId::FromRawValue(proto.GetDstPathId());
    if (proto.HasDstPath()) { //This check can be deleted in 25.3 or later
        OwnerPath = proto.GetDstPath();
        Schema::SaveSpecialValue(db, Schema::EValueIds::OwnerPath, OwnerPath);
    }
    TablesManager.MoveTableProgress(db, srcPathId, dstPathId);
}


void TColumnShard::RunAlterStore(const NKikimrTxColumnShard::TAlterStore& proto, const NOlap::TSnapshot& version,
    NTabletFlatExecutor::TTransactionContext& txc) {
    NIceDb::TNiceDb db(txc.DB);

    AFL_VERIFY(proto.HasStorePathId());
    const auto& storeSchemeShardLocalPathId = NColumnShard::TSchemeShardLocalPathId::FromProto(proto);
    const auto& tabletSchemeShardLocalPathId = TablesManager.GetTabletPathIdVerified().SchemeShardLocalPathId;
    AFL_VERIFY(tabletSchemeShardLocalPathId == storeSchemeShardLocalPathId)("tablet_path_id", tabletSchemeShardLocalPathId)(
        "store_path_id", storeSchemeShardLocalPathId);

    for (ui32 id : proto.GetDroppedSchemaPresets()) {
        if (!TablesManager.HasPreset(id)) {
            continue;
        }
        TablesManager.DropPreset(id, version, db);
    }

    for (const auto& presetProto : proto.GetSchemaPresets()) {
        if (!TablesManager.HasPreset(presetProto.GetId())) {
            continue; // we don't update presets that we don't use
        }
        TablesManager.AddSchemaVersion(presetProto.GetId(), version, presetProto.GetSchema(), db);
    }
}

void TColumnShard::EnqueueBackgroundActivities(const bool periodic) {
    TLogContextGuard gLogging(NActors::TLogContextBuilder::Build(NKikimrServices::TX_COLUMNSHARD)("tablet_id", TabletID()));
    ACFL_DEBUG("event", "EnqueueBackgroundActivities")("periodic", periodic);
    StoragesManager->GetOperatorVerified(NOlap::IStoragesManager::DefaultStorageId);
    StoragesManager->GetSharedBlobsManager()->GetStorageManagerVerified(NOlap::IStoragesManager::DefaultStorageId);
    Counters.GetCSCounters().OnStartBackground();

    if (!TablesManager.HasPrimaryIndex()) {
        AFL_NOTICE(NKikimrServices::TX_COLUMNSHARD)("problem", "Background activities cannot be started: no index at tablet");
        return;
    }
    //  !!!!!! MUST BE FIRST THROUGH DATA HAVE TO BE SAME IN SESSIONS AFTER TABLET RESTART
    SharingSessionsManager->Start(*this);

    SetupCompaction({});
    SetupCleanupSchemas();
    SetupCleanupPortions();
    SetupCleanupTables();
    SetupMetadata();
    SetupTtl();
    SetupGC();
}

namespace {
class TCompactionAllocated: public NPrioritiesQueue::IRequest {
private:
    const NActors::TActorId TabletActorId;
    virtual void DoOnAllocated(const std::shared_ptr<NPrioritiesQueue::TAllocationGuard>& guard) override {
        NActors::TActorContext::AsActorContext().Send(TabletActorId, new TEvPrivate::TEvStartCompaction(guard));
    }

public:
    TCompactionAllocated(const NActors::TActorId& tabletActorId)
        : TabletActorId(tabletActorId) {
    }
};

}   // namespace

void TColumnShard::SetupCompaction(const std::set<TInternalPathId>& pathIds) {
    if (!AppDataVerified().ColumnShardConfig.GetCompactionEnabled() ||
        !NYDBTest::TControllers::GetColumnShardController()->IsBackgroundEnabled(NYDBTest::ICSController::EBackground::Compaction)) {
        AFL_WARN(NKikimrServices::TX_COLUMNSHARD)("event", "skip_compaction")("reason", "disabled");
        return;
    }

    BackgroundController.CheckDeadlines();
    if (BackgroundController.GetCompactionsCount()) {
        return;
    }
    const ui64 priority = TablesManager.GetPrimaryIndexSafe().GetCompactionPriority(DataLocksManager, pathIds, BackgroundController.GetWaitingPriorityOptional());
    if (priority) {
        BackgroundController.UpdateWaitingPriority(priority);
        if (pathIds.size()) {
            NPrioritiesQueue::TCompServiceOperator::AskMax(PrioritizationClientId, priority, std::make_shared<TCompactionAllocated>(SelfId()));
        } else {
            NPrioritiesQueue::TCompServiceOperator::Ask(PrioritizationClientId, priority, std::make_shared<TCompactionAllocated>(SelfId()));
        }
    }
}

class TCompactionExecutor: public NOlap::NDataFetcher::IFetchCallback {
private:
    const ui64 TabletId;
    const NActors::TActorId ParentActorId;
    std::shared_ptr<NOlap::TColumnEngineChanges> Changes;
    std::shared_ptr<const NOlap::TVersionedIndex> VersionedIndex;
    std::shared_ptr<NOlap::NResourceBroker::NSubscribe::TResourcesGuard> ResourcesGuard;
    const TIndexationCounters Counters;
    const NOlap::TSnapshot SnapshotModification;
    const bool NeedBlobs = true;
    const std::shared_ptr<TAtomicCounter> TabletActivity;

    virtual bool IsAborted() const override {
        return !TabletActivity->Val();
    }

    virtual TString GetClassName() const override {
        return Changes->TypeString();
    }

    virtual void OnStageStarting(const NOlap::NDataFetcher::EFetchingStage stage) override {
        switch (stage) {
            case NOlap::NDataFetcher::EFetchingStage::AskAccessors:
                Changes->SetStage(NOlap::NChanges::EStage::AskAccessors);
                break;
            case NOlap::NDataFetcher::EFetchingStage::AskDataResources:
            case NOlap::NDataFetcher::EFetchingStage::AskGeneralResources:
                Changes->SetStage(NOlap::NChanges::EStage::AskDataResources);
                break;
            case NOlap::NDataFetcher::EFetchingStage::AskAccessorResources:
                Changes->SetStage(NOlap::NChanges::EStage::AskAccessorResources);
                break;
            case NOlap::NDataFetcher::EFetchingStage::ReadBlobs:
                Changes->SetStage(NOlap::NChanges::EStage::ReadBlobs);
                break;
            case NOlap::NDataFetcher::EFetchingStage::Finished:
                Changes->SetStage(NOlap::NChanges::EStage::ReadyForConstruct);
                break;
            default:
                break;
        }
    }

    virtual void DoOnFinished(NOlap::NDataFetcher::TCurrentContext&& context) override {
        NActors::TLogContextGuard g(
            NActors::TLogContextBuilder::Build(NKikimrServices::TX_COLUMNSHARD)("tablet_id", TabletId)("parent_id", ParentActorId));
        if (NeedBlobs) {
            AFL_VERIFY(context.GetResourceGuards().size() == 3);
        } else {
            AFL_VERIFY(context.GetResourceGuards().size() == 2);
        }
        if (NeedBlobs) {
            Changes->Blobs = context.ExtractBlobs();
        }
        Changes->SetFetchedDataAccessors(
            NOlap::TDataAccessorsResult(context.ExtractPortionAccessors()), NOlap::TDataAccessorsInitializationContext(VersionedIndex));

        auto ev = std::make_unique<TEvPrivate::TEvWriteIndex>(Changes, false);
        Changes->FetchingContext.emplace(std::move(context));
        {
            NOlap::TConstructionContext context(*VersionedIndex, Counters, SnapshotModification);
            if (NeedBlobs) {
                Changes->ConstructBlobs(context).Validate();
            }
            if (!Changes->GetWritePortionsCount()) {
                ev->SetPutStatus(NKikimrProto::OK);
            }
        }
        TActorContext::AsActorContext().Send(ParentActorId, std::move(ev));
    }

    virtual ui64 GetNecessaryDataMemory(const std::shared_ptr<NOlap::NReader::NCommon::TColumnsSetIds>& columnIds,
        const std::vector<std::shared_ptr<NOlap::TPortionDataAccessor>>& acc) const override {
        AFL_VERIFY(!columnIds);
        THashMap<ui32, ui64> memoryByColumns;
        for (auto&& a : acc) {
            THashMap<ui32, ui64> memoryByPortionColumns;
            for (auto&& c : a->GetRecordsVerified()) {
                const ui64 current = memoryByPortionColumns[c.GetEntityId()];
                memoryByPortionColumns[c.GetEntityId()] = std::max<ui64>(current, c.GetMeta().GetRawBytes());
            }
            for (auto&& c : memoryByPortionColumns) {
                memoryByColumns[c.first] += c.second;
            }
        }
        ui64 max = 0;
        for (auto&& c : memoryByColumns) {
            max = std::max(max, c.second);
        }
        return max;
    }

    virtual void DoOnError(const TString& errorMessage) override {
        auto ev = std::make_unique<TEvPrivate::TEvWriteIndex>(Changes, false);
        ev->SetPutStatus(NKikimrProto::ERROR);
        ev->ErrorMessage = errorMessage;
        TActorContext::AsActorContext().Send(ParentActorId, std::move(ev));
    }

public:
    TCompactionExecutor(const ui64 tabletId, const NActors::TActorId parentActorId, const std::shared_ptr<NOlap::TColumnEngineChanges>& changes,
        const std::shared_ptr<const NOlap::TVersionedIndex>& versionedIndex, const TIndexationCounters& counters,
        const NOlap::TSnapshot snapshotModification, const std::shared_ptr<TAtomicCounter>& tabletActivity, const bool needBlobs = true)
        : TabletId(tabletId)
        , ParentActorId(parentActorId)
        , Changes(changes)
        , VersionedIndex(versionedIndex)
        , Counters(counters)
        , SnapshotModification(snapshotModification)
        , NeedBlobs(needBlobs)
        , TabletActivity(tabletActivity) {
    }
};

void TColumnShard::StartCompaction(const std::shared_ptr<NPrioritiesQueue::TAllocationGuard>& guard) {
    Counters.GetCSCounters().OnSetupCompaction();
    BackgroundController.ResetWaitingPriority();

    auto indexChanges = TablesManager.MutablePrimaryIndex().StartCompaction(DataLocksManager);
    if (!indexChanges) {
        LOG_S_DEBUG("Compaction not started: cannot prepare compaction at tablet " << TabletID());
        return;
    }

    auto& compaction = *VerifyDynamicCast<NOlap::NCompaction::TGeneralCompactColumnEngineChanges*>(indexChanges.get());
    compaction.SetActivityFlag(GetTabletActivity());
    compaction.SetQueueGuard(guard);
    compaction.Start(*this);

    auto actualIndexInfo = TablesManager.GetPrimaryIndex()->GetVersionedIndexReadonlyCopy();
    static std::shared_ptr<NOlap::NGroupedMemoryManager::TStageFeatures> stageFeatures =
        NOlap::NGroupedMemoryManager::TCompMemoryLimiterOperator::BuildStageFeatures("COMPACTION", NOlap::TGlobalLimits::GeneralCompactionMemoryLimit);
    auto processGuard = NOlap::NGroupedMemoryManager::TCompMemoryLimiterOperator::BuildProcessGuard({ stageFeatures });
    NOlap::NDataFetcher::TRequestInput rInput(compaction.GetSwitchedPortions(), actualIndexInfo,
        NOlap::NBlobOperations::EConsumer::GENERAL_COMPACTION, compaction.GetTaskIdentifier(), processGuard);
    auto env = std::make_shared<NOlap::NDataFetcher::TEnvironment>(DataAccessorsManager.GetObjectPtrVerified(), StoragesManager);
    NOlap::NDataFetcher::TPortionsDataFetcher::StartFullPortionsFetching(std::move(rInput),
        std::make_shared<TCompactionExecutor>(
            TabletID(), SelfId(), indexChanges, actualIndexInfo, Counters.GetIndexationCounters(), GetLastCompletedTx(), TabletActivityImpl),
        env, NConveyorComposite::ESpecialTaskCategory::Compaction);
}

class TDataAccessorsSubscriberBase: public NOlap::IDataAccessorRequestsSubscriber {
private:
    std::shared_ptr<NOlap::NResourceBroker::NSubscribe::TResourcesGuard> ResourcesGuard;
    virtual const std::shared_ptr<const TAtomicCounter>& DoGetAbortionFlag() const override {
        return Default<std::shared_ptr<const TAtomicCounter>>();
    }

    virtual void DoOnRequestsFinished(NOlap::TDataAccessorsResult&& result) override final {
        AFL_VERIFY(ResourcesGuard);
        DoOnRequestsFinished(std::move(result), std::move(ResourcesGuard));
    }

protected:
    virtual void DoOnRequestsFinished(
        NOlap::TDataAccessorsResult&& result, std::shared_ptr<NOlap::NResourceBroker::NSubscribe::TResourcesGuard>&& guard) = 0;

public:
    void SetResourcesGuard(const std::shared_ptr<NOlap::NResourceBroker::NSubscribe::TResourcesGuard>& guard) {
        AFL_VERIFY(!ResourcesGuard);
        AFL_VERIFY(guard);
        ResourcesGuard = guard;
    }
};

class TCSMetadataSubscriber: public TDataAccessorsSubscriberBase, public TObjectCounter<TCSMetadataSubscriber> {
private:
    NActors::TActorId TabletActorId;
    const std::shared_ptr<NOlap::IMetadataAccessorResultProcessor> Processor;
    const ui64 Generation;
    virtual void DoOnRequestsFinished(
        NOlap::TDataAccessorsResult&& result, std::shared_ptr<NOlap::NResourceBroker::NSubscribe::TResourcesGuard>&& guard) override {
        NActors::TActivationContext::Send(
            TabletActorId, std::make_unique<TEvPrivate::TEvMetadataAccessorsInfo>(Processor, Generation,
                               NOlap::NResourceBroker::NSubscribe::TResourceContainer(std::move(result), std::move(guard))));
    }

public:
    TCSMetadataSubscriber(
        const NActors::TActorId& tabletActorId, const std::shared_ptr<NOlap::IMetadataAccessorResultProcessor>& processor, const ui64 gen)
        : TabletActorId(tabletActorId)
        , Processor(processor)
        , Generation(gen)
    {

    }
};

class TAccessorsMemorySubscriber: public NOlap::NResourceBroker::NSubscribe::ITask {
private:
    using TBase = NOlap::NResourceBroker::NSubscribe::ITask;
    std::shared_ptr<NOlap::TColumnEngineChanges> ChangeTask;
    std::shared_ptr<NOlap::TDataAccessorsRequest> Request;
    std::shared_ptr<TDataAccessorsSubscriberBase> Subscriber;
    std::shared_ptr<NOlap::NDataAccessorControl::IDataAccessorsManager> DataAccessorsManager;

    virtual void DoOnAllocationSuccess(const std::shared_ptr<NOlap::NResourceBroker::NSubscribe::TResourcesGuard>& guard) override {
        Subscriber->SetResourcesGuard(guard);
        Request->RegisterSubscriber(Subscriber);
        if (ChangeTask) {
            ChangeTask->SetStage(NOlap::NChanges::EStage::AskAccessors);
        }
        DataAccessorsManager->AskData(Request);
    }

public:
    TAccessorsMemorySubscriber(const ui64 memory, const TString& externalTaskId, const NOlap::NResourceBroker::NSubscribe::TTaskContext& context,
        std::shared_ptr<NOlap::TDataAccessorsRequest>&& request, const std::shared_ptr<TDataAccessorsSubscriberBase>& subscriber,
        const std::shared_ptr<NOlap::NDataAccessorControl::IDataAccessorsManager>& dataAccessorsManager,
        const std::shared_ptr<NOlap::TColumnEngineChanges>& changeTask)
        : TBase(0, memory, externalTaskId, context)
        , ChangeTask(changeTask)
        , Request(std::move(request))
        , Subscriber(subscriber)
        , DataAccessorsManager(dataAccessorsManager) {
    }
};

void TColumnShard::SetupMetadata() {
    if (TObjectCounter<TCSMetadataSubscriber>::ObjectCount()) {
        return;
    }
    std::vector<NOlap::TCSMetadataRequest> requests = TablesManager.MutablePrimaryIndex().CollectMetadataRequests();
    for (auto&& i : requests) {
        const ui64 accessorsMemory =
            i.GetRequest()->PredictAccessorsMemory(TablesManager.GetPrimaryIndex()->GetVersionedIndex().GetLastSchema());
        NOlap::NResourceBroker::NSubscribe::ITask::StartResourceSubscription(ResourceSubscribeActor,
            std::make_shared<TAccessorsMemorySubscriber>(accessorsMemory, i.GetRequest()->GetTaskId(), TTLTaskSubscription,
                std::shared_ptr<NOlap::TDataAccessorsRequest>(i.GetRequest()),
                std::make_shared<TCSMetadataSubscriber>(SelfId(), i.GetProcessor(), Generation()), DataAccessorsManager.GetObjectPtrVerified(), nullptr));
    }
}

bool TColumnShard::SetupTtl() {
    if (!AppDataVerified().ColumnShardConfig.GetTTLEnabled() ||
        !NYDBTest::TControllers::GetColumnShardController()->IsBackgroundEnabled(NYDBTest::ICSController::EBackground::TTL)) {
        AFL_WARN(NKikimrServices::TX_COLUMNSHARD)("event", "skip_ttl")("reason", "disabled");
        return false;
    }
    Counters.GetCSCounters().OnSetupTtl();

    const ui64 memoryUsageLimit = HasAppData() ? AppDataVerified().ColumnShardConfig.GetTieringsMemoryLimit() : ((ui64)512 * 1024 * 1024);
    std::vector<std::shared_ptr<NOlap::TTTLColumnEngineChanges>> indexChanges =
        TablesManager.MutablePrimaryIndex().StartTtl({}, DataLocksManager, memoryUsageLimit);

    if (indexChanges.empty()) {
        ACFL_DEBUG("background", "ttl")("skip_reason", "no_changes");
        return false;
    }

    auto actualIndexInfo = TablesManager.GetPrimaryIndex()->GetVersionedIndexReadonlyCopy();
    for (auto&& i : indexChanges) {
        i->Start(*this);
        static std::shared_ptr<NOlap::NGroupedMemoryManager::TStageFeatures> stageFeatures =
            NOlap::NGroupedMemoryManager::TCompMemoryLimiterOperator::BuildStageFeatures("TTL", 1000000000);
        auto processGuard = NOlap::NGroupedMemoryManager::TCompMemoryLimiterOperator::BuildProcessGuard({ stageFeatures });
        NOlap::NDataFetcher::TRequestInput rInput(
            i->GetPortionsInfo(), actualIndexInfo, NOlap::NBlobOperations::EConsumer::TTL, i->GetTaskIdentifier(), processGuard);
        auto env = std::make_shared<NOlap::NDataFetcher::TEnvironment>(DataAccessorsManager.GetObjectPtrVerified(), StoragesManager);
        if (i->NeedConstruction()) {
            NOlap::NDataFetcher::TPortionsDataFetcher::StartFullPortionsFetching(std::move(rInput),
                std::make_shared<TCompactionExecutor>(
                    TabletID(), SelfId(), i, actualIndexInfo, Counters.GetIndexationCounters(), GetLastCompletedTx(), TabletActivityImpl, true),
                env, NConveyorComposite::ESpecialTaskCategory::Compaction);
        } else {
            NOlap::NDataFetcher::TPortionsDataFetcher::StartAccessorPortionsFetching(std::move(rInput),
                std::make_shared<TCompactionExecutor>(
                    TabletID(), SelfId(), i, actualIndexInfo, Counters.GetIndexationCounters(), GetLastCompletedTx(), TabletActivityImpl, false),
                env, NConveyorComposite::ESpecialTaskCategory::Compaction);
        }
    }
    return true;
}

void TColumnShard::SetupCleanupPortions() {
    Counters.GetCSCounters().OnSetupCleanup();
    if (!AppDataVerified().ColumnShardConfig.GetCleanupEnabled() ||
        !NYDBTest::TControllers::GetColumnShardController()->IsBackgroundEnabled(NYDBTest::ICSController::EBackground::Cleanup)) {
        AFL_WARN(NKikimrServices::TX_COLUMNSHARD)("event", "skip_cleanup")("reason", "disabled");
        return;
    }
    if (BackgroundController.IsCleanupPortionsActive()) {
        ACFL_DEBUG("background", "cleanup_portions")("skip_reason", "in_progress");
        return;
    }

    const NOlap::TSnapshot minReadSnapshot = GetMinReadSnapshot();
    const auto& pathsToDrop = TablesManager.GetPathsToDrop(minReadSnapshot);

    auto changes = TablesManager.MutablePrimaryIndex().StartCleanupPortions(minReadSnapshot, pathsToDrop, DataLocksManager);
    if (!changes) {
        ACFL_DEBUG("background", "cleanup")("skip_reason", "no_changes");
        return;
    }
    changes->Start(*this);

    auto actualIndexInfo = TablesManager.GetPrimaryIndex()->GetVersionedIndexReadonlyCopy();
    static std::shared_ptr<NOlap::NGroupedMemoryManager::TStageFeatures> stageFeatures =
        NOlap::NGroupedMemoryManager::TCompMemoryLimiterOperator::BuildStageFeatures("CLEANUP_PORTIONS", 1000000000);
    auto processGuard = NOlap::NGroupedMemoryManager::TCompMemoryLimiterOperator::BuildProcessGuard({ stageFeatures });
    NOlap::NDataFetcher::TRequestInput rInput(changes->GetPortionsToAccess(), actualIndexInfo,
        NOlap::NBlobOperations::EConsumer::CLEANUP_PORTIONS, changes->GetTaskIdentifier(), processGuard);
    auto env = std::make_shared<NOlap::NDataFetcher::TEnvironment>(DataAccessorsManager.GetObjectPtrVerified(), StoragesManager);
    NOlap::NDataFetcher::TPortionsDataFetcher::StartAccessorPortionsFetching(std::move(rInput),
        std::make_shared<TCompactionExecutor>(
            TabletID(), SelfId(), changes, actualIndexInfo, Counters.GetIndexationCounters(), GetLastCompletedTx(), TabletActivityImpl, false),
        env, NConveyorComposite::ESpecialTaskCategory::Compaction);
}

void TColumnShard::SetupCleanupTables() {
    Counters.GetCSCounters().OnSetupCleanup();
    if (BackgroundController.IsCleanupTablesActive()) {
        ACFL_DEBUG("background", "cleanup_tables")("skip_reason", "in_progress");
        return;
    }

    THashSet<TInternalPathId> pathIdsEmptyInInsertTable;
    for (auto&& i : TablesManager.GetPathsToDrop(GetMinReadSnapshot())) {
        pathIdsEmptyInInsertTable.emplace(i);
    }

    auto changes = TablesManager.MutablePrimaryIndex().StartCleanupTables(pathIdsEmptyInInsertTable);
    if (!changes) {
        ACFL_DEBUG("background", "cleanup")("skip_reason", "no_changes");
        return;
    }

    ACFL_DEBUG("background", "cleanup")("changes_info", changes->DebugString());
    auto actualIndexInfo = TablesManager.GetPrimaryIndex()->GetVersionedIndexReadonlyCopy();
    auto ev = std::make_unique<TEvPrivate::TEvWriteIndex>(changes, false);
    ev->SetPutStatus(NKikimrProto::OK); // No new blobs to write

    changes->Start(*this);

    Send(SelfId(), ev.release());
}

class TTxCleanupSchemasWithnoData: public TTransactionBase<TColumnShard> {
private:
    std::vector<TTablesManager::TSchemasChain> ChainsToClean;
    std::set<TTablesManager::TSchemaAddress> AddressesToFetch;
    THashMap<TTablesManager::TSchemaAddress, TSchemaPreset::TSchemaPresetVersionInfo> Fetched;

    TSchemaPreset::TSchemaPresetVersionInfo ExtractFetched(const TTablesManager::TSchemaAddress addr) {
        auto it = Fetched.find(addr);
        AFL_VERIFY(it != Fetched.end());
        auto result = std::move(it->second);
        Fetched.erase(it);
        return result;
    }

public:
    TTxCleanupSchemasWithnoData(TColumnShard* self, std::vector<TTablesManager::TSchemasChain>&& chainsToClean)
        : TBase(self)
        , ChainsToClean(std::move(chainsToClean)) {
        for (auto&& i : ChainsToClean) {
            i.FillAddressesTo(AddressesToFetch);
        }
    }

    virtual bool Execute(TTransactionContext& txc, const TActorContext& /*ctx*/) override {
        NIceDb::TNiceDb db(txc.DB);
        using SchemaPresetVersionInfo = NColumnShard::Schema::SchemaPresetVersionInfo;
        std::vector<TTablesManager::TSchemaAddress> toRemove;
        for (auto&& i : AddressesToFetch) {
            auto rowset =
                db.Table<SchemaPresetVersionInfo>().Key(i.GetPresetId(), i.GetSnapshot().GetPlanStep(), i.GetSnapshot().GetTxId()).Select();
            if (rowset.IsReady()) {
                toRemove.emplace_back(i);
                AFL_VERIFY(!rowset.EndOfSet())("address", i.DebugString());
                TSchemaPreset::TSchemaPresetVersionInfo info;
                Y_ABORT_UNLESS(info.ParseFromString(rowset.GetValue<Schema::SchemaPresetVersionInfo::InfoProto>()));
                Fetched.emplace(i, std::move(info));
            }
        }
        for (auto&& i : toRemove) {
            AddressesToFetch.erase(i);
        }
        if (AddressesToFetch.size()) {
            return false;
        }
        for (auto&& i : ChainsToClean) {
            std::vector<TSchemaPreset::TSchemaPresetVersionInfo> schemasProto;
            for (auto&& del : i.GetToRemove()) {
                schemasProto.emplace_back(ExtractFetched(del));
            }
            schemasProto.emplace_back(ExtractFetched(i.GetFinish()));
            auto finalProto = NOlap::TSchemaDiffView::Merge(schemasProto);
            AFL_VERIFY(schemasProto.back().HasSchema());
            *finalProto.MutableSchema() = schemasProto.back().GetSchema();

            ui32 idx = 0;
            for (auto&& del : i.GetToRemove()) {
                AFL_WARN(NKikimrServices::TX_COLUMNSHARD)("event", "useless_schema_removed")("address", del.DebugString())(
                    "is_diff", schemasProto[idx].HasDiff())("version",
                    schemasProto[idx].HasDiff() ? schemasProto[idx].GetDiff().GetVersion() : schemasProto[idx].GetSchema().GetVersion());
                ++idx;
                db.Table<SchemaPresetVersionInfo>()
                    .Key(del.GetPresetId(), del.GetSnapshot().GetPlanStep(), del.GetSnapshot().GetTxId())
                    .Delete();
            }
            AFL_WARN(NKikimrServices::TX_COLUMNSHARD)("event", "schema_updated")("address", i.GetFinish().DebugString())(
                "new_schema", finalProto.DebugString());
            db.Table<SchemaPresetVersionInfo>()
                .Key(i.GetFinish().GetPresetId(), i.GetFinish().GetSnapshot().GetPlanStep(), i.GetFinish().GetSnapshot().GetTxId())
                .Update(NIceDb::TUpdate<SchemaPresetVersionInfo::InfoProto>(finalProto.SerializeAsString()));
        }
        return true;
    }
    virtual void Complete(const TActorContext& /*ctx*/) override {
        NYDBTest::TControllers::GetColumnShardController()->OnCleanupSchemasFinished();
        Self->BackgroundController.OnCleanupSchemasFinished();
    }
    TTxType GetTxType() const override {
        return TXTYPE_CLEANUP_SCHEMAS;
    }
};

void TColumnShard::SetupCleanupSchemas() {
    if (!NYDBTest::TControllers::GetColumnShardController()->IsBackgroundEnabled(NYDBTest::ICSController::EBackground::CleanupSchemas)) {
        AFL_WARN(NKikimrServices::TX_COLUMNSHARD)("event", "skip_schemas_cleanup")("reason", "disabled");
        return;
    }
    if (!AppDataVerified().FeatureFlags.GetEnableCSSchemasCollapsing()) {
        return;
    }
    Counters.GetCSCounters().OnSetupCleanup();
    if (BackgroundController.IsCleanupSchemasActive()) {
        ACFL_DEBUG("background", "cleanup_schemas")("skip_reason", "in_progress");
        return;
    }

    std::vector<TTablesManager::TSchemasChain> chainsToClean = TablesManager.ExtractSchemasToClean();
    if (chainsToClean.empty()) {
        ACFL_DEBUG("background", "cleanup_schemas")("skip_reason", "no_changes");
        return;
    }

    BackgroundController.OnCleanupSchemasStarted();
    Execute(new TTxCleanupSchemasWithnoData(this, std::move(chainsToClean)), NActors::TActivationContext::AsActorContext());
}

void TColumnShard::SetupGC() {
    if (!NYDBTest::TControllers::GetColumnShardController()->IsBackgroundEnabled(NYDBTest::ICSController::EBackground::GC)) {
        AFL_WARN(NKikimrServices::TX_COLUMNSHARD)("event", "skip_gc")("reason", "disabled");
        return;
    }
    for (auto&& i : StoragesManager->GetStorages()) {
        auto gcTask = i.second->CreateGC();
        if (!gcTask) {
            continue;
        }
        Execute(new TTxGarbageCollectionStart(this, gcTask, i.second), NActors::TActivationContext::AsActorContext());
    }
}

void TColumnShard::Handle(TEvPrivate::TEvStartCompaction::TPtr& ev, const TActorContext& /*ctx*/) {
    StartCompaction(ev->Get()->GetGuard());
}

void TColumnShard::Handle(TEvPrivate::TEvMetadataAccessorsInfo::TPtr& ev, const TActorContext& /*ctx*/) {
    AFL_VERIFY(ev->Get()->GetGeneration() == Generation())("ev", ev->Get()->GetGeneration())("tablet", Generation());
    ev->Get()->GetProcessor()->ApplyResult(
        ev->Get()->ExtractResult(), TablesManager.MutablePrimaryIndexAsVerified<NOlap::TColumnEngineForLogs>());
    SetupMetadata();
}

void TColumnShard::Handle(TEvPrivate::TEvGarbageCollectionFinished::TPtr& ev, const TActorContext& ctx) {
    Execute(new TTxGarbageCollectionFinished(this, ev->Get()->Action), ctx);
}

void TColumnShard::Die(const TActorContext& ctx) {
    AFL_WARN(NKikimrServices::TX_COLUMNSHARD)("event", "tablet_die");
    AFL_VERIFY(TabletActivityImpl->Dec() == 0);
    CleanupActors(ctx);
    NTabletPipe::CloseAndForgetClient(SelfId(), StatsReportPipe);
    UnregisterMediatorTimeCast();
    NYDBTest::TControllers::GetColumnShardController()->OnTabletStopped(*this);
<<<<<<< HEAD
    Send(SpaceWatcherId, new NActors::TEvents::TEvPoison);
    Send(NOverload::TOverloadManagerServiceOperator::MakeServiceId(), new NOverload::TEvOverloadColumnShardDied({.ColumnShardId = SelfId(), .TabletId = TabletID()}));
=======
    if (SpaceWatcherId == TActorId{}) {
        delete SpaceWatcher;
        SpaceWatcher = nullptr;
    } else {
        Send(SpaceWatcherId, new NActors::TEvents::TEvPoison);
    }
>>>>>>> 8ca478cb
    IActor::Die(ctx);
}

void TColumnShard::Handle(NActors::TEvents::TEvUndelivered::TPtr& ev, const TActorContext&) {
    ui32 eventType = ev->Get()->SourceType;
    switch (eventType) {
        case NOlap::NDataSharing::NEvents::TEvSendDataFromSource::EventType:
        case NOlap::NDataSharing::NEvents::TEvAckDataToSource::EventType:
        case NOlap::NDataSharing::NEvents::TEvApplyLinksModification::EventType:
        case NOlap::NDataSharing::NEvents::TEvStartToSource::EventType:
        case NOlap::NDataSharing::NEvents::TEvAckFinishToSource::EventType:
        case NOlap::NDataSharing::NEvents::TEvFinishedFromSource::EventType:
            SharingSessionsManager->InitializeEventsExchange(*this, ev->Cookie);
            break;
    }
}

void TColumnShard::Handle(TEvTxProcessing::TEvReadSet::TPtr& ev, const TActorContext& ctx) {
    const ui64 txId = ev->Get()->Record.GetTxId();
    if (!GetProgressTxController().GetTxOperatorOptional(txId)) {
        AFL_DEBUG(NKikimrServices::TX_COLUMNSHARD)("event", "read_set_ignored")("proto", ev->Get()->Record.DebugString());
        Send(MakePipePerNodeCacheID(false),
            new TEvPipeCache::TEvForward(
                new TEvTxProcessing::TEvReadSetAck(ev->Get()->Record.GetStep(), txId, TabletID(), ev->Get()->Record.GetTabletProducer(), TabletID(), 0),
                ev->Get()->Record.GetTabletProducer(), true),
            IEventHandle::FlagTrackDelivery, txId);
        return;
    }
    auto op = GetProgressTxController().GetTxOperatorVerifiedAs<TEvWriteCommitSyncTransactionOperator>(txId);
    AFL_DEBUG(NKikimrServices::TX_COLUMNSHARD)("event", "read_set")("proto", ev->Get()->Record.DebugString())("lock_id", op->GetLockId());
    NKikimrTx::TReadSetData data;
    AFL_VERIFY(data.ParseFromArray(ev->Get()->Record.GetReadSet().data(), ev->Get()->Record.GetReadSet().size()));
    auto tx = op->CreateReceiveBrokenFlagTx(
        *this, ev->Get()->Record.GetTabletProducer(), data.GetDecision() != NKikimrTx::TReadSetData::DECISION_COMMIT);
    Execute(tx.release(), ctx);
}

void TColumnShard::Handle(TEvTxProcessing::TEvReadSetAck::TPtr& ev, const TActorContext& ctx) {
    auto opPtr = GetProgressTxController().GetTxOperatorOptional(ev->Get()->Record.GetTxId());
    if (!opPtr) {
        AFL_DEBUG(NKikimrServices::TX_COLUMNSHARD)("event", "missed_read_set_ack")("proto", ev->Get()->Record.DebugString())(
            "tx_id", ev->Get()->Record.GetTxId());
        return;
    }
    auto op = TValidator::CheckNotNull(dynamic_pointer_cast<TEvWriteCommitSyncTransactionOperator>(opPtr));
    AFL_DEBUG(NKikimrServices::TX_COLUMNSHARD)("event", "read_set_ack")("proto", ev->Get()->Record.DebugString())("lock_id", op->GetLockId());
    auto tx = op->CreateReceiveResultAckTx(*this, ev->Get()->Record.GetTabletConsumer());
    Execute(tx.release(), ctx);
}

void TColumnShard::Handle(NOlap::NDataSharing::NEvents::TEvProposeFromInitiator::TPtr& ev, const TActorContext& ctx) {
    AFL_NOTICE(NKikimrServices::TX_COLUMNSHARD)("process", "BlobsSharing")("event", "TEvProposeFromInitiator");
    auto reqSession = std::make_shared<NOlap::NDataSharing::TDestinationSession>();
    auto conclusion = reqSession->DeserializeDataFromProto(ev->Get()->Record.GetSession(), TablesManager.GetPrimaryIndexAsVerified<NOlap::TColumnEngineForLogs>());
    if (!conclusion) {
        if (!reqSession->GetInitiatorController()) {
            AFL_ERROR(NKikimrServices::TX_COLUMNSHARD)("event", "cannot_parse_start_data_sharing_from_initiator");
        } else {
            reqSession->GetInitiatorController().ProposeError(ev->Get()->Record.GetSession().GetSessionId(), conclusion.GetErrorMessage());
        }
        return;
    }

    auto currentSession = SharingSessionsManager->GetDestinationSession(reqSession->GetSessionId());
    if (currentSession) {
        reqSession->GetInitiatorController().ProposeError(ev->Get()->Record.GetSession().GetSessionId(), "Session exists already");
        return;
    }

    auto txConclusion = SharingSessionsManager->ProposeDestSession(this, reqSession);
    Execute(txConclusion.release(), ctx);
}

void TColumnShard::Handle(NOlap::NDataSharing::NEvents::TEvConfirmFromInitiator::TPtr& ev, const TActorContext& ctx) {
    AFL_NOTICE(NKikimrServices::TX_COLUMNSHARD)("process", "BlobsSharing")("event", "TEvConfirmFromInitiator");
    auto currentSession = SharingSessionsManager->GetDestinationSession(ev->Get()->Record.GetSessionId());
    if (!currentSession) {
        AFL_NOTICE(NKikimrServices::TX_COLUMNSHARD)("process", "BlobsSharing")("event", "TEvStartFromInitiator")("problem", "not_exists_session")("session_id", ev->Get()->Record.GetSessionId());
        return;
    }
    if (currentSession->IsConfirmed()) {
        currentSession->GetInitiatorController().ConfirmSuccess(ev->Get()->Record.GetSessionId());
    } else {
        auto txConclusion = SharingSessionsManager->ConfirmDestSession(this, currentSession);
        Execute(txConclusion.release(), ctx);
    }
}

void TColumnShard::Handle(NOlap::NDataSharing::NEvents::TEvStartToSource::TPtr& ev, const TActorContext& ctx) {
    AFL_NOTICE(NKikimrServices::TX_COLUMNSHARD)("process", "BlobsSharing")("event", "TEvStartToSource");
    auto reqSession = std::make_shared<NOlap::NDataSharing::TSourceSession>((NOlap::TTabletId)TabletID());
    reqSession->DeserializeFromProto(ev->Get()->Record.GetSession(), {}, {}).Validate();

    auto currentSession = SharingSessionsManager->GetSourceSession(reqSession->GetSessionId());
    if (currentSession) {
        AFL_VERIFY(currentSession->IsEqualTo(*reqSession))("session_current", currentSession->DebugString())("session_new", reqSession->DebugString());
        return;
    }

    auto txConclusion = SharingSessionsManager->InitializeSourceSession(this, reqSession);
    Execute(txConclusion.release(), ctx);
};

void TColumnShard::Handle(NOlap::NDataSharing::NEvents::TEvSendDataFromSource::TPtr& ev, const TActorContext& ctx) {
    AFL_NOTICE(NKikimrServices::TX_COLUMNSHARD)("process", "BlobsSharing")("event", "TEvSendDataFromSource");
    auto currentSession = SharingSessionsManager->GetDestinationSession(ev->Get()->Record.GetSessionId());
    if (!currentSession) {
        AFL_WARN(NKikimrServices::TX_COLUMNSHARD)("event", "ignore_inactual_sharing_session")("sesion_id", ev->Get()->Record.GetSessionId());
        return;
    }

    // in current implementation the next loop will crash if schemas will be sent in the same package with the data, so adding this verify to ensure consistent behaviour
    AFL_VERIFY(ev->Get()->Record.GetPathIdData().empty() || ev->Get()->Record.GetSchemeHistory().empty())("reason", "can not send schemas and data in the same package");

    THashMap<TInternalPathId, NOlap::NDataSharing::NEvents::TPathIdData> dataByPathId;
    TBlobGroupSelector dsGroupSelector(Info());
    for (auto&& i : ev->Get()->Record.GetPathIdData()) {
        auto data = NOlap::NDataSharing::NEvents::TPathIdData::BuildFromProto(i, TablesManager.GetPrimaryIndexAsVerified<NOlap::TColumnEngineForLogs>().GetVersionedIndex(), dsGroupSelector);
        AFL_VERIFY(data.IsSuccess())("error", data.GetErrorMessage());
        AFL_VERIFY(dataByPathId.emplace(TInternalPathId::FromProto(i), data.DetachResult()).second);
    }

    const auto& schemeHistoryProto = ev->Get()->Record.GetSchemeHistory();

    std::vector<NOlap::TSchemaPresetVersionInfo> schemas;

    for (auto&& i : schemeHistoryProto) {
        schemas.emplace_back(i);
    }

    auto txConclusion = currentSession->ReceiveData(this, std::move(dataByPathId), std::move(schemas), ev->Get()->Record.GetPackIdx(), (NOlap::TTabletId)ev->Get()->Record.GetSourceTabletId(), currentSession);
    if (!txConclusion) {
        AFL_WARN(NKikimrServices::TX_COLUMNSHARD)("event", "skip_received_data");
    } else {
        AFL_DEBUG(NKikimrServices::TX_COLUMNSHARD)("event", "on_received_data");
        Execute(txConclusion->release(), ctx);
    }
};

void TColumnShard::Handle(NOlap::NDataSharing::NEvents::TEvAckDataToSource::TPtr& ev, const TActorContext& ctx) {
    AFL_NOTICE(NKikimrServices::TX_COLUMNSHARD)("process", "BlobsSharing")("event", "TEvAckDataToSource");
    auto currentSession = SharingSessionsManager->GetSourceSession(ev->Get()->Record.GetSessionId());
    if (!currentSession) {
        AFL_WARN(NKikimrServices::TX_COLUMNSHARD)("event", "ignore_inactual_sharing_session")("sesion_id", ev->Get()->Record.GetSessionId());
        return;
    }

    auto txConclusion = currentSession->AckData(this, ev->Get()->Record.GetPackIdx(), currentSession);
    if (!txConclusion) {
        AFL_WARN(NKikimrServices::TX_COLUMNSHARD)("event", "skip_ack_data");
    } else {
        AFL_DEBUG(NKikimrServices::TX_COLUMNSHARD)("event", "on_ack_data");
        Execute(txConclusion->release(), ctx);
    }
};

void TColumnShard::Handle(NOlap::NDataSharing::NEvents::TEvAckFinishToSource::TPtr& ev, const TActorContext& ctx) {
    AFL_NOTICE(NKikimrServices::TX_COLUMNSHARD)("process", "BlobsSharing")("event", "TEvAckFinishToSource");
    auto currentSession = SharingSessionsManager->GetSourceSession(ev->Get()->Record.GetSessionId());
    if (!currentSession) {
        AFL_WARN(NKikimrServices::TX_COLUMNSHARD)("event", "ignore_inactual_sharing_session")("sesion_id", ev->Get()->Record.GetSessionId());
        return;
    }

    auto txConclusion = currentSession->AckFinished(this, currentSession);
    if (!txConclusion) {
        AFL_WARN(NKikimrServices::TX_COLUMNSHARD)("event", "skip_ack_finish");
    } else {
        AFL_DEBUG(NKikimrServices::TX_COLUMNSHARD)("event", "on_ack_finish");
        Execute(txConclusion->release(), ctx);
    }
};

void TColumnShard::Handle(NOlap::NDataSharing::NEvents::TEvFinishedFromSource::TPtr& ev, const TActorContext& ctx) {
    AFL_NOTICE(NKikimrServices::TX_COLUMNSHARD)("process", "BlobsSharing")("event", "TEvFinishedFromSource");
    auto currentSession = SharingSessionsManager->GetDestinationSession(ev->Get()->Record.GetSessionId());
    if (!currentSession) {
        AFL_WARN(NKikimrServices::TX_COLUMNSHARD)("event", "ignore_inactual_sharing_session")("sesion_id", ev->Get()->Record.GetSessionId());
        return;
    }

    auto txConclusion = currentSession->ReceiveFinished(this, (NOlap::TTabletId)ev->Get()->Record.GetSourceTabletId(), currentSession);
    if (!txConclusion) {
        AFL_WARN(NKikimrServices::TX_COLUMNSHARD)("event", "skip_finished_data")("error", txConclusion.GetErrorMessage());
    } else {
        AFL_DEBUG(NKikimrServices::TX_COLUMNSHARD)("event", "on_finished_data");
        Execute(txConclusion->release(), ctx);
    }
};

class TPortionConstructorV2 {
private:
    YDB_READONLY_DEF(NOlap::TPortionInfo::TConstPtr, PortionInfo);
    std::optional<NOlap::TColumnChunkLoadContextV2> Records;
    std::optional<std::vector<NOlap::TIndexChunkLoadContext>> Indexes;

public:
    TPortionConstructorV2(const NOlap::TPortionInfo::TConstPtr& portionInfo)
        : PortionInfo(portionInfo) {
        AFL_VERIFY(PortionInfo);
    }

    bool IsReady() const {
        return HasRecords() && HasIndexes();
    }

    bool HasRecords() const {
        return !!Records;
    }

    bool HasIndexes() const {
        return !!Indexes;
    }

    void SetRecords(NOlap::TColumnChunkLoadContextV2&& records) {
        AFL_VERIFY(!Records);
        Records = std::move(records);
    }

    void SetIndexes(std::vector<NOlap::TIndexChunkLoadContext>&& indexes) {
        AFL_VERIFY(!Indexes);
        Indexes = std::move(indexes);
    }

    std::shared_ptr<NOlap::TPortionDataAccessor> BuildAccessor() {
        AFL_VERIFY(PortionInfo);
        AFL_VERIFY(Records)("portion_id", PortionInfo->GetPortionId())("path_id", PortionInfo->GetPathId());
        AFL_VERIFY(Indexes)("portion_id", PortionInfo->GetPortionId())("path_id", PortionInfo->GetPathId());
        return NOlap::TPortionAccessorConstructor::BuildForLoading(std::move(PortionInfo), Records->CreateBuildInfo(), std::move(*Indexes));
    }
};

class TAccessorsParsingTask: public NConveyor::ITask {
private:
    std::shared_ptr<NOlap::NDataAccessorControl::IAccessorCallback> FetchCallback;
    std::vector<TPortionConstructorV2> Portions;

    virtual void DoExecute(const std::shared_ptr<ITask>& /*taskPtr*/) override {
        std::vector<std::shared_ptr<NOlap::TPortionDataAccessor>> accessors;
        accessors.reserve(Portions.size());
        for (auto&& i : Portions) {
            accessors.emplace_back(i.BuildAccessor());
        }
        FetchCallback->OnAccessorsFetched(std::move(accessors));
    }
    virtual void DoOnCannotExecute(const TString& reason) override {
        AFL_VERIFY(false)("cannot parse metadata", reason);
    }

public:
    virtual TString GetTaskClassIdentifier() const override {
        return "ASKED_METADATA_PARSER";
    }

    TAccessorsParsingTask(
        const std::shared_ptr<NOlap::NDataAccessorControl::IAccessorCallback>& callback, std::vector<TPortionConstructorV2>&& portions)
        : FetchCallback(callback)
        , Portions(std::move(portions)) {
    }
};

class TTxAskPortionChunks: public TTransactionBase<TColumnShard> {
private:
    using TBase = TTransactionBase<TColumnShard>;
    std::shared_ptr<NOlap::NDataAccessorControl::IAccessorCallback> FetchCallback;
    THashMap<TInternalPathId, NOlap::NDataAccessorControl::TPortionsByConsumer> PortionsByPath;
    std::vector<TPortionConstructorV2> FetchedAccessors;
    THashMap<NOlap::TPortionAddress, TPortionConstructorV2> Constructors;
    TInstant StartTime;

public:
    TTxAskPortionChunks(TColumnShard* self, const std::shared_ptr<NOlap::NDataAccessorControl::IAccessorCallback>& fetchCallback,
        THashMap<TInternalPathId, NOlap::NDataAccessorControl::TPortionsByConsumer>&& portions)
        : TBase(self)
        , FetchCallback(fetchCallback)
        , PortionsByPath(std::move(portions))
        , StartTime(TInstant::Now()) {
    }

    bool Execute(TTransactionContext& txc, const TActorContext& /*ctx*/) override {
        TInstant startTransactionTime = TInstant::Now();
        NIceDb::TNiceDb db(txc.DB);

        TBlobGroupSelector selector(Self->Info());
        bool reask = false;
        NActors::TLogContextGuard lGuard = NActors::TLogContextBuilder::Build()("event", "TTxAskPortionChunks::Execute");
        for (auto&& i : PortionsByPath) {
            const auto& granule = Self->GetIndexAs<NOlap::TColumnEngineForLogs>().GetGranuleVerified(i.first);
            for (auto&& c : i.second.GetConsumers()) {
                NActors::TLogContextGuard lcGuard = NActors::TLogContextBuilder::Build()("consumer", c.first)("path_id", i.first);
                AFL_TRACE(NKikimrServices::TX_COLUMNSHARD)("size", c.second.GetPortionsCount());
                for (auto&& portion : c.second.GetPortions(granule)) {
                    const ui64 p = portion->GetPortionId();
                    const NOlap::TPortionAddress pAddress = portion->GetAddress();
                    auto itPortionConstructor = Constructors.find(pAddress);
                    if (itPortionConstructor == Constructors.end()) {
                        TPortionConstructorV2 constructor(portion);
                        itPortionConstructor = Constructors.emplace(pAddress, std::move(constructor)).first;
                    } else if (itPortionConstructor->second.IsReady()) {
                        continue;
                    }
                    if (!itPortionConstructor->second.HasRecords()) {
                        auto rowset = db.Table<NColumnShard::Schema::IndexColumnsV2>().Key(i.first.GetRawValue(), p).Select();
                        if (!rowset.IsReady()) {
                            reask = true;
                        } else {
                            AFL_VERIFY(!rowset.EndOfSet())("path_id", i.first)("portion_id", p)(
                                "debug", itPortionConstructor->second.GetPortionInfo()->DebugString(true));
                            NOlap::TColumnChunkLoadContextV2 info(rowset, selector);
                            itPortionConstructor->second.SetRecords(std::move(info));
                        }
                    }
                    if (!itPortionConstructor->second.HasIndexes()) {
                        if (!itPortionConstructor->second.GetPortionInfo()
                                ->GetSchema(Self->GetIndexAs<NOlap::TColumnEngineForLogs>().GetVersionedIndex())
                                ->GetIndexesCount()) {
                            itPortionConstructor->second.SetIndexes({});
                        } else {
                            auto rowset = db.Table<NColumnShard::Schema::IndexIndexes>().Prefix(i.first.GetRawValue(), p).Select();
                            if (!rowset.IsReady()) {
                                reask = true;
                            } else {
                                std::vector<NOlap::TIndexChunkLoadContext> indexes;
                                bool localReask = false;
                                while (!localReask && !rowset.EndOfSet()) {
                                    indexes.emplace_back(NOlap::TIndexChunkLoadContext(rowset, &selector));
                                    if (!rowset.Next()) {
                                        reask = true;
                                        localReask = true;
                                    }
                                }
                                itPortionConstructor->second.SetIndexes(std::move(indexes));
                            }
                        }
                    }
                }
            }
        }
        if (reask) {
            return false;
        }

        for (auto&& i : Constructors) {
            FetchedAccessors.emplace_back(std::move(i.second));
        }

        AFL_TRACE(NKikimrServices::TX_COLUMNSHARD)("stage", "finished");
        NConveyorComposite::TScanServiceOperator::SendTaskToExecute(
            std::make_shared<TAccessorsParsingTask>(FetchCallback, std::move(FetchedAccessors)), 0);
        TDuration transactionTime = TInstant::Now() - startTransactionTime;
        TDuration totalTime = TInstant::Now() - StartTime;
        LWPROBE(TxAskPortionChunks, Self->TabletID(), transactionTime, totalTime, PortionsByPath.size());
        return true;
    }
    void Complete(const TActorContext& /*ctx*/) override {
    }
    TTxType GetTxType() const override {
        return TXTYPE_ASK_PORTION_METADATA;
    }
};

void TColumnShard::Handle(NColumnShard::TEvPrivate::TEvAskTabletDataAccessors::TPtr& ev, const TActorContext& /*ctx*/) {
    Execute(new TTxAskPortionChunks(this, ev->Get()->GetCallback(), std::move(ev->Get()->DetachPortions())));
}

void TColumnShard::Handle(NColumnShard::TEvPrivate::TEvAskColumnData::TPtr& ev, const TActorContext& /*ctx*/) {
    class TExecutor: public NOlap::NDataFetcher::IFetchCallback {
    private:
        std::shared_ptr<NKikimr::NGeneralCache::NSource::IObjectsProcessor<NOlap::NGeneralCache::TColumnDataCachePolicy>> CacheCallback;
        NOlap::TPortionAddress Portion;
        TActorId Owner;
        NOlap::ISnapshotSchema::TPtr Schema;

        virtual bool IsAborted() const override {
            return false;
        }

        virtual TString GetClassName() const override {
            return "ColumnData";
        }

        virtual void DoOnFinished(NOlap::NDataFetcher::TCurrentContext&& context) override {
            THashMap<NOlap::NGeneralCache::TGlobalColumnAddress, NOlap::NGeneralCache::TColumnDataCachePolicy::TObject> result;

            auto portionsData = context.ExtractAssembledData();
            AFL_VERIFY(portionsData.size() == 1);
            std::shared_ptr<NArrow::TGeneralContainer> container = std::make_shared<NArrow::TGeneralContainer>(std::move(portionsData.front()));
            {
                for (const ui32 columnId : Schema->GetColumnIds()) {
                    auto address = NOlap::NGeneralCache::TGlobalColumnAddress(Owner, Portion, columnId);
                    auto columnData = container->GetAccessorByNameVerified(Schema->GetFieldByColumnIdVerified(columnId)->name());
                    AFL_VERIFY(Schema->GetFieldByColumnIdVerified(columnId)->type()->Equals(columnData->GetDataType()))(
                        "schema", Schema->GetFieldByColumnIdVerified(columnId)->ToString())("data", columnData->GetDataType()->ToString());
                    AFL_VERIFY(result.emplace(address, columnData).second);
                }
            }

            CacheCallback->OnReceiveData(Owner, std::move(result), {}, {});
        }

        virtual void DoOnError(const TString& errorMessage) override {
            THashMap<NOlap::NGeneralCache::TGlobalColumnAddress, TString> errorAddresses;
            for (const ui32 columnId : Schema->GetColumnIds()) {
                errorAddresses.emplace(NOlap::NGeneralCache::TGlobalColumnAddress(Owner, Portion, columnId), errorMessage);
            }
            CacheCallback->OnReceiveData(Owner, {}, {}, std::move(errorAddresses));
        }

    public:
        TExecutor(const std::shared_ptr<NKikimr::NGeneralCache::NSource::IObjectsProcessor<NOlap::NGeneralCache::TColumnDataCachePolicy>>&
                      cacheCallback, const NOlap::TPortionAddress& portion, const TActorId& owner, const NOlap::ISnapshotSchema::TPtr& schema)
            : CacheCallback(cacheCallback)
            , Portion(std::move(portion))
            , Owner(owner)
            , Schema(schema)
        {
        }
    };

    for (const auto& [portion, columns] : ev->Get()->GetRequests()) {
        auto actualIndexInfo = TablesManager.GetPrimaryIndex()->GetVersionedIndexReadonlyCopy();
        auto portionInfo = TablesManager.MutablePrimaryIndexAsVerified<NOlap::TColumnEngineForLogs>()
                               .GetGranuleVerified(portion.GetPortionAddress().GetPathId())
                               .GetPortionVerifiedPtr(portion.GetPortionAddress().GetPortionId(), false);
        NOlap::NDataFetcher::TRequestInput rInput({ portionInfo }, actualIndexInfo, portion.GetConsumer(), "", nullptr);
        auto env = std::make_shared<NOlap::NDataFetcher::TEnvironment>(DataAccessorsManager.GetObjectPtrVerified(), StoragesManager);

        NOlap::NDataFetcher::TPortionsDataFetcher::StartAssembledColumnsFetchingNoAllocation(std::move(rInput),
            std::make_shared<NOlap::NReader::NCommon::TColumnsSetIds>(columns),
            std::make_shared<TExecutor>(ev->Get()->GetCallback(), portion.GetPortionAddress(), SelfId(),
                std::make_shared<NOlap::TFilteredSnapshotSchema>(portionInfo->GetSchema(*actualIndexInfo), columns)), env,
            NConveyorComposite::ESpecialTaskCategory::Scan);
    }
}

void TColumnShard::Handle(NOlap::NDataSharing::NEvents::TEvAckFinishFromInitiator::TPtr& ev, const TActorContext& ctx) {
    AFL_NOTICE(NKikimrServices::TX_COLUMNSHARD)("process", "BlobsSharing")("event", "TEvAckFinishFromInitiator");
    auto currentSession = SharingSessionsManager->GetDestinationSession(ev->Get()->Record.GetSessionId());
    if (!currentSession) {
        AFL_WARN(NKikimrServices::TX_COLUMNSHARD)("event", "ignore_inactual_sharing_session")("sesion_id", ev->Get()->Record.GetSessionId());
        return;
    }

    auto txConclusion = currentSession->AckInitiatorFinished(this, currentSession);
    if (!txConclusion) {
        AFL_WARN(NKikimrServices::TX_COLUMNSHARD)("event", "skip_initiator_ack_finished_data");
    } else {
        AFL_DEBUG(NKikimrServices::TX_COLUMNSHARD)("event", "on_initiator_ack_finished_data");
        Execute(txConclusion->release(), ctx);
    }
};

void TColumnShard::Handle(NOlap::NDataSharing::NEvents::TEvApplyLinksModification::TPtr& ev, const TActorContext& ctx) {
    AFL_NOTICE(NKikimrServices::TX_COLUMNSHARD)("process", "BlobsSharing")("event", "TEvApplyLinksModification")("info", ev->Get()->Record.DebugString());
    NActors::TLogContextGuard gLogging = NActors::TLogContextBuilder::Build(NKikimrServices::TX_COLUMNSHARD)("tablet_id", TabletID())("event", "TEvChangeBlobsOwning");

    auto task = std::make_shared<NOlap::NDataSharing::TTaskForTablet>((NOlap::TTabletId)TabletID());
    auto parsed = task->DeserializeFromProto(ev->Get()->Record.GetTask());
    AFL_VERIFY(!!parsed)("error", parsed.GetErrorMessage());

    AFL_VERIFY(task->GetTabletId() == (NOlap::TTabletId)TabletID());
    auto txConclusion = task->BuildModificationTransaction(this, (NOlap::TTabletId)ev->Get()->Record.GetInitiatorTabletId(), ev->Get()->Record.GetSessionId(), ev->Get()->Record.GetPackIdx(), task);
    AFL_VERIFY(!!txConclusion)("error", txConclusion.GetErrorMessage());
    Execute(txConclusion->release(), ctx);
}

void TColumnShard::Handle(NOlap::NDataSharing::NEvents::TEvApplyLinksModificationFinished::TPtr& ev, const TActorContext& ctx) {
    AFL_NOTICE(NKikimrServices::TX_COLUMNSHARD)("process", "BlobsSharing")("event", "TEvApplyLinksModificationFinished");
    auto currentSession = SharingSessionsManager->GetSourceSession(ev->Get()->Record.GetSessionId());
    if (!currentSession) {
        AFL_WARN(NKikimrServices::TX_COLUMNSHARD)("event", "ignore_inactual_sharing_session")("sesion_id", ev->Get()->Record.GetSessionId());
        return;
    }
    const NOlap::TTabletId modifiedTabletId = (NOlap::TTabletId)ev->Get()->Record.GetModifiedTabletId();
    auto txConclusion = currentSession->AckLinks(this, modifiedTabletId, ev->Get()->Record.GetPackIdx(), currentSession);

    if (!txConclusion) {
        AFL_WARN(NKikimrServices::TX_COLUMNSHARD)("event", "skip_change_links_finish")("error", txConclusion.GetErrorMessage())("tablet_id", modifiedTabletId);
    } else {
        AFL_DEBUG(NKikimrServices::TX_COLUMNSHARD)("event", "on_change_links_finish")("tablet_id", modifiedTabletId);
        Execute(txConclusion->release(), ctx);
    }
}

void TColumnShard::Handle(TAutoPtr<TEventHandle<NOlap::NBackground::TEvExecuteGeneralLocalTransaction>>& ev, const TActorContext& ctx) {
    Execute(ev->Get()->ExtractTransaction().release(), ctx);
}

void TColumnShard::Handle(NOlap::NBlobOperations::NEvents::TEvDeleteSharedBlobs::TPtr& ev, const TActorContext& ctx) {
    if (SharingSessionsManager->IsSharingInProgress()) {
        ctx.Send(NActors::ActorIdFromProto(ev->Get()->Record.GetSourceActorId()),
            new NOlap::NBlobOperations::NEvents::TEvDeleteSharedBlobsFinished(
                (NOlap::TTabletId)TabletID(), NKikimrColumnShardBlobOperationsProto::TEvDeleteSharedBlobsFinished::DestinationCurrenlyLocked));
        for (auto&& i : ev->Get()->Record.GetBlobIds()) {
            AFL_DEBUG(NKikimrServices::TX_COLUMNSHARD_BLOBS)("event", "sharing_in_progress")("blob_id", i)(
                "from_tablet", ev->Get()->Record.GetSourceTabletId());
        }

        return;
    }

    AFL_NOTICE(NKikimrServices::TX_COLUMNSHARD)("process", "BlobsSharing")("event", "TEvDeleteSharedBlobs");
    NActors::TLogContextGuard gLogging = NActors::TLogContextBuilder::Build(NKikimrServices::TX_COLUMNSHARD)("tablet_id", TabletID())("event", "TEvDeleteSharedBlobs");
    NOlap::TTabletsByBlob blobs;
    for (auto&& i : ev->Get()->Record.GetBlobIds()) {
        auto blobId = NOlap::TUnifiedBlobId::BuildFromString(i, nullptr);
        AFL_VERIFY(!!blobId)("problem", blobId.GetErrorMessage());
        AFL_VERIFY(blobs.Add((NOlap::TTabletId)ev->Get()->Record.GetSourceTabletId(), blobId.DetachResult()));
    }
    Execute(new TTxRemoveSharedBlobs(this, blobs, NActors::ActorIdFromProto(ev->Get()->Record.GetSourceActorId()), ev->Get()->Record.GetStorageId()), ctx);
}

void TColumnShard::ActivateTiering(const TInternalPathId pathId, const THashSet<NTiers::TExternalStorageId>& usedTiers) {
    AFL_VERIFY(Tiers);
    Tiers->ActivateTiers(usedTiers, true);
    OnTieringModified(pathId);
}

void TColumnShard::Enqueue(STFUNC_SIG) {
    const TLogContextGuard gLogging = NActors::TLogContextBuilder::Build(NKikimrServices::TX_COLUMNSHARD)("tablet_id", TabletID())(
        "self_id", SelfId())("process", "Enqueue")("ev", ev->GetTypeName());
    switch (ev->GetTypeRewrite()) {
        HFunc(TEvPrivate::TEvTieringModified, HandleInit);
        HFunc(TEvPrivate::TEvNormalizerResult, Handle);
        HFunc(TEvPrivate::TEvAskTabletDataAccessors, Handle);
        HFunc(TEvTxProxySchemeCache::TEvWatchNotifyUpdated, Handle);
        default:
            AFL_WARN(NKikimrServices::TX_COLUMNSHARD)("event", "unexpected event in enqueue");
            return NTabletFlatExecutor::TTabletExecutedFlat::Enqueue(ev);
    }
}

void TColumnShard::OnTieringModified(const std::optional<TInternalPathId> pathId) {
    AFL_DEBUG(NKikimrServices::TX_COLUMNSHARD)("event", "OnTieringModified")("path_id", pathId);
    StoragesManager->OnTieringModified(Tiers);
    if (TablesManager.HasPrimaryIndex()) {
        if (pathId) {
            TablesManager.MutablePrimaryIndex().OnTieringModified(TablesManager.GetTableTtl(*pathId), *pathId);
        } else {
            TablesManager.MutablePrimaryIndex().OnTieringModified(TablesManager.GetTtl());
        }
    }
}

const NKikimr::NColumnShard::NTiers::TManager* TColumnShard::GetTierManagerPointer(const TString& tierId) const {
    Y_ABORT_UNLESS(!!Tiers);
    return Tiers->GetManagerOptional(tierId);
}

} // namespace NKikimr::NColumnShard<|MERGE_RESOLUTION|>--- conflicted
+++ resolved
@@ -984,17 +984,13 @@
     NTabletPipe::CloseAndForgetClient(SelfId(), StatsReportPipe);
     UnregisterMediatorTimeCast();
     NYDBTest::TControllers::GetColumnShardController()->OnTabletStopped(*this);
-<<<<<<< HEAD
-    Send(SpaceWatcherId, new NActors::TEvents::TEvPoison);
-    Send(NOverload::TOverloadManagerServiceOperator::MakeServiceId(), new NOverload::TEvOverloadColumnShardDied({.ColumnShardId = SelfId(), .TabletId = TabletID()}));
-=======
     if (SpaceWatcherId == TActorId{}) {
         delete SpaceWatcher;
         SpaceWatcher = nullptr;
     } else {
         Send(SpaceWatcherId, new NActors::TEvents::TEvPoison);
     }
->>>>>>> 8ca478cb
+    Send(NOverload::TOverloadManagerServiceOperator::MakeServiceId(), new NOverload::TEvOverloadColumnShardDied({.ColumnShardId = SelfId(), .TabletId = TabletID()}));
     IActor::Die(ctx);
 }
 
