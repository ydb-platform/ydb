#pragma once
#include "background_controller.h"
#include "columnshard.h"
#include "columnshard_private_events.h"
#include "counters.h"
#include "defs.h"
#include "inflight_request_tracker.h"
#include "tables_manager.h"

#include "bg_tasks/events/local.h"
#include "blobs_action/events/delete_blobs.h"
#include "counters/columnshard.h"
#include "counters/counters_manager.h"
#include "tablet/ext_tx_base.h"
#include "data_sharing/destination/events/control.h"
#include "data_sharing/destination/events/transfer.h"
#include "data_sharing/manager/sessions.h"
#include "data_sharing/manager/shared_blobs.h"
#include "data_sharing/modification/events/change_owning.h"
#include "data_sharing/source/events/control.h"
#include "data_sharing/source/events/transfer.h"
#include "export/events/events.h"
#include "normalizer/abstract/abstract.h"
#include "operations/events.h"
#include "operations/manager.h"
#include "resource_subscriber/counters.h"
#include "resource_subscriber/task.h"
#include "subscriber/abstract/manager/manager.h"
#include "transactions/tx_controller.h"

#include <ydb/core/base/tablet_pipecache.h>
#include <ydb/core/statistics/events.h>
#include <ydb/core/tablet/tablet_counters.h>
#include <ydb/core/tablet/tablet_pipe_client_cache.h>
#include <ydb/core/tablet_flat/flat_cxx_database.h>
#include <ydb/core/tablet_flat/tablet_flat_executed.h>
#include <ydb/core/tx/data_events/events.h>
#include <ydb/core/tx/locks/locks.h>
#include <ydb/core/tx/tiering/common.h>
#include <ydb/core/tx/time_cast/time_cast.h>
#include <ydb/core/tx/tx_processing.h>

#include <ydb/services/metadata/abstract/common.h>
#include <ydb/services/metadata/service.h>

namespace NKikimr::NOlap {
class TCleanupPortionsColumnEngineChanges;
class TCleanupTablesColumnEngineChanges;
class TTTLColumnEngineChanges;
class TChangesWithAppend;
class TCompactColumnEngineChanges;
class TInsertColumnEngineChanges;
class TStoragesManager;
class TRemovePortionsChange;
class TMovePortionsChange;

namespace NReader {
class TTxScan;
class TTxInternalScan;
namespace NPlain {
class TIndexScannerConstructor;
}
namespace NSimple {
class TIndexScannerConstructor;
}
}   // namespace NReader

namespace NDataSharing {
class TTxDataFromSource;
class TTxDataAckToSource;
class TTxFinishAckToSource;
class TTxFinishAckFromInitiator;
}   // namespace NDataSharing

namespace NBackground {
class TSessionsManager;
}

namespace NBlobOperations {
namespace NBlobStorage {
class TWriteAction;
class TOperator;
}   // namespace NBlobStorage
namespace NTier {
class TOperator;
}
}   // namespace NBlobOperations
namespace NCompaction {
class TGeneralCompactColumnEngineChanges;
}
}   // namespace NKikimr::NOlap

namespace NKikimr::NColumnShard {

class TArrowData;
class TEvWriteCommitPrimaryTransactionOperator;
class TEvWriteCommitSecondaryTransactionOperator;
class TTxFinishAsyncTransaction;
class TTxInsertTableCleanup;
class TTxRemoveSharedBlobs;
class TOperationsManager;
class TWaitEraseTablesTxSubscriber;
class TTxBlobsWritingFinished;
class TTxBlobsWritingFailed;
class TWriteTasksQueue;
class TWriteTask;

namespace NLoading {
class TInsertTableInitializer;
class TTxControllerInitializer;
class TOperationsManagerInitializer;
class TStoragesManagerInitializer;
class TLongTxInitializer;
class TDBLocksInitializer;
class TBackgroundSessionsInitializer;
class TSharingSessionsInitializer;
class TInFlightReadsInitializer;
class TSpecialValuesInitializer;
class TTablesManagerInitializer;
}   // namespace NLoading

extern bool gAllowLogBatchingDefaultValue;

IActor* CreateWriteActor(ui64 tabletId, IWriteController::TPtr writeController, const TInstant deadline);
IActor* CreateColumnShardScan(const TActorId& scanComputeActor, ui32 scanId, ui64 txId);

struct TSettings {
    static constexpr ui32 MAX_ACTIVE_COMPACTIONS = 1;

    static constexpr ui32 MAX_INDEXATIONS_TO_SKIP = 16;
    static constexpr TDuration GuaranteeIndexationInterval = TDuration::Seconds(10);
    static constexpr TDuration DefaultPeriodicWakeupActivationPeriod = TDuration::Seconds(60);
    static constexpr TDuration DefaultStatsReportInterval = TDuration::Seconds(10);
    static constexpr i64 GuaranteeIndexationStartBytesLimit = (i64)5 * 1024 * 1024 * 1024;

    TControlWrapper BlobWriteGrouppingEnabled;
    TControlWrapper CacheDataAfterIndexing;
    TControlWrapper CacheDataAfterCompaction;
    static constexpr ui64 OverloadTxInFlight = 1000;

    TSettings()
        : BlobWriteGrouppingEnabled(1, 0, 1)
        , CacheDataAfterIndexing(1, 0, 1)
        , CacheDataAfterCompaction(1, 0, 1) {
    }

    void RegisterControls(TControlBoard& icb) {
        icb.RegisterSharedControl(BlobWriteGrouppingEnabled, "ColumnShardControls.BlobWriteGrouppingEnabled");
        icb.RegisterSharedControl(CacheDataAfterIndexing, "ColumnShardControls.CacheDataAfterIndexing");
        icb.RegisterSharedControl(CacheDataAfterCompaction, "ColumnShardControls.CacheDataAfterCompaction");
    }
};

using ITransaction = NTabletFlatExecutor::ITransaction;

template <typename T>
using TTransactionBase = NTabletFlatExecutor::TTransactionBase<T>;

class TColumnShard: public TActor<TColumnShard>, public NTabletFlatExecutor::TTabletExecutedFlat {
    friend class TEvWriteCommitSecondaryTransactionOperator;
    friend class TEvWriteCommitPrimaryTransactionOperator;
    friend class TTxInsertTableCleanup;
    friend class TTxInit;
    friend class TTxInitSchema;
    friend class TTxUpdateSchema;
    friend class TTxProposeTransaction;
    friend class TTxNotifyTxCompletion;
    friend class TTxPlanStep;
    friend class TTxWrite;
    friend class TTxBlobsWritingFinished;
    friend class TTxBlobsWritingFailed;
    friend class TTxReadBase;
    friend class TTxRead;
    friend class TTxWriteIndex;
    friend class TTxExportFinish;
    friend class TTxRunGC;
    friend class TTxProcessGCResult;
    friend class TTxReadBlobRanges;
    friend class TTxApplyNormalizer;
    friend class TTxMonitoring;
    friend class TTxRemoveSharedBlobs;
    friend class TTxFinishAsyncTransaction;
    friend class TWaitEraseTablesTxSubscriber;
    friend class TWaitMoveTablePrerequisites;

    friend class NOlap::TCleanupPortionsColumnEngineChanges;
    friend class NOlap::TCleanupTablesColumnEngineChanges;
    friend class NOlap::TTTLColumnEngineChanges;
    friend class NOlap::TChangesWithAppend;
    friend class NOlap::TCompactColumnEngineChanges;
    friend class NOlap::TInsertColumnEngineChanges;
    friend class NOlap::TColumnEngineChanges;
    friend class NOlap::NCompaction::TGeneralCompactColumnEngineChanges;
    friend class NOlap::NBlobOperations::NBlobStorage::TWriteAction;
    friend class NOlap::NBlobOperations::NBlobStorage::TOperator;
    friend class NOlap::NBlobOperations::NTier::TOperator;

    friend class NOlap::NDataSharing::TTxDataFromSource;
    friend class NOlap::NDataSharing::TTxDataAckToSource;
    friend class NOlap::NDataSharing::TTxFinishAckToSource;
    friend class NOlap::NDataSharing::TTxFinishAckFromInitiator;
    friend class NOlap::NDataSharing::TSourceSession;

    friend class NOlap::TStoragesManager;

    friend class NOlap::NReader::TTxScan;
    friend class NOlap::NReader::TTxInternalScan;
    friend class NOlap::NReader::NPlain::TIndexScannerConstructor;
    friend class NOlap::NReader::NSimple::TIndexScannerConstructor;
    friend class NOlap::TRemovePortionsChange;
    friend class NOlap::TMovePortionsChange;

    class TStoragesManager;
    friend class TTxController;

    friend class TOperationsManager;
    friend class TWriteOperation;

    friend class TSchemaTransactionOperator;
    friend class TLongTxTransactionOperator;
    friend class TEvWriteTransactionOperator;
    friend class TBackupTransactionOperator;
    friend class IProposeTxOperator;
    friend class TSharingTransactionOperator;

    friend class NLoading::TInsertTableInitializer;
    friend class NLoading::TTxControllerInitializer;
    friend class NLoading::TOperationsManagerInitializer;
    friend class NLoading::TStoragesManagerInitializer;
    friend class NLoading::TLongTxInitializer;
    friend class NLoading::TDBLocksInitializer;
    friend class NLoading::TBackgroundSessionsInitializer;
    friend class NLoading::TSharingSessionsInitializer;
    friend class NLoading::TInFlightReadsInitializer;
    friend class NLoading::TSpecialValuesInitializer;
    friend class NLoading::TTablesManagerInitializer;
    friend class TWriteTasksQueue;
    friend class TWriteTask;

    class TTxProgressTx;
    class TTxProposeCancel;
    // proto
    void Handle(TEvTabletPipe::TEvClientConnected::TPtr& ev, const TActorContext& ctx);
    void Handle(TEvTabletPipe::TEvClientDestroyed::TPtr& ev, const TActorContext& ctx);
    void Handle(TEvTabletPipe::TEvServerConnected::TPtr& ev, const TActorContext& ctx);
    void Handle(TEvTabletPipe::TEvServerDisconnected::TPtr& ev, const TActorContext& ctx);
    void Handle(TEvTxProcessing::TEvReadSet::TPtr& ev, const TActorContext& ctx);
    void Handle(TEvTxProcessing::TEvReadSetAck::TPtr& ev, const TActorContext& ctx);
    void Handle(TEvColumnShard::TEvProposeTransaction::TPtr& ev, const TActorContext& ctx);
    void Handle(TEvColumnShard::TEvCheckPlannedTransaction::TPtr& ev, const TActorContext& ctx);
    void Handle(TEvColumnShard::TEvCancelTransactionProposal::TPtr& ev, const TActorContext& ctx);
    void Handle(TEvColumnShard::TEvNotifyTxCompletion::TPtr& ev, const TActorContext& ctx);
    void Handle(TEvTxProcessing::TEvPlanStep::TPtr& ev, const TActorContext& ctx);
    void Handle(TEvColumnShard::TEvWrite::TPtr& ev, const TActorContext& ctx);
    void Handle(TEvColumnShard::TEvScan::TPtr& ev, const TActorContext& ctx);
    void Handle(TEvColumnShard::TEvInternalScan::TPtr& ev, const TActorContext& ctx);
    void Handle(TEvMediatorTimecast::TEvRegisterTabletResult::TPtr& ev, const TActorContext& ctx);
    void Handle(TEvMediatorTimecast::TEvNotifyPlanStep::TPtr& ev, const TActorContext& ctx);
    void Handle(TEvPrivate::TEvWriteBlobsResult::TPtr& ev, const TActorContext& ctx);
    void Handle(TEvPrivate::TEvStartCompaction::TPtr& ev, const TActorContext& ctx);
    void Handle(TEvPrivate::TEvMetadataAccessorsInfo::TPtr& ev, const TActorContext& ctx);

    void Handle(NPrivateEvents::NWrite::TEvWritePortionResult::TPtr& ev, const TActorContext& ctx);

    void Handle(TEvPrivate::TEvScanStats::TPtr& ev, const TActorContext& ctx);
    void Handle(TEvPrivate::TEvReadFinished::TPtr& ev, const TActorContext& ctx);
    void Handle(TEvPrivate::TEvPeriodicWakeup::TPtr& ev, const TActorContext& ctx);
    void Handle(NActors::TEvents::TEvWakeup::TPtr& ev, const TActorContext& ctx);
    void Handle(TEvPrivate::TEvPingSnapshotsUsage::TPtr& ev, const TActorContext& ctx);

    void Handle(TEvPrivate::TEvWriteIndex::TPtr& ev, const TActorContext& ctx);
    void Handle(NEvents::TDataEvents::TEvWrite::TPtr& ev, const TActorContext& ctx);
    void Handle(TEvPrivate::TEvWriteDraft::TPtr& ev, const TActorContext& ctx);
    void Handle(TEvPrivate::TEvGarbageCollectionFinished::TPtr& ev, const TActorContext& ctx);
    void Handle(TEvPrivate::TEvTieringModified::TPtr& ev, const TActorContext&);
    void Handle(TEvPrivate::TEvNormalizerResult::TPtr& ev, const TActorContext&);

    void Handle(NStat::TEvStatistics::TEvAnalyzeTable::TPtr& ev, const TActorContext& ctx);
    void Handle(NStat::TEvStatistics::TEvStatisticsRequest::TPtr& ev, const TActorContext& ctx);

    void Handle(NActors::TEvents::TEvUndelivered::TPtr& ev, const TActorContext&);

    void Handle(NOlap::NBlobOperations::NEvents::TEvDeleteSharedBlobs::TPtr& ev, const TActorContext& ctx);
    void Handle(NOlap::NBackground::TEvExecuteGeneralLocalTransaction::TPtr& ev, const TActorContext& ctx);

    void Handle(NOlap::NDataSharing::NEvents::TEvApplyLinksModification::TPtr& ev, const TActorContext& ctx);
    void Handle(NOlap::NDataSharing::NEvents::TEvApplyLinksModificationFinished::TPtr& ev, const TActorContext& ctx);

    void Handle(NOlap::NDataSharing::NEvents::TEvProposeFromInitiator::TPtr& ev, const TActorContext& ctx);
    void Handle(NOlap::NDataSharing::NEvents::TEvConfirmFromInitiator::TPtr& ev, const TActorContext& ctx);
    void Handle(NOlap::NDataSharing::NEvents::TEvStartToSource::TPtr& ev, const TActorContext& ctx);
    void Handle(NOlap::NDataSharing::NEvents::TEvSendDataFromSource::TPtr& ev, const TActorContext& ctx);
    void Handle(NOlap::NDataSharing::NEvents::TEvAckDataToSource::TPtr& ev, const TActorContext& ctx);
    void Handle(NOlap::NDataSharing::NEvents::TEvFinishedFromSource::TPtr& ev, const TActorContext& ctx);
    void Handle(NOlap::NDataSharing::NEvents::TEvAckFinishToSource::TPtr& ev, const TActorContext& ctx);
    void Handle(NOlap::NDataSharing::NEvents::TEvAckFinishFromInitiator::TPtr& ev, const TActorContext& ctx);

    void Handle(NOlap::NDataAccessorControl::TEvAskTabletDataAccessors::TPtr& ev, const TActorContext& ctx);

    void HandleInit(TEvPrivate::TEvTieringModified::TPtr& ev, const TActorContext&);

    ITransaction* CreateTxInitSchema();

    void OnActivateExecutor(const TActorContext& ctx) override;
    void OnDetach(const TActorContext& ctx) override;
    //void OnTabletStop(TEvTablet::TEvTabletStop::TPtr& ev, const TActorContext& ctx);
    void OnTabletDead(TEvTablet::TEvTabletDead::TPtr& ev, const TActorContext& ctx) override;
    bool OnRenderAppHtmlPage(NMon::TEvRemoteHttpInfo::TPtr ev, const TActorContext& ctx) override;

    void DefaultSignalTabletActive(const TActorContext& ctx) override {
        Y_UNUSED(ctx);
    }

    const NTiers::TManager* GetTierManagerPointer(const TString& tierId) const;

    void Die(const TActorContext& ctx) override;

    void CleanupActors(const TActorContext& ctx);
    void BecomeBroken(const TActorContext& ctx);
    void TrySwitchToWork(const TActorContext& ctx);

    bool IsAnyChannelYellowStop() const {
        return Executor()->GetStats().IsAnyChannelYellowStop;
    }

    bool IsAnyChannelYellowMove() const {
        return Executor()->GetStats().IsAnyChannelYellowMove;
    }

    void OnYellowChannels(const TPutStatus& putStatus) {
        putStatus.OnYellowChannels(Executor());
    }

    void ActivateTiering(const ui64 pathId, const THashSet<NTiers::TExternalStorageId>& usedTiers);
    void OnTieringModified(const std::optional<ui64> pathId = {});

    std::shared_ptr<TAtomicCounter> TabletActivityImpl = std::make_shared<TAtomicCounter>(0);

public:
    ui64 BuildEphemeralTxId() {
        static TAtomicCounter Counter = 0;
        static constexpr ui64 shift = (ui64)1 << 47;
        return shift | Counter.Inc();
    }

    enum class EOverloadStatus {
        ShardTxInFly /* "shard_tx" */,
        ShardWritesInFly /* "shard_writes" */,
        ShardWritesSizeInFly /* "shard_writes_size" */,
        InsertTable /* "insert_table" */,
        OverloadMetadata /* "overload_metadata" */,
        Disk /* "disk" */,
        None /* "none" */
    };

    // For syslocks
    void IncCounter(NDataShard::ECumulativeCounters counter, ui64 num = 1) const {
        Counters.GetTabletCounters()->IncCounter(counter, num);
    }

    void IncCounter(NDataShard::EPercentileCounters counter, ui64 num) const {
        Counters.GetTabletCounters()->IncCounter(counter, num);
    }

    void IncCounter(NDataShard::EPercentileCounters counter, const TDuration& latency) const {
        Counters.GetTabletCounters()->IncCounter(counter, latency);
    }

    inline TRowVersion LastCompleteTxVersion() const {
        return TRowVersion(LastCompletedTx.GetPlanStep(), LastCompletedTx.GetTxId());
    }

    ui32 Generation() const {
        return Executor()->Generation();
    }

    bool IsUserTable(const TTableId&) const {
        return true;
    }

private:
    void OverloadWriteFail(const EOverloadStatus overloadReason, const NEvWrite::TWriteMeta& writeMeta, const ui64 writeSize, const ui64 cookie,
        std::unique_ptr<NActors::IEventBase>&& event, const TActorContext& ctx);
    EOverloadStatus CheckOverloadedImmediate(const ui64 tableId) const;
    EOverloadStatus CheckOverloadedWait(const ui64 tableId) const;

protected:
    STFUNC(StateInit) {
        TRACE_EVENT(NKikimrServices::TX_COLUMNSHARD);
        StateInitImpl(ev, SelfId());
    }

    STFUNC(StateBroken) {
        TRACE_EVENT(NKikimrServices::TX_COLUMNSHARD);
        switch (ev->GetTypeRewrite()) {
            HFunc(TEvTablet::TEvTabletDead, HandleTabletDead);
            default:
                LOG_S_WARN("TColumnShard.StateBroken at " << TabletID() << " unhandled event type: " << ev->GetTypeName()
                                                          << " event: " << ev->ToString());
                Send(IEventHandle::ForwardOnNondelivery(std::move(ev), NActors::TEvents::TEvUndelivered::ReasonActorUnknown));
                break;
        }
    }

    STFUNC(StateWork) {
        const TLogContextGuard gLogging = NActors::TLogContextBuilder::Build(NKikimrServices::TX_COLUMNSHARD)("tablet_id", TabletID())(
            "self_id", SelfId())("ev", ev->GetTypeName());
        TRACE_EVENT(NKikimrServices::TX_COLUMNSHARD);
        switch (ev->GetTypeRewrite()) {
            HFunc(TEvTxProcessing::TEvReadSet, Handle);
            HFunc(TEvTxProcessing::TEvReadSetAck, Handle);

            HFunc(TEvTabletPipe::TEvClientConnected, Handle);
            HFunc(TEvTabletPipe::TEvClientDestroyed, Handle);
            HFunc(TEvTabletPipe::TEvServerConnected, Handle);
            HFunc(TEvTabletPipe::TEvServerDisconnected, Handle);
            HFunc(TEvColumnShard::TEvProposeTransaction, Handle);
            HFunc(TEvColumnShard::TEvCheckPlannedTransaction, Handle);
            HFunc(TEvColumnShard::TEvCancelTransactionProposal, Handle);
            HFunc(TEvColumnShard::TEvNotifyTxCompletion, Handle);
            HFunc(TEvColumnShard::TEvScan, Handle);
            HFunc(TEvColumnShard::TEvInternalScan, Handle);
            HFunc(TEvTxProcessing::TEvPlanStep, Handle);
            HFunc(TEvColumnShard::TEvWrite, Handle);
            HFunc(TEvPrivate::TEvWriteBlobsResult, Handle);
            HFunc(TEvPrivate::TEvStartCompaction, Handle);
            HFunc(TEvPrivate::TEvMetadataAccessorsInfo, Handle);
            HFunc(NPrivateEvents::NWrite::TEvWritePortionResult, Handle);

            HFunc(TEvMediatorTimecast::TEvRegisterTabletResult, Handle);
            HFunc(TEvMediatorTimecast::TEvNotifyPlanStep, Handle);
            HFunc(TEvPrivate::TEvWriteIndex, Handle);
            HFunc(TEvPrivate::TEvScanStats, Handle);
            HFunc(TEvPrivate::TEvReadFinished, Handle);
            HFunc(TEvPrivate::TEvPeriodicWakeup, Handle);
            HFunc(NActors::TEvents::TEvWakeup, Handle);
            HFunc(TEvPrivate::TEvPingSnapshotsUsage, Handle);

            HFunc(NEvents::TDataEvents::TEvWrite, Handle);
            HFunc(TEvPrivate::TEvWriteDraft, Handle);
            HFunc(TEvPrivate::TEvGarbageCollectionFinished, Handle);
            HFunc(TEvPrivate::TEvTieringModified, Handle);

            HFunc(NStat::TEvStatistics::TEvAnalyzeTable, Handle);
            HFunc(NStat::TEvStatistics::TEvStatisticsRequest, Handle);

            HFunc(NActors::TEvents::TEvUndelivered, Handle);

            HFunc(NOlap::NBlobOperations::NEvents::TEvDeleteSharedBlobs, Handle);
            HFunc(NOlap::NBackground::TEvExecuteGeneralLocalTransaction, Handle);
            HFunc(NOlap::NDataSharing::NEvents::TEvApplyLinksModification, Handle);
            HFunc(NOlap::NDataSharing::NEvents::TEvApplyLinksModificationFinished, Handle);

            HFunc(NOlap::NDataSharing::NEvents::TEvProposeFromInitiator, Handle);
            HFunc(NOlap::NDataSharing::NEvents::TEvConfirmFromInitiator, Handle);
            HFunc(NOlap::NDataSharing::NEvents::TEvStartToSource, Handle);
            HFunc(NOlap::NDataSharing::NEvents::TEvSendDataFromSource, Handle);
            HFunc(NOlap::NDataSharing::NEvents::TEvAckDataToSource, Handle);
            HFunc(NOlap::NDataSharing::NEvents::TEvFinishedFromSource, Handle);
            HFunc(NOlap::NDataSharing::NEvents::TEvAckFinishToSource, Handle);
            HFunc(NOlap::NDataSharing::NEvents::TEvAckFinishFromInitiator, Handle);
            HFunc(NOlap::NDataAccessorControl::TEvAskTabletDataAccessors, Handle);

            default:
                if (!HandleDefaultEvents(ev, SelfId())) {
                    LOG_S_WARN("TColumnShard.StateWork at " << TabletID() << " unhandled event type: " << ev->GetTypeName()
                                                            << " event: " << ev->ToString());
                }
                break;
        }
    }

private:
    std::unique_ptr<TTabletCountersBase> TabletCountersHolder;
    TCountersManager Counters;
    std::unique_ptr<TWriteTasksQueue> WriteTasksQueue;

    std::unique_ptr<TTxController> ProgressTxController;
    std::unique_ptr<TOperationsManager> OperationsManager;
    std::shared_ptr<NOlap::NDataSharing::TSessionsManager> SharingSessionsManager;
    std::shared_ptr<NOlap::IStoragesManager> StoragesManager;
    std::shared_ptr<NOlap::NBackground::TSessionsManager> BackgroundSessionsManager;
    std::shared_ptr<NOlap::NDataLocks::TManager> DataLocksManager;

    ui64 PrioritizationClientId = 0;

    using TSchemaPreset = TSchemaPreset;
    using TTableInfo = TTableInfo;

    const TMonotonic CreateInstant = TMonotonic::Now();
    std::optional<TMonotonic> StartInstant;
    bool IsTxInitFinished = false;

    struct TLongTxWriteInfo {
        TInsertWriteId InsertWriteId;
        ui32 WritePartId;
        NLongTxService::TLongTxId LongTxId;
        ui64 PreparedTxId = 0;
        std::optional<ui32> GranuleShardingVersionId;
    };

    ui64 CurrentSchemeShardId = 0;
    TMessageSeqNo LastSchemaSeqNo;
    std::optional<NKikimrSubDomains::TProcessingParams> ProcessingParams;
    ui64 LastPlannedStep = 0;
    ui64 LastPlannedTxId = 0;
    NOlap::TSnapshot LastCompletedTx = NOlap::TSnapshot::Zero();
    ui64 LastExportNo = 0;

    ui64 OwnerPathId = 0;
    ui64 StatsReportRound = 0;
    TString OwnerPath;

    TMediatorTimecastEntry::TCPtr MediatorTimeCastEntry;
    bool MediatorTimeCastRegistered = false;
    TSet<ui64> MediatorTimeCastWaitingSteps;
    const TDuration PeriodicWakeupActivationPeriod;
    TDuration FailActivationDelay = TDuration::Seconds(1);
    const TDuration StatsReportInterval;
    TInstant LastStatsReport;

    TActorId ResourceSubscribeActor;
    TActorId BufferizationInsertionWriteActorId;
    TActorId BufferizationPortionsWriteActorId;
    TActorId DataAccessorsControlActorId;
    NOlap::NDataAccessorControl::TDataAccessorsManagerContainer DataAccessorsManager;

    TActorId StatsReportPipe;
    std::vector<TActorId> ActorsToStop;

    TInFlightReadsTracker InFlightReadsTracker;
    TTablesManager TablesManager;
    std::shared_ptr<NSubscriber::TManager> Subscribers;
    std::shared_ptr<TTiersManager> Tiers;
    std::unique_ptr<NTabletPipe::IClientCache> PipeClientCache;
    std::unique_ptr<NOlap::TInsertTable> InsertTable;
    NOlap::NResourceBroker::NSubscribe::TTaskContext InsertTaskSubscription;
    NOlap::NResourceBroker::NSubscribe::TTaskContext CompactTaskSubscription;
    NOlap::NResourceBroker::NSubscribe::TTaskContext TTLTaskSubscription;

    std::optional<ui64> ProgressTxInFlight;
    THashMap<ui64, TInstant> ScanTxInFlight;
    THashMap<TInsertWriteId, TLongTxWriteInfo> LongTxWrites;
    using TPartsForLTXShard = THashMap<ui32, TLongTxWriteInfo*>;
    THashMap<TULID, TPartsForLTXShard> LongTxWritesByUniqueId;
    TMultiMap<NOlap::TSnapshot, TEvColumnShard::TEvScan::TPtr> WaitingScans;
    TBackgroundController BackgroundController;
    TSettings Settings;
    TLimits Limits;
    NOlap::TNormalizationController NormalizerController;
    NDataShard::TSysLocks SysLocks;
<<<<<<< HEAD
    std::shared_ptr<NOlap::NDataLocks::TManager::TGuard> MoveTableDataLock;
    static TDuration GetMaxReadStaleness();
=======
>>>>>>> 9933314f

    void TryRegisterMediatorTimeCast();
    void UnregisterMediatorTimeCast();
    void TryAbortWrites(NIceDb::TNiceDb& db, NOlap::TDbWrapper& dbTable, THashSet<TInsertWriteId>&& writesToAbort);

    bool WaitPlanStep(ui64 step);
    void SendWaitPlanStep(ui64 step);
    void RescheduleWaitingReads();
    NOlap::TSnapshot GetMaxReadVersion() const;
    NOlap::TSnapshot GetMinReadSnapshot() const;
    ui64 GetOutdatedStep() const;
    TDuration GetTxCompleteLag() const {
        ui64 mediatorTime = MediatorTimeCastEntry ? MediatorTimeCastEntry->Get(TabletID()) : 0;
        return ProgressTxController->GetTxCompleteLag(mediatorTime);
    }

    TInsertWriteId HasLongTxWrite(const NLongTxService::TLongTxId& longTxId, const ui32 partId) const;
    TInsertWriteId GetLongTxWrite(
        NIceDb::TNiceDb& db, const NLongTxService::TLongTxId& longTxId, const ui32 partId, const std::optional<ui32> granuleShardingVersionId);
    void AddLongTxWrite(const TInsertWriteId writeId, ui64 txId);
    void LoadLongTxWrite(const TInsertWriteId writeId, const ui32 writePartId, const NLongTxService::TLongTxId& longTxId,
        const std::optional<ui32> granuleShardingVersion);
    bool RemoveLongTxWrite(NIceDb::TNiceDb& db, const TInsertWriteId writeId, const ui64 txId);

    void EnqueueBackgroundActivities(const bool periodic = false);
    virtual void Enqueue(STFUNC_SIG) override;

    void UpdateSchemaSeqNo(const TMessageSeqNo& seqNo, NTabletFlatExecutor::TTransactionContext& txc);
    void ProtectSchemaSeqNo(const NKikimrTxColumnShard::TSchemaSeqNo& seqNoProto, NTabletFlatExecutor::TTransactionContext& txc);

<<<<<<< HEAD
    bool ProgressSchemaTx(const NKikimrTxColumnShard::TSchemaTxBody& body, const NOlap::TSnapshot& version, NTabletFlatExecutor::TTransactionContext& txc);
    void RunInit(const NKikimrTxColumnShard::TInitShard& body, const NOlap::TSnapshot& version, NTabletFlatExecutor::TTransactionContext& txc);
    void RunEnsureTable(const NKikimrTxColumnShard::TCreateTable& body, const NOlap::TSnapshot& version, NTabletFlatExecutor::TTransactionContext& txc);
    void RunAlterTable(const NKikimrTxColumnShard::TAlterTable& body, const NOlap::TSnapshot& version, NTabletFlatExecutor::TTransactionContext& txc);
    void RunDropTable(const NKikimrTxColumnShard::TDropTable& body, const NOlap::TSnapshot& version, NTabletFlatExecutor::TTransactionContext& txc);
    void RunAlterStore(const NKikimrTxColumnShard::TAlterStore& body, const NOlap::TSnapshot& version, NTabletFlatExecutor::TTransactionContext& txc);
    bool ProgressMoveTable(const NKikimrTxColumnShard::TMoveTable& proto, const NOlap::TSnapshot& version, NTabletFlatExecutor::TTransactionContext& txc);

    void StartIndexTask(std::vector<const NOlap::TInsertedData*>&& dataToIndex, const i64 bytesToIndex);
=======
    void RunSchemaTx(
        const NKikimrTxColumnShard::TSchemaTxBody& body, const NOlap::TSnapshot& version, NTabletFlatExecutor::TTransactionContext& txc);
    void RunInit(const NKikimrTxColumnShard::TInitShard& body, const NOlap::TSnapshot& version, NTabletFlatExecutor::TTransactionContext& txc);
    void RunEnsureTable(
        const NKikimrTxColumnShard::TCreateTable& body, const NOlap::TSnapshot& version, NTabletFlatExecutor::TTransactionContext& txc);
    void RunAlterTable(
        const NKikimrTxColumnShard::TAlterTable& body, const NOlap::TSnapshot& version, NTabletFlatExecutor::TTransactionContext& txc);
    void RunDropTable(
        const NKikimrTxColumnShard::TDropTable& body, const NOlap::TSnapshot& version, NTabletFlatExecutor::TTransactionContext& txc);
    void RunAlterStore(
        const NKikimrTxColumnShard::TAlterStore& body, const NOlap::TSnapshot& version, NTabletFlatExecutor::TTransactionContext& txc);

    void StartIndexTask(std::vector<const NOlap::TCommittedData*>&& dataToIndex, const i64 bytesToIndex);
>>>>>>> 9933314f
    void SetupIndexation();
    void SetupCompaction(const std::set<ui64>& pathIds);
    void StartCompaction(const std::shared_ptr<NPrioritiesQueue::TAllocationGuard>& guard);

    void SetupMetadata();
    bool SetupTtl(const THashMap<ui64, NOlap::TTiering>& pathTtls = {});
    void SetupCleanupPortions();
    void SetupCleanupTables();
    void SetupCleanupInsertTable();
    void SetupGC();

    void UpdateInsertTableCounters();
    void UpdateIndexCounters();
    void UpdateResourceMetrics(const TActorContext& ctx, const TUsage& usage);
    ui64 MemoryUsage() const;

    void SendPeriodicStats();
    void FillOlapStats(const TActorContext& ctx, std::unique_ptr<TEvDataShard::TEvPeriodicTableStats>& ev);
    void FillColumnTableStats(const TActorContext& ctx, std::unique_ptr<TEvDataShard::TEvPeriodicTableStats>& ev);

public:
    ui64 TabletTxCounter = 0;

    std::shared_ptr<const TAtomicCounter> GetTabletActivity() const {
        return TabletActivityImpl;
    }

    const TTablesManager& GetTablesManager() const {
        return TablesManager;
    }

    bool HasLongTxWrites(const TInsertWriteId insertWriteId) const {
        return LongTxWrites.contains(insertWriteId);
    }
    void EnqueueProgressTx(const TActorContext& ctx, const std::optional<ui64> continueTxId);
    NOlap::TSnapshot GetLastTxSnapshot() const {
        return NOlap::TSnapshot(LastPlannedStep, LastPlannedTxId);
    }

    NOlap::TSnapshot GetCurrentSnapshotForInternalModification() const {
        return NOlap::TSnapshot::MaxForPlanStep(GetOutdatedStep());
    }

    const std::shared_ptr<NOlap::NDataSharing::TSessionsManager>& GetSharingSessionsManager() const {
        return SharingSessionsManager;
    }

    template <class T>
    const T& GetIndexAs() const {
        return TablesManager.GetPrimaryIndexAsVerified<T>();
    }

    const NOlap::IColumnEngine* GetIndexOptional() const {
        return TablesManager.GetPrimaryIndex() ? TablesManager.GetPrimaryIndex().get() : nullptr;
    }

    template <class T>
    T& MutableIndexAs() {
        return TablesManager.MutablePrimaryIndexAsVerified<T>();
    }

    TTxController& GetProgressTxController() const {
        AFL_VERIFY(ProgressTxController);
        return *ProgressTxController;
    }

    TOperationsManager& GetOperationsManager() const {
        AFL_VERIFY(OperationsManager);
        return *OperationsManager;
    }

    bool HasIndex() const {
        return !!TablesManager.GetPrimaryIndex();
    }

    NOlap::TSnapshot GetLastPlannedSnapshot() const {
        return NOlap::TSnapshot(LastPlannedStep, LastPlannedTxId);
    }

    NOlap::TSnapshot GetLastCompletedTx() const {
        return LastCompletedTx;
    }

    const std::shared_ptr<NOlap::NBackground::TSessionsManager>& GetBackgroundSessionsManager() const {
        return BackgroundSessionsManager;
    }

    const std::shared_ptr<NOlap::IStoragesManager>& GetStoragesManager() const {
        AFL_VERIFY(StoragesManager);
        return StoragesManager;
    }

    const std::shared_ptr<NOlap::NDataLocks::TManager>& GetDataLocksManager() const {
        AFL_VERIFY(DataLocksManager);
        return DataLocksManager;
    }

    const NOlap::TInsertTable& GetInsertTable() const {
        AFL_VERIFY(!!InsertTable);
        return *InsertTable;
    }

    static constexpr NKikimrServices::TActivity::EType ActorActivityType() {
        return NKikimrServices::TActivity::TX_COLUMNSHARD_ACTOR;
    }

    TColumnShard(TTabletStorageInfo* info, const TActorId& tablet);
};

}   // namespace NKikimr::NColumnShard<|MERGE_RESOLUTION|>--- conflicted
+++ resolved
@@ -549,11 +549,8 @@
     TLimits Limits;
     NOlap::TNormalizationController NormalizerController;
     NDataShard::TSysLocks SysLocks;
-<<<<<<< HEAD
     std::shared_ptr<NOlap::NDataLocks::TManager::TGuard> MoveTableDataLock;
     static TDuration GetMaxReadStaleness();
-=======
->>>>>>> 9933314f
 
     void TryRegisterMediatorTimeCast();
     void UnregisterMediatorTimeCast();
@@ -584,7 +581,6 @@
     void UpdateSchemaSeqNo(const TMessageSeqNo& seqNo, NTabletFlatExecutor::TTransactionContext& txc);
     void ProtectSchemaSeqNo(const NKikimrTxColumnShard::TSchemaSeqNo& seqNoProto, NTabletFlatExecutor::TTransactionContext& txc);
 
-<<<<<<< HEAD
     bool ProgressSchemaTx(const NKikimrTxColumnShard::TSchemaTxBody& body, const NOlap::TSnapshot& version, NTabletFlatExecutor::TTransactionContext& txc);
     void RunInit(const NKikimrTxColumnShard::TInitShard& body, const NOlap::TSnapshot& version, NTabletFlatExecutor::TTransactionContext& txc);
     void RunEnsureTable(const NKikimrTxColumnShard::TCreateTable& body, const NOlap::TSnapshot& version, NTabletFlatExecutor::TTransactionContext& txc);
@@ -593,22 +589,7 @@
     void RunAlterStore(const NKikimrTxColumnShard::TAlterStore& body, const NOlap::TSnapshot& version, NTabletFlatExecutor::TTransactionContext& txc);
     bool ProgressMoveTable(const NKikimrTxColumnShard::TMoveTable& proto, const NOlap::TSnapshot& version, NTabletFlatExecutor::TTransactionContext& txc);
 
-    void StartIndexTask(std::vector<const NOlap::TInsertedData*>&& dataToIndex, const i64 bytesToIndex);
-=======
-    void RunSchemaTx(
-        const NKikimrTxColumnShard::TSchemaTxBody& body, const NOlap::TSnapshot& version, NTabletFlatExecutor::TTransactionContext& txc);
-    void RunInit(const NKikimrTxColumnShard::TInitShard& body, const NOlap::TSnapshot& version, NTabletFlatExecutor::TTransactionContext& txc);
-    void RunEnsureTable(
-        const NKikimrTxColumnShard::TCreateTable& body, const NOlap::TSnapshot& version, NTabletFlatExecutor::TTransactionContext& txc);
-    void RunAlterTable(
-        const NKikimrTxColumnShard::TAlterTable& body, const NOlap::TSnapshot& version, NTabletFlatExecutor::TTransactionContext& txc);
-    void RunDropTable(
-        const NKikimrTxColumnShard::TDropTable& body, const NOlap::TSnapshot& version, NTabletFlatExecutor::TTransactionContext& txc);
-    void RunAlterStore(
-        const NKikimrTxColumnShard::TAlterStore& body, const NOlap::TSnapshot& version, NTabletFlatExecutor::TTransactionContext& txc);
-
     void StartIndexTask(std::vector<const NOlap::TCommittedData*>&& dataToIndex, const i64 bytesToIndex);
->>>>>>> 9933314f
     void SetupIndexation();
     void SetupCompaction(const std::set<ui64>& pathIds);
     void StartCompaction(const std::shared_ptr<NPrioritiesQueue::TAllocationGuard>& guard);
