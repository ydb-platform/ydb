#include "columnshard_ut_common.h"

#include "columnshard__stats_scan.h"
#include "common/tests/shard_reader.h"

#include <ydb/core/base/tablet.h>
#include <ydb/core/base/tablet_resolver.h>
#include <ydb/core/scheme/scheme_types_proto.h>
#include <library/cpp/testing/unittest/registar.h>

namespace NKikimr::NTxUT {

using namespace NColumnShard;
using namespace Tests;

void TTester::Setup(TTestActorRuntime& runtime) {
    runtime.SetLogPriority(NKikimrServices::TX_COLUMNSHARD, NActors::NLog::PRI_DEBUG);
    runtime.SetLogPriority(NKikimrServices::BLOB_CACHE, NActors::NLog::PRI_INFO);
    runtime.SetLogPriority(NKikimrServices::TX_COLUMNSHARD_SCAN, NActors::NLog::PRI_DEBUG);
    runtime.SetLogPriority(NKikimrServices::S3_WRAPPER, NLog::PRI_DEBUG);

    ui32 domainId = 0;
    ui32 planResolution = 500;

    TAppPrepare app;

    auto domain = TDomainsInfo::TDomain::ConstructDomainWithExplicitTabletIds(
                      "dc-1", domainId, FAKE_SCHEMESHARD_TABLET_ID,
                      domainId, domainId, std::vector<ui32>{domainId},
                      domainId, std::vector<ui32>{domainId},
                      planResolution,
                      std::vector<ui64>{TDomainsInfo::MakeTxCoordinatorIDFixed(domainId, 1)},
                      std::vector<ui64>{},
                      std::vector<ui64>{TDomainsInfo::MakeTxAllocatorIDFixed(domainId, 1)});

    TVector<ui64> ids = runtime.GetTxAllocatorTabletIds();
    ids.insert(ids.end(), domain->TxAllocators.begin(), domain->TxAllocators.end());
    runtime.SetTxAllocatorTabletIds(ids);

    app.AddDomain(domain.Release());
    SetupTabletServices(runtime, &app);

    runtime.UpdateCurrentTime(TInstant::Now());
}

void ProvideTieringSnapshot(TTestBasicRuntime& runtime, const TActorId& sender, NMetadata::NFetcher::ISnapshot::TPtr snapshot) {
    auto event = std::make_unique<NMetadata::NProvider::TEvRefreshSubscriberData>(snapshot);

    ForwardToTablet(runtime, TTestTxConfig::TxTablet0, sender, event.release());
}

bool ProposeSchemaTx(TTestBasicRuntime& runtime, TActorId& sender, const TString& txBody, NOlap::TSnapshot snap) {
    auto event = std::make_unique<TEvColumnShard::TEvProposeTransaction>(
        NKikimrTxColumnShard::TX_KIND_SCHEMA, 0, sender, snap.GetTxId(), txBody);

    ForwardToTablet(runtime, TTestTxConfig::TxTablet0, sender, event.release());
    auto ev = runtime.GrabEdgeEvent<TEvColumnShard::TEvProposeTransactionResult>(sender);
    const auto& res = ev->Get()->Record;
    UNIT_ASSERT_EQUAL(res.GetTxId(), snap.GetTxId());
    UNIT_ASSERT_EQUAL(res.GetTxKind(), NKikimrTxColumnShard::TX_KIND_SCHEMA);
    return (res.GetStatus() == NKikimrTxColumnShard::PREPARED);
}

void PlanSchemaTx(TTestBasicRuntime& runtime, TActorId& sender, NOlap::TSnapshot snap) {
    auto plan = std::make_unique<TEvTxProcessing::TEvPlanStep>(snap.GetPlanStep(), 0, TTestTxConfig::TxTablet0);
    auto tx = plan->Record.AddTransactions();
    tx->SetTxId(snap.GetTxId());
    ActorIdToProto(sender, tx->MutableAckTo());

    ForwardToTablet(runtime, TTestTxConfig::TxTablet0, sender, plan.release());
    UNIT_ASSERT(runtime.GrabEdgeEvent<TEvTxProcessing::TEvPlanStepAck>(sender));
    auto ev = runtime.GrabEdgeEvent<TEvColumnShard::TEvProposeTransactionResult>(sender);
    const auto& res = ev->Get()->Record;
    UNIT_ASSERT_EQUAL(res.GetTxId(), snap.GetTxId());
    UNIT_ASSERT_EQUAL(res.GetTxKind(), NKikimrTxColumnShard::TX_KIND_SCHEMA);
    UNIT_ASSERT_EQUAL(res.GetStatus(), NKikimrTxColumnShard::SUCCESS);
}

void PlanWriteTx(TTestBasicRuntime& runtime, TActorId& sender, NOlap::TSnapshot snap, bool waitResult) {
    auto plan = std::make_unique<TEvTxProcessing::TEvPlanStep>(snap.GetPlanStep(), 0, TTestTxConfig::TxTablet0);
    auto tx = plan->Record.AddTransactions();
    tx->SetTxId(snap.GetTxId());
    ActorIdToProto(sender, tx->MutableAckTo());

    ForwardToTablet(runtime, TTestTxConfig::TxTablet0, sender, plan.release());
    UNIT_ASSERT(runtime.GrabEdgeEvent<TEvTxProcessing::TEvPlanStepAck>(sender));
    if (waitResult) {
        auto ev = runtime.GrabEdgeEvent<NEvents::TDataEvents::TEvWriteResult>(sender);
        const auto& res = ev->Get()->Record;
        UNIT_ASSERT_EQUAL(res.GetTxId(), snap.GetTxId());
        UNIT_ASSERT_EQUAL(res.GetStatus(), NKikimrDataEvents::TEvWriteResult::STATUS_COMPLETED);
    }
}

ui32 WaitWriteResult(TTestBasicRuntime& runtime, ui64 shardId, std::vector<ui64>* writeIds) {
    TAutoPtr<IEventHandle> handle;
    auto event = runtime.GrabEdgeEvent<TEvColumnShard::TEvWriteResult>(handle);
    UNIT_ASSERT(event);

    auto& resWrite = Proto(event);
    UNIT_ASSERT_EQUAL(resWrite.GetOrigin(), shardId);
    UNIT_ASSERT_EQUAL(resWrite.GetTxInitiator(), 0);
    if (writeIds && resWrite.GetStatus() == NKikimrTxColumnShard::EResultStatus::SUCCESS) {
        writeIds->push_back(resWrite.GetWriteId());
    }
    return resWrite.GetStatus();
}

bool WriteDataImpl(TTestBasicRuntime& runtime, TActorId& sender, const ui64 shardId, const ui64 tableId,
                    const NLongTxService::TLongTxId& longTxId, const ui64 writeId,
                    const TString& data, const std::shared_ptr<arrow::Schema>& schema, std::vector<ui64>* writeIds) {
    const TString dedupId = ToString(writeId);

    auto write = std::make_unique<TEvColumnShard::TEvWrite>(sender, longTxId, tableId, dedupId, data, writeId);
    Y_ABORT_UNLESS(schema);
    write->SetArrowSchema(NArrow::SerializeSchema(*schema));
    ForwardToTablet(runtime, shardId, sender, write.release());

    if (writeIds) {
        return WaitWriteResult(runtime, shardId, writeIds) == NKikimrTxColumnShard::EResultStatus::SUCCESS;
    }
    return true;
}

bool WriteData(TTestBasicRuntime& runtime, TActorId& sender, const ui64 shardId, const ui64 writeId, const ui64 tableId, const TString& data,
                              const std::vector<NArrow::NTest::TTestColumn>& ydbSchema, std::vector<ui64>* writeIds) {
    NLongTxService::TLongTxId longTxId;
    UNIT_ASSERT(longTxId.ParseString("ydb://long-tx/01ezvvxjdk2hd4vdgjs68knvp8?node_id=1"));
    return WriteDataImpl(runtime, sender, shardId, tableId, longTxId, writeId, data, NArrow::MakeArrowSchema(ydbSchema), writeIds);

}

bool WriteData(TTestBasicRuntime& runtime, TActorId& sender, const ui64 writeId, const ui64 tableId, const TString& data,
                              const std::vector<NArrow::NTest::TTestColumn>& ydbSchema, bool waitResult, std::vector<ui64>* writeIds) {
    NLongTxService::TLongTxId longTxId;
    UNIT_ASSERT(longTxId.ParseString("ydb://long-tx/01ezvvxjdk2hd4vdgjs68knvp8?node_id=1"));
    if (writeIds) {
        return WriteDataImpl(runtime, sender, TTestTxConfig::TxTablet0, tableId, longTxId, writeId, data, NArrow::MakeArrowSchema(ydbSchema), writeIds);
    }
    std::vector<ui64> ids;
    return WriteDataImpl(runtime, sender, TTestTxConfig::TxTablet0, tableId, longTxId, writeId, data, NArrow::MakeArrowSchema(ydbSchema), waitResult ? &ids : nullptr);
}

std::optional<ui64> WriteData(TTestBasicRuntime& runtime, TActorId& sender, const NLongTxService::TLongTxId& longTxId,
                              ui64 tableId, const ui64 writePartId, const TString& data,
                              const std::vector<NArrow::NTest::TTestColumn>& ydbSchema)
{
    auto write = std::make_unique<TEvColumnShard::TEvWrite>(sender, longTxId, tableId, "0", data, writePartId);
    write->SetArrowSchema(NArrow::SerializeSchema(*NArrow::MakeArrowSchema(ydbSchema)));

    ForwardToTablet(runtime, TTestTxConfig::TxTablet0, sender, write.release());
    TAutoPtr<IEventHandle> handle;
    auto event = runtime.GrabEdgeEvent<TEvColumnShard::TEvWriteResult>(handle);
    UNIT_ASSERT(event);

    auto& resWrite = Proto(event);
    UNIT_ASSERT_EQUAL(resWrite.GetOrigin(), TTestTxConfig::TxTablet0);
    UNIT_ASSERT_EQUAL(resWrite.GetTxInitiator(), 0);
    if (resWrite.GetStatus() == NKikimrTxColumnShard::EResultStatus::SUCCESS) {
        return resWrite.GetWriteId();
    }
    return {};
}

void ScanIndexStats(TTestBasicRuntime& runtime, TActorId& sender, const std::vector<ui64>& pathIds,
                  NOlap::TSnapshot snap, ui64 scanId) {
    auto scan = std::make_unique<TEvColumnShard::TEvScan>();
    auto& record = scan->Record;

    record.SetTxId(snap.GetPlanStep());
    record.SetScanId(scanId);
    // record.SetLocalPathId(0);
    record.SetTablePath(NOlap::TIndexInfo::STORE_INDEX_STATS_TABLE);

    // Schema: pathId, kind, rows, bytes, rawBytes. PK: {pathId, kind}
    //record.SetSchemaVersion(0);
    auto ydbSchema = PrimaryIndexStatsSchema;
    for (const auto& col : ydbSchema.Columns) {
        record.AddColumnTags(col.second.Id);
        auto columnType = NScheme::ProtoColumnTypeFromTypeInfoMod(col.second.PType, col.second.PTypeMod);
        record.AddColumnTypes(columnType.TypeId);
        if (columnType.TypeInfo) {
            *record.AddColumnTypeInfos() = *columnType.TypeInfo;
        } else {
            *record.AddColumnTypeInfos() = NKikimrProto::TTypeInfo();
        }
    }

    for (ui64 pathId : pathIds) {
        std::vector<TCell> pk{TCell::Make<ui64>(pathId)};
        TSerializedTableRange range(TConstArrayRef<TCell>(pk), true, TConstArrayRef<TCell>(pk), true);
        auto newRange = record.MutableRanges()->Add();
        range.Serialize(*newRange);
    }

    record.MutableSnapshot()->SetStep(snap.GetPlanStep());
    record.MutableSnapshot()->SetTxId(snap.GetTxId());
    record.SetDataFormat(NKikimrDataEvents::FORMAT_ARROW);

    ForwardToTablet(runtime, TTestTxConfig::TxTablet0, sender, scan.release());
}

void ProposeCommit(TTestBasicRuntime& runtime, TActorId& sender, ui64 shardId, ui64 txId, const std::vector<ui64>& writeIds) {
    NKikimrTxColumnShard::ETransactionKind txKind = NKikimrTxColumnShard::ETransactionKind::TX_KIND_COMMIT;
    TString txBody = TTestSchema::CommitTxBody(0, writeIds);

    ForwardToTablet(runtime, shardId, sender,
                new TEvColumnShard::TEvProposeTransaction(txKind, sender, txId, txBody));
    TAutoPtr<IEventHandle> handle;
    auto event = runtime.GrabEdgeEvent<TEvColumnShard::TEvProposeTransactionResult>(handle);
    UNIT_ASSERT(event);

    auto& res = Proto(event);
    UNIT_ASSERT_EQUAL(res.GetTxKind(), txKind);
    UNIT_ASSERT_EQUAL(res.GetTxId(), txId);
    UNIT_ASSERT_EQUAL(res.GetStatus(), NKikimrTxColumnShard::EResultStatus::PREPARED);
}

void ProposeCommit(TTestBasicRuntime& runtime, TActorId& sender, ui64 txId, const std::vector<ui64>& writeIds) {
    ProposeCommit(runtime, sender, TTestTxConfig::TxTablet0, txId, writeIds);
}

void PlanCommit(TTestBasicRuntime& runtime, TActorId& sender, ui64 planStep, const TSet<ui64>& txIds) {
    PlanCommit(runtime, sender, TTestTxConfig::TxTablet0, planStep, txIds);
}

void PlanCommit(TTestBasicRuntime& runtime, TActorId& sender, ui64 shardId, ui64 planStep, const TSet<ui64>& txIds) {
    auto plan = std::make_unique<TEvTxProcessing::TEvPlanStep>(planStep, 0, shardId);
    for (ui64 txId : txIds) {
        auto tx = plan->Record.AddTransactions();
        tx->SetTxId(txId);
        ActorIdToProto(sender, tx->MutableAckTo());
    }

    ForwardToTablet(runtime, shardId, sender, plan.release());
    TAutoPtr<IEventHandle> handle;

    for (ui32 i = 0; i < txIds.size(); ++i) {
        auto event = runtime.GrabEdgeEvent<TEvColumnShard::TEvProposeTransactionResult>(handle);
        UNIT_ASSERT(event);

        auto& res = Proto(event);
        UNIT_ASSERT(txIds.contains(res.GetTxId()));
        UNIT_ASSERT_EQUAL(res.GetStatus(), NKikimrTxColumnShard::EResultStatus::SUCCESS);
    }
}

TCell MakeTestCell(const TTypeInfo& typeInfo, ui32 value, std::vector<TString>& mem) {
    auto type = typeInfo.GetTypeId();

    if (type == NTypeIds::Utf8 ||
        type == NTypeIds::String ||
        type == NTypeIds::String4k ||
        type == NTypeIds::String2m) {
        mem.push_back(ToString(value));
        const TString& str = mem.back();
        return TCell(str.data(), str.size());
    } else if (type == NTypeIds::JsonDocument || type == NTypeIds::Json) {
        mem.push_back("{}");
        const TString& str = mem.back();
        return TCell(str.data(), str.size());
    } else if (type == NTypeIds::Yson) {
        mem.push_back("{ \"a\" = [ { \"b\" = 1; } ]; }");
        const TString& str = mem.back();
        return TCell(str.data(), str.size());
    } else if (type == NTypeIds::Timestamp || type == NTypeIds::Interval ||
                type == NTypeIds::Uint64 || type == NTypeIds::Int64) {
        return TCell::Make<ui64>(value);
    } else if (type == NTypeIds::Uint32 || type == NTypeIds::Int32 || type == NTypeIds::Datetime) {
        return TCell::Make<ui32>(value);
    } else if (type == NTypeIds::Uint16 || type == NTypeIds::Int16 || type == NTypeIds::Date) {
        return TCell::Make<ui16>(value);
    } else if (type == NTypeIds::Uint8 || type == NTypeIds::Int8 || type == NTypeIds::Byte ||
                type == NTypeIds::Bool) {
        return TCell::Make<ui8>(value);
    } else if (type == NTypeIds::Float) {
        return TCell::Make<float>(value);
    } else if (type == NTypeIds::Double) {
        return TCell::Make<double>(value);
    }

    UNIT_ASSERT(false);
    return {};
}

std::vector<TCell> MakeTestCells(const std::vector<TTypeInfo>& types, ui32 value, std::vector<TString>& mem) {
    std::vector<TCell> cells;
    cells.reserve(types.size());

    for (const auto& typeInfo : types) {
        cells.push_back(MakeTestCell(typeInfo, value, mem));
    }

    return cells;
}


TString MakeTestBlob(std::pair<ui64, ui64> range, const std::vector<NArrow::NTest::TTestColumn>& columns,
                     const TTestBlobOptions& options, const std::set<std::string>& notNullColumns) {
    NArrow::TArrowBatchBuilder batchBuilder(arrow::Compression::LZ4_FRAME, notNullColumns);
    batchBuilder.Start(NArrow::NTest::TTestColumn::ConvertToPairs(columns));

    std::vector<ui32> nullPositions;
    std::vector<ui32> samePositions;
    for (size_t i = 0; i < columns.size(); ++i) {
        if (options.NullColumns.contains(columns[i].GetName())) {
            nullPositions.push_back(i);
        } else if (options.SameValueColumns.contains(columns[i].GetName())) {
            samePositions.push_back(i);
        }
    }

    std::vector<TString> mem;
    std::vector<TTypeInfo> types = TTestSchema::ExtractTypes(columns);
    // insert, not ordered
    for (size_t i = range.first; i < range.second; i += 2) {
        std::vector<TCell> cells = MakeTestCells(types, i, mem);
        for (auto& pos : nullPositions) {
            cells[pos] = TCell();
        }
        for (auto& pos : samePositions) {
            cells[pos] = MakeTestCell(types[pos], options.SameValue, mem);
        }
        NKikimr::TDbTupleRef unused;
        batchBuilder.AddRow(unused, NKikimr::TDbTupleRef(types.data(), cells.data(), types.size()));
    }
    for (size_t i = range.first + 1; i < range.second; i += 2) {
        std::vector<TCell> cells = MakeTestCells(types, i, mem);
        for (auto& pos : nullPositions) {
            cells[pos] = TCell();
        }
        for (auto& pos : samePositions) {
            cells[pos] = MakeTestCell(types[pos], options.SameValue, mem);
        }
        NKikimr::TDbTupleRef unused;
        batchBuilder.AddRow(unused, NKikimr::TDbTupleRef(types.data(), cells.data(), types.size()));
    }

    auto batch = batchBuilder.FlushBatch(true);
    UNIT_ASSERT(batch);
    auto status = batch->ValidateFull();
    UNIT_ASSERT(status.ok());

    TString blob = batchBuilder.Finish();
    UNIT_ASSERT(!blob.empty());
    return blob;
}

TSerializedTableRange MakeTestRange(std::pair<ui64, ui64> range, bool inclusiveFrom, bool inclusiveTo,
                                    const std::vector<NArrow::NTest::TTestColumn>& columns) {
    std::vector<TString> mem;
    std::vector<TTypeInfo> types = TTestSchema::ExtractTypes(columns);
    std::vector<TCell> cellsFrom = MakeTestCells(types, range.first, mem);
    std::vector<TCell> cellsTo = MakeTestCells(types, range.second, mem);

    return TSerializedTableRange(TConstArrayRef<TCell>(cellsFrom), inclusiveFrom,
                                 TConstArrayRef<TCell>(cellsTo), inclusiveTo);
}

NMetadata::NFetcher::ISnapshot::TPtr TTestSchema::BuildSnapshot(const TTableSpecials& specials) {
    std::unique_ptr<NColumnShard::NTiers::TConfigsSnapshot> cs(new NColumnShard::NTiers::TConfigsSnapshot(Now()));
    if (specials.Tiers.empty()) {
        return cs;
    }
    NColumnShard::NTiers::TTieringRule tRule;
    tRule.SetTieringRuleId("Tiering1");
    for (auto&& tier : specials.Tiers) {
        if (!tRule.GetDefaultColumn()) {
            tRule.SetDefaultColumn(tier.TtlColumn);
        }
        UNIT_ASSERT(tRule.GetDefaultColumn() == tier.TtlColumn);
        {
            NKikimrSchemeOp::TStorageTierConfig cProto;
            cProto.SetName(tier.Name);
            *cProto.MutableObjectStorage() = tier.S3;
            if (tier.Codec) {
                cProto.MutableCompression()->SetCodec(tier.GetCodecId());
            }
            if (tier.CompressionLevel) {
                cProto.MutableCompression()->SetLevel(*tier.CompressionLevel);
            }
            NColumnShard::NTiers::TTierConfig tConfig(tier.Name, cProto);
            cs->MutableTierConfigs().emplace(tConfig.GetTierName(), tConfig);
        }
        tRule.AddInterval(tier.Name, TDuration::Seconds((*tier.EvictAfter).Seconds()));
    }
    cs->MutableTableTierings().emplace(tRule.GetTieringRuleId(), tRule);
    return cs;
}

}

namespace NKikimr::NColumnShard {
    NOlap::TIndexInfo BuildTableInfo(const std::vector<NArrow::NTest::TTestColumn>& ydbSchema,
                         const std::vector<NArrow::NTest::TTestColumn>& key) {
        NOlap::TIndexInfo indexInfo = NOlap::TIndexInfo::BuildDefault();

        for (ui32 i = 0; i < ydbSchema.size(); ++i) {
            ui32 id = i + 1;
            auto& name = ydbSchema[i].GetName();
            auto& type = ydbSchema[i].GetType();

            indexInfo.Columns[id] = NTable::TColumn(name, id, type, "");
            indexInfo.ColumnNames[name] = id;
        }

        for (const auto& c : key) {
            indexInfo.KeyColumns.push_back(indexInfo.ColumnNames[c.GetName()]);
        }

        auto storage = std::make_shared<NOlap::TTestStoragesManager>();
        storage->Initialize();
        indexInfo.SetAllKeys(std::make_shared<NOlap::TTestStoragesManager>());
        return indexInfo;
    }

    void SetupSchema(TTestBasicRuntime& runtime, TActorId& sender, ui64 pathId,
                 const TestTableDescription& table, TString codec) {
        using namespace NTxUT;
        NOlap::TSnapshot snap(10, 10);
        TString txBody;
        auto specials = TTestSchema::TTableSpecials().WithCodec(codec);
        if (table.InStore) {
            txBody = TTestSchema::CreateTableTxBody(pathId, table.Schema, table.Pk, specials);
        } else {
            txBody = TTestSchema::CreateStandaloneTableTxBody(pathId, table.Schema, table.Pk, specials);
        }
        bool ok = ProposeSchemaTx(runtime, sender, txBody, snap);
        UNIT_ASSERT(ok);

        PlanSchemaTx(runtime, sender, snap);
    }

<<<<<<< HEAD
    IActor* PrepareTabletActor(TTestBasicRuntime& runtime, const ui64 tableId,
                               const std::vector<std::pair<TString, NScheme::TTypeInfo>>& schema, const ui32 keySize) {
        using namespace NTxUT;

        IActor* res;
        CreateTestBootstrapper(runtime, CreateTestTabletInfo(TTestTxConfig::TxTablet0, TTabletTypes::ColumnShard),
                               [&res](const TActorId& tablet, TTabletStorageInfo* info) {
                                   auto p = CreateColumnShard(tablet, info);
                                   res = p;
                                   Cerr << "PrepareTablet: CS actor_id=" << res->SelfId() << Endl;
                                   return res;
                               });

        TDispatchOptions options;
        options.FinalEvents.push_back(TDispatchOptions::TFinalEventCondition(TEvTablet::EvBoot));
        runtime.DispatchEvents(options);

        TestTableDescription tableDescription;
        tableDescription.Schema = schema;
        tableDescription.Pk = {};
        for (ui64 i = 0; i < keySize; ++i) {
            Y_ABORT_UNLESS(i < schema.size());
            tableDescription.Pk.push_back(schema[i]);
        }
        TActorId sender = runtime.AllocateEdgeActor();
        SetupSchema(runtime, sender, tableId, tableDescription);
        return res;
    }

    void PrepareTablet(TTestBasicRuntime& runtime, const ui64 tableId, const std::vector<std::pair<TString, NScheme::TTypeInfo>>& schema, const ui32 keySize) {
=======
    void PrepareTablet(TTestBasicRuntime& runtime, const ui64 tableId, const std::vector<NArrow::NTest::TTestColumn>& schema, const ui32 keySize) {
>>>>>>> ecdcbb43
        using namespace NTxUT;
        CreateTestBootstrapper(runtime, CreateTestTabletInfo(TTestTxConfig::TxTablet0, TTabletTypes::ColumnShard), [](const TActorId& tablet, TTabletStorageInfo* info) {
            auto res = CreateColumnShard(tablet, info);
            Cerr << "PrepareTablet: CS actor_id=" << res->SelfId() << Endl;
            return res;
        });

        TDispatchOptions options;
        options.FinalEvents.push_back(TDispatchOptions::TFinalEventCondition(TEvTablet::EvBoot));
        runtime.DispatchEvents(options);

        TestTableDescription tableDescription;
        tableDescription.Schema = schema;
        tableDescription.Pk = {};
        for (ui64 i = 0; i < keySize; ++i) {
            Y_ABORT_UNLESS(i < schema.size());
            tableDescription.Pk.push_back(schema[i]);
        }
        TActorId sender = runtime.AllocateEdgeActor();
        SetupSchema(runtime, sender, tableId, tableDescription);
    }

    std::shared_ptr<arrow::RecordBatch> ReadAllAsBatch(TTestBasicRuntime& runtime, const ui64 tableId, const NOlap::TSnapshot& snapshot, const std::vector<NArrow::NTest::TTestColumn>& schema) {
        std::vector<TString> fields;
        for (auto&& f : schema) {
            fields.emplace_back(f.GetName());
        }

        NOlap::NTests::TShardReader reader(runtime, TTestTxConfig::TxTablet0, tableId, snapshot);
        reader.SetReplyColumns(fields);
        auto rb = reader.ReadAll();
        UNIT_ASSERT(reader.IsCorrectlyFinished());
        return rb ? rb : NArrow::MakeEmptyBatch(NArrow::MakeArrowSchema(schema));
    }
}<|MERGE_RESOLUTION|>--- conflicted
+++ resolved
@@ -431,7 +431,29 @@
         PlanSchemaTx(runtime, sender, snap);
     }
 
-<<<<<<< HEAD
+    void PrepareTablet(TTestBasicRuntime& runtime, const ui64 tableId, const std::vector<NArrow::NTest::TTestColumn>& schema, const ui32 keySize) {
+        using namespace NTxUT;
+        CreateTestBootstrapper(runtime, CreateTestTabletInfo(TTestTxConfig::TxTablet0, TTabletTypes::ColumnShard), [](const TActorId& tablet, TTabletStorageInfo* info) {
+            auto res = CreateColumnShard(tablet, info);
+            Cerr << "PrepareTablet: CS actor_id=" << res->SelfId() << Endl;
+            return res;
+        });
+
+        TDispatchOptions options;
+        options.FinalEvents.push_back(TDispatchOptions::TFinalEventCondition(TEvTablet::EvBoot));
+        runtime.DispatchEvents(options);
+
+        TestTableDescription tableDescription;
+        tableDescription.Schema = schema;
+        tableDescription.Pk = {};
+        for (ui64 i = 0; i < keySize; ++i) {
+            Y_ABORT_UNLESS(i < schema.size());
+            tableDescription.Pk.push_back(schema[i]);
+        }
+        TActorId sender = runtime.AllocateEdgeActor();
+        SetupSchema(runtime, sender, tableId, tableDescription);
+    }
+
     IActor* PrepareTabletActor(TTestBasicRuntime& runtime, const ui64 tableId,
                                const std::vector<std::pair<TString, NScheme::TTypeInfo>>& schema, const ui32 keySize) {
         using namespace NTxUT;
@@ -461,32 +483,6 @@
         return res;
     }
 
-    void PrepareTablet(TTestBasicRuntime& runtime, const ui64 tableId, const std::vector<std::pair<TString, NScheme::TTypeInfo>>& schema, const ui32 keySize) {
-=======
-    void PrepareTablet(TTestBasicRuntime& runtime, const ui64 tableId, const std::vector<NArrow::NTest::TTestColumn>& schema, const ui32 keySize) {
->>>>>>> ecdcbb43
-        using namespace NTxUT;
-        CreateTestBootstrapper(runtime, CreateTestTabletInfo(TTestTxConfig::TxTablet0, TTabletTypes::ColumnShard), [](const TActorId& tablet, TTabletStorageInfo* info) {
-            auto res = CreateColumnShard(tablet, info);
-            Cerr << "PrepareTablet: CS actor_id=" << res->SelfId() << Endl;
-            return res;
-        });
-
-        TDispatchOptions options;
-        options.FinalEvents.push_back(TDispatchOptions::TFinalEventCondition(TEvTablet::EvBoot));
-        runtime.DispatchEvents(options);
-
-        TestTableDescription tableDescription;
-        tableDescription.Schema = schema;
-        tableDescription.Pk = {};
-        for (ui64 i = 0; i < keySize; ++i) {
-            Y_ABORT_UNLESS(i < schema.size());
-            tableDescription.Pk.push_back(schema[i]);
-        }
-        TActorId sender = runtime.AllocateEdgeActor();
-        SetupSchema(runtime, sender, tableId, tableDescription);
-    }
-
     std::shared_ptr<arrow::RecordBatch> ReadAllAsBatch(TTestBasicRuntime& runtime, const ui64 tableId, const NOlap::TSnapshot& snapshot, const std::vector<NArrow::NTest::TTestColumn>& schema) {
         std::vector<TString> fields;
         for (auto&& f : schema) {
