#pragma once

#include "columnshard.h"
#include "columnshard_impl.h"
#include "blob_cache.h"

#include <ydb/core/formats/arrow/arrow_batch_builder.h>
#include <ydb/core/tx/columnshard/test_helper/helper.h>
#include <ydb/core/scheme/scheme_tabledefs.h>
#include <ydb/core/scheme/scheme_types_proto.h>
#include <ydb/core/testlib/tablet_helpers.h>
#include <ydb/core/testlib/test_client.h>
#include <library/cpp/testing/unittest/registar.h>

namespace NKikimr::NTxUT {

// Private events of different actors reuse the same ES_PRIVATE range
// So in order to capture the right private event we need to check its type via dynamic_cast
template <class TPrivateEvent>
inline TPrivateEvent* TryGetPrivateEvent(TAutoPtr<IEventHandle>& ev) {
    if (ev->GetTypeRewrite() != TPrivateEvent::EventType) {
        return nullptr;
    }
    return dynamic_cast<TPrivateEvent*>(ev->StaticCastAsLocal<IEventBase>());
}

class TTester : public TNonCopyable {
public:
    static constexpr const ui64 FAKE_SCHEMESHARD_TABLET_ID = 4200;

    static void Setup(TTestActorRuntime& runtime);
};

namespace NTypeIds = NScheme::NTypeIds;
using TTypeId = NScheme::TTypeId;
using TTypeInfo = NScheme::TTypeInfo;

struct TTestSchema {
    static inline const TString DefaultTtlColumn = "saved_at";

    struct TStorageTier {
        TString TtlColumn = DefaultTtlColumn;
        std::optional<TDuration> EvictAfter;
        TString Name;
        TString Codec;
        std::optional<int> CompressionLevel;
        NKikimrSchemeOp::TS3Settings S3 = FakeS3();

        TStorageTier(const TString& name = {})
            : Name(name)
        {}

        NKikimrSchemeOp::EColumnCodec GetCodecId() const {
            if (Codec == "none") {
                return NKikimrSchemeOp::EColumnCodec::ColumnCodecPlain;
            } else if (Codec == "lz4") {
                return NKikimrSchemeOp::EColumnCodec::ColumnCodecLZ4;
            } else if (Codec == "zstd") {
                return NKikimrSchemeOp::EColumnCodec::ColumnCodecZSTD;
            }
            Y_ABORT_UNLESS(false);
        }

        bool HasCodec() const {
            return !Codec.empty();
        }

        TStorageTier& SetCodec(const TString& codec, std::optional<int> level = {}) {
            Codec = codec;
            if (level) {
                CompressionLevel = *level;
            }
            return *this;
        }

        TStorageTier& SetTtlColumn(const TString& columnName) {
            TtlColumn = columnName;
            return *this;
        }

        static NKikimrSchemeOp::TS3Settings FakeS3() {
            const TString bucket = "tiering-test-01";

            NKikimrSchemeOp::TS3Settings s3Config;
            s3Config.SetScheme(NKikimrSchemeOp::TS3Settings::HTTP);
            s3Config.SetVerifySSL(false);
            s3Config.SetBucket(bucket);
//#define S3_TEST_USAGE
#ifdef S3_TEST_USAGE
            s3Config.SetEndpoint("storage.cloud-preprod.yandex.net");
            s3Config.SetAccessKey("...");
            s3Config.SetSecretKey("...");
            s3Config.SetProxyHost("localhost");
            s3Config.SetProxyPort(8080);
            s3Config.SetProxyScheme(NKikimrSchemeOp::TS3Settings::HTTP);
#else
            s3Config.SetEndpoint("fake");
            s3Config.SetSecretKey("fakeSecret");
#endif
            s3Config.SetRequestTimeoutMs(10000);
            s3Config.SetHttpRequestTimeoutMs(10000);
            s3Config.SetConnectionTimeoutMs(10000);
            return s3Config;
        }
    };

    struct TTableSpecials : public TStorageTier {
        std::vector<TStorageTier> Tiers;
        bool WaitEmptyAfter = false;

        TTableSpecials() noexcept = default;

        bool HasTiers() const {
            return !Tiers.empty();
        }

        bool HasTtl() const {
            return EvictAfter.has_value();
        }

        TTableSpecials WithCodec(const TString& codec) const {
            TTableSpecials out = *this;
            out.SetCodec(codec);
            return out;
        }

        TTableSpecials& SetTtl(std::optional<TDuration> ttl) {
            EvictAfter = ttl;
            return *this;
        }
    };
    using TTestColumn = NArrow::NTest::TTestColumn;
    static auto YdbSchema(const TTestColumn& firstKeyItem = TTestColumn("timestamp", TTypeInfo(NTypeIds::Timestamp))) {
        std::vector<TTestColumn> schema = {
            // PK
            firstKeyItem,
            TTestColumn("resource_type", TTypeInfo(NTypeIds::Utf8) ),
            TTestColumn("resource_id", TTypeInfo(NTypeIds::Utf8) ),
            TTestColumn("uid", TTypeInfo(NTypeIds::Utf8) ).SetStorageId("__MEMORY"),
            TTestColumn("level", TTypeInfo(NTypeIds::Int32) ),
            TTestColumn("message", TTypeInfo(NTypeIds::Utf8) ).SetStorageId("__MEMORY"),
            TTestColumn("json_payload", TTypeInfo(NTypeIds::Json) ),
            TTestColumn("ingested_at", TTypeInfo(NTypeIds::Timestamp) ),
            TTestColumn("saved_at", TTypeInfo(NTypeIds::Timestamp) ),
            TTestColumn("request_id", TTypeInfo(NTypeIds::Utf8) )
        };
        return schema;
    };

    static auto YdbExoticSchema() {
        std::vector<TTestColumn> schema = {
            // PK
            TTestColumn("timestamp", TTypeInfo(NTypeIds::Timestamp) ),
            TTestColumn("resource_type", TTypeInfo(NTypeIds::Utf8) ),
            TTestColumn("resource_id", TTypeInfo(NTypeIds::Utf8) ),
            TTestColumn("uid", TTypeInfo(NTypeIds::Utf8) ).SetStorageId("__MEMORY"),
            //
            TTestColumn("level", TTypeInfo(NTypeIds::Int32) ),
            TTestColumn("message", TTypeInfo(NTypeIds::String4k) ).SetStorageId("__MEMORY"),
            TTestColumn("json_payload", TTypeInfo(NTypeIds::JsonDocument) ),
            TTestColumn("ingested_at", TTypeInfo(NTypeIds::Timestamp) ),
            TTestColumn("saved_at", TTypeInfo(NTypeIds::Timestamp) ),
            TTestColumn("request_id", TTypeInfo(NTypeIds::Yson) )
        };
        return schema;
    };

    static auto YdbPkSchema() {
        std::vector<TTestColumn> schema = {
            TTestColumn("timestamp", TTypeInfo(NTypeIds::Timestamp) ),
            TTestColumn("resource_type", TTypeInfo(NTypeIds::Utf8) ).SetStorageId("__MEMORY"),
            TTestColumn("resource_id", TTypeInfo(NTypeIds::Utf8) ),
            TTestColumn("uid", TTypeInfo(NTypeIds::Utf8) ).SetStorageId("__MEMORY")
        };
        return schema;
    }

    static auto YdbAllTypesSchema() {
        std::vector<TTestColumn> schema = {
            TTestColumn("ts", TTypeInfo(NTypeIds::Timestamp) ),

            TTestColumn( "i8", TTypeInfo(NTypeIds::Int8) ),
            TTestColumn( "i16", TTypeInfo(NTypeIds::Int16) ),
            TTestColumn( "i32", TTypeInfo(NTypeIds::Int32) ),
            TTestColumn( "i64", TTypeInfo(NTypeIds::Int64) ),
            TTestColumn( "u8", TTypeInfo(NTypeIds::Uint8) ),
            TTestColumn( "u16", TTypeInfo(NTypeIds::Uint16) ),
            TTestColumn( "u32", TTypeInfo(NTypeIds::Uint32) ),
            TTestColumn( "u64", TTypeInfo(NTypeIds::Uint64) ),
            TTestColumn( "float", TTypeInfo(NTypeIds::Float) ),
            TTestColumn( "double", TTypeInfo(NTypeIds::Double) ),

            TTestColumn("byte", TTypeInfo(NTypeIds::Byte) ),
            //{ "bool", TTypeInfo(NTypeIds::Bool) },
            //{ "decimal", TTypeInfo(NTypeIds::Decimal) },
            //{ "dynum", TTypeInfo(NTypeIds::DyNumber) },

            TTestColumn( "date", TTypeInfo(NTypeIds::Date) ),
            TTestColumn( "datetime", TTypeInfo(NTypeIds::Datetime) ),
            //{ "interval", TTypeInfo(NTypeIds::Interval) },

            TTestColumn("text", TTypeInfo(NTypeIds::Text) ),
            TTestColumn("bytes", TTypeInfo(NTypeIds::Bytes) ),
            TTestColumn("yson", TTypeInfo(NTypeIds::Yson) ),
            TTestColumn("json", TTypeInfo(NTypeIds::Json) ),
            TTestColumn("jsondoc", TTypeInfo(NTypeIds::JsonDocument) )
        };
        return schema;
    };

    static void InitSchema(const std::vector<NArrow::NTest::TTestColumn>& columns,
                           const std::vector<NArrow::NTest::TTestColumn>& pk,
                           const TTableSpecials& specials,
                           NKikimrSchemeOp::TColumnTableSchema* schema)
    {
        schema->SetEngine(NKikimrSchemeOp::COLUMN_ENGINE_REPLACING_TIMESERIES);

        for (ui32 i = 0; i < columns.size(); ++i) {
            *schema->MutableColumns()->Add() = columns[i].CreateColumn(i + 1);
        }

        Y_ABORT_UNLESS(pk.size() > 0);
        for (auto& column : ExtractNames(pk)) {
            schema->AddKeyColumnNames(column);
        }

        if (specials.HasCodec()) {
            schema->MutableDefaultCompression()->SetCodec(specials.GetCodecId());
        }
        if (specials.CompressionLevel) {
            schema->MutableDefaultCompression()->SetLevel(*specials.CompressionLevel);
        }
    }

    static void InitTtl(const TTableSpecials& specials, NKikimrSchemeOp::TColumnDataLifeCycle::TTtl* ttl) {
        Y_ABORT_UNLESS(specials.HasTtl());
        Y_ABORT_UNLESS(!specials.TtlColumn.empty());
        ttl->SetColumnName(specials.TtlColumn);
        ttl->SetExpireAfterSeconds((*specials.EvictAfter).Seconds());
    }

    static bool InitTiersAndTtl(const TTableSpecials& specials, NKikimrSchemeOp::TColumnDataLifeCycle* ttlSettings) {
        ttlSettings->SetVersion(1);
        if (specials.HasTiers()) {
            ttlSettings->SetUseTiering("Tiering1");
        }
        if (specials.HasTtl()) {
            InitTtl(specials, ttlSettings->MutableEnabled());
        }
        return specials.HasTiers() || specials.HasTtl();
    }

    static TString CreateTableTxBody(ui64 pathId, const std::vector<NArrow::NTest::TTestColumn>& columns,
        const std::vector<NArrow::NTest::TTestColumn>& pk,
        const TTableSpecials& specialsExt = {})
    {
        auto specials = specialsExt;
        NKikimrTxColumnShard::TSchemaTxBody tx;
        auto* table = tx.MutableEnsureTables()->AddTables();
        table->SetPathId(pathId);

        { // preset
            auto* preset = table->MutableSchemaPreset();
            preset->SetId(1);
            preset->SetName("default");

            // schema
            InitSchema(columns, pk, specials, preset->MutableSchema());
        }

        InitTiersAndTtl(specials, table->MutableTtlSettings());

        Cerr << "CreateTable: " << tx << "\n";

        TString out;
        Y_PROTOBUF_SUPPRESS_NODISCARD tx.SerializeToString(&out);
        return out;
    }

    static TString CreateInitShardTxBody(ui64 pathId, const std::vector<NArrow::NTest::TTestColumn>& columns,
        const std::vector<NArrow::NTest::TTestColumn>& pk,
        const TTableSpecials& specials = {}, const TString& ownerPath = "/Root/olap") {
        NKikimrTxColumnShard::TSchemaTxBody tx;
        auto* table = tx.MutableInitShard()->AddTables();
        tx.MutableInitShard()->SetOwnerPath(ownerPath);
        table->SetPathId(pathId);

        InitSchema(columns, pk, specials, table->MutableSchema());
        InitTiersAndTtl(specials, table->MutableTtlSettings());

        Cerr << "CreateInitShard: " << tx << "\n";

        TString out;
        Y_PROTOBUF_SUPPRESS_NODISCARD tx.SerializeToString(&out);
        return out;
    }

    static TString CreateStandaloneTableTxBody(ui64 pathId, const std::vector<NArrow::NTest::TTestColumn>& columns,
                                               const std::vector<NArrow::NTest::TTestColumn>& pk,
                                               const TTableSpecials& specials = {}) {
        NKikimrTxColumnShard::TSchemaTxBody tx;
        auto* table = tx.MutableEnsureTables()->AddTables();
        table->SetPathId(pathId);

        InitSchema(columns, pk, specials, table->MutableSchema());
        InitTiersAndTtl(specials, table->MutableTtlSettings());

        Cerr << "CreateStandaloneTable: " << tx << "\n";

        TString out;
        Y_PROTOBUF_SUPPRESS_NODISCARD tx.SerializeToString(&out);
        return out;
    }

    static TString AlterTableTxBody(ui64 pathId, ui32 version, const TTableSpecials& specials) {
        NKikimrTxColumnShard::TSchemaTxBody tx;
        auto* table = tx.MutableAlterTable();
        table->SetPathId(pathId);
        tx.MutableSeqNo()->SetRound(version);

        auto* ttlSettings = table->MutableTtlSettings();
        if (!InitTiersAndTtl(specials, ttlSettings)) {
            ttlSettings->MutableDisabled();
        }

        Cerr << "AlterTable: " << tx << "\n";

        TString out;
        Y_PROTOBUF_SUPPRESS_NODISCARD tx.SerializeToString(&out);
        return out;
    }

    static TString DropTableTxBody(ui64 pathId, ui32 version) {
        NKikimrTxColumnShard::TSchemaTxBody tx;
        tx.MutableDropTable()->SetPathId(pathId);
        tx.MutableSeqNo()->SetRound(version);

        TString out;
        Y_PROTOBUF_SUPPRESS_NODISCARD tx.SerializeToString(&out);
        return out;
    }

    static NMetadata::NFetcher::ISnapshot::TPtr BuildSnapshot(const TTableSpecials& specials);

    static TString CommitTxBody(ui64, const std::vector<ui64>& writeIds) {
        NKikimrTxColumnShard::TCommitTxBody proto;
        for (ui64 id : writeIds) {
            proto.AddWriteIds(id);
        }

        TString txBody;
        Y_PROTOBUF_SUPPRESS_NODISCARD proto.SerializeToString(&txBody);
        return txBody;
    }

    static TString TtlTxBody(const std::vector<ui64>& pathIds, TString ttlColumnName, ui64 tsSeconds) {
        NKikimrTxColumnShard::TTtlTxBody proto;
        proto.SetTtlColumnName(ttlColumnName);
        proto.SetUnixTimeSeconds(tsSeconds);
        for (auto& pathId : pathIds) {
            proto.AddPathIds(pathId);
        }

        TString txBody;
        Y_PROTOBUF_SUPPRESS_NODISCARD proto.SerializeToString(&txBody);
        return txBody;
    }

    static std::vector<TString> ExtractNames(const std::vector<NArrow::NTest::TTestColumn>& columns) {
        std::vector<TString> out;
        out.reserve(columns.size());
        for (auto& col : columns) {
            out.push_back(col.GetName());
        }
        return out;
    }

    static std::vector<NScheme::TTypeInfo> ExtractTypes(const std::vector<NArrow::NTest::TTestColumn>& columns) {
        std::vector<NScheme::TTypeInfo> types;
        types.reserve(columns.size());
        for (auto& i : columns) {
            types.push_back(i.GetType());
        }
        return types;
    }
};

bool ProposeSchemaTx(TTestBasicRuntime& runtime, TActorId& sender, const TString& txBody, NOlap::TSnapshot snap);
void ProvideTieringSnapshot(TTestBasicRuntime& runtime, const TActorId& sender, NMetadata::NFetcher::ISnapshot::TPtr snapshot);
void PlanSchemaTx(TTestBasicRuntime& runtime, TActorId& sender, NOlap::TSnapshot snap);

void PlanWriteTx(TTestBasicRuntime& runtime, TActorId& sender, NOlap::TSnapshot snap, bool waitResult = true);

bool WriteData(TTestBasicRuntime& runtime, TActorId& sender, const ui64 shardId, const ui64 writeId, const ui64 tableId, const TString& data,
                              const std::vector<NArrow::NTest::TTestColumn>& ydbSchema, std::vector<ui64>* writeIds);

bool WriteData(TTestBasicRuntime& runtime, TActorId& sender, const ui64 writeId, const ui64 tableId, const TString& data,
                              const std::vector<NArrow::NTest::TTestColumn>& ydbSchema, bool waitResult = true, std::vector<ui64>* writeIds = nullptr);

std::optional<ui64> WriteData(TTestBasicRuntime& runtime, TActorId& sender, const NLongTxService::TLongTxId& longTxId,
                              ui64 tableId, const ui64 writePartId, const TString& data,
                              const std::vector<NArrow::NTest::TTestColumn>& ydbSchema);

ui32 WaitWriteResult(TTestBasicRuntime& runtime, ui64 shardId, std::vector<ui64>* writeIds = nullptr);

void ScanIndexStats(TTestBasicRuntime& runtime, TActorId& sender, const std::vector<ui64>& pathIds,
                    NOlap::TSnapshot snap, ui64 scanId = 0);

void ProposeCommit(TTestBasicRuntime& runtime, TActorId& sender, ui64 shardId, ui64 txId, const std::vector<ui64>& writeIds);
void ProposeCommit(TTestBasicRuntime& runtime, TActorId& sender, ui64 txId, const std::vector<ui64>& writeIds);

void PlanCommit(TTestBasicRuntime& runtime, TActorId& sender, ui64 shardId, ui64 planStep, const TSet<ui64>& txIds);
void PlanCommit(TTestBasicRuntime& runtime, TActorId& sender, ui64 planStep, const TSet<ui64>& txIds);

inline void PlanCommit(TTestBasicRuntime& runtime, TActorId& sender, ui64 planStep, ui64 txId) {
    TSet<ui64> ids;
    ids.insert(txId);
    PlanCommit(runtime, sender, planStep, ids);
}

struct TTestBlobOptions {
    THashSet<TString> NullColumns;
    THashSet<TString> SameValueColumns;
    ui32 SameValue = 42;
};

TCell MakeTestCell(const TTypeInfo& typeInfo, ui32 value, std::vector<TString>& mem);
TString MakeTestBlob(std::pair<ui64, ui64> range, const std::vector<NArrow::NTest::TTestColumn>& columns,
                     const TTestBlobOptions& options = {}, const std::set<std::string>& notNullColumns = {});
TSerializedTableRange MakeTestRange(std::pair<ui64, ui64> range, bool inclusiveFrom, bool inclusiveTo,
                                    const std::vector<NArrow::NTest::TTestColumn>& columns);


}

namespace NKikimr::NColumnShard {
    class TTableUpdatesBuilder {
        std::vector<std::unique_ptr<arrow::ArrayBuilder>> Builders;
        std::shared_ptr<arrow::Schema> Schema;
        ui32 RowsCount = 0;
    public:
        class TRowBuilder {
            TTableUpdatesBuilder& Owner;
            YDB_READONLY(ui32, Index, 0);
        public:
            TRowBuilder(ui32 index, TTableUpdatesBuilder& owner)
                : Owner(owner)
                , Index(index)
            {}

            TRowBuilder Add(const char* data) {
                return Add<std::string>(data);
            }

            template <class TData>
            TRowBuilder Add(const TData& data) {
                Y_ABORT_UNLESS(Index < Owner.Builders.size());
                auto& builder = Owner.Builders[Index];
                auto type = builder->type();

                NArrow::SwitchType(type->id(), [&](const auto& t) {
                    using TWrap = std::decay_t<decltype(t)>;
                    using T = typename TWrap::T;
                    using TBuilder = typename arrow::TypeTraits<typename TWrap::T>::BuilderType;

                    auto& typedBuilder = static_cast<TBuilder&>(*builder);
                    if constexpr (std::is_arithmetic<TData>::value) {
                        if constexpr (arrow::has_c_type<T>::value) {
                            using CType = typename T::c_type;
                            Y_ABORT_UNLESS(typedBuilder.Append((CType)data).ok());
                            return true;
                        }
                    }
                    if constexpr (std::is_same<TData, std::string>::value) {
                        if constexpr (arrow::has_string_view<T>::value && arrow::is_parameter_free_type<T>::value) {
                            Y_ABORT_UNLESS(typedBuilder.Append(data.data(), data.size()).ok());
                            return true;
                        }
                    }
                    Y_ABORT("Unknown type combination");
                    return false;
                });
                return TRowBuilder(Index + 1, Owner);
            }

            TRowBuilder AddNull() {
                Y_ABORT_UNLESS(Index < Owner.Builders.size());
                auto res = Owner.Builders[Index]->AppendNull();
                return TRowBuilder(Index + 1, Owner);
            }
        };

        TTableUpdatesBuilder(std::shared_ptr<arrow::Schema> schema)
            : Schema(schema)
        {
            Builders = NArrow::MakeBuilders(schema);
            Y_ABORT_UNLESS(Builders.size() == schema->fields().size());
        }

        TRowBuilder AddRow() {
            ++RowsCount;
            return TRowBuilder(0, *this);
        }

        std::shared_ptr<arrow::RecordBatch> BuildArrow() {
            TVector<std::shared_ptr<arrow::Array>> columns;
            columns.reserve(Builders.size());
            for (auto&& builder : Builders) {
                auto arrayDataRes = builder->Finish();
                Y_ABORT_UNLESS(arrayDataRes.ok());
                columns.push_back(*arrayDataRes);
            }
            return arrow::RecordBatch::Make(Schema, RowsCount, columns);
        }
    };

    NOlap::TIndexInfo BuildTableInfo(const std::vector<NArrow::NTest::TTestColumn>& ydbSchema,
                         const std::vector<NArrow::NTest::TTestColumn>& key);


    struct TestTableDescription {
        std::vector<NArrow::NTest::TTestColumn> Schema = NTxUT::TTestSchema::YdbSchema();
        std::vector<NArrow::NTest::TTestColumn> Pk = NTxUT::TTestSchema::YdbPkSchema();
        bool InStore = true;
    };

    void SetupSchema(TTestBasicRuntime& runtime, TActorId& sender, ui64 pathId,
                 const TestTableDescription& table = {}, TString codec = "none");

<<<<<<< HEAD
    IActor* PrepareTabletActor(TTestBasicRuntime& runtime, const ui64 tableId, const std::vector<std::pair<TString, NScheme::TTypeInfo>>& schema, const ui32 keySize = 1);

    void PrepareTablet(TTestBasicRuntime& runtime, const ui64 tableId, const std::vector<std::pair<TString, NScheme::TTypeInfo>>& schema, const ui32 keySize = 1);
=======
    void PrepareTablet(TTestBasicRuntime& runtime, const ui64 tableId, const std::vector<NArrow::NTest::TTestColumn>& schema, const ui32 keySize = 1);
>>>>>>> ecdcbb43

    std::shared_ptr<arrow::RecordBatch> ReadAllAsBatch(TTestBasicRuntime& runtime, const ui64 tableId, const NOlap::TSnapshot& snapshot, const std::vector<NArrow::NTest::TTestColumn>& schema);
}<|MERGE_RESOLUTION|>--- conflicted
+++ resolved
@@ -527,13 +527,9 @@
     void SetupSchema(TTestBasicRuntime& runtime, TActorId& sender, ui64 pathId,
                  const TestTableDescription& table = {}, TString codec = "none");
 
-<<<<<<< HEAD
+    void PrepareTablet(TTestBasicRuntime& runtime, const ui64 tableId, const std::vector<NArrow::NTest::TTestColumn>& schema, const ui32 keySize = 1);
+
     IActor* PrepareTabletActor(TTestBasicRuntime& runtime, const ui64 tableId, const std::vector<std::pair<TString, NScheme::TTypeInfo>>& schema, const ui32 keySize = 1);
-
-    void PrepareTablet(TTestBasicRuntime& runtime, const ui64 tableId, const std::vector<std::pair<TString, NScheme::TTypeInfo>>& schema, const ui32 keySize = 1);
-=======
-    void PrepareTablet(TTestBasicRuntime& runtime, const ui64 tableId, const std::vector<NArrow::NTest::TTestColumn>& schema, const ui32 keySize = 1);
->>>>>>> ecdcbb43
 
     std::shared_ptr<arrow::RecordBatch> ReadAllAsBatch(TTestBasicRuntime& runtime, const ui64 tableId, const NOlap::TSnapshot& snapshot, const std::vector<NArrow::NTest::TTestColumn>& schema);
 }