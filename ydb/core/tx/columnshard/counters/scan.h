#pragma once
#include "sub_columns.h"

#include <ydb/library/signals/histogram.h>
#include <ydb/library/signals/owner.h>

#include <ydb/core/protos/table_stats.pb.h>
#include <ydb/core/tx/columnshard/resource_subscriber/counters.h>
#include <ydb/core/tx/columnshard/resource_subscriber/task.h>
#include <ydb/core/tx/columnshard/resources/memory.h>

#include <library/cpp/monlib/dynamic_counters/counters.h>

namespace NKikimr::NArrow::NSSA::NGraph::NExecution {
class TCompiledGraph;
}

namespace NKikimr::NColumnShard {

class TScanAggregations: public TCommonCountersOwner {
private:
    using TBase = TCommonCountersOwner;
    std::shared_ptr<NOlap::TMemoryAggregation> ResultsReady;
    std::shared_ptr<NOlap::TMemoryAggregation> RequestedResourcesMemory;
    std::shared_ptr<TValueAggregationClient> ScanDuration;
    std::shared_ptr<TValueAggregationClient> BlobsWaitingDuration;

public:
    TScanAggregations(const TString& moduleId)
        : TBase(moduleId)
        , ResultsReady(std::make_shared<NOlap::TMemoryAggregation>(moduleId, "InFlight/Results/Ready"))
        , RequestedResourcesMemory(std::make_shared<NOlap::TMemoryAggregation>(moduleId, "InFlight/Resources/Requested"))
        , ScanDuration(TBase::GetValueAutoAggregationsClient("ScanDuration"))
        , BlobsWaitingDuration(TBase::GetValueAutoAggregationsClient("BlobsWaitingDuration")) {
    }

    std::shared_ptr<NOlap::TMemoryAggregation> GetRequestedResourcesMemory() const {
        return RequestedResourcesMemory;
    }

    void OnBlobWaitingDuration(const TDuration d, const TDuration fullScanDuration) const {
        BlobsWaitingDuration->Add(d.MicroSeconds());
        ScanDuration->SetValue(fullScanDuration.MicroSeconds());
    }

    const std::shared_ptr<NOlap::TMemoryAggregation>& GetResultsReady() const {
        return ResultsReady;
    }
};

class TScanCounters: public TCommonCountersOwner {
public:
    enum class EIntervalStatus {
        Undefined = 0,
        WaitResources,
        WaitSources,
        WaitMergerStart,
        WaitMergerContinue,
        WaitPartialReply,

        COUNT
    };

    enum class EStatusFinish {
        Success /* "Success" */ = 0,
        ConveyorInternalError /* "ConveyorInternalError" */,
        ExternalAbort /* "ExternalAbort" */,
        IteratorInternalErrorScan /* "IteratorInternalErrorScan" */,
        IteratorInternalErrorResult /* "IteratorInternalErrorResult" */,
        Deadline /* "Deadline" */,
        UndeliveredEvent /* "UndeliveredEvent" */,
        CannotAddInFlight /* "CannotAddInFlight" */,
        ProblemOnStart /*ProblemOnStart*/,

        COUNT
    };

    class TScanIntervalState {
    private:
        std::vector<NMonitoring::TDynamicCounters::TCounterPtr> ValuesByStatus;

    public:
        TScanIntervalState(const TScanCounters& counters) {
            ValuesByStatus.resize((ui32)EIntervalStatus::COUNT);
            for (auto&& i : GetEnumAllValues<EIntervalStatus>()) {
                if (i == EIntervalStatus::COUNT) {
                    continue;
                }
                ValuesByStatus[(ui32)i] = counters.CreateSubGroup("status", ::ToString(i)).GetValue("Intervals/Count");
            }
        }
        void Add(const EIntervalStatus status) const {
            AFL_VERIFY((ui32)status < ValuesByStatus.size());
            ValuesByStatus[(ui32)status]->Add(1);
        }
        void Remove(const EIntervalStatus status) const {
            AFL_VERIFY((ui32)status < ValuesByStatus.size());
            ValuesByStatus[(ui32)status]->Sub(1);
        }
    };

    class TScanIntervalStateGuard {
    private:
        EIntervalStatus Status = EIntervalStatus::Undefined;
        const std::shared_ptr<TScanIntervalState> BaseCounters;

    public:
        TScanIntervalStateGuard(const std::shared_ptr<TScanIntervalState>& baseCounters)
            : BaseCounters(baseCounters) {
            BaseCounters->Add(Status);
        }

        ~TScanIntervalStateGuard() {
            BaseCounters->Remove(Status);
        }

        void SetStatus(const EIntervalStatus status) {
            BaseCounters->Remove(Status);
            Status = status;
            BaseCounters->Add(Status);
        }
    };

private:
    using TBase = TCommonCountersOwner;
    NMonitoring::TDynamicCounters::TCounterPtr ProcessingOverload;
    NMonitoring::TDynamicCounters::TCounterPtr ReadingOverload;

    NMonitoring::TDynamicCounters::TCounterPtr PriorityFetchBytes;
    NMonitoring::TDynamicCounters::TCounterPtr PriorityFetchCount;
    NMonitoring::TDynamicCounters::TCounterPtr GeneralFetchBytes;
    NMonitoring::TDynamicCounters::TCounterPtr GeneralFetchCount;

    NMonitoring::TDynamicCounters::TCounterPtr HasResultsAckRequest;
    NMonitoring::TDynamicCounters::TCounterPtr NoResultsAckRequest;
    NMonitoring::TDynamicCounters::TCounterPtr AckWaitingDuration;

    std::vector<NMonitoring::THistogramPtr> ScanDurationByStatus;
    std::vector<NMonitoring::TDynamicCounters::TCounterPtr> ScansFinishedByStatus;

    NMonitoring::TDynamicCounters::TCounterPtr NoScanRecords;
    NMonitoring::TDynamicCounters::TCounterPtr NoScanIntervals;
    NMonitoring::TDynamicCounters::TCounterPtr LinearScanRecords;
    NMonitoring::TDynamicCounters::TCounterPtr LinearScanIntervals;
    NMonitoring::TDynamicCounters::TCounterPtr LogScanRecords;
    NMonitoring::TDynamicCounters::TCounterPtr LogScanIntervals;
    std::shared_ptr<TScanIntervalState> ScanIntervalState;

    NMonitoring::THistogramPtr HistogramIntervalMemoryRequiredOnFail;
    NMonitoring::THistogramPtr HistogramIntervalMemoryReduceSize;
    NMonitoring::THistogramPtr HistogramIntervalMemoryRequiredAfterReduce;
    NMonitoring::TDynamicCounters::TCounterPtr NoIndexBlobs;
    NMonitoring::TDynamicCounters::TCounterPtr NoIndex;
    NMonitoring::TDynamicCounters::TCounterPtr RecordsAcceptedByIndex;
    NMonitoring::TDynamicCounters::TCounterPtr RecordsDeniedByIndex;
    NMonitoring::TDynamicCounters::TCounterPtr RecordsAcceptedByHeader;
    NMonitoring::TDynamicCounters::TCounterPtr RecordsDeniedByHeader;
    std::shared_ptr<TSubColumnCounters> SubColumnCounters;

    NMonitoring::TDynamicCounters::TCounterPtr HangingRequests;

public:
    const std::shared_ptr<TSubColumnCounters>& GetSubColumns() const {
        AFL_VERIFY(SubColumnCounters);
        return SubColumnCounters;
    }

    void OnNoIndexBlobs(const ui32 recordsCount) const {
        NoIndexBlobs->Add(recordsCount);
    }
    void OnNoIndex(const ui32 recordsCount) const {
        NoIndex->Add(recordsCount);
    }
    void OnAcceptedByIndex(const ui32 recordsCount) const {
        RecordsAcceptedByIndex->Add(recordsCount);
    }
    void OnDeniedByIndex(const ui32 recordsCount) const {
        RecordsDeniedByIndex->Add(recordsCount);
    }
    void OnAcceptedByHeader(const ui32 recordsCount) const {
        RecordsAcceptedByHeader->Add(recordsCount);
    }
    void OnDeniedByHeader(const ui32 recordsCount) const {
        RecordsDeniedByHeader->Add(recordsCount);
    }
    NMonitoring::TDynamicCounters::TCounterPtr AcceptedByIndex;
    NMonitoring::TDynamicCounters::TCounterPtr DeniedByIndex;

    TScanIntervalStateGuard CreateIntervalStateGuard() const {
        return TScanIntervalStateGuard(ScanIntervalState);
    }

    std::shared_ptr<NOlap::NResourceBroker::NSubscribe::TSubscriberCounters> ResourcesSubscriberCounters;

    NMonitoring::TDynamicCounters::TCounterPtr PortionBytes;
    NMonitoring::TDynamicCounters::TCounterPtr FilterBytes;
    NMonitoring::TDynamicCounters::TCounterPtr PostFilterBytes;

    NMonitoring::TDynamicCounters::TCounterPtr AssembleFilterCount;

    NMonitoring::TDynamicCounters::TCounterPtr FilterOnlyCount;
    NMonitoring::TDynamicCounters::TCounterPtr FilterOnlyFetchedBytes;
    NMonitoring::TDynamicCounters::TCounterPtr FilterOnlyUsefulBytes;

    NMonitoring::TDynamicCounters::TCounterPtr EmptyFilterCount;
    NMonitoring::TDynamicCounters::TCounterPtr EmptyFilterFetchedBytes;

    NMonitoring::TDynamicCounters::TCounterPtr OriginalRowsCount;
    NMonitoring::TDynamicCounters::TCounterPtr FilteredRowsCount;
    NMonitoring::TDynamicCounters::TCounterPtr SkippedBytes;

    NMonitoring::TDynamicCounters::TCounterPtr TwoPhasesCount;
    NMonitoring::TDynamicCounters::TCounterPtr TwoPhasesFilterFetchedBytes;
    NMonitoring::TDynamicCounters::TCounterPtr TwoPhasesFilterUsefulBytes;
    NMonitoring::TDynamicCounters::TCounterPtr TwoPhasesPostFilterFetchedBytes;
    NMonitoring::TDynamicCounters::TCounterPtr TwoPhasesPostFilterUsefulBytes;

    NMonitoring::TDynamicCounters::TCounterPtr Hanging;

    NMonitoring::THistogramPtr HistogramCacheBlobsCountDuration;
    NMonitoring::THistogramPtr HistogramMissCacheBlobsCountDuration;
    NMonitoring::THistogramPtr HistogramCacheBlobBytesDuration;
    NMonitoring::THistogramPtr HistogramMissCacheBlobBytesDuration;

    NMonitoring::TDynamicCounters::TCounterPtr BlobsWaitingDuration;
    NMonitoring::THistogramPtr HistogramBlobsWaitingDuration;

    NMonitoring::TDynamicCounters::TCounterPtr BlobsReceivedCount;
    NMonitoring::TDynamicCounters::TCounterPtr BlobsReceivedBytes;

    NMonitoring::TDynamicCounters::TCounterPtr ProcessedSourceCount;
    NMonitoring::TDynamicCounters::TCounterPtr ProcessedSourceRawBytes;
    NMonitoring::TDynamicCounters::TCounterPtr ProcessedSourceRecords;
    NMonitoring::TDynamicCounters::TCounterPtr ProcessedSourceEmptyCount;
    NMonitoring::THistogramPtr HistogramFilteredResultCount;

    TScanCounters(const TString& module = "Scan");

    void OnSourceFinished(const ui32 recordsCount, const ui64 rawBytes, const ui32 filteredRecordsCount) const {
        ProcessedSourceCount->Add(1);
        ProcessedSourceRawBytes->Add(rawBytes);
        ProcessedSourceRecords->Add(recordsCount);
        HistogramFilteredResultCount->Collect(filteredRecordsCount);
        if (!filteredRecordsCount) {
            ProcessedSourceEmptyCount->Add(1);
        }
    }

    void OnOptimizedIntervalMemoryFailed(const ui64 memoryRequired) const {
        HistogramIntervalMemoryRequiredOnFail->Collect(memoryRequired / (1024.0 * 1024.0 * 1024.0));
    }

    void OnOptimizedIntervalMemoryReduced(const ui64 memoryReduceVolume) const {
        HistogramIntervalMemoryReduceSize->Collect(memoryReduceVolume / (1024.0 * 1024.0 * 1024.0));
    }

    void OnOptimizedIntervalMemoryRequired(const ui64 memoryRequired) const {
        HistogramIntervalMemoryRequiredAfterReduce->Collect(memoryRequired / (1024.0 * 1024.0));
    }

    void OnNoScanInterval(const ui32 recordsCount) const {
        NoScanRecords->Add(recordsCount);
        NoScanIntervals->Add(1);
    }

    void OnLinearScanInterval(const ui32 recordsCount) const {
        LinearScanRecords->Add(recordsCount);
        LinearScanIntervals->Add(1);
    }

    void OnLogScanInterval(const ui32 recordsCount) const {
        LogScanRecords->Add(recordsCount);
        LogScanIntervals->Add(1);
    }

    void OnScanFinished(const EStatusFinish status, const TDuration d) const {
        AFL_VERIFY((ui32)status < ScanDurationByStatus.size());
        ScanDurationByStatus[(ui32)status]->Collect(d.MilliSeconds());
        ScansFinishedByStatus[(ui32)status]->Add(1);
    }

    void AckWaitingInfo(const TDuration d) const {
        AckWaitingDuration->Add(d.MicroSeconds());
    }

    void OnBlobReceived(const ui32 size) const {
        BlobsReceivedCount->Add(1);
        BlobsReceivedBytes->Add(size);
    }

    void OnBlobsWaitDuration(const TDuration d) const {
        BlobsWaitingDuration->Add(d.MicroSeconds());
        HistogramBlobsWaitingDuration->Collect(d.MicroSeconds());
    }

    void OnEmptyAck() const {
        NoResultsAckRequest->Add(1);
    }

    void OnNotEmptyAck() const {
        HasResultsAckRequest->Add(1);
    }

    void OnPriorityFetch(const ui64 size) const {
        PriorityFetchBytes->Add(size);
        PriorityFetchCount->Add(1);
    }

    void OnGeneralFetch(const ui64 size) const {
        GeneralFetchBytes->Add(size);
        GeneralFetchCount->Add(1);
    }

    void OnProcessingOverloaded() const {
        ProcessingOverload->Add(1);
    }
    void OnReadingOverloaded() const {
        ReadingOverload->Add(1);
    }

    void OnHangingRequestDetected() const {
        HangingRequests->Inc();
    }

    TScanAggregations BuildAggregations();

    void FillStats(::NKikimrTableStats::TTableStats& output) const;
};

class TCounterGuard: TMoveOnly {
private:
    std::shared_ptr<TAtomicCounter> Counter;

public:
    TCounterGuard(TCounterGuard&& guard) {
        Counter = guard.Counter;
        guard.Counter = nullptr;
    }

    TCounterGuard(const std::shared_ptr<TAtomicCounter>& counter)
        : Counter(counter) {
        AFL_VERIFY(Counter);
        Counter->Inc();
    }
    ~TCounterGuard() {
        if (Counter) {
            AFL_VERIFY(Counter->Dec() >= 0);
        }
    }
};

class TConcreteScanCounters: public TScanCounters {
private:
    using TBase = TScanCounters;
    std::shared_ptr<TAtomicCounter> FetchAccessorsCount = std::make_shared<TAtomicCounter>();
    std::shared_ptr<TAtomicCounter> FetchBlobsCount = std::make_shared<TAtomicCounter>();
    std::shared_ptr<TAtomicCounter> MergeTasksCount = std::make_shared<TAtomicCounter>();
    std::shared_ptr<TAtomicCounter> AssembleTasksCount = std::make_shared<TAtomicCounter>();
    std::shared_ptr<TAtomicCounter> ReadTasksCount = std::make_shared<TAtomicCounter>();
    std::shared_ptr<TAtomicCounter> ResourcesAllocationTasksCount = std::make_shared<TAtomicCounter>();
    std::shared_ptr<TAtomicCounter> ResultsForSourceCount = std::make_shared<TAtomicCounter>();
    std::shared_ptr<TAtomicCounter> ResultsForReplyGuard = std::make_shared<TAtomicCounter>();
    std::shared_ptr<TAtomicCounter> FilterFetchingGuard = std::make_shared<TAtomicCounter>();
<<<<<<< HEAD
=======
    std::shared_ptr<TAtomicCounter> AbortsGuard = std::make_shared<TAtomicCounter>();
>>>>>>> 832cd121
    std::shared_ptr<TAtomicCounter> TotalExecutionDurationUs = std::make_shared<TAtomicCounter>();
    THashMap<ui32, std::shared_ptr<TAtomicCounter>> SkipNodesCount;
    THashMap<ui32, std::shared_ptr<TAtomicCounter>> ExecuteNodesCount;

public:
    TScanAggregations Aggregations;

    void OnSkipGraphNode(const ui32 nodeId) const {
        if (SkipNodesCount.size()) {
            auto it = SkipNodesCount.find(nodeId);
            AFL_VERIFY(it != SkipNodesCount.end());
            it->second->Inc();
        }
    }

    void OnExecuteGraphNode(const ui32 nodeId) const {
        if (ExecuteNodesCount.size()) {
            auto it = ExecuteNodesCount.find(nodeId);
            AFL_VERIFY(it != ExecuteNodesCount.end());
            it->second->Inc();
        }
    }

    void AddExecutionDuration(const TDuration d) const {
        TotalExecutionDurationUs->Add(d.MicroSeconds());
    }

    TDuration GetExecutionDuration() const {
        return TDuration::MicroSeconds(TotalExecutionDurationUs->Val());
    }

    TString DebugString() const {
        return TStringBuilder() << "FetchAccessorsCount:" << FetchAccessorsCount->Val() << ";"
                                << "FetchBlobsCount:" << FetchBlobsCount->Val() << ";"
                                << "MergeTasksCount:" << MergeTasksCount->Val() << ";"
                                << "AssembleTasksCount:" << AssembleTasksCount->Val() << ";"
                                << "ReadTasksCount:" << ReadTasksCount->Val() << ";"
                                << "ResourcesAllocationTasksCount:" << ResourcesAllocationTasksCount->Val() << ";"
                                << "ResultsForSourceCount:" << ResultsForSourceCount->Val() << ";"
                                << "ResultsForReplyGuard:" << ResultsForReplyGuard->Val() << ";"
<<<<<<< HEAD
                                << "FilterFetchingGuard:" << FilterFetchingGuard->Val() << ";";
=======
                                << "FilterFetchingGuard:" << FilterFetchingGuard->Val() << ";"
                                << "AbortsGuard:" << AbortsGuard->Val() << ";";
>>>>>>> 832cd121
    }

    TCounterGuard GetResultsForReplyGuard() const {
        return TCounterGuard(ResultsForReplyGuard);
    }

    TCounterGuard GetFetcherAcessorsGuard() const {
        return TCounterGuard(FetchAccessorsCount);
    }

    TCounterGuard GetFetchBlobsGuard() const {
        return TCounterGuard(FetchBlobsCount);
    }

    TCounterGuard GetResultsForSourceGuard() const {
        return TCounterGuard(ResultsForSourceCount);
    }

    TCounterGuard GetMergeTasksGuard() const {
        return TCounterGuard(MergeTasksCount);
    }

    TCounterGuard GetReadTasksGuard() const {
        return TCounterGuard(ReadTasksCount);
    }

    TCounterGuard GetResourcesAllocationTasksGuard() const {
        return TCounterGuard(ResourcesAllocationTasksCount);
    }

    TCounterGuard GetAssembleTasksGuard() const {
        return TCounterGuard(AssembleTasksCount);
    }

    TCounterGuard GetFilterFetchingGuard() const {
        return TCounterGuard(FilterFetchingGuard);
    }

<<<<<<< HEAD
    bool InWaiting() const {
        return MergeTasksCount->Val() || AssembleTasksCount->Val() || ReadTasksCount->Val() || ResourcesAllocationTasksCount->Val() ||
               FetchAccessorsCount->Val() || ResultsForSourceCount->Val() || FetchBlobsCount->Val() || ResultsForReplyGuard->Val() ||
               FilterFetchingGuard->Val();
=======
    TCounterGuard GetAbortsGuard() const {
        return TCounterGuard(AbortsGuard);
    }

    bool InWaiting() const {
        return MergeTasksCount->Val() || AssembleTasksCount->Val() || ReadTasksCount->Val() || ResourcesAllocationTasksCount->Val() ||
               FetchAccessorsCount->Val() || ResultsForSourceCount->Val() || FetchBlobsCount->Val() || ResultsForReplyGuard->Val() ||
               FilterFetchingGuard->Val() || AbortsGuard->Val();
>>>>>>> 832cd121
    }

    const THashMap<ui32, std::shared_ptr<TAtomicCounter>>& GetSkipStats() const {
        return SkipNodesCount;
    }

    const THashMap<ui32, std::shared_ptr<TAtomicCounter>>& GetExecutionStats() const {
        return ExecuteNodesCount;
    }

    void OnBlobsWaitDuration(const TDuration d, const TDuration fullScanDuration) const {
        TBase::OnBlobsWaitDuration(d);
        Aggregations.OnBlobWaitingDuration(d, fullScanDuration);
    }

    TConcreteScanCounters(const TScanCounters& counters, const std::shared_ptr<NArrow::NSSA::NGraph::NExecution::TCompiledGraph>& program);
};

}   // namespace NKikimr::NColumnShard<|MERGE_RESOLUTION|>--- conflicted
+++ resolved
@@ -361,10 +361,7 @@
     std::shared_ptr<TAtomicCounter> ResultsForSourceCount = std::make_shared<TAtomicCounter>();
     std::shared_ptr<TAtomicCounter> ResultsForReplyGuard = std::make_shared<TAtomicCounter>();
     std::shared_ptr<TAtomicCounter> FilterFetchingGuard = std::make_shared<TAtomicCounter>();
-<<<<<<< HEAD
-=======
     std::shared_ptr<TAtomicCounter> AbortsGuard = std::make_shared<TAtomicCounter>();
->>>>>>> 832cd121
     std::shared_ptr<TAtomicCounter> TotalExecutionDurationUs = std::make_shared<TAtomicCounter>();
     THashMap<ui32, std::shared_ptr<TAtomicCounter>> SkipNodesCount;
     THashMap<ui32, std::shared_ptr<TAtomicCounter>> ExecuteNodesCount;
@@ -405,12 +402,8 @@
                                 << "ResourcesAllocationTasksCount:" << ResourcesAllocationTasksCount->Val() << ";"
                                 << "ResultsForSourceCount:" << ResultsForSourceCount->Val() << ";"
                                 << "ResultsForReplyGuard:" << ResultsForReplyGuard->Val() << ";"
-<<<<<<< HEAD
-                                << "FilterFetchingGuard:" << FilterFetchingGuard->Val() << ";";
-=======
                                 << "FilterFetchingGuard:" << FilterFetchingGuard->Val() << ";"
                                 << "AbortsGuard:" << AbortsGuard->Val() << ";";
->>>>>>> 832cd121
     }
 
     TCounterGuard GetResultsForReplyGuard() const {
@@ -449,12 +442,6 @@
         return TCounterGuard(FilterFetchingGuard);
     }
 
-<<<<<<< HEAD
-    bool InWaiting() const {
-        return MergeTasksCount->Val() || AssembleTasksCount->Val() || ReadTasksCount->Val() || ResourcesAllocationTasksCount->Val() ||
-               FetchAccessorsCount->Val() || ResultsForSourceCount->Val() || FetchBlobsCount->Val() || ResultsForReplyGuard->Val() ||
-               FilterFetchingGuard->Val();
-=======
     TCounterGuard GetAbortsGuard() const {
         return TCounterGuard(AbortsGuard);
     }
@@ -463,7 +450,6 @@
         return MergeTasksCount->Val() || AssembleTasksCount->Val() || ReadTasksCount->Val() || ResourcesAllocationTasksCount->Val() ||
                FetchAccessorsCount->Val() || ResultsForSourceCount->Val() || FetchBlobsCount->Val() || ResultsForReplyGuard->Val() ||
                FilterFetchingGuard->Val() || AbortsGuard->Val();
->>>>>>> 832cd121
     }
 
     const THashMap<ui32, std::shared_ptr<TAtomicCounter>>& GetSkipStats() const {
