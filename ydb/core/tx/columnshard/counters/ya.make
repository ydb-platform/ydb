LIBRARY()

SRCS(
    background_controller.cpp
    counters_manager.cpp
    blobs_manager.cpp
    column_tables.cpp
    columnshard.cpp
    common_data.cpp
    engine_logs.cpp
    indexation.cpp
    req_tracer.cpp
    scan.cpp
    splitter.cpp
    portions.cpp
    writes_monitor.cpp
    portion_index.cpp
    duplicate_filtering.cpp
<<<<<<< HEAD
=======
    error_collector.cpp
>>>>>>> 832cd121
)

PEERDIR(
    library/cpp/monlib/dynamic_counters
    ydb/core/tx/columnshard/counters/aggregation
    ydb/library/signals
    ydb/core/base
    ydb/library/actors/core
)

GENERATE_ENUM_SERIALIZATION_WITH_HEADER(columnshard.h)
GENERATE_ENUM_SERIALIZATION(scan.h)

END()<|MERGE_RESOLUTION|>--- conflicted
+++ resolved
@@ -16,10 +16,7 @@
     writes_monitor.cpp
     portion_index.cpp
     duplicate_filtering.cpp
-<<<<<<< HEAD
-=======
     error_collector.cpp
->>>>>>> 832cd121
 )
 
 PEERDIR(
