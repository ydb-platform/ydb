--- conflicted
+++ resolved
@@ -255,11 +255,7 @@
     TString AbortedReason;
     const TString TaskIdentifier = TGUID::CreateTimebased().AsGuidString();
     std::shared_ptr<const TAtomicCounter> ActivityFlag;
-<<<<<<< HEAD
-    std::shared_ptr<NChanges::TChangesCounters::TStageCountersGuard> Counters;
-=======
     NCounters::TStateSignalsOperator<NChanges::EStage>::TGuard StateGuard;
->>>>>>> 832cd121
 
 protected:
     std::optional<TDataAccessorsResult> FetchedDataAccessors;
@@ -366,11 +362,7 @@
     virtual ~TColumnEngineChanges();
 
     bool IsAborted() const {
-<<<<<<< HEAD
-        return Counters->GetCurrentStage() == NChanges::EStage::Aborted;
-=======
         return StateGuard.GetStage() == NChanges::EStage::Aborted;
->>>>>>> 832cd121
     }
 
     void StartEmergency();
