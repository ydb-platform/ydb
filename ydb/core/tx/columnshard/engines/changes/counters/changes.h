--- conflicted
+++ resolved
@@ -14,14 +14,9 @@
 enum class EStage : ui32 {
     Created = 0,
     Started,
-<<<<<<< HEAD
-    AskResources,
-    AskAccessors,
-=======
     AskAccessorResources,
     AskAccessors,
     AskDataResources,
->>>>>>> 832cd121
     ReadBlobs,
     ReadyForConstruct,
     Constructed,
@@ -57,46 +52,12 @@
         void Dec() const {
             TasksChanges->Dec();
             TasksCount->Dec();
-<<<<<<< HEAD
         }
 
         TTaskCounters(const NColumnShard::TCommonCountersOwner& owner)
             : TBase(owner)
             , TasksChanges(TBase::GetDeriviative("Tasks/Count"))
             , TasksCount(TBase::GetValue("Tasks/Count")) {
-=======
->>>>>>> 832cd121
-        }
-
-<<<<<<< HEAD
-    class TStageCounters: NColumnShard::TCommonCountersOwner {
-    private:
-        using TBase = NColumnShard::TCommonCountersOwner;
-        std::array<std::shared_ptr<TTaskCounters>, (ui64)EStage::COUNT> Stages;
-
-    public:
-        TStageCounters(const NColumnShard::TCommonCountersOwner& owner, const NBlobOperations::EConsumer consumerId)
-            : TBase(owner, "consumer", ToString(consumerId)) {
-            for (size_t i = 0; i < (ui64)EStage::COUNT; ++i) {
-                Stages[i] = std::make_shared<TTaskCounters>(TBase::CreateSubGroup("stage", ToString(static_cast<EStage>(i))));
-            }
-        }
-
-        void OnStageChanged(const std::optional<EStage> stageFrom, const std::optional<EStage> stageTo) const {
-            if (stageFrom) {
-                AFL_VERIFY(static_cast<size_t>(*stageFrom) < Stages.size())("index", *stageFrom)("size", Stages.size());
-                Stages[static_cast<size_t>(*stageFrom)]->Dec();
-            }
-            if (stageTo) {
-                AFL_VERIFY(static_cast<size_t>(*stageTo) < Stages.size())("index", *stageTo)("size", Stages.size());
-                Stages[static_cast<size_t>(*stageTo)]->Inc();
-            }
-=======
-        TTaskCounters(const NColumnShard::TCommonCountersOwner& owner)
-            : TBase(owner)
-            , TasksChanges(TBase::GetDeriviative("Tasks/Count"))
-            , TasksCount(TBase::GetValue("Tasks/Count")) {
->>>>>>> 832cd121
         }
     };
 
@@ -109,34 +70,6 @@
     }
 
 public:
-    class TStageCountersGuard: TNonCopyable {
-    private:
-        const std::shared_ptr<TStageCounters> Counters;
-        YDB_READONLY(EStage, CurrentStage, EStage::Created);
-    public:
-        EStage GetStage() const {
-            return CurrentStage;
-        }
-
-        TStageCountersGuard(const std::shared_ptr<TStageCounters>& counters, const EStage startStage)
-            : Counters(counters)
-            , CurrentStage(startStage) {
-            Counters->OnStageChanged(std::nullopt, startStage);
-        }
-
-        ~TStageCountersGuard() {
-            Counters->OnStageChanged(CurrentStage, std::nullopt);
-        }
-
-        void SetStage(const EStage stageTo) {
-            AFL_VERIFY(stageTo >= CurrentStage)("current", CurrentStage)("to", stageTo);
-            if (CurrentStage != stageTo) {
-                Counters->OnStageChanged(CurrentStage, stageTo);
-                CurrentStage = stageTo;
-            }
-        }
-    };
-
     TChangesCounters()
         : TBase("ColumnEngineChanges") {
         for (ui64 i = 0; i < (ui64)NBlobOperations::EConsumer::COUNT; ++i) {
@@ -146,13 +79,8 @@
         }
     }
 
-<<<<<<< HEAD
-    static std::shared_ptr<TStageCountersGuard> GetStageCounters(const NBlobOperations::EConsumer consumerId) {
-        return std::make_shared<TStageCountersGuard>(Singleton<TChangesCounters>()->GetStageCountersImpl(consumerId), EStage::Created);
-=======
     static NCounters::TStateSignalsOperator<EStage>::TGuard GetStageCounters(const NBlobOperations::EConsumer consumerId) {
         return Singleton<TChangesCounters>()->GetStageCountersImpl(consumerId)->BuildGuard(EStage::Created);
->>>>>>> 832cd121
     }
 };
 
