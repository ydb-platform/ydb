--- conflicted
+++ resolved
@@ -307,12 +307,9 @@
     virtual bool ApplyChangesOnExecute(IDbWrapper& db, std::shared_ptr<TColumnEngineChanges> changes, const TSnapshot& snapshot) noexcept = 0;
     virtual void RegisterSchemaVersion(const TSnapshot& snapshot, TIndexInfo&& info) = 0;
     virtual void RegisterSchemaVersion(const TSnapshot& snapshot, const TSchemaInitializationData& schema) = 0;
-<<<<<<< HEAD
-    virtual void RemoveSchemaVersion(const ui64 version) = 0;
-=======
-    virtual void RegisterOldSchemaVersion(const TSnapshot& snapshot, const TSchemaInitializationData& schema) = 0;
-
->>>>>>> 2d120ed1
+   virtual void RemoveSchemaVersion(const ui64 version) = 0;
+   virtual void RegisterOldSchemaVersion(const TSnapshot& snapshot, const TSchemaInitializationData& schema) = 0;
+
     virtual const TMap<ui64, std::shared_ptr<TColumnEngineStats>>& GetStats() const = 0;
     virtual const TColumnEngineStats& GetTotalStats() = 0;
     virtual ui64 MemoryUsage() const {
