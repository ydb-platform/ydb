#include "column_engine_logs.h"
#include "filter.h"

#include "changes/actualization/construction/context.h"
#include "changes/cleanup_portions.h"
#include "changes/cleanup_tables.h"
#include "changes/general_compaction.h"
#include "changes/indexation.h"
#include "changes/ttl.h"
#include "loading/stages.h"

#include <ydb/core/base/appdata.h>
#include <ydb/core/tx/columnshard/columnshard_schema.h>
#include <ydb/core/tx/columnshard/common/limits.h>
#include <ydb/core/tx/columnshard/data_locks/manager/manager.h>
#include <ydb/core/tx/columnshard/hooks/abstract/abstract.h>
#include <ydb/core/tx/columnshard/tx_reader/composite.h>
#include <ydb/core/tx/tiering/manager.h>

#include <ydb/library/actors/core/monotonic_provider.h>
#include <ydb/library/conclusion/status.h>

#include <library/cpp/time_provider/time_provider.h>

#include <concepts>

namespace NKikimr::NOlap {

TColumnEngineForLogs::TColumnEngineForLogs(const ui64 tabletId, const std::shared_ptr<TSchemaObjectsCache>& schemaCache,
    const std::shared_ptr<NDataAccessorControl::IDataAccessorsManager>& dataAccessorsManager,
<<<<<<< HEAD
    const std::shared_ptr<IStoragesManager>& storagesManager, const TSnapshot& snapshot, const TSchemaInitializationData& schema, const std::shared_ptr<TVersionCounters>& versionCounters)
    : GranulesStorage(std::make_shared<TGranulesStorage>(SignalCounters, dataAccessorsManager, storagesManager))
    , DataAccessorsManager(dataAccessorsManager)
    , StoragesManager(storagesManager)
    , VersionedIndex(versionCounters)
    , TabletId(tabletId)
    , VersionCounters(versionCounters)
=======
    const std::shared_ptr<IStoragesManager>& storagesManager, const TSnapshot& snapshot, const ui64 presetId, const TSchemaInitializationData& schema, const std::shared_ptr<NColumnShard::TPortionIndexStats>& counters)
    : GranulesStorage(std::make_shared<TGranulesStorage>(SignalCounters, dataAccessorsManager, storagesManager))
    , DataAccessorsManager(dataAccessorsManager)
    , StoragesManager(storagesManager)
    , SchemaObjectsCache(schemaCache)
    , TabletId(tabletId)
    , Counters(counters)
>>>>>>> 347babca
    , LastPortion(0)
    , LastGranule(0) {
    ActualizationController = std::make_shared<NActualizer::TController>();
    RegisterSchemaVersion(snapshot, presetId, schema);
}

TColumnEngineForLogs::TColumnEngineForLogs(const ui64 tabletId, const std::shared_ptr<TSchemaObjectsCache>& schemaCache,
    const std::shared_ptr<NDataAccessorControl::IDataAccessorsManager>& dataAccessorsManager,
<<<<<<< HEAD
    const std::shared_ptr<IStoragesManager>& storagesManager, const TSnapshot& snapshot, TIndexInfo&& schema, const std::shared_ptr<TVersionCounters>& versionCounters)
    : GranulesStorage(std::make_shared<TGranulesStorage>(SignalCounters, dataAccessorsManager, storagesManager))
    , DataAccessorsManager(dataAccessorsManager)
    , StoragesManager(storagesManager)
    , VersionedIndex(versionCounters)
    , TabletId(tabletId)
    , VersionCounters(versionCounters)
=======
    const std::shared_ptr<IStoragesManager>& storagesManager, const TSnapshot& snapshot, const ui64 presetId, TIndexInfo&& schema, const std::shared_ptr<NColumnShard::TPortionIndexStats>& counters)
    : GranulesStorage(std::make_shared<TGranulesStorage>(SignalCounters, dataAccessorsManager, storagesManager))
    , DataAccessorsManager(dataAccessorsManager)
    , StoragesManager(storagesManager)
    , SchemaObjectsCache(schemaCache)
    , TabletId(tabletId)
    , Counters(counters)
>>>>>>> 347babca
    , LastPortion(0)
    , LastGranule(0)
{
    ActualizationController = std::make_shared<NActualizer::TController>();
    RegisterSchemaVersion(snapshot, presetId, std::move(schema));
}

void TColumnEngineForLogs::RegisterSchemaVersion(const TSnapshot& snapshot, const ui64 presetId, TIndexInfo&& indexInfo) {
    AFL_VERIFY(DataAccessorsManager);
    bool switchOptimizer = false;
    bool switchAccessorsManager = false;
    if (!VersionedIndex.IsEmpty()) {
        const NOlap::TIndexInfo& lastIndexInfo = VersionedIndex.GetLastSchema()->GetIndexInfo();
        Y_ABORT_UNLESS(lastIndexInfo.CheckCompatible(indexInfo));
        switchOptimizer = !indexInfo.GetCompactionPlannerConstructor()->IsEqualTo(lastIndexInfo.GetCompactionPlannerConstructor());
        switchAccessorsManager = !indexInfo.GetMetadataManagerConstructor()->IsEqualTo(*lastIndexInfo.GetMetadataManagerConstructor());
    }

    const bool isCriticalScheme = indexInfo.GetSchemeNeedActualization();
    auto* indexInfoActual = VersionedIndex.AddIndex(snapshot, SchemaObjectsCache->UpsertIndexInfo(presetId, std::move(indexInfo)));
    if (isCriticalScheme) {
        StartActualization({});
        for (auto&& i : GranulesStorage->GetTables()) {
            i.second->RefreshScheme();
        }
    }
    if (switchAccessorsManager) {
        NDataAccessorControl::TManagerConstructionContext context(DataAccessorsManager->GetTabletActorId(), true);
        for (auto&& i : GranulesStorage->GetTables()) {
            i.second->ResetAccessorsManager(indexInfoActual->GetMetadataManagerConstructor(), context);
        }
    }
    if (switchOptimizer) {
        for (auto&& i : GranulesStorage->GetTables()) {
            i.second->ResetOptimizer(indexInfoActual->GetCompactionPlannerConstructor(), StoragesManager, indexInfoActual->GetPrimaryKey());
        }
    }
}

void TColumnEngineForLogs::RegisterSchemaVersion(const TSnapshot& snapshot, const ui64 presetId, const TSchemaInitializationData& schema) {
    AFL_VERIFY(VersionedIndex.IsEmpty() || schema.GetVersion() >= VersionedIndex.GetLastSchema()->GetVersion())("empty", VersionedIndex.IsEmpty())("current", schema.GetVersion())(
                                            "last", VersionedIndex.GetLastSchema()->GetVersion());

    std::optional<NOlap::TIndexInfo> indexInfoOptional;
    if (schema.GetDiff()) {
        AFL_VERIFY(!VersionedIndex.IsEmpty());

        indexInfoOptional = NOlap::TIndexInfo::BuildFromProto(
            *schema.GetDiff(), VersionedIndex.GetLastSchema()->GetIndexInfo(), StoragesManager, SchemaObjectsCache);
    } else {
        indexInfoOptional = NOlap::TIndexInfo::BuildFromProto(schema.GetSchemaVerified(), StoragesManager, SchemaObjectsCache);
    }
    AFL_VERIFY(indexInfoOptional);
    RegisterSchemaVersion(snapshot, presetId, std::move(*indexInfoOptional));
}

void TColumnEngineForLogs::RegisterOldSchemaVersion(const TSnapshot& snapshot, const ui64 presetId, const TSchemaInitializationData& schema) {
    AFL_VERIFY(!VersionedIndex.IsEmpty());

    ui64 version = schema.GetVersion();

    ISnapshotSchema::TPtr prevSchema = VersionedIndex.GetLastSchemaBeforeOrEqualSnapshotOptional(version);

    if (prevSchema && version == prevSchema->GetVersion()) {
        // skip already registered version
        return;
    }

    ISnapshotSchema::TPtr secondLast =
        VersionedIndex.GetLastSchemaBeforeOrEqualSnapshotOptional(VersionedIndex.GetLastSchema()->GetVersion() - 1);

    AFL_VERIFY(!secondLast || secondLast->GetVersion() <= version)("reason", "incorrect schema registration order");

    std::optional<NOlap::TIndexInfo> indexInfoOptional;
    if (schema.GetDiff()) {
        AFL_VERIFY(prevSchema)("reason", "no base schema to apply diff for");

        indexInfoOptional =
            NOlap::TIndexInfo::BuildFromProto(*schema.GetDiff(), prevSchema->GetIndexInfo(), StoragesManager, SchemaObjectsCache);
    } else {
        indexInfoOptional = NOlap::TIndexInfo::BuildFromProto(schema.GetSchemaVerified(), StoragesManager, SchemaObjectsCache);
    }

    AFL_VERIFY(indexInfoOptional);
    VersionedIndex.AddIndex(snapshot, SchemaObjectsCache->UpsertIndexInfo(presetId, std::move(*indexInfoOptional)));
}

std::shared_ptr<ITxReader> TColumnEngineForLogs::BuildLoader(const std::shared_ptr<IBlobGroupSelector>& dsGroupSelector) {
    auto result = std::make_shared<TTxCompositeReader>("column_engines");
    result->AddChildren(std::make_shared<NEngineLoading::TEngineCountersReader>("counters", this, dsGroupSelector));
    result->AddChildren(std::make_shared<NEngineLoading::TEngineShardingInfoReader>("sharding_info", this, dsGroupSelector));
    if (GranulesStorage->GetTables().size()) {
        auto granules = std::make_shared<TTxCompositeReader>("granules");
        for (auto&& i : GranulesStorage->GetTables()) {
            granules->AddChildren(i.second->BuildLoader(dsGroupSelector, VersionedIndex));
        }
        result->AddChildren(granules);
    }
    result->AddChildren(std::make_shared<NEngineLoading::TEngineLoadingFinish>("finish", this));
    return result;
}

bool TColumnEngineForLogs::FinishLoading() {
    for (const auto& [pathId, spg] : GranulesStorage->GetTables()) {
        for (const auto& [_, portionInfo] : spg->GetPortions()) {
            Counters->AddPortion(*portionInfo);
            if (portionInfo->CheckForCleanup()) {
                AddCleanupPortion(portionInfo);
            }
        }
    }

    Y_ABORT_UNLESS(!(LastPortion >> 63), "near to int overflow");
    Y_ABORT_UNLESS(!(LastGranule >> 63), "near to int overflow");
    return true;
}

std::shared_ptr<TInsertColumnEngineChanges> TColumnEngineForLogs::StartInsert(std::vector<TCommittedData>&& dataToIndex) noexcept {
    Y_ABORT_UNLESS(dataToIndex.size());

    TSaverContext saverContext(StoragesManager);
    auto changes = std::make_shared<TInsertColumnEngineChanges>(std::move(dataToIndex), saverContext);
    auto pkSchema = VersionedIndex.GetLastSchema()->GetIndexInfo().GetReplaceKey();

    for (const auto& data : changes->GetDataToIndex()) {
        const ui64 pathId = data.GetPathId();

        if (changes->PathToGranule.contains(pathId)) {
            continue;
        }
        if (!data.GetRemove()) {
            AFL_VERIFY(changes->PathToGranule.emplace(pathId, GetGranulePtrVerified(pathId)->GetBucketPositions()).second);
        }
    }

    return changes;
}

ui64 TColumnEngineForLogs::GetCompactionPriority(const std::shared_ptr<NDataLocks::TManager>& dataLocksManager, const std::set<ui64>& pathIds,
    const std::optional<ui64> waitingPriority) noexcept {
    auto priority = GranulesStorage->GetCompactionPriority(dataLocksManager, pathIds, waitingPriority);
    if (!priority) {
        return 0;
    } else {
        return priority->GetGeneralPriority();
    }
}

std::shared_ptr<TColumnEngineChanges> TColumnEngineForLogs::StartCompaction(
    const std::shared_ptr<NDataLocks::TManager>& dataLocksManager) noexcept {
    AFL_VERIFY(dataLocksManager);
    auto granule = GranulesStorage->GetGranuleForCompaction(dataLocksManager);
    if (!granule) {
        AFL_DEBUG(NKikimrServices::TX_COLUMNSHARD)("event", "no granules for start compaction");
        return nullptr;
    }
    granule->OnStartCompaction();
    auto changes = granule->GetOptimizationTask(granule, dataLocksManager);
    if (!changes) {
        AFL_DEBUG(NKikimrServices::TX_COLUMNSHARD)("event", "cannot build optimization task for granule that need compaction")(
            "weight", granule->GetCompactionPriority().DebugString());
    }
    return changes;
}

std::shared_ptr<TCleanupTablesColumnEngineChanges> TColumnEngineForLogs::StartCleanupTables(const THashSet<ui64>& pathsToDrop) noexcept {
    if (pathsToDrop.empty()) {
        return nullptr;
    }
    auto changes = std::make_shared<TCleanupTablesColumnEngineChanges>(StoragesManager);

    ui64 txSize = 0;
    const ui64 txSizeLimit = TGlobalLimits::TxWriteLimitBytes / 4;
    for (ui64 pathId : pathsToDrop) {
        if (!HasDataInPathId(pathId)) {
            changes->TablesToDrop.emplace(pathId);
        }
        txSize += 256;
        if (txSize > txSizeLimit) {
            break;
        }
    }
    if (changes->TablesToDrop.empty()) {
        return nullptr;
    }
    return changes;
}

std::shared_ptr<TCleanupPortionsColumnEngineChanges> TColumnEngineForLogs::StartCleanupPortions(
    const TSnapshot& snapshot, const THashSet<ui64>& pathsToDrop, const std::shared_ptr<NDataLocks::TManager>& dataLocksManager) noexcept {
    AFL_VERIFY(dataLocksManager);
    AFL_DEBUG(NKikimrServices::TX_COLUMNSHARD)("event", "StartCleanup")("portions_count", CleanupPortions.size());
    std::shared_ptr<TCleanupPortionsColumnEngineChanges> changes = std::make_shared<TCleanupPortionsColumnEngineChanges>(StoragesManager);
    // Add all portions from dropped paths
    ui64 portionsCount = 0;
    ui64 chunksCount = 0;
    ui32 skipLocked = 0;
    ui32 portionsFromDrop = 0;
    bool limitExceeded = false;
    const ui32 maxChunksCount = 500000;
    const ui32 maxPortionsCount = 1000;
    for (ui64 pathId : pathsToDrop) {
        auto g = GranulesStorage->GetGranuleOptional(pathId);
        if (!g) {
            continue;
        }
        if (dataLocksManager->IsLocked(*g, NDataLocks::ELockCategory::Tables)) {
            continue;
        }
        for (auto& [portion, info] : g->GetPortions()) {
            if (info->CheckForCleanup()) {
                continue;
            }
            if (dataLocksManager->IsLocked(*info, NDataLocks::ELockCategory::Cleanup)) {
                ++skipLocked;
                continue;
            }
            ++portionsCount;
            chunksCount += info->GetApproxChunksCount(info->GetSchema(VersionedIndex)->GetColumnsCount());
            if ((portionsCount < maxPortionsCount && chunksCount < maxChunksCount) || changes->GetPortionsToDrop().empty()) {
            } else {
                limitExceeded = true;
                break;
            }
            changes->AddPortionToRemove(info);
            ++portionsFromDrop;
        }
        changes->AddTableToDrop(pathId);
    }

    const TInstant snapshotInstant = snapshot.GetPlanInstant();
    for (auto it = CleanupPortions.begin(); !limitExceeded && it != CleanupPortions.end();) {
        if (it->first > snapshotInstant) {
            AFL_DEBUG(NKikimrServices::TX_COLUMNSHARD)("event", "StartCleanupStop")("snapshot", snapshot.DebugString())(
                "current_snapshot_ts", it->first.MilliSeconds());
            break;
        }
        for (ui32 i = 0; i < it->second.size();) {
            if (dataLocksManager->IsLocked(it->second[i], NDataLocks::ELockCategory::Cleanup)) {
                ++skipLocked;
                ++i;
                continue;
            }
            AFL_VERIFY(it->second[i]->CheckForCleanup(snapshot))("p_snapshot", it->second[i]->GetRemoveSnapshotOptional())("snapshot", snapshot);
            ++portionsCount;
            chunksCount += it->second[i]->GetApproxChunksCount(it->second[i]->GetSchema(VersionedIndex)->GetColumnsCount());
            if ((portionsCount < maxPortionsCount && chunksCount < maxChunksCount) || changes->GetPortionsToDrop().empty()) {
            } else {
                limitExceeded = true;
                break;
            }
            changes->AddPortionToDrop(it->second[i]);
            if (i + 1 < it->second.size()) {
                it->second[i] = std::move(it->second.back());
            }
            it->second.pop_back();
        }
        if (limitExceeded) {
            break;
        }
        if (it->second.empty()) {
            it = CleanupPortions.erase(it);
        } else {
            ++it;
        }
    }
    AFL_DEBUG(NKikimrServices::TX_COLUMNSHARD)("event", "StartCleanup")("portions_count", CleanupPortions.size())(
        "portions_prepared", changes->GetPortionsToDrop().size())("drop", portionsFromDrop)("skip", skipLocked)("portions_counter", portionsCount)(
        "chunks", chunksCount)("limit", limitExceeded)("max_portions", maxPortionsCount)("max_chunks", maxChunksCount);

    if (changes->GetPortionsToDrop().empty()) {
        return nullptr;
    }

    return changes;
}

std::vector<std::shared_ptr<TTTLColumnEngineChanges>> TColumnEngineForLogs::StartTtl(const THashMap<ui64, TTiering>& pathEviction,
    const std::shared_ptr<NDataLocks::TManager>& dataLocksManager, const ui64 memoryUsageLimit) noexcept {
    AFL_VERIFY(dataLocksManager);
    AFL_DEBUG(NKikimrServices::TX_COLUMNSHARD_ACTUALIZATION)("event", "StartTtl")("external", pathEviction.size());

    TSaverContext saverContext(StoragesManager);
    NActualizer::TTieringProcessContext context(memoryUsageLimit, saverContext, dataLocksManager, VersionedIndex, SignalCounters, ActualizationController);
    const TDuration actualizationLag = NYDBTest::TControllers::GetColumnShardController()->GetActualizationTasksLag();
    for (auto&& i : pathEviction) {
        auto g = GetGranuleOptional(i.first);
        if (g) {
            if (!ActualizationStarted) {
                g->StartActualizationIndex();
            }
            g->RefreshTiering(i.second);
            context.ResetActualInstantForTest();
            g->BuildActualizationTasks(context, actualizationLag);
        }
    }

    if (ActualizationStarted) {
        TLogContextGuard lGuard(TLogContextBuilder::Build()("queue", "ttl")("external_count", pathEviction.size()));
        for (auto&& i : GranulesStorage->GetTables()) {
            if (pathEviction.contains(i.first)) {
                continue;
            }
            i.second->BuildActualizationTasks(context, actualizationLag);
        }
    } else {
        AFL_WARN(NKikimrServices::TX_COLUMNSHARD_ACTUALIZATION)("event", "StartTtl")("skip", "not_ready_tiers");
    }
    std::vector<std::shared_ptr<TTTLColumnEngineChanges>> result;
    AFL_DEBUG(NKikimrServices::TX_COLUMNSHARD_ACTUALIZATION)("event", "StartTtl")("rw_tasks_count", context.GetTasks().size());
    for (auto&& i : context.GetTasks()) {
        AFL_DEBUG(NKikimrServices::TX_COLUMNSHARD_ACTUALIZATION)("event", "StartTtl")("rw", i.first.DebugString())("count", i.second.size());
        for (auto&& t : i.second) {
            SignalCounters.OnActualizationTask(t.GetTask()->GetPortionsToEvictCount(), t.GetTask()->GetPortionsToRemove().GetSize());
            result.emplace_back(t.GetTask());
        }
    }
    return result;
}

bool TColumnEngineForLogs::ApplyChangesOnTxCreate(std::shared_ptr<TColumnEngineChanges> indexChanges, const TSnapshot& snapshot) noexcept {
    TFinalizationContext context(LastGranule, LastPortion, snapshot);
    indexChanges->Compile(context);
    return true;
}

bool TColumnEngineForLogs::ApplyChangesOnExecute(
    IDbWrapper& db, std::shared_ptr<TColumnEngineChanges> /*indexChanges*/, const TSnapshot& snapshot) noexcept {
    db.WriteCounter(LAST_PORTION, LastPortion);
    db.WriteCounter(LAST_GRANULE, LastGranule);

    if (LastSnapshot < snapshot) {
        LastSnapshot = snapshot;
        db.WriteCounter(LAST_PLAN_STEP, LastSnapshot.GetPlanStep());
        db.WriteCounter(LAST_TX_ID, LastSnapshot.GetTxId());
    }
    return true;
}

void TColumnEngineForLogs::AppendPortion(const std::shared_ptr<TPortionInfo>& portionInfo) {
    AFL_VERIFY(portionInfo);
    auto granule = GetGranulePtrVerified(portionInfo->GetPathId());
    AFL_VERIFY(!granule->GetPortionOptional(portionInfo->GetPortionId()));
    Counters->AddPortion(*portionInfo);
    granule->AppendPortion(portionInfo);
    if (portionInfo->HasRemoveSnapshot()) {
        AddCleanupPortion(portionInfo);
    }
}

void TColumnEngineForLogs::AppendPortion(const TPortionDataAccessor& portionInfo) {
    auto granule = GetGranulePtrVerified(portionInfo.GetPortionInfo().GetPathId());
    AFL_VERIFY(!granule->GetPortionOptional(portionInfo.GetPortionInfo().GetPortionId()));
    Counters->AddPortion(portionInfo.GetPortionInfo());
    granule->AppendPortion(portionInfo);
    if (portionInfo.GetPortionInfo().HasRemoveSnapshot()) {
        AddCleanupPortion(portionInfo.GetPortionInfoPtr());
    }
}

bool TColumnEngineForLogs::ErasePortion(const TPortionInfo& portionInfo, bool updateStats) {
    const ui64 portion = portionInfo.GetPortionId();
    auto& spg = MutableGranuleVerified(portionInfo.GetPathId());
    auto p = spg.GetPortionOptional(portion);

    if (!p) {
        LOG_S_WARN("Portion erased already " << portionInfo << " at tablet " << TabletId);
        return false;
    } else {
        if (updateStats) {
            Counters->RemovePortion(*p);
        }
        Y_ABORT_UNLESS(spg.ErasePortion(portion));
        return true;
    }
}

std::shared_ptr<TSelectInfo> TColumnEngineForLogs::Select(
    ui64 pathId, TSnapshot snapshot, const TPKRangesFilter& pkRangesFilter, const bool withUncommitted) const {
    auto out = std::make_shared<TSelectInfo>();
    auto spg = GranulesStorage->GetGranuleOptional(pathId);
    if (!spg) {
        return out;
    }

    for (const auto& [_, portionInfo] : spg->GetInsertedPortions()) {
        AFL_VERIFY(portionInfo->HasInsertWriteId());
        if (withUncommitted) {
            if (!portionInfo->IsVisible(snapshot, !withUncommitted)) {
                continue;
            }
        } else if (!portionInfo->HasCommitSnapshot()) {
            continue;
        }
        const bool skipPortion = !pkRangesFilter.IsUsed(*portionInfo);
        AFL_TRACE(NKikimrServices::TX_COLUMNSHARD_SCAN)("event", skipPortion ? "portion_skipped" : "portion_selected")("pathId", pathId)(
            "portion", portionInfo->DebugString());
        if (skipPortion) {
            continue;
        }
        out->Portions.emplace_back(portionInfo);
    }
    for (const auto& [_, portionInfo] : spg->GetPortions()) {
        if (!portionInfo->IsVisible(snapshot, !withUncommitted)) {
            continue;
        }
        const bool skipPortion = !pkRangesFilter.IsUsed(*portionInfo);
        AFL_TRACE(NKikimrServices::TX_COLUMNSHARD_SCAN)("event", skipPortion ? "portion_skipped" : "portion_selected")("pathId", pathId)(
            "portion", portionInfo->DebugString());
        if (skipPortion) {
            continue;
        }
        out->Portions.emplace_back(portionInfo);
    }

    return out;
}

bool TColumnEngineForLogs::StartActualization(const THashMap<ui64, TTiering>& specialPathEviction) {
    if (ActualizationStarted) {
        return false;
    }
    for (auto&& i : GranulesStorage->GetTables()) {
        i.second->StartActualizationIndex();
    }
    for (auto&& i : specialPathEviction) {
        auto g = GetGranuleOptional(i.first);
        if (g) {
            g->RefreshTiering(i.second);
        }
    }
    ActualizationStarted = true;
    return true;
}
void TColumnEngineForLogs::OnTieringModified(const std::optional<NOlap::TTiering>& ttl, const ui64 pathId) {
    AFL_DEBUG(NKikimrServices::TX_COLUMNSHARD)("event", "OnTieringModified")("path_id", pathId);
    StartActualization({});

    auto g = GetGranulePtrVerified(pathId);
    g->RefreshTiering(ttl);
}

void TColumnEngineForLogs::OnTieringModified(const THashMap<ui64, NOlap::TTiering>& ttl) {
    AFL_DEBUG(NKikimrServices::TX_COLUMNSHARD)("event", "OnTieringModified")("new_count_tierings", ttl.size());
    StartActualization({});

    for (auto&& [gPathId, g] : GranulesStorage->GetTables()) {
        auto it = ttl.find(gPathId);
        if (it == ttl.end()) {
            g->RefreshTiering({});
        } else {
            g->RefreshTiering(it->second);
        }
    }
}

void TColumnEngineForLogs::DoRegisterTable(const ui64 pathId) {
    std::shared_ptr<TGranuleMeta> g = GranulesStorage->RegisterTable(pathId, SignalCounters.RegisterGranuleDataCounters(), VersionedIndex, VersionCounters);
    if (ActualizationStarted) {
        g->StartActualizationIndex();
        g->RefreshScheme();
    }
}

bool TColumnEngineForLogs::TestingLoad(IDbWrapper& db) {
    {
        TMemoryProfileGuard g("TTxInit/LoadShardingInfo");
        if (!VersionedIndex.LoadShardingInfo(db)) {
            return false;
        }
    }

    {
        auto guard = GranulesStorage->GetStats()->StartPackModification();
        for (auto&& [_, i] : GranulesStorage->GetTables()) {
            i->TestingLoad(db, VersionedIndex);
        }
        if (!LoadCounters(db)) {
            return false;
        }
        FinishLoading();
    }
    return true;
}

bool TColumnEngineForLogs::LoadCounters(IDbWrapper& db) {
    auto callback = [&](ui32 id, ui64 value) {
        switch (id) {
            case LAST_PORTION:
                LastPortion = value;
                break;
            case LAST_GRANULE:
                LastGranule = value;
                break;
            case LAST_PLAN_STEP:
                LastSnapshot = TSnapshot(value, LastSnapshot.GetTxId());
                break;
            case LAST_TX_ID:
                LastSnapshot = TSnapshot(LastSnapshot.GetPlanStep(), value);
                break;
        }
    };

    return db.LoadCounters(callback);
}

}   // namespace NKikimr::NOlap<|MERGE_RESOLUTION|>--- conflicted
+++ resolved
@@ -28,15 +28,6 @@
 
 TColumnEngineForLogs::TColumnEngineForLogs(const ui64 tabletId, const std::shared_ptr<TSchemaObjectsCache>& schemaCache,
     const std::shared_ptr<NDataAccessorControl::IDataAccessorsManager>& dataAccessorsManager,
-<<<<<<< HEAD
-    const std::shared_ptr<IStoragesManager>& storagesManager, const TSnapshot& snapshot, const TSchemaInitializationData& schema, const std::shared_ptr<TVersionCounters>& versionCounters)
-    : GranulesStorage(std::make_shared<TGranulesStorage>(SignalCounters, dataAccessorsManager, storagesManager))
-    , DataAccessorsManager(dataAccessorsManager)
-    , StoragesManager(storagesManager)
-    , VersionedIndex(versionCounters)
-    , TabletId(tabletId)
-    , VersionCounters(versionCounters)
-=======
     const std::shared_ptr<IStoragesManager>& storagesManager, const TSnapshot& snapshot, const ui64 presetId, const TSchemaInitializationData& schema, const std::shared_ptr<NColumnShard::TPortionIndexStats>& counters)
     : GranulesStorage(std::make_shared<TGranulesStorage>(SignalCounters, dataAccessorsManager, storagesManager))
     , DataAccessorsManager(dataAccessorsManager)
@@ -44,7 +35,7 @@
     , SchemaObjectsCache(schemaCache)
     , TabletId(tabletId)
     , Counters(counters)
->>>>>>> 347babca
+    , VersionCounters(versionCounters)
     , LastPortion(0)
     , LastGranule(0) {
     ActualizationController = std::make_shared<NActualizer::TController>();
@@ -53,15 +44,6 @@
 
 TColumnEngineForLogs::TColumnEngineForLogs(const ui64 tabletId, const std::shared_ptr<TSchemaObjectsCache>& schemaCache,
     const std::shared_ptr<NDataAccessorControl::IDataAccessorsManager>& dataAccessorsManager,
-<<<<<<< HEAD
-    const std::shared_ptr<IStoragesManager>& storagesManager, const TSnapshot& snapshot, TIndexInfo&& schema, const std::shared_ptr<TVersionCounters>& versionCounters)
-    : GranulesStorage(std::make_shared<TGranulesStorage>(SignalCounters, dataAccessorsManager, storagesManager))
-    , DataAccessorsManager(dataAccessorsManager)
-    , StoragesManager(storagesManager)
-    , VersionedIndex(versionCounters)
-    , TabletId(tabletId)
-    , VersionCounters(versionCounters)
-=======
     const std::shared_ptr<IStoragesManager>& storagesManager, const TSnapshot& snapshot, const ui64 presetId, TIndexInfo&& schema, const std::shared_ptr<NColumnShard::TPortionIndexStats>& counters)
     : GranulesStorage(std::make_shared<TGranulesStorage>(SignalCounters, dataAccessorsManager, storagesManager))
     , DataAccessorsManager(dataAccessorsManager)
@@ -69,7 +51,7 @@
     , SchemaObjectsCache(schemaCache)
     , TabletId(tabletId)
     , Counters(counters)
->>>>>>> 347babca
+    , VersionCounters(versionCounters)
     , LastPortion(0)
     , LastGranule(0)
 {
