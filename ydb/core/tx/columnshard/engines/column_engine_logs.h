--- conflicted
+++ resolved
@@ -93,17 +93,10 @@
         ADD,
     };
 
-<<<<<<< HEAD
-    TColumnEngineForLogs(ui64 tabletId, const std::shared_ptr<IStoragesManager>& storagesManager, const TSnapshot& snapshot,
-        const TSchemaInitializationData& schema, const std::shared_ptr<TVersionCounters>& versionCounters);
-    TColumnEngineForLogs(
-        ui64 tabletId, const std::shared_ptr<IStoragesManager>& storagesManager, const TSnapshot& snapshot, TIndexInfo&& schema, const std::shared_ptr<TVersionCounters>& versionCounters);
-=======
     TColumnEngineForLogs(const ui64 tabletId, const std::shared_ptr<NDataAccessorControl::IDataAccessorsManager>& dataAccessorsManager,
-        const std::shared_ptr<IStoragesManager>& storagesManager, const TSnapshot& snapshot, const TSchemaInitializationData& schema);
+        const std::shared_ptr<IStoragesManager>& storagesManager, const TSnapshot& snapshot, const TSchemaInitializationData& schema, const std::shared_ptr<TVersionCounters>& versionCounters);
     TColumnEngineForLogs(const ui64 tabletId, const std::shared_ptr<NDataAccessorControl::IDataAccessorsManager>& dataAccessorsManager,
-        const std::shared_ptr<IStoragesManager>& storagesManager, const TSnapshot& snapshot, TIndexInfo&& schema);
->>>>>>> c8506976
+        const std::shared_ptr<IStoragesManager>& storagesManager, const TSnapshot& snapshot, TIndexInfo&& schema, const std::shared_ptr<TVersionCounters>& versionCounters);
 
     virtual void OnTieringModified(
         const std::shared_ptr<NColumnShard::TTiersManager>& manager, const NColumnShard::TTtl& ttl, const std::optional<ui64> pathId) override;
