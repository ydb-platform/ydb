--- conflicted
+++ resolved
@@ -116,24 +116,14 @@
 
 void TInsertTable::EraseAbortedOnExecute(
     IDbWrapper& dbTable, const TInsertedData& data, const std::shared_ptr<IBlobsDeclareRemovingAction>& blobsAction) {
-<<<<<<< HEAD
-    ///?
-    if (Summary.HasAborted((TWriteId)data.WriteTxId)) {
-=======
     if (Summary.HasAborted(data.GetInsertWriteId())) {
->>>>>>> 9933314f
         dbTable.EraseAborted(data);
         RemoveBlobLinkOnExecute(data.GetBlobRange().BlobId, blobsAction);
     }
 }
 
 void TInsertTable::EraseAbortedOnComplete(const TInsertedData& data) {
-<<<<<<< HEAD
-    ///?
-    if (Summary.EraseAborted((TWriteId)data.WriteTxId)) {
-=======
     if (Summary.EraseAborted(data.GetInsertWriteId())) {
->>>>>>> 9933314f
         RemoveBlobLinkOnComplete(data.GetBlobRange().BlobId);
     }
 }
