#pragma once
#include "committed.h"
#include "inserted.h"
#include "path_info.h"
#include "rt_insertion.h"

#include <ydb/core/tablet_flat/flat_cxx_database.h>
#include <ydb/core/tablet_flat/tablet_flat_executor.h>
#include <ydb/core/tx/columnshard/counters/common_data.h>
#include <ydb/core/tx/columnshard/counters/insert_table.h>

namespace NKikimr::NColumnShard::NSubscriber {
    class TManager;
}

namespace NKikimr::NOlap {
class TPKRangesFilter;
class IDbWrapper;

class TInsertTableAccessor {
protected:
    TInsertionSummary Summary;
    THashMap<TUnifiedBlobId, ui32> BlobLinks;

    void AddBlobLink(const TUnifiedBlobId& blobId) {
        ++BlobLinks[blobId];
    }

    bool RemoveBlobLinkOnExecute(const TUnifiedBlobId& blobId, const std::shared_ptr<IBlobsDeclareRemovingAction>& blobsAction);
    bool RemoveBlobLinkOnComplete(const TUnifiedBlobId& blobId);

public:
    TPathInfo& RegisterPathInfo(const ui64 pathId) {
        return Summary.RegisterPathInfo(pathId);
    }

    void ErasePath(const ui64 pathId) {
        Summary.ErasePath(pathId);
    }
    bool HasDataInPathId(const ui64 pathId) const {
        return Summary.HasPathIdData(pathId);
    }
    const std::map<TPathInfoIndexPriority, std::set<const TPathInfo*>>& GetPathPriorities() const {
        return Summary.GetPathPriorities();
    }

    std::optional<TSnapshot> GetMinCommittedSnapshot(const ui64 pathId) const {
        auto* info = Summary.GetPathInfoOptional(pathId);
        if (!info) {
            return {};
        } else if (info->GetCommitted().empty()) {
            return {};
        } else {
            return info->GetCommitted().begin()->GetSnapshot();
        }
    }

    bool AddInserted(TInsertedData&& data, const bool load) {
        if (load) {
            AddBlobLink(data.GetBlobRange().BlobId);
        }
        return Summary.AddInserted(std::move(data), load);
    }
    bool AddAborted(TInsertedData&& data, const bool load) {
        AFL_VERIFY_DEBUG(!Summary.ExtractInserted(data.GetInsertWriteId()));
        if (load) {
            AddBlobLink(data.GetBlobRange().BlobId);
        }
        return Summary.AddAborted(std::move(data), load);
    }
    bool AddCommitted(TCommittedData&& data, const bool load) {
        if (load) {
            AddBlobLink(data.GetBlobRange().BlobId);
        }
        const ui64 pathId = data.GetPathId();
        return Summary.GetPathInfoVerified(pathId).AddCommitted(std::move(data), load);
    }
    bool HasPathIdData(const ui64 pathId) const {
        return Summary.HasPathIdData(pathId);
    }
    const THashMap<TInsertWriteId, TInsertedData>& GetAborted() const {
        return Summary.GetAborted();
    }
    const TInsertedContainer& GetInserted() const {
        return Summary.GetInserted();
    }
<<<<<<< HEAD
    const THashMap<TWriteId, TInsertedData>& GetAborted() const { return Summary.GetAborted(); }
    const THashMap<TWriteId, TInsertedData>& GetInserted() const { return Summary.GetInserted(); }
    bool HasCommittedByPathId(const ui64 pathId) {
        return !Summary.GetPathInfo(pathId).GetCommitted().empty();
    }
=======
>>>>>>> 9933314f
    const TInsertionSummary::TCounters& GetCountersPrepared() const {
        return Summary.GetCountersPrepared();
    }
    const TInsertionSummary::TCounters& GetCountersCommitted() const {
        return Summary.GetCountersCommitted();
    }
    bool IsOverloadedByCommitted(const ui64 pathId) const {
        return Summary.IsOverloaded(pathId);
    }
};

class TInsertTable: public TInsertTableAccessor {
private:
    std::shared_ptr<NColumnShard::NSubscriber::TManager> Subscribers;;
    bool Loaded = false;
    TInsertWriteId LastWriteId = TInsertWriteId{ 0 };

public:
    TInsertTable(std::shared_ptr<NColumnShard::NSubscriber::TManager> subscribers)
        : Subscribers(subscribers)
    {}
    static constexpr const TDuration WaitCommitDelay = TDuration::Minutes(10);
    static constexpr ui64 CleanupPackageSize = 10000;

    bool Insert(IDbWrapper& dbTable, TInsertedData&& data);
    TInsertionSummary::TCounters Commit(
        IDbWrapper& dbTable, ui64 planStep, ui64 txId, const THashSet<TInsertWriteId>& writeIds, std::function<bool(ui64)> pathExists);
    TInsertionSummary::TCounters CommitEphemeral(IDbWrapper& dbTable, TCommittedData&& data);
    void Abort(IDbWrapper& dbTable, const THashSet<TInsertWriteId>& writeIds);
    void MarkAsNotAbortable(const TInsertWriteId writeId) {
        Summary.MarkAsNotAbortable(writeId);
    }
    THashSet<TInsertWriteId> OldWritesToAbort(const TInstant& now) const;

    void EraseCommittedOnExecute(
        IDbWrapper& dbTable, const TCommittedData& key, const std::shared_ptr<IBlobsDeclareRemovingAction>& blobsAction);
    void EraseCommittedOnComplete(const TCommittedData& key);

    void EraseAbortedOnExecute(IDbWrapper& dbTable, const TInsertedData& key, const std::shared_ptr<IBlobsDeclareRemovingAction>& blobsAction);
    void EraseAbortedOnComplete(const TInsertedData& key);

    std::vector<TCommittedBlob> Read(ui64 pathId, const std::optional<ui64> lockId, const TSnapshot& reqSnapshot,
        const std::shared_ptr<arrow::Schema>& pkSchema, const TPKRangesFilter* pkRangesFilter) const;
    bool Load(NIceDb::TNiceDb& db, IDbWrapper& dbTable, const TInstant loadTime);

    TInsertWriteId BuildNextWriteId(NTabletFlatExecutor::TTransactionContext& txc);
    TInsertWriteId BuildNextWriteId(NIceDb::TNiceDb& db);
};

}   // namespace NKikimr::NOlap<|MERGE_RESOLUTION|>--- conflicted
+++ resolved
@@ -84,14 +84,9 @@
     const TInsertedContainer& GetInserted() const {
         return Summary.GetInserted();
     }
-<<<<<<< HEAD
-    const THashMap<TWriteId, TInsertedData>& GetAborted() const { return Summary.GetAborted(); }
-    const THashMap<TWriteId, TInsertedData>& GetInserted() const { return Summary.GetInserted(); }
     bool HasCommittedByPathId(const ui64 pathId) {
         return !Summary.GetPathInfo(pathId).GetCommitted().empty();
     }
-=======
->>>>>>> 9933314f
     const TInsertionSummary::TCounters& GetCountersPrepared() const {
         return Summary.GetCountersPrepared();
     }
