#pragma once
#include "inserted.h"
#include "path_info.h"

#include <ydb/core/tx/columnshard/counters/insert_table.h>
<<<<<<< HEAD
#include <ydb/core/tx/columnshard/common/schema_versions.h>
=======
#include <ydb/core/tx/columnshard/common/path_id.h>
>>>>>>> fae3411f

#include <ydb/library/accessor/accessor.h>

namespace NKikimr::NOlap {
class IBlobsDeclareRemovingAction;

class TInsertedDataInstant {
private:
    const TInsertedData* Data;
    const TInstant WriteTime;

public:
    TInsertedDataInstant(const TInsertedData& data)
        : Data(&data)
        , WriteTime(Data->GetMeta().GetDirtyWriteTime())
    {

    }

    const TInsertedData& GetData() const {
        return *Data;
    }
    TInstant GetWriteTime() const {
        return WriteTime;
    }

    bool operator<(const TInsertedDataInstant& item) const {
        if (WriteTime == item.WriteTime) {
            return Data->GetInsertWriteId() < item.Data->GetInsertWriteId();
        } else {
            return WriteTime < item.WriteTime;
        }
    }
};

class TInsertedContainer {
private:
    THashMap<TInsertWriteId, TInsertedData> Inserted;
    std::set<TInsertedDataInstant> InsertedByWriteTime;

public:
    size_t size() const {
        return Inserted.size();
    }

    bool contains(const TInsertWriteId id) const {
        return Inserted.contains(id);
    }

    THashMap<TInsertWriteId, TInsertedData>::const_iterator begin() const {
        return Inserted.begin();
    }

    THashMap<TInsertWriteId, TInsertedData>::const_iterator end() const {
        return Inserted.end();
    }

    THashSet<TInsertWriteId> GetExpired(const TInstant timeBorder, const ui64 limit) const {
        THashSet<TInsertWriteId> result;
        for (auto& data : InsertedByWriteTime) {
            if (timeBorder < data.GetWriteTime()) {
                break;
            }
            if (data.GetData().IsNotAbortable()) {
                continue;
            }
            result.emplace(data.GetData().GetInsertWriteId());
            if (limit <= result.size()) {
                break;
            }
        }
        return result;
    }

    TInsertedData* AddVerified(TInsertedData&& data) {
        const TInsertWriteId writeId = data.GetInsertWriteId();
        auto itInsertion = Inserted.emplace(writeId, std::move(data));
        AFL_VERIFY(itInsertion.second);
        auto* dataPtr = &itInsertion.first->second;
        InsertedByWriteTime.emplace(TInsertedDataInstant(*dataPtr));
        return dataPtr;
    }

    const TInsertedData* GetOptional(const TInsertWriteId id) const {
        auto it = Inserted.find(id);
        if (it == Inserted.end()) {
            return nullptr;
        } else {
            return &it->second;
        }
    }

    TInsertedData* MutableOptional(const TInsertWriteId id) {
        auto it = Inserted.find(id);
        if (it == Inserted.end()) {
            return nullptr;
        } else {
            return &it->second;
        }
    }

    std::optional<TInsertedData> ExtractOptional(const TInsertWriteId id) {
        auto it = Inserted.find(id);
        if (it == Inserted.end()) {
            return std::nullopt;
        }
        AFL_VERIFY(InsertedByWriteTime.erase(TInsertedDataInstant(it->second)));
        TInsertedData result = std::move(it->second);
        Inserted.erase(it);
        return result;
    }
};

class TInsertionSummary {
public:
    struct TCounters {
        ui64 Rows{};
        ui64 Bytes{};
        ui64 RawBytes{};
    };

private:
    friend class TPathInfo;
    TCounters StatsPrepared;
    TCounters StatsCommitted;
    const NColumnShard::TInsertTableCounters Counters;

    TInsertedContainer Inserted;
    THashMap<TInsertWriteId, TInsertedData> Aborted;
    std::shared_ptr<TVersionCounters> VersionCounters;

    std::map<TPathInfoIndexPriority, std::set<const TPathInfo*>> Priorities;
    THashMap<TInternalPathId, TPathInfo> PathInfo;
    void RemovePriority(const TPathInfo& pathInfo) noexcept;
    void AddPriority(const TPathInfo& pathInfo) noexcept;

    void OnNewCommitted(const ui64 dataSize, const bool load = false) noexcept;
    void OnEraseCommitted(TPathInfo& pathInfo, const ui64 dataSize) noexcept;
    void OnNewInserted(TPathInfo& pathInfo, const ui64 dataSize, const ui64 schemaVversion, const bool load) noexcept;
    void OnEraseInserted(TPathInfo& pathInfo, const ui64 dataSize, const ui64 schemaVersion) noexcept;
    void OnNewAborted(const ui64 schemaVersion);
    void OnEraseAborted(const ui64 schemaVersion);
    static TAtomicCounter CriticalInserted;

public:
<<<<<<< HEAD
    TInsertionSummary(const std::shared_ptr<TVersionCounters>& versionCounters)
        : VersionCounters(versionCounters)
    {
    }

    bool HasPathIdData(const ui64 pathId) const {
=======
    bool HasPathIdData(const TInternalPathId pathId) const {
>>>>>>> fae3411f
        auto it = PathInfo.find(pathId);
        if (it == PathInfo.end()) {
            return false;
        }
        return !it->second.IsEmpty();
    }

    void ErasePath(const TInternalPathId pathId) {
        auto it = PathInfo.find(pathId);
        if (it == PathInfo.end()) {
            return;
        }
        RemovePriority(it->second);
        AFL_VERIFY(it->second.IsEmpty());
        PathInfo.erase(it);
    }

    void MarkAsNotAbortable(const TInsertWriteId writeId) {
        auto* data = Inserted.MutableOptional(writeId);
        if (!data) {
            return;
        }
        data->MarkAsNotAbortable();
    }

    THashSet<TInsertWriteId> GetExpiredInsertions(const TInstant timeBorder, const ui64 limit) const;

    const TInsertedContainer& GetInserted() const {
        return Inserted;
    }
    const THashMap<TInsertWriteId, TInsertedData>& GetAborted() const {
        return Aborted;
    }

    const TInsertedData* AddAborted(TInsertedData&& data, const bool load = false);
    bool EraseAborted(const TInsertWriteId writeId);
    bool HasAborted(const TInsertWriteId writeId);

    bool EraseCommitted(const TCommittedData& data);
    bool HasCommitted(const TCommittedData& data);

    const TInsertedData* AddInserted(TInsertedData&& data, const bool load = false);
    std::optional<TInsertedData> ExtractInserted(const TInsertWriteId id);

    const TCounters& GetCountersPrepared() const {
        return StatsPrepared;
    }
    const TCounters& GetCountersCommitted() const {
        return StatsCommitted;
    }
    const NColumnShard::TInsertTableCounters& GetCounters() const {
        return Counters;
    }
    NKikimr::NOlap::TPathInfo& RegisterPathInfo(const TInternalPathId pathId);
    TPathInfo* GetPathInfoOptional(const TInternalPathId pathId);
    const TPathInfo* GetPathInfoOptional(const TInternalPathId pathId) const;
    TPathInfo& GetPathInfoVerified(const TInternalPathId pathId) {
        auto* result = GetPathInfoOptional(pathId);
        AFL_VERIFY(result);
        return *result;
    }
    const TPathInfo& GetPathInfoVerified(const TInternalPathId pathId) const {
        auto* result = GetPathInfoOptional(pathId);
        AFL_VERIFY(result);
        return *result;
    }

    const THashMap<TInternalPathId, TPathInfo>& GetPathInfo() const {
        return PathInfo;
    }

    bool IsOverloaded(const TInternalPathId pathId) const;

    const std::map<TPathInfoIndexPriority, std::set<const TPathInfo*>>& GetPathPriorities() const {
        return Priorities;
    }
};

}   // namespace NKikimr::NOlap<|MERGE_RESOLUTION|>--- conflicted
+++ resolved
@@ -3,11 +3,8 @@
 #include "path_info.h"
 
 #include <ydb/core/tx/columnshard/counters/insert_table.h>
-<<<<<<< HEAD
 #include <ydb/core/tx/columnshard/common/schema_versions.h>
-=======
 #include <ydb/core/tx/columnshard/common/path_id.h>
->>>>>>> fae3411f
 
 #include <ydb/library/accessor/accessor.h>
 
@@ -153,16 +150,12 @@
     static TAtomicCounter CriticalInserted;
 
 public:
-<<<<<<< HEAD
     TInsertionSummary(const std::shared_ptr<TVersionCounters>& versionCounters)
         : VersionCounters(versionCounters)
     {
     }
 
-    bool HasPathIdData(const ui64 pathId) const {
-=======
     bool HasPathIdData(const TInternalPathId pathId) const {
->>>>>>> fae3411f
         auto it = PathInfo.find(pathId);
         if (it == PathInfo.end()) {
             return false;
