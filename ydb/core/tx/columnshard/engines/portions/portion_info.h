#pragma once
#include "column_record.h"
#include "index_chunk.h"
#include "meta.h"

#include <ydb/core/formats/arrow/special_keys.h>
#include <ydb/core/tx/columnshard/blobs_action/abstract/storage.h>
#include <ydb/core/tx/columnshard/engines/scheme/abstract_scheme.h>
#include <ydb/core/tx/columnshard/common/snapshot.h>
#include <ydb/core/tx/columnshard/engines/scheme/column_features.h>

#include <ydb/library/yverify_stream/yverify_stream.h>

namespace NKikimrColumnShardDataSharingProto {
class TPortionInfo;
}

namespace NKikimr::NOlap {

namespace NBlobOperations::NRead {
class TCompositeReadBlobs;
}

struct TIndexInfo;
class TVersionedIndex;
class IDbWrapper;

class TPortionInfo {
private:
    TPortionInfo() = default;
    ui64 PathId = 0;
    ui64 Portion = 0;   // Id of independent (overlayed by PK) portion of data in pathId
    TSnapshot MinSnapshot = TSnapshot::Zero();  // {PlanStep, TxId} is min snapshot for {Granule, Portion}
    TSnapshot RemoveSnapshot = TSnapshot::Zero(); // {XPlanStep, XTxId} is snapshot where the blob has been removed (i.e. compacted into another one)

    TPortionMeta Meta;
    ui64 DeprecatedGranuleId = 0;
    YDB_READONLY_DEF(std::vector<TIndexChunk>, Indexes);
<<<<<<< HEAD
=======

    std::vector<TUnifiedBlobId> BlobIds;

>>>>>>> 2b578174
    TConclusionStatus DeserializeFromProto(const NKikimrColumnShardDataSharingProto::TPortionInfo& proto, const TIndexInfo& info);
public:
    const TBlobRange RestoreBlobRange(const TBlobRangeLink16& linkRange) const {
        return linkRange.RestoreRange(GetBlobId(linkRange.GetBlobIdxVerified()));
    }

    const TUnifiedBlobId& GetBlobId(const TBlobRangeLink16::TLinkId linkId) const {
        AFL_VERIFY(linkId < BlobIds.size());
        return BlobIds[linkId];
    }

    ui32 GetBlobIdsCount() const {
        return BlobIds.size();
    }

    THashMap<TChunkAddress, TString> DecodeBlobAddresses(NBlobOperations::NRead::TCompositeReadBlobs&& blobs, const TIndexInfo& indexInfo) const;

    void SetStatisticsStorage(NStatistics::TPortionStorage&& storage) {
        Meta.SetStatisticsStorage(std::move(storage));
    }

    const TString& GetColumnStorageId(const ui32 columnId, const TIndexInfo& indexInfo) const;

    ui64 GetTxVolume() const; // fake-correct method for determ volume on rewrite this portion in transaction progress

    class TPage {
    private:
        YDB_READONLY_DEF(std::vector<const TColumnRecord*>, Records);
        YDB_READONLY_DEF(std::vector<const TIndexChunk*>, Indexes);
        YDB_READONLY(ui32, RecordsCount, 0);
    public:
        TPage(std::vector<const TColumnRecord*>&& records, std::vector<const TIndexChunk*>&& indexes, const ui32 recordsCount)
            : Records(std::move(records))
            , Indexes(std::move(indexes))
            , RecordsCount(recordsCount)
        {

        }
    };

    static TConclusion<TPortionInfo> BuildFromProto(const NKikimrColumnShardDataSharingProto::TPortionInfo& proto, const TIndexInfo& info);
    void SerializeToProto(NKikimrColumnShardDataSharingProto::TPortionInfo& proto) const;

    std::vector<TPage> BuildPages() const;

    std::vector<TColumnRecord> Records;

    const std::vector<TColumnRecord>& GetRecords() const {
        return Records;
    }

    ui64 GetPathId() const {
        return PathId;
    }

    TBlobRangeLink16::TLinkId RegisterBlobId(const TUnifiedBlobId& blobId);

    void RegisterBlobIdx(const TChunkAddress& address, const TBlobRangeLink16::TLinkId blobIdx) {
        for (auto it = Records.begin(); it != Records.end(); ++it) {
            if (it->ColumnId == address.GetEntityId() && it->Chunk == address.GetChunkIdx()) {
                it->RegisterBlobIdx(blobIdx);
                return;
            }
        }
        for (auto it = Indexes.begin(); it != Indexes.end(); ++it) {
            if (it->GetIndexId() == address.GetEntityId() && it->GetChunkIdx() == address.GetChunkIdx()) {
                it->RegisterBlobIdx(blobIdx);
                return;
            }
        }
        AFL_VERIFY(false)("problem", "portion haven't address for blob registration")("address", address.DebugString());
    }

    void RemoveFromDatabase(IDbWrapper& db) const;

    void SaveToDatabase(IDbWrapper& db) const;

    void AddIndex(const TIndexChunk& chunk) {
        ui32 chunkIdx = 0;
        for (auto&& i : Indexes) {
            if (i.GetIndexId() == chunk.GetIndexId()) {
                AFL_VERIFY(chunkIdx == i.GetChunkIdx())("index_id", chunk.GetIndexId())("expected", chunkIdx)("real", i.GetChunkIdx());
                ++chunkIdx;
            }
        }
        AFL_VERIFY(chunkIdx == chunk.GetChunkIdx())("index_id", chunk.GetIndexId())("expected", chunkIdx)("real", chunk.GetChunkIdx());
        Indexes.emplace_back(chunk);
    }

    bool OlderThen(const TPortionInfo& info) const {
        return RecordSnapshotMin() < info.RecordSnapshotMin();
    }

    bool CrossPKWith(const TPortionInfo& info) const {
        return CrossPKWith(info.IndexKeyStart(), info.IndexKeyEnd());
    }

    bool CrossPKWith(const NArrow::TReplaceKey& from, const NArrow::TReplaceKey& to) const {
        if (from < IndexKeyStart()) {
            if (to < IndexKeyEnd()) {
                return IndexKeyStart() <= to;
            } else {
                return true;
            }
        } else {
            if (to < IndexKeyEnd()) {
                return true;
            } else {
                return from <= IndexKeyEnd();
            }
        }
    }

    ui64 GetPortionId() const {
        return Portion;
    }

    NJson::TJsonValue SerializeToJsonVisual() const {
        NJson::TJsonValue result = NJson::JSON_MAP;
        result.InsertValue("id", Portion);
        result.InsertValue("s_max", RecordSnapshotMax().GetPlanStep() / 1000);
        /*
        result.InsertValue("s_min", RecordSnapshotMin().GetPlanStep());
        result.InsertValue("tx_min", RecordSnapshotMin().GetTxId());
        result.InsertValue("s_max", RecordSnapshotMax().GetPlanStep());
        result.InsertValue("tx_max", RecordSnapshotMax().GetTxId());
        result.InsertValue("pk_min", IndexKeyStart().DebugString());
        result.InsertValue("pk_max", IndexKeyEnd().DebugString());
        */
        return result;
    }

    static constexpr const ui32 BLOB_BYTES_LIMIT = 8 * 1024 * 1024;

    std::vector<const TColumnRecord*> GetColumnChunksPointers(const ui32 columnId) const;

    TSerializationStats GetSerializationStat(const ISnapshotSchema& schema) const {
        TSerializationStats result;
        for (auto&& i : Records) {
            if (schema.GetFieldByColumnIdOptional(i.ColumnId)) {
                result.AddStat(i.GetSerializationStat(schema.GetFieldByColumnIdVerified(i.ColumnId)->name()));
            }
        }
        return result;
    }

    void ResetMeta() {
        Meta = TPortionMeta();
    }

    const TPortionMeta& GetMeta() const {
        return Meta;
    }

    TPortionMeta& MutableMeta() {
        return Meta;
    }

    const TColumnRecord* GetRecordPointer(const TChunkAddress& address) const {
        for (auto&& i : Records) {
            if (i.GetAddress() == address) {
                return &i;
            }
        }
        return nullptr;
    }

    bool Empty() const { return Records.empty(); }
    bool Produced() const { return Meta.GetProduced() != TPortionMeta::EProduced::UNSPECIFIED; }
    bool Valid() const { return MinSnapshot.Valid() && PathId && Portion && !Empty() && Produced() && Meta.IndexKeyStart && Meta.IndexKeyEnd; }
    bool ValidSnapshotInfo() const { return MinSnapshot.Valid() && PathId && Portion; }
    bool IsInserted() const { return Meta.GetProduced() == TPortionMeta::EProduced::INSERTED; }
    bool IsEvicted() const { return Meta.GetProduced() == TPortionMeta::EProduced::EVICTED; }
    bool CanHaveDups() const { return !Produced(); /* || IsInserted(); */ }
    bool CanIntersectOthers() const { return !Valid() || IsInserted() || IsEvicted(); }
    size_t NumChunks() const { return Records.size(); }

    TPortionInfo CopyWithFilteredColumns(const THashSet<ui32>& columnIds) const;

    bool IsEqualWithSnapshots(const TPortionInfo& item) const;

    static TPortionInfo BuildEmpty() {
        return TPortionInfo();
    }

    TPortionInfo(const ui64 pathId, const ui64 portionId, const TSnapshot& minSnapshot)
        : PathId(pathId)
        , Portion(portionId)
        , MinSnapshot(minSnapshot) {
    }

    TString DebugString(const bool withDetails = false) const;

    bool HasRemoveSnapshot() const {
        return RemoveSnapshot.Valid();
    }

    bool CheckForCleanup(const TSnapshot& snapshot) const {
        if (!HasRemoveSnapshot()) {
            return false;
        }

        return GetRemoveSnapshot() < snapshot;
    }

    bool CheckForCleanup() const {
        return HasRemoveSnapshot();
    }

    bool AllowEarlyFilter() const {
        return Meta.GetProduced() == TPortionMeta::EProduced::COMPACTED
            || Meta.GetProduced() == TPortionMeta::EProduced::SPLIT_COMPACTED;
    }

    ui64 GetPortion() const {
        return Portion;
    }

    ui64 GetDeprecatedGranuleId() const {
        return DeprecatedGranuleId;
    }

    TPortionAddress GetAddress() const {
        return TPortionAddress(PathId, Portion);
    }

    void SetPathId(const ui64 pathId) {
        PathId = pathId;
    }

    void SetPortion(const ui64 portion) {
        Portion = portion;
    }

    void SetDeprecatedGranuleId(const ui64 granuleId) {
        DeprecatedGranuleId = granuleId;
    }

    const TSnapshot& GetMinSnapshot() const {
        return MinSnapshot;
    }

    const TSnapshot& GetRemoveSnapshot() const {
        return RemoveSnapshot;
    }

    void SetMinSnapshot(const TSnapshot& snap) {
        Y_ABORT_UNLESS(snap.Valid());
        MinSnapshot = snap;
    }

    void SetMinSnapshot(const ui64 planStep, const ui64 txId) {
        MinSnapshot = TSnapshot(planStep, txId);
        Y_ABORT_UNLESS(MinSnapshot.Valid());
    }

    void SetRemoveSnapshot(const TSnapshot& snap) {
        const bool wasValid = RemoveSnapshot.Valid();
        Y_ABORT_UNLESS(!wasValid || snap.Valid());
        RemoveSnapshot = snap;
    }

    void SetRemoveSnapshot(const ui64 planStep, const ui64 txId) {
        const bool wasValid = RemoveSnapshot.Valid();
        RemoveSnapshot = TSnapshot(planStep, txId);
        Y_ABORT_UNLESS(!wasValid || RemoveSnapshot.Valid());
    }

    std::pair<ui32, ui32> BlobsSizes() const {
        ui32 sum = 0;
        ui32 max = 0;
        for (const auto& rec : Records) {
            sum += rec.BlobRange.Size;
            max = Max(max, rec.BlobRange.Size);
        }
        return {sum, max};
    }

    ui64 GetBlobBytes() const noexcept {
        ui64 sum = 0;
        for (const auto& rec : Records) {
            sum += rec.BlobRange.Size;
        }
        return sum;
    }

    ui64 BlobsBytes() const noexcept {
        return GetBlobBytes();
    }

    bool IsVisible(const TSnapshot& snapshot) const {
        if (Empty()) {
            return false;
        }

        bool visible = (MinSnapshot <= snapshot);
        if (visible && RemoveSnapshot.Valid()) {
            visible = snapshot < RemoveSnapshot;
        }

        AFL_TRACE(NKikimrServices::TX_COLUMNSHARD)("event", "IsVisible")("analyze_portion", DebugString())("visible", visible)("snapshot", snapshot.DebugString());
        return visible;
    }

    void UpdateRecordsMeta(TPortionMeta::EProduced produced) {
        Meta.Produced = produced;
    }

    void AddRecord(const TIndexInfo& indexInfo, const TColumnRecord& rec, const NKikimrTxColumnShard::TIndexPortionMeta* portionMeta);

    void AddMetadata(const ISnapshotSchema& snapshotSchema, const std::shared_ptr<arrow::RecordBatch>& batch,
        const TString& tierName);
    void AddMetadata(const ISnapshotSchema& snapshotSchema, const NArrow::TFirstLastSpecialKeys& primaryKeys, const NArrow::TMinMaxSpecialKeys& snapshotKeys,
        const TString& tierName);

    std::shared_ptr<arrow::Scalar> MaxValue(ui32 columnId) const;

    const NArrow::TReplaceKey& IndexKeyStart() const {
        Y_ABORT_UNLESS(Meta.IndexKeyStart);
        return *Meta.IndexKeyStart;
    }

    const NArrow::TReplaceKey& IndexKeyEnd() const {
        Y_ABORT_UNLESS(Meta.IndexKeyEnd);
        return *Meta.IndexKeyEnd;
    }

    const TSnapshot& RecordSnapshotMin() const {
        Y_ABORT_UNLESS(Meta.RecordSnapshotMin);
        return *Meta.RecordSnapshotMin;
    }

    const TSnapshot& RecordSnapshotMax() const {
        Y_ABORT_UNLESS(Meta.RecordSnapshotMax);
        return *Meta.RecordSnapshotMax;
    }


    THashMap<TString, THashSet<TUnifiedBlobId>> GetBlobIdsByStorage(const TIndexInfo& indexInfo) const {
        THashMap<TString, THashSet<TUnifiedBlobId>> result;
        FillBlobIdsByStorage(result, indexInfo);
        return result;
    }

    void FillBlobRangesByStorage(THashMap<TString, THashSet<TBlobRange>>& result, const TIndexInfo& indexInfo) const;
    void FillBlobRangesByStorage(THashMap<TString, THashSet<TBlobRange>>& result, const TVersionedIndex& index) const;

    void FillBlobIdsByStorage(THashMap<TString, THashSet<TUnifiedBlobId>>& result, const TIndexInfo& indexInfo) const;
    void FillBlobIdsByStorage(THashMap<TString, THashSet<TUnifiedBlobId>>& result, const TVersionedIndex& index) const;

    ui32 GetRecordsCount() const {
        ui32 result = 0;
        std::optional<ui32> columnIdFirst;
        for (auto&& i : Records) {
            if (!columnIdFirst || *columnIdFirst == i.ColumnId) {
                result += i.GetMeta().GetNumRowsVerified();
                columnIdFirst = i.ColumnId;
            }
        }
        return result;
    }

    ui32 NumRows() const {
        return GetRecordsCount();
    }

    ui32 NumRows(const ui32 columnId) const {
        ui32 result = 0;
        for (auto&& i : Records) {
            if (columnId == i.ColumnId) {
                result += i.GetMeta().GetNumRowsVerified();
            }
        }
        return result;
    }

    ui64 GetIndexBytes(const std::set<ui32>& columnIds) const;

    ui64 GetRawBytes(const std::vector<ui32>& columnIds) const;
    ui64 GetRawBytes(const std::set<ui32>& columnIds) const;
    ui64 GetRawBytes() const {
        ui64 result = 0;
        for (auto&& i : Records) {
            result += i.GetMeta().GetRawBytesVerified();
        }
        return result;
    }

    ui64 RawBytesSum() const {
        return GetRawBytes();
    }

public:
    class TAssembleBlobInfo {
    private:
        ui32 NullRowsCount = 0;
        TString Data;
    public:
        TAssembleBlobInfo(const ui32 rowsCount)
            : NullRowsCount(rowsCount) {
            AFL_VERIFY(NullRowsCount);
        }

        TAssembleBlobInfo(const TString& data)
            : Data(data) {
            AFL_VERIFY(!!Data);
        }

        ui32 GetNullRowsCount() const noexcept {
            return NullRowsCount;
        }

        const TString& GetData() const noexcept {
            return Data;
        }

        bool IsBlob() const {
            return !NullRowsCount && !!Data;
        }

        bool IsNull() const {
            return NullRowsCount && !Data;
        }

        std::shared_ptr<arrow::RecordBatch> BuildRecordBatch(const TColumnLoader& loader) const;
    };

    class TPreparedColumn {
    private:
        std::shared_ptr<TColumnLoader> Loader;
        std::vector<TAssembleBlobInfo> Blobs;
    public:
        ui32 GetColumnId() const {
            return Loader->GetColumnId();
        }

        const std::string& GetName() const {
            return Loader->GetExpectedSchema()->field(0)->name();
        }

        std::shared_ptr<arrow::Field> GetField() const {
            return Loader->GetExpectedSchema()->field(0);
        }

        TPreparedColumn(std::vector<TAssembleBlobInfo>&& blobs, const std::shared_ptr<TColumnLoader>& loader)
            : Loader(loader)
            , Blobs(std::move(blobs)) {
            Y_ABORT_UNLESS(Loader);
            Y_ABORT_UNLESS(Loader->GetExpectedSchema()->num_fields() == 1);
        }

        std::shared_ptr<arrow::ChunkedArray> Assemble() const;
    };

    class TPreparedBatchData {
    private:
        std::vector<TPreparedColumn> Columns;
        std::shared_ptr<arrow::Schema> Schema;
        size_t RowsCount = 0;
    public:
        struct TAssembleOptions {
            std::optional<std::set<ui32>> IncludedColumnIds;
            std::optional<std::set<ui32>> ExcludedColumnIds;
            std::map<ui32, std::shared_ptr<arrow::Scalar>> ConstantColumnIds;

            bool IsConstantColumn(const ui32 columnId, std::shared_ptr<arrow::Scalar>& scalar) const {
                if (ConstantColumnIds.empty()) {
                    return false;
                }
                auto it = ConstantColumnIds.find(columnId);
                if (it == ConstantColumnIds.end()) {
                    return false;
                }
                scalar = it->second;
                return true;
            }

            bool IsAcceptedColumn(const ui32 columnId) const {
                if (IncludedColumnIds && !IncludedColumnIds->contains(columnId)) {
                    return false;
                }
                if (ExcludedColumnIds && ExcludedColumnIds->contains(columnId)) {
                    return false;
                }
                return true;
            }
        };

        std::shared_ptr<arrow::Field> GetFieldVerified(const ui32 columnId) const {
            for (auto&& i : Columns) {
                if (i.GetColumnId() == columnId) {
                    return i.GetField();
                }
            }
            AFL_VERIFY(false);
            return nullptr;
        }

        std::vector<std::string> GetSchemaColumnNames() const {
            return Schema->field_names();
        }

        size_t GetColumnsCount() const {
            return Columns.size();
        }

        size_t GetRowsCount() const {
            return RowsCount;
        }

        TPreparedBatchData(std::vector<TPreparedColumn>&& columns, std::shared_ptr<arrow::Schema> schema, const size_t rowsCount)
            : Columns(std::move(columns))
            , Schema(schema)
            , RowsCount(rowsCount) {
        }

        std::shared_ptr<arrow::RecordBatch> Assemble(const TAssembleOptions& options = {}) const;
        std::shared_ptr<arrow::Table> AssembleTable(const TAssembleOptions& options = {}) const;
    };

    class TColumnAssemblingInfo {
    private:
        std::vector<TAssembleBlobInfo> BlobsInfo;
        YDB_READONLY(ui32, ColumnId, 0);
        const ui32 NumRows;
        const std::shared_ptr<TColumnLoader> DataLoader;
        const std::shared_ptr<TColumnLoader> ResultLoader;
    public:
        TColumnAssemblingInfo(const ui32 numRows, const std::shared_ptr<TColumnLoader>& dataLoader, const std::shared_ptr<TColumnLoader>& resultLoader)
            : ColumnId(resultLoader->GetColumnId())
            , NumRows(numRows)
            , DataLoader(dataLoader)
            , ResultLoader(resultLoader) {
            AFL_VERIFY(ResultLoader);
            if (DataLoader) {
                AFL_VERIFY(ResultLoader->GetColumnId() == DataLoader->GetColumnId());
                AFL_VERIFY(DataLoader->GetField()->IsCompatibleWith(ResultLoader->GetField()))("data", DataLoader->GetField()->ToString())("result", ResultLoader->GetField()->ToString());
            }
        }

        const std::shared_ptr<arrow::Field>& GetField() const {
            return ResultLoader->GetField();
        }

        void AddBlobInfo(const ui32 expectedChunkIdx, TAssembleBlobInfo&& info) {
            AFL_VERIFY(expectedChunkIdx == BlobsInfo.size());
            BlobsInfo.emplace_back(std::move(info));
        }

        TPreparedColumn Compile() {
            if (BlobsInfo.empty()) {
                BlobsInfo.emplace_back(TAssembleBlobInfo(NumRows));
                return TPreparedColumn(std::move(BlobsInfo), ResultLoader);
            } else {
                AFL_VERIFY(DataLoader);
                return TPreparedColumn(std::move(BlobsInfo), DataLoader);
            }
        }
    };

    template <class TExternalBlobInfo>
    TPreparedBatchData PrepareForAssemble(const ISnapshotSchema& dataSchema, const ISnapshotSchema& resultSchema,
        THashMap<TChunkAddress, TExternalBlobInfo>& blobsData) const {
        std::vector<TColumnAssemblingInfo> columns;
        auto arrowResultSchema = resultSchema.GetSchema();
        columns.reserve(arrowResultSchema->num_fields());
        const ui32 rowsCount = NumRows();
        for (auto&& i : arrowResultSchema->fields()) {
            columns.emplace_back(rowsCount, dataSchema.GetColumnLoaderOptional(i->name()), resultSchema.GetColumnLoaderOptional(i->name()));
        }
        {
            int skipColumnId = -1;
            TColumnAssemblingInfo* currentAssembler = nullptr;
            for (auto& rec : Records) {
                if (skipColumnId == (int)rec.ColumnId) {
                    continue;
                }
                if (!currentAssembler || rec.ColumnId != currentAssembler->GetColumnId()) {
                    const i32 resultPos = resultSchema.GetFieldIndex(rec.ColumnId);
                    if (resultPos < 0) {
                        skipColumnId = rec.ColumnId;
                        continue;
                    }
                    AFL_VERIFY((ui32)resultPos < columns.size());
                    currentAssembler = &columns[resultPos];
                }
                auto it = blobsData.find(rec.GetAddress());
                Y_ABORT_UNLESS(it != blobsData.end());
                currentAssembler->AddBlobInfo(rec.Chunk, std::move(it->second));
                blobsData.erase(it);
            }
        }

        // Make chunked arrays for columns
        std::vector<TPreparedColumn> preparedColumns;
        preparedColumns.reserve(columns.size());
        for (auto& c : columns) {
            preparedColumns.emplace_back(c.Compile());
        }

        return TPreparedBatchData(std::move(preparedColumns), arrowResultSchema, rowsCount);
    }

    std::shared_ptr<arrow::RecordBatch> AssembleInBatch(const ISnapshotSchema& dataSchema, const ISnapshotSchema& resultSchema,
        THashMap<TChunkAddress, TString>& data) const {
        auto batch = PrepareForAssemble(dataSchema, resultSchema, data).Assemble();
        Y_ABORT_UNLESS(batch->Validate().ok());
        return batch;
    }

    const TColumnRecord& AppendOneChunkColumn(TColumnRecord&& record);

    friend IOutputStream& operator << (IOutputStream& out, const TPortionInfo& info) {
        out << info.DebugString();
        return out;
    }
};

/// Ensure that TPortionInfo can be effectively assigned by moving the value.
static_assert(std::is_nothrow_move_assignable<TPortionInfo>::value);

/// Ensure that TPortionInfo can be effectively constructed by moving the value.
static_assert(std::is_nothrow_move_constructible<TPortionInfo>::value);

} // namespace NKikimr::NOlap<|MERGE_RESOLUTION|>--- conflicted
+++ resolved
@@ -36,12 +36,7 @@
     TPortionMeta Meta;
     ui64 DeprecatedGranuleId = 0;
     YDB_READONLY_DEF(std::vector<TIndexChunk>, Indexes);
-<<<<<<< HEAD
-=======
-
     std::vector<TUnifiedBlobId> BlobIds;
-
->>>>>>> 2b578174
     TConclusionStatus DeserializeFromProto(const NKikimrColumnShardDataSharingProto::TPortionInfo& proto, const TIndexInfo& info);
 public:
     const TBlobRange RestoreBlobRange(const TBlobRangeLink16& linkRange) const {
