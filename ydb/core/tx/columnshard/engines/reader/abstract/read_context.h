#pragma once
#include "read_metadata.h"

#include <ydb/core/protos/tx_datashard.pb.h>
#include <ydb/core/tx/columnshard/blobs_action/abstract/storages_manager.h>
#include <ydb/core/tx/columnshard/counters/scan.h>
#include <ydb/core/tx/columnshard/data_accessor/manager.h>
#include <ydb/core/tx/columnshard/resource_subscriber/task.h>
#include <ydb/core/tx/conveyor/usage/abstract.h>
#include <ydb/core/tx/conveyor/usage/config.h>
#include <ydb/core/tx/conveyor_composite/usage/common.h>

#include <ydb/library/accessor/accessor.h>

namespace NKikimr::NOlap::NReader {

class TPartialReadResult;
class TPartialSourceAddress;

class TComputeShardingPolicy {
private:
    YDB_READONLY(ui32, ShardsCount, 0);
    YDB_READONLY_DEF(std::vector<std::string>, ColumnNames);

public:
    TString DebugString() const {
        return TStringBuilder() << "shards_count:" << ShardsCount << ";columns=" << JoinSeq(",", ColumnNames) << ";";
    }

    TComputeShardingPolicy() = default;
    bool DeserializeFromProto(const NKikimrTxDataShard::TComputeShardingPolicy& policy) {
        ShardsCount = policy.GetShardsCount();
        for (auto&& i : policy.GetColumnNames()) {
            ColumnNames.emplace_back(i);
        }
        if (ShardsCount >= 1 && ColumnNames.empty()) {
            AFL_ERROR(NKikimrServices::TX_COLUMNSHARD_SCAN)("shards_count", ShardsCount)("column_names", JoinSeq(",", ColumnNames));
            return false;
        }
        return true;
    }

    bool IsEnabled() const {
        return ShardsCount > 1 && ColumnNames.size();
    }
};

class TReadContext {
private:
    YDB_READONLY_DEF(std::shared_ptr<IStoragesManager>, StoragesManager);
    YDB_READONLY_DEF(std::shared_ptr<NDataAccessorControl::IDataAccessorsManager>, DataAccessorsManager);
    const NColumnShard::TConcreteScanCounters Counters;
    TReadMetadataBase::TConstPtr ReadMetadata;
    NResourceBroker::NSubscribe::TTaskContext ResourcesTaskContext;
    const ui64 ScanId;
    const TActorId ScanActorId;
    const TActorId ResourceSubscribeActorId;
    const TActorId ReadCoordinatorActorId;
    const TComputeShardingPolicy ComputeShardingPolicy;
    std::shared_ptr<TAtomicCounter> AbortionFlag = std::make_shared<TAtomicCounter>(0);
    std::shared_ptr<const TAtomicCounter> ConstAbortionFlag = AbortionFlag;
    const NConveyorComposite::TProcessGuard ConveyorProcessGuard;
    std::shared_ptr<NArrow::NSSA::IColumnResolver> Resolver;

public:
    const NArrow::NSSA::IColumnResolver* GetResolver() const {
        AFL_VERIFY(!!Resolver);
        return Resolver.get();
    }

    ui64 GetConveyorProcessId() const {
        return ConveyorProcessGuard.GetInternalProcessId();
    }

    template <class T>
    std::shared_ptr<const T> GetReadMetadataPtrVerifiedAs() const {
        auto result = dynamic_pointer_cast<const T>(ReadMetadata);
        AFL_VERIFY(result);
        return result;
    }

    const std::shared_ptr<IScanCursor>& GetScanCursor() const {
        return ReadMetadata->GetScanCursor();
    }

    const std::shared_ptr<const TAtomicCounter>& GetAbortionFlag() const {
        return ConstAbortionFlag;
    }

    void AbortWithError(const TString& errorMessage) {
        if (AbortionFlag->Inc() == 1) {
            NActors::TActivationContext::Send(ScanActorId, std::make_unique<NColumnShard::TEvPrivate::TEvTaskProcessedResult>(
<<<<<<< HEAD
                                                               TConclusionStatus::Fail(errorMessage), Counters.GetResultsForReplyGuard()));
=======
                                                               TConclusionStatus::Fail(errorMessage), Counters.GetAbortsGuard()));
>>>>>>> 832cd121
        }
    }

    void Stop() {
        AbortionFlag->Inc();
    }

    bool IsActive() const {
        return AbortionFlag->Val() == 0;
    }

    bool IsAborted() const {
        return AbortionFlag->Val();
    }

    bool IsReverse() const {
        return ReadMetadata->IsDescSorted();
    }

    const TComputeShardingPolicy& GetComputeShardingPolicy() const {
        return ComputeShardingPolicy;
    }

    const TActorId& GetResourceSubscribeActorId() const {
        return ResourceSubscribeActorId;
    }

    const TActorId& GetReadCoordinatorActorId() const {
        return ReadCoordinatorActorId;
    }

    const TActorId& GetScanActorId() const {
        return ScanActorId;
    }

    ui64 GetScanId() const {
        return ScanId;
    }

    bool HasLock() const {
        return !!ReadMetadata->GetLockId();
    }

    const TReadMetadataBase::TConstPtr& GetReadMetadata() const {
        return ReadMetadata;
    }

    const NColumnShard::TConcreteScanCounters& GetCounters() const {
        return Counters;
    }

    const NResourceBroker::NSubscribe::TTaskContext& GetResourcesTaskContext() const {
        return ResourcesTaskContext;
    }

    TReadContext(const std::shared_ptr<IStoragesManager>& storagesManager,
        const std::shared_ptr<NDataAccessorControl::IDataAccessorsManager>& dataAccessorsManager,
        const NColumnShard::TConcreteScanCounters& counters, const TReadMetadataBase::TConstPtr& readMetadata, const TActorId& scanActorId,
        const TActorId& resourceSubscribeActorId, const TActorId& readCoordinatorActorId, const TComputeShardingPolicy& computeShardingPolicy,
        const ui64 scanId, const NConveyorComposite::TCPULimitsConfig& cpuLimits);
};

class IDataReader {
protected:
    std::shared_ptr<TReadContext> Context;
    bool Started = false;
    virtual TConclusionStatus DoStart() = 0;
    virtual TString DoDebugString(const bool verbose) const = 0;
    virtual void DoAbort() = 0;
    virtual bool DoIsFinished() const = 0;
    virtual std::vector<std::shared_ptr<TPartialReadResult>> DoExtractReadyResults(const int64_t maxRowsInBatch) = 0;
    virtual TConclusion<bool> DoReadNextInterval() = 0;

public:
    IDataReader(const std::shared_ptr<TReadContext>& context);
    virtual ~IDataReader() = default;

    TConclusionStatus Start() {
        AFL_VERIFY(!Started);
        Started = true;
        return DoStart();
    }
    virtual void OnSentDataFromInterval(const TPartialSourceAddress& address) = 0;

    const TReadContext& GetContext() const {
        return *Context;
    }

    TReadContext& GetContext() {
        return *Context;
    }

    const NColumnShard::TConcreteScanCounters& GetCounters() const noexcept {
        return Context->GetCounters();
    }

    void Abort(const TString& reason) {
        AFL_DEBUG(NKikimrServices::TX_COLUMNSHARD_SCAN)("event", "scan_aborted")("reason", reason);
        return DoAbort();
    }

    template <class T>
    T& GetMeAs() {
        auto result = dynamic_cast<T*>(this);
        Y_ABORT_UNLESS(result);
        return *result;
    }

    template <class T>
    const T& GetMeAs() const {
        auto result = dynamic_cast<const T*>(this);
        Y_ABORT_UNLESS(result);
        return *result;
    }

    std::vector<std::shared_ptr<TPartialReadResult>> ExtractReadyResults(const int64_t maxRowsInBatch) {
        return DoExtractReadyResults(maxRowsInBatch);
    }

    bool IsFinished() const {
        return DoIsFinished();
    }

    TString DebugString(const bool verbose) const {
        TStringBuilder sb;
        sb << DoDebugString(verbose);
        return sb;
    }
    [[nodiscard]] TConclusion<bool> ReadNextInterval() {
        return DoReadNextInterval();
    }
};

}   // namespace NKikimr::NOlap::NReader<|MERGE_RESOLUTION|>--- conflicted
+++ resolved
@@ -90,11 +90,7 @@
     void AbortWithError(const TString& errorMessage) {
         if (AbortionFlag->Inc() == 1) {
             NActors::TActivationContext::Send(ScanActorId, std::make_unique<NColumnShard::TEvPrivate::TEvTaskProcessedResult>(
-<<<<<<< HEAD
-                                                               TConclusionStatus::Fail(errorMessage), Counters.GetResultsForReplyGuard()));
-=======
                                                                TConclusionStatus::Fail(errorMessage), Counters.GetAbortsGuard()));
->>>>>>> 832cd121
         }
     }
 
