#include "actor.h"

#include <ydb/core/formats/arrow/reader/position.h>
#include <ydb/core/tx/columnshard/blobs_reader/read_coordinator.h>
#include <ydb/core/tx/columnshard/resource_subscriber/actor.h>

#include <yql/essentials/core/issue/yql_issue.h>

namespace NKikimr::NOlap::NReader {
constexpr TDuration SCAN_HARD_TIMEOUT = TDuration::Minutes(60);
constexpr TDuration COMPUTE_HARD_TIMEOUT = TDuration::Minutes(10);

void TColumnShardScan::PassAway() {
    Send(ResourceSubscribeActorId, new TEvents::TEvPoisonPill);
    Send(ReadCoordinatorActorId, new TEvents::TEvPoisonPill);
    IActor::PassAway();
}

TColumnShardScan::TColumnShardScan(const TActorId& columnShardActorId, const TActorId& scanComputeActorId,
    const std::shared_ptr<IStoragesManager>& storagesManager,
    const std::shared_ptr<NDataAccessorControl::IDataAccessorsManager>& dataAccessorsManager,
    const TComputeShardingPolicy& computeShardingPolicy, ui32 scanId, ui64 txId, ui32 scanGen, ui64 requestCookie, ui64 tabletId,
    TDuration timeout, const TReadMetadataBase::TConstPtr& readMetadataRange, NKikimrDataEvents::EDataFormat dataFormat,
    const NColumnShard::TScanCounters& scanCountersPool, const NConveyorComposite::TCPULimitsConfig& cpuLimits)
    : StoragesManager(storagesManager)
    , DataAccessorsManager(dataAccessorsManager)
    , ColumnShardActorId(columnShardActorId)
    , ScanComputeActorId(scanComputeActorId)
    , BlobCacheActorId(NBlobCache::MakeBlobCacheServiceId())
    , ScanId(scanId)
    , TxId(txId)
    , ScanGen(scanGen)
    , RequestCookie(requestCookie)
    , DataFormat(dataFormat)
    , TabletId(tabletId)
    , CPULimits(cpuLimits)
    , ReadMetadataRange(readMetadataRange)
    , Timeout(timeout ? timeout : COMPUTE_HARD_TIMEOUT)
    , ScanCountersPool(scanCountersPool, TValidator::CheckNotNull(ReadMetadataRange)->GetProgram().GetGraphOptional())
    , Stats(NTracing::TTraceClient::GetLocalClient("SHARD", ::ToString(TabletId) /*, "SCAN_TXID:" + ::ToString(TxId)*/))
    , ComputeShardingPolicy(computeShardingPolicy) {
    AFL_VERIFY(ReadMetadataRange);
    KeyYqlSchema = ReadMetadataRange->GetKeyYqlSchema();
}

void TColumnShardScan::Bootstrap(const TActorContext& ctx) {
    //    TLogContextGuard gLogging(NActors::TLogContextBuilder::Build(NKikimrServices::TX_COLUMNSHARD_SCAN) ("SelfId", SelfId())(
    //        "TabletId", TabletId)("ScanId", ScanId)("TxId", TxId)("ScanGen", ScanGen));
    auto g = Stats->MakeGuard("bootstrap");
    ScanActorId = ctx.SelfID;

    Y_ABORT_UNLESS(!ScanIterator);
    ResourceSubscribeActorId = ctx.Register(new NResourceBroker::NSubscribe::TActor(TabletId, SelfId()));
    ReadCoordinatorActorId = ctx.Register(new NBlobOperations::NRead::TReadCoordinatorActor(TabletId, SelfId()));

    std::shared_ptr<TReadContext> context = std::make_shared<TReadContext>(StoragesManager, DataAccessorsManager, ScanCountersPool,
        ReadMetadataRange, SelfId(), ResourceSubscribeActorId, ReadCoordinatorActorId, ComputeShardingPolicy, ScanId, CPULimits);
    ScanIterator = ReadMetadataRange->StartScan(context);
    auto startResult = ScanIterator->Start();
    StartInstant = TMonotonic::Now();
    if (!startResult) {
        ACFL_ERROR("event", "BootstrapError")("error", startResult.GetErrorMessage());
        SendScanError("scanner_start_error:" + startResult.GetErrorMessage());
        Finish(NColumnShard::TScanCounters::EStatusFinish::ProblemOnStart);
    } else {
        ScheduleWakeup(TMonotonic::Now() + Timeout / 5);

        // propagate self actor id // TODO: FlagSubscribeOnSession ?
        Send(ScanComputeActorId, new NKqp::TEvKqpCompute::TEvScanInitActor(ScanId, ctx.SelfID, ScanGen, TabletId, true),
            IEventHandle::FlagTrackDelivery);

        Become(&TColumnShardScan::StateScan);
        ContinueProcessing();
    }
}

void TColumnShardScan::HandleScan(NColumnShard::TEvPrivate::TEvTaskProcessedResult::TPtr& ev) {
    auto g = Stats->MakeGuard("task_result");
    auto result = ev->Get()->ExtractResult();
    if (result.IsFail()) {
        ACFL_ERROR("event", "TEvTaskProcessedResult")("error", result.GetErrorMessage());
        SendScanError("task_error:" + result.GetErrorMessage());
        Finish(NColumnShard::TScanCounters::EStatusFinish::ConveyorInternalError);
    } else {
        ACFL_DEBUG("event", "TEvTaskProcessedResult");
<<<<<<< HEAD
        auto t = static_pointer_cast<IApplyAction>(result.GetResult());
=======
>>>>>>> 832cd121
        if (!ScanIterator->Finished()) {
            ScanIterator->Apply(result.GetResult());
        }
    }
    ContinueProcessing();
}

void TColumnShardScan::HandleScan(NKqp::TEvKqpCompute::TEvScanDataAck::TPtr& ev) {
    auto g = Stats->MakeGuard("ack");

    AFL_VERIFY(!AckReceivedInstant);
    AckReceivedInstant = TMonotonic::Now();

    AFL_VERIFY(ev->Get()->Generation == ScanGen)("ev_gen", ev->Get()->Generation)("scan_gen", ScanGen);

    ChunksLimiter = TChunksLimiter(ev->Get()->FreeSpace, ev->Get()->MaxChunksCount);
    AFL_VERIFY(ev->Get()->MaxChunksCount == 1);
    ACFL_DEBUG("event", "TEvScanDataAck")("info", ChunksLimiter.DebugString());
    if (ScanIterator) {
        if (!!ScanIterator->GetAvailableResultsCount() && !*ScanIterator->GetAvailableResultsCount()) {
            ScanCountersPool.OnEmptyAck();
        } else {
            ScanCountersPool.OnNotEmptyAck();
        }
    }
    ContinueProcessing();
}

void TColumnShardScan::HandleScan(NKqp::TEvKqpCompute::TEvScanPing::TPtr&) {
    if (!AckReceivedInstant) {
        AFL_WARN(NKikimrServices::TX_COLUMNSHARD_SCAN)("event", "ping_from_kqp");
        LastResultInstant = TMonotonic::Now();
    }
}

void TColumnShardScan::HandleScan(NActors::TEvents::TEvPoison::TPtr& /*ev*/) noexcept {
    PassAway();
}

void TColumnShardScan::HandleScan(NKqp::TEvKqp::TEvAbortExecution::TPtr& ev) noexcept {
    auto& msg = ev->Get()->Record;
    const TString reason = ev->Get()->GetIssues().ToOneLineString();

    auto prio = msg.GetStatusCode() == NYql::NDqProto::StatusIds::SUCCESS ? NActors::NLog::PRI_DEBUG : NActors::NLog::PRI_WARN;
    LOG_LOG_S(*TlsActivationContext, prio, NKikimrServices::TX_COLUMNSHARD_SCAN,
        "Scan " << ScanActorId << " got AbortExecution"
                << " txId: " << TxId << " scanId: " << ScanId << " gen: " << ScanGen << " tablet: " << TabletId
                << " code: " << NYql::NDqProto::StatusIds_StatusCode_Name(msg.GetStatusCode()) << " reason: " << reason);

    AbortReason = std::move(reason);
    Finish(NColumnShard::TScanCounters::EStatusFinish::ExternalAbort);
}

void TColumnShardScan::HandleScan(TEvents::TEvUndelivered::TPtr& ev) {
    ui32 eventType = ev->Get()->SourceType;
    switch (eventType) {
        case NKqp::TEvKqpCompute::TEvScanInitActor::EventType:
            AbortReason = "init failed";
            break;
        case NKqp::TEvKqpCompute::TEvScanData::EventType:
            AbortReason = "failed to send data batch";
            break;
    }

    LOG_WARN_S(*TlsActivationContext, NKikimrServices::TX_COLUMNSHARD_SCAN,
        "Scan " << ScanActorId << " undelivered event: " << eventType << " txId: " << TxId << " scanId: " << ScanId << " gen: " << ScanGen
                << " tablet: " << TabletId << " reason: " << ev->Get()->Reason << " description: " << AbortReason);

    Finish(NColumnShard::TScanCounters::EStatusFinish::UndeliveredEvent);
}

void TColumnShardScan::CheckHanging(const bool logging) const {
    if (logging) {
        AFL_WARN(NKikimrServices::TX_COLUMNSHARD)("HAS_ACK", AckReceivedInstant)("fi", FinishInstant)("si", !!ScanIterator)(
            "has_more", ChunksLimiter.HasMore())("in_waiting", ScanCountersPool.InWaiting())("counters_waiting", ScanCountersPool.DebugString())(
            "scan_actor_id", ScanActorId)("tx_id", TxId)("scan_id", ScanId)("gen", ScanGen)("tablet", TabletId)(
            "debug", ScanIterator ? ScanIterator->DebugString() : Default<TString>())("last", LastResultInstant);
    }
    const bool ok = !!FinishInstant || !ScanIterator || !ChunksLimiter.HasMore() || ScanCountersPool.InWaiting();
    AFL_VERIFY_DEBUG(ok)
    ("scan_actor_id", ScanActorId)("tx_id", TxId)("scan_id", ScanId)("gen", ScanGen)("tablet", TabletId)("debug", ScanIterator->DebugString())(
        "counters", ScanCountersPool.DebugString());
    if (!ok) {
        AFL_CRIT(NKikimrServices::TX_COLUMNSHARD_SCAN)("error", "CheckHanging")("scan_actor_id", ScanActorId)("tx_id", TxId)("scan_id", ScanId)("gen", ScanGen)(
            "tablet", TabletId)("debug", ScanIterator->DebugString())("counters", ScanCountersPool.DebugString());
        ScanCountersPool.OnHangingRequestDetected();
    }
}

void TColumnShardScan::HandleScan(TEvents::TEvWakeup::TPtr& /*ev*/) {
    AFL_ERROR(NKikimrServices::TX_COLUMNSHARD_SCAN)("event", "guard execution timeout")("scan_actor_id", ScanActorId);
    CheckHanging(true);
    if (!AckReceivedInstant && TMonotonic::Now() >= GetComputeDeadline()) {
        AFL_ERROR(NKikimrServices::TX_COLUMNSHARD_SCAN)("event", "scan_termination")("deadline", GetComputeDeadline())("timeout", Timeout);
        SendScanError("ColumnShard scanner timeout: HAS_ACK=0");
        Finish(NColumnShard::TScanCounters::EStatusFinish::Deadline);
    } else {
        AFL_WARN(NKikimrServices::TX_COLUMNSHARD_SCAN)("event", "scan_continue")("deadline", GetComputeDeadlineOptional())("timeout", Timeout)("now", TMonotonic::Now());
        ScheduleWakeup(TMonotonic::Now() + Timeout / 5);
    }
}

bool TColumnShardScan::ProduceResults() noexcept {
    auto g = Stats->MakeGuard("ProduceResults");
    TLogContextGuard gLogging(NActors::TLogContextBuilder::Build()("method", "produce result"));

    ACFL_DEBUG("stage", "start")("iterator", ScanIterator->DebugString());
    Y_ABORT_UNLESS(!Finished);
    Y_ABORT_UNLESS(ScanIterator);

    if (ScanIterator->Finished()) {
        ACFL_DEBUG("stage", "scan iterator is finished")("iterator", ScanIterator->DebugString());
        return false;
    }

    if (!ChunksLimiter.HasMore()) {
        ScanIterator->PrepareResults();
        ACFL_DEBUG("stage", "limit exhausted")("limit", ChunksLimiter.DebugString());
        return false;
    }

    auto resultConclusion = ScanIterator->GetBatch();
    if (resultConclusion.IsFail()) {
        ACFL_ERROR("stage", "got error")("iterator", ScanIterator->DebugString())("message", resultConclusion.GetErrorMessage());
        SendScanError(resultConclusion.GetErrorMessage());

        ScanIterator.reset();
        Finish(NColumnShard::TScanCounters::EStatusFinish::IteratorInternalErrorResult);
        return false;
    }

    std::shared_ptr<TPartialReadResult> resultOpt = resultConclusion.DetachResult();
    if (!resultOpt) {
        ACFL_DEBUG("stage", "no data is ready yet")("iterator", ScanIterator->DebugString());
        return false;
    }

    auto& result = *resultOpt;

    if (!result.GetRecordsCount()) {
        ACFL_DEBUG("stage", "got empty batch")("iterator", ScanIterator->DebugString());
        return true;
    }

    auto& shardedBatch = result.GetShardedBatch();
    auto batch = shardedBatch.GetRecordBatch();
    int numRows = batch->num_rows();
    int numColumns = batch->num_columns();
    ACFL_DEBUG("stage", "ready result")("iterator", ScanIterator->DebugString())("columns", numColumns)("rows", result.GetRecordsCount());

    AFL_VERIFY(DataFormat == NKikimrDataEvents::FORMAT_ARROW);
    {
        MakeResult(0);
        if (shardedBatch.IsSharded()) {
            AFL_INFO(NKikimrServices::TX_COLUMNSHARD_SCAN)("event", "compute_sharding_success")(
                "count", shardedBatch.GetSplittedByShards().size())("info", ComputeShardingPolicy.DebugString());
            Result->SplittedBatches = shardedBatch.GetSplittedByShards();
        } else {
            if (ComputeShardingPolicy.IsEnabled()) {
                AFL_WARN(NKikimrServices::TX_COLUMNSHARD_SCAN)("event", "compute_sharding_problems")(
                    "info", ComputeShardingPolicy.DebugString());
            }
        }
        TMemoryProfileGuard mGuard("SCAN_PROFILE::RESULT::TO_KQP", IS_DEBUG_LOG_ENABLED(NKikimrServices::TX_COLUMNSHARD_SCAN_MEMORY));
        Result->ArrowBatch = shardedBatch.GetRecordBatch();
        Rows += batch->num_rows();
        Bytes += NArrow::GetTableDataSize(Result->ArrowBatch);

        ACFL_DEBUG("stage", "data_format")("batch_size", NArrow::GetTableDataSize(Result->ArrowBatch))("num_rows", numRows)(
            "batch_columns", JoinSeq(",", batch->schema()->field_names()));
    }
    if (CurrentLastReadKey && result.GetScanCursor()->GetPKCursor() && CurrentLastReadKey->GetPKCursor()) {
        auto pNew = result.GetScanCursor()->GetPKCursor();
        auto pOld = CurrentLastReadKey->GetPKCursor();
        if (ReadMetadataRange->IsAscSorted()) {
            AFL_VERIFY(*pOld <= *pNew)("old", pOld->DebugString())("new", pNew->DebugString());
        } else if (ReadMetadataRange->IsDescSorted()) {
            AFL_VERIFY(*pNew <= *pOld)("old", pOld->DebugString())("new", pNew->DebugString());
        }
    }
    CurrentLastReadKey = result.GetScanCursor();

    if (CurrentLastReadKey->GetPKCursor()) {
        Result->LastKey = ConvertLastKey(CurrentLastReadKey->GetPKCursor()->ToBatch());
    }
    Result->LastCursorProto = CurrentLastReadKey->SerializeToProto();
    SendResult(false, false);
    ScanIterator->OnSentDataFromInterval(result.GetNotFinishedInterval());
    ACFL_DEBUG("stage", "finished")("iterator", ScanIterator->DebugString());
    return true;
}

void TColumnShardScan::ContinueProcessing() {
    if (!ScanIterator) {
        ACFL_DEBUG("event", "ContinueProcessing")("stage", "iterator is not initialized");
        return;
    }
    // Send new results if there is available capacity
    while (ScanIterator && ProduceResults()) {
    }
    if (!!AckReceivedInstant) {
        LastResultInstant = TMonotonic::Now();
    }

    if (ScanIterator) {
        // Switch to the next range if the current one is finished
        if (ScanIterator->Finished()) {
            if (ChunksLimiter.HasMore()) {
                auto g = Stats->MakeGuard("Finish");
                MakeResult();
                Finish(NColumnShard::TScanCounters::EStatusFinish::Success);
                SendResult(false, true);
                ScanIterator.reset();
            }
        } else {
            while (true) {
                TConclusion<bool> hasMoreData = ScanIterator->ReadNextInterval();
                if (hasMoreData.IsFail()) {
                    ACFL_ERROR("event", "ContinueProcessing")("error", hasMoreData.GetErrorMessage());
                    ScanIterator.reset();
                    SendScanError("iterator_error:" + hasMoreData.GetErrorMessage());
                    return Finish(NColumnShard::TScanCounters::EStatusFinish::IteratorInternalErrorScan);
                } else if (!*hasMoreData) {
                    break;
                }
            }
        }
    }
    CheckHanging(false);
}

void TColumnShardScan::MakeResult(size_t reserveRows /*= 0*/) {
    if (!Finished && !Result) {
        Result = MakeHolder<NKqp::TEvKqpCompute::TEvScanData>(ScanId, ScanGen);
        if (reserveRows) {
            Y_ABORT_UNLESS(DataFormat != NKikimrDataEvents::FORMAT_ARROW);
            Result->Rows.reserve(reserveRows);
        }
    }
}

void TColumnShardScan::AddRow(const TConstArrayRef<TCell>& row) {
    Result->Rows.emplace_back(TOwnedCellVec::Make(row));
    ++Rows;

    // NOTE: Some per-row overhead to deal with the case when no columns were requested
    Bytes += std::max((ui64)8, (ui64)Result->Rows.back().DataSize());
}

NKikimr::TOwnedCellVec TColumnShardScan::ConvertLastKey(const std::shared_ptr<arrow::RecordBatch>& lastReadKey) {
    Y_ABORT_UNLESS(lastReadKey, "last key must be passed");

    struct TSingeRowWriter: public IRowWriter {
        TOwnedCellVec Row;
        bool Done = false;
        void AddRow(const TConstArrayRef<TCell>& row) override {
            Y_ABORT_UNLESS(!Done);
            Row = TOwnedCellVec::Make(row);
            Done = true;
        }
    } singleRowWriter;
    NArrow::TArrowToYdbConverter converter(KeyYqlSchema, singleRowWriter);
    TString errStr;
    bool ok = converter.Process(*lastReadKey, errStr);
    Y_ABORT_UNLESS(ok, "%s", errStr.c_str());

    Y_ABORT_UNLESS(singleRowWriter.Done);
    return singleRowWriter.Row;
}

bool TColumnShardScan::SendResult(bool pageFault, bool lastBatch) {
    if (Finished) {
        return true;
    }

    Result->PageFault = pageFault;
    Result->PageFaults = PageFaults;
    Result->Finished = lastBatch;
    if (ScanIterator) {
        Result->AvailablePacks = ScanIterator->GetAvailableResultsCount();
    }

    PageFaults = 0;

    AFL_DEBUG(NKikimrServices::TX_COLUMNSHARD_SCAN)("event", "send_data")("compute_actor_id", ScanComputeActorId)("bytes", Bytes)("rows", Rows)(
        "faults", Result->PageFaults)("finished", Result->Finished)("fault", Result->PageFault)(
        "schema", (Result->ArrowBatch ? Result->ArrowBatch->schema()->ToString() : ""));
    Finished = Result->Finished;
    if (Finished) {
        AFL_INFO(NKikimrServices::TX_COLUMNSHARD_SCAN)("event", "scan_finished")("compute_actor_id", ScanComputeActorId)("packs_sum", PacksSum)(
            "bytes", Bytes)("bytes_sum", BytesSum)("rows", Rows)("rows_sum", RowsSum)("faults", Result->PageFaults)(
            "finished", Result->Finished)("fault", Result->PageFault)("stats", Stats->ToJson())(
            "iterator", (ScanIterator ? ScanIterator->DebugString(false) : "NO"));
        Result->StatsOnFinished = std::make_shared<TScanStatsOwner>(ScanIterator->GetStats());
    } else {
        AFL_VERIFY(ChunksLimiter.Take(Bytes));
        Result->RequestedBytesLimitReached = !ChunksLimiter.HasMore();
        AFL_VERIFY(AckReceivedInstant);
        ScanCountersPool.AckWaitingInfo(TMonotonic::Now() - *AckReceivedInstant);
    }
    ReadMetadataRange->OnReplyConstruction(TabletId, *Result);
    AckReceivedInstant.reset();
    LastResultInstant = TMonotonic::Now();

    Result->CpuTime = ScanCountersPool.GetExecutionDuration();

    Send(ScanComputeActorId, Result.Release(), IEventHandle::FlagTrackDelivery);   // TODO: FlagSubscribeOnSession ?

    ReportStats();

    return true;
}

void TColumnShardScan::SendScanError(const TString& reason) {
    AFL_VERIFY(reason);
    const TString msg = TStringBuilder() << "Scan failed at tablet " << TabletId << ", reason: " + reason;

    auto ev = MakeHolder<NKqp::TEvKqpCompute::TEvScanError>(ScanGen, TabletId);
    ev->Record.SetStatus(Ydb::StatusIds::GENERIC_ERROR);
    auto issue = NYql::YqlIssue({}, NYql::TIssuesIds::KIKIMR_RESULT_UNAVAILABLE, msg);
    NYql::IssueToMessage(issue, ev->Record.MutableIssues()->Add());
    AFL_ERROR(NKikimrServices::TX_COLUMNSHARD_SCAN)("event", "scan_finish")("compute_actor_id", ScanComputeActorId)("stats", Stats->ToJson())(
        "iterator", (ScanIterator ? ScanIterator->DebugString(false) : "NO"))("reason", reason);

    Send(ScanComputeActorId, ev.Release());
}

void TColumnShardScan::Finish(const NColumnShard::TScanCounters::EStatusFinish status) {
    LOG_DEBUG_S(*TlsActivationContext, NKikimrServices::TX_COLUMNSHARD_SCAN, "Scan " << ScanActorId << " finished for tablet " << TabletId);
    Send(ColumnShardActorId, new NColumnShard::TEvPrivate::TEvReadFinished(RequestCookie, TxId));
    AFL_VERIFY(StartInstant);
    FinishInstant = TMonotonic::Now();
    ScanCountersPool.OnScanFinished(status, *FinishInstant - *StartInstant);
    ReportStats();
    AFL_INFO(NKikimrServices::TX_COLUMNSHARD_SCAN)("event", "scan_finish")("compute_actor_id", ScanComputeActorId)("stats", Stats->ToJson())(
        "iterator", (ScanIterator ? ScanIterator->DebugString(false) : "NO"));
    PassAway();
}

void TColumnShardScan::ReportStats() {
    Send(ColumnShardActorId, new NColumnShard::TEvPrivate::TEvScanStats(Rows, Bytes));
    Rows = 0;
    Bytes = 0;
}

void TColumnShardScan::ScheduleWakeup(const TMonotonic deadline) {
    if (deadline != TMonotonic::Max()) {
        Schedule(deadline, new TEvents::TEvWakeup);
    }
}

TMonotonic TColumnShardScan::GetScanDeadline() const {
    AFL_VERIFY(!!AckReceivedInstant);
    return *AckReceivedInstant + SCAN_HARD_TIMEOUT;
}

TMonotonic TColumnShardScan::GetComputeDeadline() const {
    auto result = GetComputeDeadlineOptional();
    AFL_VERIFY(!!result);
    return *result;
}

std::optional<TMonotonic> TColumnShardScan::GetComputeDeadlineOptional() const {
    if (AckReceivedInstant) {
        return std::nullopt;
    }
    return (LastResultInstant ? *LastResultInstant : *StartInstant) + Timeout;
}

}   // namespace NKikimr::NOlap::NReader
<|MERGE_RESOLUTION|>--- conflicted
+++ resolved
@@ -1,459 +1,455 @@
-#include "actor.h"
-
-#include <ydb/core/formats/arrow/reader/position.h>
-#include <ydb/core/tx/columnshard/blobs_reader/read_coordinator.h>
-#include <ydb/core/tx/columnshard/resource_subscriber/actor.h>
-
-#include <yql/essentials/core/issue/yql_issue.h>
-
-namespace NKikimr::NOlap::NReader {
-constexpr TDuration SCAN_HARD_TIMEOUT = TDuration::Minutes(60);
-constexpr TDuration COMPUTE_HARD_TIMEOUT = TDuration::Minutes(10);
-
-void TColumnShardScan::PassAway() {
-    Send(ResourceSubscribeActorId, new TEvents::TEvPoisonPill);
-    Send(ReadCoordinatorActorId, new TEvents::TEvPoisonPill);
-    IActor::PassAway();
-}
-
-TColumnShardScan::TColumnShardScan(const TActorId& columnShardActorId, const TActorId& scanComputeActorId,
-    const std::shared_ptr<IStoragesManager>& storagesManager,
-    const std::shared_ptr<NDataAccessorControl::IDataAccessorsManager>& dataAccessorsManager,
-    const TComputeShardingPolicy& computeShardingPolicy, ui32 scanId, ui64 txId, ui32 scanGen, ui64 requestCookie, ui64 tabletId,
-    TDuration timeout, const TReadMetadataBase::TConstPtr& readMetadataRange, NKikimrDataEvents::EDataFormat dataFormat,
-    const NColumnShard::TScanCounters& scanCountersPool, const NConveyorComposite::TCPULimitsConfig& cpuLimits)
-    : StoragesManager(storagesManager)
-    , DataAccessorsManager(dataAccessorsManager)
-    , ColumnShardActorId(columnShardActorId)
-    , ScanComputeActorId(scanComputeActorId)
-    , BlobCacheActorId(NBlobCache::MakeBlobCacheServiceId())
-    , ScanId(scanId)
-    , TxId(txId)
-    , ScanGen(scanGen)
-    , RequestCookie(requestCookie)
-    , DataFormat(dataFormat)
-    , TabletId(tabletId)
-    , CPULimits(cpuLimits)
-    , ReadMetadataRange(readMetadataRange)
-    , Timeout(timeout ? timeout : COMPUTE_HARD_TIMEOUT)
-    , ScanCountersPool(scanCountersPool, TValidator::CheckNotNull(ReadMetadataRange)->GetProgram().GetGraphOptional())
-    , Stats(NTracing::TTraceClient::GetLocalClient("SHARD", ::ToString(TabletId) /*, "SCAN_TXID:" + ::ToString(TxId)*/))
-    , ComputeShardingPolicy(computeShardingPolicy) {
-    AFL_VERIFY(ReadMetadataRange);
-    KeyYqlSchema = ReadMetadataRange->GetKeyYqlSchema();
-}
-
-void TColumnShardScan::Bootstrap(const TActorContext& ctx) {
-    //    TLogContextGuard gLogging(NActors::TLogContextBuilder::Build(NKikimrServices::TX_COLUMNSHARD_SCAN) ("SelfId", SelfId())(
-    //        "TabletId", TabletId)("ScanId", ScanId)("TxId", TxId)("ScanGen", ScanGen));
-    auto g = Stats->MakeGuard("bootstrap");
-    ScanActorId = ctx.SelfID;
-
-    Y_ABORT_UNLESS(!ScanIterator);
-    ResourceSubscribeActorId = ctx.Register(new NResourceBroker::NSubscribe::TActor(TabletId, SelfId()));
-    ReadCoordinatorActorId = ctx.Register(new NBlobOperations::NRead::TReadCoordinatorActor(TabletId, SelfId()));
-
-    std::shared_ptr<TReadContext> context = std::make_shared<TReadContext>(StoragesManager, DataAccessorsManager, ScanCountersPool,
-        ReadMetadataRange, SelfId(), ResourceSubscribeActorId, ReadCoordinatorActorId, ComputeShardingPolicy, ScanId, CPULimits);
-    ScanIterator = ReadMetadataRange->StartScan(context);
-    auto startResult = ScanIterator->Start();
-    StartInstant = TMonotonic::Now();
-    if (!startResult) {
-        ACFL_ERROR("event", "BootstrapError")("error", startResult.GetErrorMessage());
-        SendScanError("scanner_start_error:" + startResult.GetErrorMessage());
-        Finish(NColumnShard::TScanCounters::EStatusFinish::ProblemOnStart);
-    } else {
-        ScheduleWakeup(TMonotonic::Now() + Timeout / 5);
-
-        // propagate self actor id // TODO: FlagSubscribeOnSession ?
-        Send(ScanComputeActorId, new NKqp::TEvKqpCompute::TEvScanInitActor(ScanId, ctx.SelfID, ScanGen, TabletId, true),
-            IEventHandle::FlagTrackDelivery);
-
-        Become(&TColumnShardScan::StateScan);
-        ContinueProcessing();
-    }
-}
-
-void TColumnShardScan::HandleScan(NColumnShard::TEvPrivate::TEvTaskProcessedResult::TPtr& ev) {
-    auto g = Stats->MakeGuard("task_result");
-    auto result = ev->Get()->ExtractResult();
-    if (result.IsFail()) {
-        ACFL_ERROR("event", "TEvTaskProcessedResult")("error", result.GetErrorMessage());
-        SendScanError("task_error:" + result.GetErrorMessage());
-        Finish(NColumnShard::TScanCounters::EStatusFinish::ConveyorInternalError);
-    } else {
-        ACFL_DEBUG("event", "TEvTaskProcessedResult");
-<<<<<<< HEAD
-        auto t = static_pointer_cast<IApplyAction>(result.GetResult());
-=======
->>>>>>> 832cd121
-        if (!ScanIterator->Finished()) {
-            ScanIterator->Apply(result.GetResult());
-        }
-    }
-    ContinueProcessing();
-}
-
-void TColumnShardScan::HandleScan(NKqp::TEvKqpCompute::TEvScanDataAck::TPtr& ev) {
-    auto g = Stats->MakeGuard("ack");
-
-    AFL_VERIFY(!AckReceivedInstant);
-    AckReceivedInstant = TMonotonic::Now();
-
-    AFL_VERIFY(ev->Get()->Generation == ScanGen)("ev_gen", ev->Get()->Generation)("scan_gen", ScanGen);
-
-    ChunksLimiter = TChunksLimiter(ev->Get()->FreeSpace, ev->Get()->MaxChunksCount);
-    AFL_VERIFY(ev->Get()->MaxChunksCount == 1);
-    ACFL_DEBUG("event", "TEvScanDataAck")("info", ChunksLimiter.DebugString());
-    if (ScanIterator) {
-        if (!!ScanIterator->GetAvailableResultsCount() && !*ScanIterator->GetAvailableResultsCount()) {
-            ScanCountersPool.OnEmptyAck();
-        } else {
-            ScanCountersPool.OnNotEmptyAck();
-        }
-    }
-    ContinueProcessing();
-}
-
-void TColumnShardScan::HandleScan(NKqp::TEvKqpCompute::TEvScanPing::TPtr&) {
-    if (!AckReceivedInstant) {
-        AFL_WARN(NKikimrServices::TX_COLUMNSHARD_SCAN)("event", "ping_from_kqp");
-        LastResultInstant = TMonotonic::Now();
-    }
-}
-
-void TColumnShardScan::HandleScan(NActors::TEvents::TEvPoison::TPtr& /*ev*/) noexcept {
-    PassAway();
-}
-
-void TColumnShardScan::HandleScan(NKqp::TEvKqp::TEvAbortExecution::TPtr& ev) noexcept {
-    auto& msg = ev->Get()->Record;
-    const TString reason = ev->Get()->GetIssues().ToOneLineString();
-
-    auto prio = msg.GetStatusCode() == NYql::NDqProto::StatusIds::SUCCESS ? NActors::NLog::PRI_DEBUG : NActors::NLog::PRI_WARN;
-    LOG_LOG_S(*TlsActivationContext, prio, NKikimrServices::TX_COLUMNSHARD_SCAN,
-        "Scan " << ScanActorId << " got AbortExecution"
-                << " txId: " << TxId << " scanId: " << ScanId << " gen: " << ScanGen << " tablet: " << TabletId
-                << " code: " << NYql::NDqProto::StatusIds_StatusCode_Name(msg.GetStatusCode()) << " reason: " << reason);
-
-    AbortReason = std::move(reason);
-    Finish(NColumnShard::TScanCounters::EStatusFinish::ExternalAbort);
-}
-
-void TColumnShardScan::HandleScan(TEvents::TEvUndelivered::TPtr& ev) {
-    ui32 eventType = ev->Get()->SourceType;
-    switch (eventType) {
-        case NKqp::TEvKqpCompute::TEvScanInitActor::EventType:
-            AbortReason = "init failed";
-            break;
-        case NKqp::TEvKqpCompute::TEvScanData::EventType:
-            AbortReason = "failed to send data batch";
-            break;
-    }
-
-    LOG_WARN_S(*TlsActivationContext, NKikimrServices::TX_COLUMNSHARD_SCAN,
-        "Scan " << ScanActorId << " undelivered event: " << eventType << " txId: " << TxId << " scanId: " << ScanId << " gen: " << ScanGen
-                << " tablet: " << TabletId << " reason: " << ev->Get()->Reason << " description: " << AbortReason);
-
-    Finish(NColumnShard::TScanCounters::EStatusFinish::UndeliveredEvent);
-}
-
-void TColumnShardScan::CheckHanging(const bool logging) const {
-    if (logging) {
-        AFL_WARN(NKikimrServices::TX_COLUMNSHARD)("HAS_ACK", AckReceivedInstant)("fi", FinishInstant)("si", !!ScanIterator)(
-            "has_more", ChunksLimiter.HasMore())("in_waiting", ScanCountersPool.InWaiting())("counters_waiting", ScanCountersPool.DebugString())(
-            "scan_actor_id", ScanActorId)("tx_id", TxId)("scan_id", ScanId)("gen", ScanGen)("tablet", TabletId)(
-            "debug", ScanIterator ? ScanIterator->DebugString() : Default<TString>())("last", LastResultInstant);
-    }
-    const bool ok = !!FinishInstant || !ScanIterator || !ChunksLimiter.HasMore() || ScanCountersPool.InWaiting();
-    AFL_VERIFY_DEBUG(ok)
-    ("scan_actor_id", ScanActorId)("tx_id", TxId)("scan_id", ScanId)("gen", ScanGen)("tablet", TabletId)("debug", ScanIterator->DebugString())(
-        "counters", ScanCountersPool.DebugString());
-    if (!ok) {
-        AFL_CRIT(NKikimrServices::TX_COLUMNSHARD_SCAN)("error", "CheckHanging")("scan_actor_id", ScanActorId)("tx_id", TxId)("scan_id", ScanId)("gen", ScanGen)(
-            "tablet", TabletId)("debug", ScanIterator->DebugString())("counters", ScanCountersPool.DebugString());
-        ScanCountersPool.OnHangingRequestDetected();
-    }
-}
-
-void TColumnShardScan::HandleScan(TEvents::TEvWakeup::TPtr& /*ev*/) {
-    AFL_ERROR(NKikimrServices::TX_COLUMNSHARD_SCAN)("event", "guard execution timeout")("scan_actor_id", ScanActorId);
-    CheckHanging(true);
-    if (!AckReceivedInstant && TMonotonic::Now() >= GetComputeDeadline()) {
-        AFL_ERROR(NKikimrServices::TX_COLUMNSHARD_SCAN)("event", "scan_termination")("deadline", GetComputeDeadline())("timeout", Timeout);
-        SendScanError("ColumnShard scanner timeout: HAS_ACK=0");
-        Finish(NColumnShard::TScanCounters::EStatusFinish::Deadline);
-    } else {
-        AFL_WARN(NKikimrServices::TX_COLUMNSHARD_SCAN)("event", "scan_continue")("deadline", GetComputeDeadlineOptional())("timeout", Timeout)("now", TMonotonic::Now());
-        ScheduleWakeup(TMonotonic::Now() + Timeout / 5);
-    }
-}
-
-bool TColumnShardScan::ProduceResults() noexcept {
-    auto g = Stats->MakeGuard("ProduceResults");
-    TLogContextGuard gLogging(NActors::TLogContextBuilder::Build()("method", "produce result"));
-
-    ACFL_DEBUG("stage", "start")("iterator", ScanIterator->DebugString());
-    Y_ABORT_UNLESS(!Finished);
-    Y_ABORT_UNLESS(ScanIterator);
-
-    if (ScanIterator->Finished()) {
-        ACFL_DEBUG("stage", "scan iterator is finished")("iterator", ScanIterator->DebugString());
-        return false;
-    }
-
-    if (!ChunksLimiter.HasMore()) {
-        ScanIterator->PrepareResults();
-        ACFL_DEBUG("stage", "limit exhausted")("limit", ChunksLimiter.DebugString());
-        return false;
-    }
-
-    auto resultConclusion = ScanIterator->GetBatch();
-    if (resultConclusion.IsFail()) {
-        ACFL_ERROR("stage", "got error")("iterator", ScanIterator->DebugString())("message", resultConclusion.GetErrorMessage());
-        SendScanError(resultConclusion.GetErrorMessage());
-
-        ScanIterator.reset();
-        Finish(NColumnShard::TScanCounters::EStatusFinish::IteratorInternalErrorResult);
-        return false;
-    }
-
-    std::shared_ptr<TPartialReadResult> resultOpt = resultConclusion.DetachResult();
-    if (!resultOpt) {
-        ACFL_DEBUG("stage", "no data is ready yet")("iterator", ScanIterator->DebugString());
-        return false;
-    }
-
-    auto& result = *resultOpt;
-
-    if (!result.GetRecordsCount()) {
-        ACFL_DEBUG("stage", "got empty batch")("iterator", ScanIterator->DebugString());
-        return true;
-    }
-
-    auto& shardedBatch = result.GetShardedBatch();
-    auto batch = shardedBatch.GetRecordBatch();
-    int numRows = batch->num_rows();
-    int numColumns = batch->num_columns();
-    ACFL_DEBUG("stage", "ready result")("iterator", ScanIterator->DebugString())("columns", numColumns)("rows", result.GetRecordsCount());
-
-    AFL_VERIFY(DataFormat == NKikimrDataEvents::FORMAT_ARROW);
-    {
-        MakeResult(0);
-        if (shardedBatch.IsSharded()) {
-            AFL_INFO(NKikimrServices::TX_COLUMNSHARD_SCAN)("event", "compute_sharding_success")(
-                "count", shardedBatch.GetSplittedByShards().size())("info", ComputeShardingPolicy.DebugString());
-            Result->SplittedBatches = shardedBatch.GetSplittedByShards();
-        } else {
-            if (ComputeShardingPolicy.IsEnabled()) {
-                AFL_WARN(NKikimrServices::TX_COLUMNSHARD_SCAN)("event", "compute_sharding_problems")(
-                    "info", ComputeShardingPolicy.DebugString());
-            }
-        }
-        TMemoryProfileGuard mGuard("SCAN_PROFILE::RESULT::TO_KQP", IS_DEBUG_LOG_ENABLED(NKikimrServices::TX_COLUMNSHARD_SCAN_MEMORY));
-        Result->ArrowBatch = shardedBatch.GetRecordBatch();
-        Rows += batch->num_rows();
-        Bytes += NArrow::GetTableDataSize(Result->ArrowBatch);
-
-        ACFL_DEBUG("stage", "data_format")("batch_size", NArrow::GetTableDataSize(Result->ArrowBatch))("num_rows", numRows)(
-            "batch_columns", JoinSeq(",", batch->schema()->field_names()));
-    }
-    if (CurrentLastReadKey && result.GetScanCursor()->GetPKCursor() && CurrentLastReadKey->GetPKCursor()) {
-        auto pNew = result.GetScanCursor()->GetPKCursor();
-        auto pOld = CurrentLastReadKey->GetPKCursor();
-        if (ReadMetadataRange->IsAscSorted()) {
-            AFL_VERIFY(*pOld <= *pNew)("old", pOld->DebugString())("new", pNew->DebugString());
-        } else if (ReadMetadataRange->IsDescSorted()) {
-            AFL_VERIFY(*pNew <= *pOld)("old", pOld->DebugString())("new", pNew->DebugString());
-        }
-    }
-    CurrentLastReadKey = result.GetScanCursor();
-
-    if (CurrentLastReadKey->GetPKCursor()) {
-        Result->LastKey = ConvertLastKey(CurrentLastReadKey->GetPKCursor()->ToBatch());
-    }
-    Result->LastCursorProto = CurrentLastReadKey->SerializeToProto();
-    SendResult(false, false);
-    ScanIterator->OnSentDataFromInterval(result.GetNotFinishedInterval());
-    ACFL_DEBUG("stage", "finished")("iterator", ScanIterator->DebugString());
-    return true;
-}
-
-void TColumnShardScan::ContinueProcessing() {
-    if (!ScanIterator) {
-        ACFL_DEBUG("event", "ContinueProcessing")("stage", "iterator is not initialized");
-        return;
-    }
-    // Send new results if there is available capacity
-    while (ScanIterator && ProduceResults()) {
-    }
-    if (!!AckReceivedInstant) {
-        LastResultInstant = TMonotonic::Now();
-    }
-
-    if (ScanIterator) {
-        // Switch to the next range if the current one is finished
-        if (ScanIterator->Finished()) {
-            if (ChunksLimiter.HasMore()) {
-                auto g = Stats->MakeGuard("Finish");
-                MakeResult();
-                Finish(NColumnShard::TScanCounters::EStatusFinish::Success);
-                SendResult(false, true);
-                ScanIterator.reset();
-            }
-        } else {
-            while (true) {
-                TConclusion<bool> hasMoreData = ScanIterator->ReadNextInterval();
-                if (hasMoreData.IsFail()) {
-                    ACFL_ERROR("event", "ContinueProcessing")("error", hasMoreData.GetErrorMessage());
-                    ScanIterator.reset();
-                    SendScanError("iterator_error:" + hasMoreData.GetErrorMessage());
-                    return Finish(NColumnShard::TScanCounters::EStatusFinish::IteratorInternalErrorScan);
-                } else if (!*hasMoreData) {
-                    break;
-                }
-            }
-        }
-    }
-    CheckHanging(false);
-}
-
-void TColumnShardScan::MakeResult(size_t reserveRows /*= 0*/) {
-    if (!Finished && !Result) {
-        Result = MakeHolder<NKqp::TEvKqpCompute::TEvScanData>(ScanId, ScanGen);
-        if (reserveRows) {
-            Y_ABORT_UNLESS(DataFormat != NKikimrDataEvents::FORMAT_ARROW);
-            Result->Rows.reserve(reserveRows);
-        }
-    }
-}
-
-void TColumnShardScan::AddRow(const TConstArrayRef<TCell>& row) {
-    Result->Rows.emplace_back(TOwnedCellVec::Make(row));
-    ++Rows;
-
-    // NOTE: Some per-row overhead to deal with the case when no columns were requested
-    Bytes += std::max((ui64)8, (ui64)Result->Rows.back().DataSize());
-}
-
-NKikimr::TOwnedCellVec TColumnShardScan::ConvertLastKey(const std::shared_ptr<arrow::RecordBatch>& lastReadKey) {
-    Y_ABORT_UNLESS(lastReadKey, "last key must be passed");
-
-    struct TSingeRowWriter: public IRowWriter {
-        TOwnedCellVec Row;
-        bool Done = false;
-        void AddRow(const TConstArrayRef<TCell>& row) override {
-            Y_ABORT_UNLESS(!Done);
-            Row = TOwnedCellVec::Make(row);
-            Done = true;
-        }
-    } singleRowWriter;
-    NArrow::TArrowToYdbConverter converter(KeyYqlSchema, singleRowWriter);
-    TString errStr;
-    bool ok = converter.Process(*lastReadKey, errStr);
-    Y_ABORT_UNLESS(ok, "%s", errStr.c_str());
-
-    Y_ABORT_UNLESS(singleRowWriter.Done);
-    return singleRowWriter.Row;
-}
-
-bool TColumnShardScan::SendResult(bool pageFault, bool lastBatch) {
-    if (Finished) {
-        return true;
-    }
-
-    Result->PageFault = pageFault;
-    Result->PageFaults = PageFaults;
-    Result->Finished = lastBatch;
-    if (ScanIterator) {
-        Result->AvailablePacks = ScanIterator->GetAvailableResultsCount();
-    }
-
-    PageFaults = 0;
-
-    AFL_DEBUG(NKikimrServices::TX_COLUMNSHARD_SCAN)("event", "send_data")("compute_actor_id", ScanComputeActorId)("bytes", Bytes)("rows", Rows)(
-        "faults", Result->PageFaults)("finished", Result->Finished)("fault", Result->PageFault)(
-        "schema", (Result->ArrowBatch ? Result->ArrowBatch->schema()->ToString() : ""));
-    Finished = Result->Finished;
-    if (Finished) {
-        AFL_INFO(NKikimrServices::TX_COLUMNSHARD_SCAN)("event", "scan_finished")("compute_actor_id", ScanComputeActorId)("packs_sum", PacksSum)(
-            "bytes", Bytes)("bytes_sum", BytesSum)("rows", Rows)("rows_sum", RowsSum)("faults", Result->PageFaults)(
-            "finished", Result->Finished)("fault", Result->PageFault)("stats", Stats->ToJson())(
-            "iterator", (ScanIterator ? ScanIterator->DebugString(false) : "NO"));
-        Result->StatsOnFinished = std::make_shared<TScanStatsOwner>(ScanIterator->GetStats());
-    } else {
-        AFL_VERIFY(ChunksLimiter.Take(Bytes));
-        Result->RequestedBytesLimitReached = !ChunksLimiter.HasMore();
-        AFL_VERIFY(AckReceivedInstant);
-        ScanCountersPool.AckWaitingInfo(TMonotonic::Now() - *AckReceivedInstant);
-    }
-    ReadMetadataRange->OnReplyConstruction(TabletId, *Result);
-    AckReceivedInstant.reset();
-    LastResultInstant = TMonotonic::Now();
-
-    Result->CpuTime = ScanCountersPool.GetExecutionDuration();
-
-    Send(ScanComputeActorId, Result.Release(), IEventHandle::FlagTrackDelivery);   // TODO: FlagSubscribeOnSession ?
-
-    ReportStats();
-
-    return true;
-}
-
-void TColumnShardScan::SendScanError(const TString& reason) {
-    AFL_VERIFY(reason);
-    const TString msg = TStringBuilder() << "Scan failed at tablet " << TabletId << ", reason: " + reason;
-
-    auto ev = MakeHolder<NKqp::TEvKqpCompute::TEvScanError>(ScanGen, TabletId);
-    ev->Record.SetStatus(Ydb::StatusIds::GENERIC_ERROR);
-    auto issue = NYql::YqlIssue({}, NYql::TIssuesIds::KIKIMR_RESULT_UNAVAILABLE, msg);
-    NYql::IssueToMessage(issue, ev->Record.MutableIssues()->Add());
-    AFL_ERROR(NKikimrServices::TX_COLUMNSHARD_SCAN)("event", "scan_finish")("compute_actor_id", ScanComputeActorId)("stats", Stats->ToJson())(
-        "iterator", (ScanIterator ? ScanIterator->DebugString(false) : "NO"))("reason", reason);
-
-    Send(ScanComputeActorId, ev.Release());
-}
-
-void TColumnShardScan::Finish(const NColumnShard::TScanCounters::EStatusFinish status) {
-    LOG_DEBUG_S(*TlsActivationContext, NKikimrServices::TX_COLUMNSHARD_SCAN, "Scan " << ScanActorId << " finished for tablet " << TabletId);
-    Send(ColumnShardActorId, new NColumnShard::TEvPrivate::TEvReadFinished(RequestCookie, TxId));
-    AFL_VERIFY(StartInstant);
-    FinishInstant = TMonotonic::Now();
-    ScanCountersPool.OnScanFinished(status, *FinishInstant - *StartInstant);
-    ReportStats();
-    AFL_INFO(NKikimrServices::TX_COLUMNSHARD_SCAN)("event", "scan_finish")("compute_actor_id", ScanComputeActorId)("stats", Stats->ToJson())(
-        "iterator", (ScanIterator ? ScanIterator->DebugString(false) : "NO"));
-    PassAway();
-}
-
-void TColumnShardScan::ReportStats() {
-    Send(ColumnShardActorId, new NColumnShard::TEvPrivate::TEvScanStats(Rows, Bytes));
-    Rows = 0;
-    Bytes = 0;
-}
-
-void TColumnShardScan::ScheduleWakeup(const TMonotonic deadline) {
-    if (deadline != TMonotonic::Max()) {
-        Schedule(deadline, new TEvents::TEvWakeup);
-    }
-}
-
-TMonotonic TColumnShardScan::GetScanDeadline() const {
-    AFL_VERIFY(!!AckReceivedInstant);
-    return *AckReceivedInstant + SCAN_HARD_TIMEOUT;
-}
-
-TMonotonic TColumnShardScan::GetComputeDeadline() const {
-    auto result = GetComputeDeadlineOptional();
-    AFL_VERIFY(!!result);
-    return *result;
-}
-
-std::optional<TMonotonic> TColumnShardScan::GetComputeDeadlineOptional() const {
-    if (AckReceivedInstant) {
-        return std::nullopt;
-    }
-    return (LastResultInstant ? *LastResultInstant : *StartInstant) + Timeout;
-}
-
-}   // namespace NKikimr::NOlap::NReader
+#include "actor.h"
+
+#include <ydb/core/formats/arrow/reader/position.h>
+#include <ydb/core/tx/columnshard/blobs_reader/read_coordinator.h>
+#include <ydb/core/tx/columnshard/resource_subscriber/actor.h>
+
+#include <yql/essentials/core/issue/yql_issue.h>
+
+namespace NKikimr::NOlap::NReader {
+constexpr TDuration SCAN_HARD_TIMEOUT = TDuration::Minutes(60);
+constexpr TDuration COMPUTE_HARD_TIMEOUT = TDuration::Minutes(10);
+
+void TColumnShardScan::PassAway() {
+    Send(ResourceSubscribeActorId, new TEvents::TEvPoisonPill);
+    Send(ReadCoordinatorActorId, new TEvents::TEvPoisonPill);
+    IActor::PassAway();
+}
+
+TColumnShardScan::TColumnShardScan(const TActorId& columnShardActorId, const TActorId& scanComputeActorId,
+    const std::shared_ptr<IStoragesManager>& storagesManager,
+    const std::shared_ptr<NDataAccessorControl::IDataAccessorsManager>& dataAccessorsManager,
+    const TComputeShardingPolicy& computeShardingPolicy, ui32 scanId, ui64 txId, ui32 scanGen, ui64 requestCookie, ui64 tabletId,
+    TDuration timeout, const TReadMetadataBase::TConstPtr& readMetadataRange, NKikimrDataEvents::EDataFormat dataFormat,
+    const NColumnShard::TScanCounters& scanCountersPool, const NConveyorComposite::TCPULimitsConfig& cpuLimits)
+    : StoragesManager(storagesManager)
+    , DataAccessorsManager(dataAccessorsManager)
+    , ColumnShardActorId(columnShardActorId)
+    , ScanComputeActorId(scanComputeActorId)
+    , BlobCacheActorId(NBlobCache::MakeBlobCacheServiceId())
+    , ScanId(scanId)
+    , TxId(txId)
+    , ScanGen(scanGen)
+    , RequestCookie(requestCookie)
+    , DataFormat(dataFormat)
+    , TabletId(tabletId)
+    , CPULimits(cpuLimits)
+    , ReadMetadataRange(readMetadataRange)
+    , Timeout(timeout ? timeout : COMPUTE_HARD_TIMEOUT)
+    , ScanCountersPool(scanCountersPool, TValidator::CheckNotNull(ReadMetadataRange)->GetProgram().GetGraphOptional())
+    , Stats(NTracing::TTraceClient::GetLocalClient("SHARD", ::ToString(TabletId) /*, "SCAN_TXID:" + ::ToString(TxId)*/))
+    , ComputeShardingPolicy(computeShardingPolicy) {
+    AFL_VERIFY(ReadMetadataRange);
+    KeyYqlSchema = ReadMetadataRange->GetKeyYqlSchema();
+}
+
+void TColumnShardScan::Bootstrap(const TActorContext& ctx) {
+    //    TLogContextGuard gLogging(NActors::TLogContextBuilder::Build(NKikimrServices::TX_COLUMNSHARD_SCAN) ("SelfId", SelfId())(
+    //        "TabletId", TabletId)("ScanId", ScanId)("TxId", TxId)("ScanGen", ScanGen));
+    auto g = Stats->MakeGuard("bootstrap");
+    ScanActorId = ctx.SelfID;
+
+    Y_ABORT_UNLESS(!ScanIterator);
+    ResourceSubscribeActorId = ctx.Register(new NResourceBroker::NSubscribe::TActor(TabletId, SelfId()));
+    ReadCoordinatorActorId = ctx.Register(new NBlobOperations::NRead::TReadCoordinatorActor(TabletId, SelfId()));
+
+    std::shared_ptr<TReadContext> context = std::make_shared<TReadContext>(StoragesManager, DataAccessorsManager, ScanCountersPool,
+        ReadMetadataRange, SelfId(), ResourceSubscribeActorId, ReadCoordinatorActorId, ComputeShardingPolicy, ScanId, CPULimits);
+    ScanIterator = ReadMetadataRange->StartScan(context);
+    auto startResult = ScanIterator->Start();
+    StartInstant = TMonotonic::Now();
+    if (!startResult) {
+        ACFL_ERROR("event", "BootstrapError")("error", startResult.GetErrorMessage());
+        SendScanError("scanner_start_error:" + startResult.GetErrorMessage());
+        Finish(NColumnShard::TScanCounters::EStatusFinish::ProblemOnStart);
+    } else {
+        ScheduleWakeup(TMonotonic::Now() + Timeout / 5);
+
+        // propagate self actor id // TODO: FlagSubscribeOnSession ?
+        Send(ScanComputeActorId, new NKqp::TEvKqpCompute::TEvScanInitActor(ScanId, ctx.SelfID, ScanGen, TabletId, true),
+            IEventHandle::FlagTrackDelivery);
+
+        Become(&TColumnShardScan::StateScan);
+        ContinueProcessing();
+    }
+}
+
+void TColumnShardScan::HandleScan(NColumnShard::TEvPrivate::TEvTaskProcessedResult::TPtr& ev) {
+    auto g = Stats->MakeGuard("task_result");
+    auto result = ev->Get()->ExtractResult();
+    if (result.IsFail()) {
+        ACFL_ERROR("event", "TEvTaskProcessedResult")("error", result.GetErrorMessage());
+        SendScanError("task_error:" + result.GetErrorMessage());
+        Finish(NColumnShard::TScanCounters::EStatusFinish::ConveyorInternalError);
+    } else {
+        ACFL_DEBUG("event", "TEvTaskProcessedResult");
+        if (!ScanIterator->Finished()) {
+            ScanIterator->Apply(result.GetResult());
+        }
+    }
+    ContinueProcessing();
+}
+
+void TColumnShardScan::HandleScan(NKqp::TEvKqpCompute::TEvScanDataAck::TPtr& ev) {
+    auto g = Stats->MakeGuard("ack");
+
+    AFL_VERIFY(!AckReceivedInstant);
+    AckReceivedInstant = TMonotonic::Now();
+
+    AFL_VERIFY(ev->Get()->Generation == ScanGen)("ev_gen", ev->Get()->Generation)("scan_gen", ScanGen);
+
+    ChunksLimiter = TChunksLimiter(ev->Get()->FreeSpace, ev->Get()->MaxChunksCount);
+    AFL_VERIFY(ev->Get()->MaxChunksCount == 1);
+    ACFL_DEBUG("event", "TEvScanDataAck")("info", ChunksLimiter.DebugString());
+    if (ScanIterator) {
+        if (!!ScanIterator->GetAvailableResultsCount() && !*ScanIterator->GetAvailableResultsCount()) {
+            ScanCountersPool.OnEmptyAck();
+        } else {
+            ScanCountersPool.OnNotEmptyAck();
+        }
+    }
+    ContinueProcessing();
+}
+
+void TColumnShardScan::HandleScan(NKqp::TEvKqpCompute::TEvScanPing::TPtr&) {
+    if (!AckReceivedInstant) {
+        AFL_WARN(NKikimrServices::TX_COLUMNSHARD_SCAN)("event", "ping_from_kqp");
+        LastResultInstant = TMonotonic::Now();
+    }
+}
+
+void TColumnShardScan::HandleScan(NActors::TEvents::TEvPoison::TPtr& /*ev*/) noexcept {
+    PassAway();
+}
+
+void TColumnShardScan::HandleScan(NKqp::TEvKqp::TEvAbortExecution::TPtr& ev) noexcept {
+    auto& msg = ev->Get()->Record;
+    const TString reason = ev->Get()->GetIssues().ToOneLineString();
+
+    auto prio = msg.GetStatusCode() == NYql::NDqProto::StatusIds::SUCCESS ? NActors::NLog::PRI_DEBUG : NActors::NLog::PRI_WARN;
+    LOG_LOG_S(*TlsActivationContext, prio, NKikimrServices::TX_COLUMNSHARD_SCAN,
+        "Scan " << ScanActorId << " got AbortExecution"
+                << " txId: " << TxId << " scanId: " << ScanId << " gen: " << ScanGen << " tablet: " << TabletId
+                << " code: " << NYql::NDqProto::StatusIds_StatusCode_Name(msg.GetStatusCode()) << " reason: " << reason);
+
+    AbortReason = std::move(reason);
+    Finish(NColumnShard::TScanCounters::EStatusFinish::ExternalAbort);
+}
+
+void TColumnShardScan::HandleScan(TEvents::TEvUndelivered::TPtr& ev) {
+    ui32 eventType = ev->Get()->SourceType;
+    switch (eventType) {
+        case NKqp::TEvKqpCompute::TEvScanInitActor::EventType:
+            AbortReason = "init failed";
+            break;
+        case NKqp::TEvKqpCompute::TEvScanData::EventType:
+            AbortReason = "failed to send data batch";
+            break;
+    }
+
+    LOG_WARN_S(*TlsActivationContext, NKikimrServices::TX_COLUMNSHARD_SCAN,
+        "Scan " << ScanActorId << " undelivered event: " << eventType << " txId: " << TxId << " scanId: " << ScanId << " gen: " << ScanGen
+                << " tablet: " << TabletId << " reason: " << ev->Get()->Reason << " description: " << AbortReason);
+
+    Finish(NColumnShard::TScanCounters::EStatusFinish::UndeliveredEvent);
+}
+
+void TColumnShardScan::CheckHanging(const bool logging) const {
+    if (logging) {
+        AFL_WARN(NKikimrServices::TX_COLUMNSHARD)("HAS_ACK", AckReceivedInstant)("fi", FinishInstant)("si", !!ScanIterator)(
+            "has_more", ChunksLimiter.HasMore())("in_waiting", ScanCountersPool.InWaiting())("counters_waiting", ScanCountersPool.DebugString())(
+            "scan_actor_id", ScanActorId)("tx_id", TxId)("scan_id", ScanId)("gen", ScanGen)("tablet", TabletId)(
+            "debug", ScanIterator ? ScanIterator->DebugString() : Default<TString>())("last", LastResultInstant);
+    }
+    const bool ok = !!FinishInstant || !ScanIterator || !ChunksLimiter.HasMore() || ScanCountersPool.InWaiting();
+    AFL_VERIFY_DEBUG(ok)
+    ("scan_actor_id", ScanActorId)("tx_id", TxId)("scan_id", ScanId)("gen", ScanGen)("tablet", TabletId)("debug", ScanIterator->DebugString())(
+        "counters", ScanCountersPool.DebugString());
+    if (!ok) {
+        AFL_CRIT(NKikimrServices::TX_COLUMNSHARD_SCAN)("error", "CheckHanging")("scan_actor_id", ScanActorId)("tx_id", TxId)("scan_id", ScanId)("gen", ScanGen)(
+            "tablet", TabletId)("debug", ScanIterator->DebugString())("counters", ScanCountersPool.DebugString());
+        ScanCountersPool.OnHangingRequestDetected();
+    }
+}
+
+void TColumnShardScan::HandleScan(TEvents::TEvWakeup::TPtr& /*ev*/) {
+    AFL_ERROR(NKikimrServices::TX_COLUMNSHARD_SCAN)("event", "guard execution timeout")("scan_actor_id", ScanActorId);
+    CheckHanging(true);
+    if (!AckReceivedInstant && TMonotonic::Now() >= GetComputeDeadline()) {
+        AFL_ERROR(NKikimrServices::TX_COLUMNSHARD_SCAN)("event", "scan_termination")("deadline", GetComputeDeadline())("timeout", Timeout);
+        SendScanError("ColumnShard scanner timeout: HAS_ACK=0");
+        Finish(NColumnShard::TScanCounters::EStatusFinish::Deadline);
+    } else {
+        AFL_WARN(NKikimrServices::TX_COLUMNSHARD_SCAN)("event", "scan_continue")("deadline", GetComputeDeadlineOptional())("timeout", Timeout)("now", TMonotonic::Now());
+        ScheduleWakeup(TMonotonic::Now() + Timeout / 5);
+    }
+}
+
+bool TColumnShardScan::ProduceResults() noexcept {
+    auto g = Stats->MakeGuard("ProduceResults");
+    TLogContextGuard gLogging(NActors::TLogContextBuilder::Build()("method", "produce result"));
+
+    ACFL_DEBUG("stage", "start")("iterator", ScanIterator->DebugString());
+    Y_ABORT_UNLESS(!Finished);
+    Y_ABORT_UNLESS(ScanIterator);
+
+    if (ScanIterator->Finished()) {
+        ACFL_DEBUG("stage", "scan iterator is finished")("iterator", ScanIterator->DebugString());
+        return false;
+    }
+
+    if (!ChunksLimiter.HasMore()) {
+        ScanIterator->PrepareResults();
+        ACFL_DEBUG("stage", "limit exhausted")("limit", ChunksLimiter.DebugString());
+        return false;
+    }
+
+    auto resultConclusion = ScanIterator->GetBatch();
+    if (resultConclusion.IsFail()) {
+        ACFL_ERROR("stage", "got error")("iterator", ScanIterator->DebugString())("message", resultConclusion.GetErrorMessage());
+        SendScanError(resultConclusion.GetErrorMessage());
+
+        ScanIterator.reset();
+        Finish(NColumnShard::TScanCounters::EStatusFinish::IteratorInternalErrorResult);
+        return false;
+    }
+
+    std::shared_ptr<TPartialReadResult> resultOpt = resultConclusion.DetachResult();
+    if (!resultOpt) {
+        ACFL_DEBUG("stage", "no data is ready yet")("iterator", ScanIterator->DebugString());
+        return false;
+    }
+
+    auto& result = *resultOpt;
+
+    if (!result.GetRecordsCount()) {
+        ACFL_DEBUG("stage", "got empty batch")("iterator", ScanIterator->DebugString());
+        return true;
+    }
+
+    auto& shardedBatch = result.GetShardedBatch();
+    auto batch = shardedBatch.GetRecordBatch();
+    int numRows = batch->num_rows();
+    int numColumns = batch->num_columns();
+    ACFL_DEBUG("stage", "ready result")("iterator", ScanIterator->DebugString())("columns", numColumns)("rows", result.GetRecordsCount());
+
+    AFL_VERIFY(DataFormat == NKikimrDataEvents::FORMAT_ARROW);
+    {
+        MakeResult(0);
+        if (shardedBatch.IsSharded()) {
+            AFL_INFO(NKikimrServices::TX_COLUMNSHARD_SCAN)("event", "compute_sharding_success")(
+                "count", shardedBatch.GetSplittedByShards().size())("info", ComputeShardingPolicy.DebugString());
+            Result->SplittedBatches = shardedBatch.GetSplittedByShards();
+        } else {
+            if (ComputeShardingPolicy.IsEnabled()) {
+                AFL_WARN(NKikimrServices::TX_COLUMNSHARD_SCAN)("event", "compute_sharding_problems")(
+                    "info", ComputeShardingPolicy.DebugString());
+            }
+        }
+        TMemoryProfileGuard mGuard("SCAN_PROFILE::RESULT::TO_KQP", IS_DEBUG_LOG_ENABLED(NKikimrServices::TX_COLUMNSHARD_SCAN_MEMORY));
+        Result->ArrowBatch = shardedBatch.GetRecordBatch();
+        Rows += batch->num_rows();
+        Bytes += NArrow::GetTableDataSize(Result->ArrowBatch);
+
+        ACFL_DEBUG("stage", "data_format")("batch_size", NArrow::GetTableDataSize(Result->ArrowBatch))("num_rows", numRows)(
+            "batch_columns", JoinSeq(",", batch->schema()->field_names()));
+    }
+    if (CurrentLastReadKey && result.GetScanCursor()->GetPKCursor() && CurrentLastReadKey->GetPKCursor()) {
+        auto pNew = result.GetScanCursor()->GetPKCursor();
+        auto pOld = CurrentLastReadKey->GetPKCursor();
+        if (ReadMetadataRange->IsAscSorted()) {
+            AFL_VERIFY(*pOld <= *pNew)("old", pOld->DebugString())("new", pNew->DebugString());
+        } else if (ReadMetadataRange->IsDescSorted()) {
+            AFL_VERIFY(*pNew <= *pOld)("old", pOld->DebugString())("new", pNew->DebugString());
+        }
+    }
+    CurrentLastReadKey = result.GetScanCursor();
+
+    if (CurrentLastReadKey->GetPKCursor()) {
+        Result->LastKey = ConvertLastKey(CurrentLastReadKey->GetPKCursor()->ToBatch());
+    }
+    Result->LastCursorProto = CurrentLastReadKey->SerializeToProto();
+    SendResult(false, false);
+    ScanIterator->OnSentDataFromInterval(result.GetNotFinishedInterval());
+    ACFL_DEBUG("stage", "finished")("iterator", ScanIterator->DebugString());
+    return true;
+}
+
+void TColumnShardScan::ContinueProcessing() {
+    if (!ScanIterator) {
+        ACFL_DEBUG("event", "ContinueProcessing")("stage", "iterator is not initialized");
+        return;
+    }
+    // Send new results if there is available capacity
+    while (ScanIterator && ProduceResults()) {
+    }
+    if (!!AckReceivedInstant) {
+        LastResultInstant = TMonotonic::Now();
+    }
+
+    if (ScanIterator) {
+        // Switch to the next range if the current one is finished
+        if (ScanIterator->Finished()) {
+            if (ChunksLimiter.HasMore()) {
+                auto g = Stats->MakeGuard("Finish");
+                MakeResult();
+                Finish(NColumnShard::TScanCounters::EStatusFinish::Success);
+                SendResult(false, true);
+                ScanIterator.reset();
+            }
+        } else {
+            while (true) {
+                TConclusion<bool> hasMoreData = ScanIterator->ReadNextInterval();
+                if (hasMoreData.IsFail()) {
+                    ACFL_ERROR("event", "ContinueProcessing")("error", hasMoreData.GetErrorMessage());
+                    ScanIterator.reset();
+                    SendScanError("iterator_error:" + hasMoreData.GetErrorMessage());
+                    return Finish(NColumnShard::TScanCounters::EStatusFinish::IteratorInternalErrorScan);
+                } else if (!*hasMoreData) {
+                    break;
+                }
+            }
+        }
+    }
+    CheckHanging(false);
+}
+
+void TColumnShardScan::MakeResult(size_t reserveRows /*= 0*/) {
+    if (!Finished && !Result) {
+        Result = MakeHolder<NKqp::TEvKqpCompute::TEvScanData>(ScanId, ScanGen);
+        if (reserveRows) {
+            Y_ABORT_UNLESS(DataFormat != NKikimrDataEvents::FORMAT_ARROW);
+            Result->Rows.reserve(reserveRows);
+        }
+    }
+}
+
+void TColumnShardScan::AddRow(const TConstArrayRef<TCell>& row) {
+    Result->Rows.emplace_back(TOwnedCellVec::Make(row));
+    ++Rows;
+
+    // NOTE: Some per-row overhead to deal with the case when no columns were requested
+    Bytes += std::max((ui64)8, (ui64)Result->Rows.back().DataSize());
+}
+
+NKikimr::TOwnedCellVec TColumnShardScan::ConvertLastKey(const std::shared_ptr<arrow::RecordBatch>& lastReadKey) {
+    Y_ABORT_UNLESS(lastReadKey, "last key must be passed");
+
+    struct TSingeRowWriter: public IRowWriter {
+        TOwnedCellVec Row;
+        bool Done = false;
+        void AddRow(const TConstArrayRef<TCell>& row) override {
+            Y_ABORT_UNLESS(!Done);
+            Row = TOwnedCellVec::Make(row);
+            Done = true;
+        }
+    } singleRowWriter;
+    NArrow::TArrowToYdbConverter converter(KeyYqlSchema, singleRowWriter);
+    TString errStr;
+    bool ok = converter.Process(*lastReadKey, errStr);
+    Y_ABORT_UNLESS(ok, "%s", errStr.c_str());
+
+    Y_ABORT_UNLESS(singleRowWriter.Done);
+    return singleRowWriter.Row;
+}
+
+bool TColumnShardScan::SendResult(bool pageFault, bool lastBatch) {
+    if (Finished) {
+        return true;
+    }
+
+    Result->PageFault = pageFault;
+    Result->PageFaults = PageFaults;
+    Result->Finished = lastBatch;
+    if (ScanIterator) {
+        Result->AvailablePacks = ScanIterator->GetAvailableResultsCount();
+    }
+
+    PageFaults = 0;
+
+    AFL_DEBUG(NKikimrServices::TX_COLUMNSHARD_SCAN)("event", "send_data")("compute_actor_id", ScanComputeActorId)("bytes", Bytes)("rows", Rows)(
+        "faults", Result->PageFaults)("finished", Result->Finished)("fault", Result->PageFault)(
+        "schema", (Result->ArrowBatch ? Result->ArrowBatch->schema()->ToString() : ""));
+    Finished = Result->Finished;
+    if (Finished) {
+        AFL_INFO(NKikimrServices::TX_COLUMNSHARD_SCAN)("event", "scan_finished")("compute_actor_id", ScanComputeActorId)("packs_sum", PacksSum)(
+            "bytes", Bytes)("bytes_sum", BytesSum)("rows", Rows)("rows_sum", RowsSum)("faults", Result->PageFaults)(
+            "finished", Result->Finished)("fault", Result->PageFault)("stats", Stats->ToJson())(
+            "iterator", (ScanIterator ? ScanIterator->DebugString(false) : "NO"));
+        Result->StatsOnFinished = std::make_shared<TScanStatsOwner>(ScanIterator->GetStats());
+    } else {
+        AFL_VERIFY(ChunksLimiter.Take(Bytes));
+        Result->RequestedBytesLimitReached = !ChunksLimiter.HasMore();
+        AFL_VERIFY(AckReceivedInstant);
+        ScanCountersPool.AckWaitingInfo(TMonotonic::Now() - *AckReceivedInstant);
+    }
+    ReadMetadataRange->OnReplyConstruction(TabletId, *Result);
+    AckReceivedInstant.reset();
+    LastResultInstant = TMonotonic::Now();
+
+    Result->CpuTime = ScanCountersPool.GetExecutionDuration();
+
+    Send(ScanComputeActorId, Result.Release(), IEventHandle::FlagTrackDelivery);   // TODO: FlagSubscribeOnSession ?
+
+    ReportStats();
+
+    return true;
+}
+
+void TColumnShardScan::SendScanError(const TString& reason) {
+    AFL_VERIFY(reason);
+    const TString msg = TStringBuilder() << "Scan failed at tablet " << TabletId << ", reason: " + reason;
+
+    auto ev = MakeHolder<NKqp::TEvKqpCompute::TEvScanError>(ScanGen, TabletId);
+    ev->Record.SetStatus(Ydb::StatusIds::GENERIC_ERROR);
+    auto issue = NYql::YqlIssue({}, NYql::TIssuesIds::KIKIMR_RESULT_UNAVAILABLE, msg);
+    NYql::IssueToMessage(issue, ev->Record.MutableIssues()->Add());
+    AFL_ERROR(NKikimrServices::TX_COLUMNSHARD_SCAN)("event", "scan_finish")("compute_actor_id", ScanComputeActorId)("stats", Stats->ToJson())(
+        "iterator", (ScanIterator ? ScanIterator->DebugString(false) : "NO"))("reason", reason);
+
+    Send(ScanComputeActorId, ev.Release());
+}
+
+void TColumnShardScan::Finish(const NColumnShard::TScanCounters::EStatusFinish status) {
+    LOG_DEBUG_S(*TlsActivationContext, NKikimrServices::TX_COLUMNSHARD_SCAN, "Scan " << ScanActorId << " finished for tablet " << TabletId);
+    Send(ColumnShardActorId, new NColumnShard::TEvPrivate::TEvReadFinished(RequestCookie, TxId));
+    AFL_VERIFY(StartInstant);
+    FinishInstant = TMonotonic::Now();
+    ScanCountersPool.OnScanFinished(status, *FinishInstant - *StartInstant);
+    ReportStats();
+    AFL_INFO(NKikimrServices::TX_COLUMNSHARD_SCAN)("event", "scan_finish")("compute_actor_id", ScanComputeActorId)("stats", Stats->ToJson())(
+        "iterator", (ScanIterator ? ScanIterator->DebugString(false) : "NO"));
+    PassAway();
+}
+
+void TColumnShardScan::ReportStats() {
+    Send(ColumnShardActorId, new NColumnShard::TEvPrivate::TEvScanStats(Rows, Bytes));
+    Rows = 0;
+    Bytes = 0;
+}
+
+void TColumnShardScan::ScheduleWakeup(const TMonotonic deadline) {
+    if (deadline != TMonotonic::Max()) {
+        Schedule(deadline, new TEvents::TEvWakeup);
+    }
+}
+
+TMonotonic TColumnShardScan::GetScanDeadline() const {
+    AFL_VERIFY(!!AckReceivedInstant);
+    return *AckReceivedInstant + SCAN_HARD_TIMEOUT;
+}
+
+TMonotonic TColumnShardScan::GetComputeDeadline() const {
+    auto result = GetComputeDeadlineOptional();
+    AFL_VERIFY(!!result);
+    return *result;
+}
+
+std::optional<TMonotonic> TColumnShardScan::GetComputeDeadlineOptional() const {
+    if (AckReceivedInstant) {
+        return std::nullopt;
+    }
+    return (LastResultInstant ? *LastResultInstant : *StartInstant) + Timeout;
+}
+
+}   // namespace NKikimr::NOlap::NReader