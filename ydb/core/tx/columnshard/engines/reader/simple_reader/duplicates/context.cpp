--- conflicted
+++ resolved
@@ -4,23 +4,9 @@
 
 namespace NKikimr::NOlap::NReader::NSimple::NDuplicateFiltering {
 
-<<<<<<< HEAD
-    namespace {
-
-        static std::shared_ptr<NOlap::NGroupedMemoryManager::TStageFeatures> DeduplicationStageFeatures =
-            NOlap::NGroupedMemoryManager::TDeduplicationMemoryLimiterOperator::BuildStageFeatures("DEFAULT", 1000000000);
-
-    }
-
 TInternalFilterConstructor::TInternalFilterConstructor(const TEvRequestFilter::TPtr& request)
     : OriginalRequest(request)
-    , ProcessGuard(NGroupedMemoryManager::TDeduplicationMemoryLimiterOperator::BuildProcessGuard({ DeduplicationStageFeatures }))
-=======
-TInternalFilterConstructor::TInternalFilterConstructor(const TEvRequestFilter::TPtr& request, TColumnDataSplitter&& splitter)
-    : OriginalRequest(request)
-    , Intervals(std::move(splitter))
     , ProcessGuard(NGroupedMemoryManager::TDeduplicationMemoryLimiterOperator::BuildProcessGuard({}))
->>>>>>> a798aa2b
     , ScopeGuard(ProcessGuard->BuildScopeGuard(1))
     , GroupGuard(ScopeGuard->BuildGroupGuard())
 {
