#include "manager.h"
#include "splitter.h"

#include <ydb/core/tx/columnshard/column_fetching/cache_policy.h>
#include <ydb/core/tx/columnshard/engines/reader/simple_reader/duplicates/merge.h>
#include <ydb/core/tx/columnshard/engines/reader/simple_reader/iterator/context.h>
#include <ydb/core/tx/columnshard/engines/reader/simple_reader/iterator/scanner.h>
#include <ydb/core/tx/columnshard/engines/reader/simple_reader/iterator/source.h>
#include <ydb/core/tx/conveyor/usage/service.h>
#include <ydb/core/tx/limiter/grouped_memory/usage/service.h>

namespace NKikimr::NOlap::NReader::NSimple::NDuplicateFiltering {

namespace {

class TColumnFetchingCallback: public ::NKikimr::NGeneralCache::NPublic::ICallback<NGeneralCache::TColumnDataCachePolicy> {
private:
    using TAddress = NGeneralCache::TGlobalColumnAddress;

    TBuildFilterContext Request;
    std::shared_ptr<NGroupedMemoryManager::TAllocationGuard> AllocationGuard;

private:
    virtual void DoOnResultReady(THashMap<TAddress, std::shared_ptr<NArrow::NAccessor::IChunkedArray>>&& objectAddresses,
        THashSet<TAddress>&& /*removedAddresses*/,
        ::NKikimr::NGeneralCache::NPublic::TErrorAddresses<NGeneralCache::TColumnDataCachePolicy>&& errorAddresses) override {
        if (errorAddresses.HasErrors()) {
            TActorContext::AsActorContext().Send(
                Request.GetOwner(), new NPrivate::TEvFilterConstructionResult(TConclusionStatus::Fail(errorAddresses.GetErrorMessage())));
            return;
        }

        AFL_VERIFY(AllocationGuard);
        const std::shared_ptr<TBuildDuplicateFilters> task =
            std::make_shared<TBuildDuplicateFilters>(std::move(Request), std::move(objectAddresses), std::move(AllocationGuard));
        NConveyorComposite::TDeduplicationServiceOperator::SendTaskToExecute(task);
    }

    virtual bool DoIsAborted() const override {
        return Request.GetContext()->GetRequest()->Get()->GetAbortionFlag() &&
               Request.GetContext()->GetRequest()->Get()->GetAbortionFlag()->Val();
    }

public:
    TColumnFetchingCallback(TBuildFilterContext&& request, const std::shared_ptr<NGroupedMemoryManager::TAllocationGuard>& allocationGuard)
        : Request(std::move(request))
        , AllocationGuard(allocationGuard)
    {
        AFL_VERIFY(allocationGuard);
    }

    void OnError(const TString& errorMessage) {
        AFL_VERIFY(Request.GetOwner());
        TActorContext::AsActorContext().Send(
            Request.GetOwner(), new NPrivate::TEvFilterConstructionResult(TConclusionStatus::Fail(errorMessage)));
    }
};

class TColumnDataAllocation: public NGroupedMemoryManager::IAllocation {
private:
    TBuildFilterContext Request;

private:
    virtual void DoOnAllocationImpossible(const TString& errorMessage) override {
        Request.GetContext()->Abort(TStringBuilder() << "cannot allocate memory: " << errorMessage);
    }
    virtual bool DoOnAllocated(std::shared_ptr<NGroupedMemoryManager::TAllocationGuard>&& guard,
        const std::shared_ptr<NGroupedMemoryManager::IAllocation>& /*allocation*/) override {
        THashSet<TPortionAddress> portionAddresses;
        for (const auto& [portionId, portion] : Request.GetRequiredPortions()) {
            AFL_VERIFY(portionAddresses.emplace(portion->GetAddress()).second);
        }
        auto columnDataManager = Request.GetColumnDataManager();
        auto columns = Request.GetFetchingColumnIds();
        columnDataManager->AskColumnData(NBlobOperations::EConsumer::DUPLICATE_FILTERING, portionAddresses, std::move(columns),
            std::make_shared<TColumnFetchingCallback>(std::move(Request), guard));
        return true;
    }

public:
    TColumnDataAllocation(TBuildFilterContext&& request, const ui64 mem)
        : NGroupedMemoryManager::IAllocation(mem)
        , Request(std::move(request))
    {
    }
};

class TColumnDataAccessorFetching: public IDataAccessorRequestsSubscriber {
private:
    TBuildFilterContext Request;
    std::shared_ptr<NGroupedMemoryManager::TAllocationGuard> AccessorsMemoryGuard;

private:
    virtual void DoOnRequestsFinished(TDataAccessorsResult&& result) override {
        if (result.HasErrors()) {
            Request.GetContext()->Abort(result.GetErrorMessage());
            return;
        }

        ui64 mem = 0;
        for (const auto& accessor : result.ExtractPortionsVector()) {
            mem += accessor->GetColumnRawBytes(Request.GetFetchingColumnIds(), false);
        }

        NGroupedMemoryManager::TDeduplicationMemoryLimiterOperator::SendToAllocation(Request.GetRequestGuard()->GetMemoryProcessId(),
            Request.GetRequestGuard()->GetMemoryScopeId(), Request.GetRequestGuard()->GetMemoryGroupId(),
            { std::make_shared<TColumnDataAllocation>(std::move(Request), mem) }, (ui64)TFilterAccumulator::EFetchingStage::COLUMN_DATA);
    }
    virtual const std::shared_ptr<const TAtomicCounter>& DoGetAbortionFlag() const override {
        return Request.GetContext()->GetRequest()->Get()->GetAbortionFlag();
    }

public:
    TColumnDataAccessorFetching(
        TBuildFilterContext&& request, const std::shared_ptr<NGroupedMemoryManager::TAllocationGuard>& accessorsMemoryGuard)
        : Request(std::move(request))
        , AccessorsMemoryGuard(accessorsMemoryGuard)
    {
    }

    static ui64 GetRequiredMemory(const TBuildFilterContext& request, const std::shared_ptr<ISnapshotSchema>& schema) {
        TDataAccessorsRequest dataAccessorsRequest(NBlobOperations::EConsumer::DUPLICATE_FILTERING);
        for (const auto& [portionId, portion] : request.GetRequiredPortions()) {
            dataAccessorsRequest.AddPortion(portion);
        }
        return dataAccessorsRequest.PredictAccessorsMemory(schema);
    }
};

class TDataAccessorAllocation: public NGroupedMemoryManager::IAllocation {
private:
    TBuildFilterContext Request;

private:
    virtual void DoOnAllocationImpossible(const TString& errorMessage) override {
        Request.GetContext()->Abort(TStringBuilder() << "cannot allocate memory: " << errorMessage);
    }
    virtual bool DoOnAllocated(std::shared_ptr<NGroupedMemoryManager::TAllocationGuard>&& guard,
        const std::shared_ptr<NGroupedMemoryManager::IAllocation>& /*allocation*/) override {
        std::shared_ptr<TDataAccessorsRequest> request =
            std::make_shared<TDataAccessorsRequest>(NBlobOperations::EConsumer::DUPLICATE_FILTERING);
        for (const auto& [portionId, portion] : Request.GetRequiredPortions()) {
            request->AddPortion(portion);
        }
        auto dataAccessorsManager = Request.GetDataAccessorsManager();
        request->RegisterSubscriber(std::make_shared<TColumnDataAccessorFetching>(std::move(Request), guard));
        dataAccessorsManager->AskData(request);
        return true;
    }

public:
    TDataAccessorAllocation(TBuildFilterContext&& request, const ui64 mem)
        : NGroupedMemoryManager::IAllocation(mem)
        , Request(std::move(request))
    {
    }
};

class TPortionIntersectionsAllocation: public NGroupedMemoryManager::IAllocation {
private:
    TActorId Owner;
    std::shared_ptr<TFilterAccumulator> Request;
    YDB_READONLY_DEF(std::unique_ptr<TFilterBuildingGuard>, RequestGuard);

private:
    virtual void DoOnAllocationImpossible(const TString& errorMessage) override {
        Request->Abort(TStringBuilder() << "cannot allocate memory: " << errorMessage);
    }
    virtual bool DoOnAllocated(std::shared_ptr<NGroupedMemoryManager::TAllocationGuard>&& guard,
        const std::shared_ptr<NGroupedMemoryManager::IAllocation>& /*allocation*/) override {
        TActorContext::AsActorContext().Send(Owner, new NPrivate::TEvFilterRequestResourcesAllocated(Request, guard, std::move(RequestGuard)));
        return true;
    }

public:
    TPortionIntersectionsAllocation(const TActorId& owner, const std::shared_ptr<TFilterAccumulator>& request, const ui64 mem,
        std::unique_ptr<TFilterBuildingGuard>&& requestGuard)
        : NGroupedMemoryManager::IAllocation(mem)
        , Owner(owner)
        , Request(request)
        , RequestGuard(std::move(requestGuard))
    {
    }
};
}   // namespace

#define LOCAL_LOG_TRACE \
    AFL_TRACE(NKikimrServices::TX_COLUMNSHARD_SCAN)("component", "duplicates_manager")("self", TActivationContext::AsActorContext().SelfID)

TDuplicateManager::TDuplicateManager(const TSpecialReadContext& context, const std::deque<NSimple::TSourceConstructor>& portions)
    : TActor(&TDuplicateManager::StateMain)
    , LastSchema(context.GetCommonContext()->GetReadMetadata()->GetIndexVersions().GetLastSchema())
    , PKColumns(context.GetPKColumns())
    , PKSchema(context.GetCommonContext()->GetReadMetadata()->GetIndexVersions().GetPrimaryKey())
    , Counters(context.GetCommonContext()->GetCounters().GetDuplicateFilteringCounters())
    , Intervals(MakeIntervalTree(portions))
    , Portions(MakePortionsIndex(Intervals))
    , DataAccessorsManager(context.GetCommonContext()->GetDataAccessorsManager())
    , ColumnDataManager(context.GetCommonContext()->GetColumnDataManager())
    , FiltersCache(FILTER_CACHE_SIZE)
    , MaterializedBordersCache(BORDER_CACHE_SIZE_COUNT)
{
}

bool TDuplicateManager::IsExclusiveInterval(const NArrow::TSimpleRow& begin, const NArrow::TSimpleRow& end) const {
    ui64 intersectionsCount = 0;
    return Intervals.EachIntersection(TPortionIntervalTree::TRange(begin, true, end, true),
        [&intersectionsCount](const TPortionIntervalTree::TRange& /*interval*/, const std::shared_ptr<TPortionInfo>& /*portion*/) {
            ++intersectionsCount;
            return intersectionsCount == 1;
        });
}

void TDuplicateManager::Handle(const TEvRequestFilter::TPtr& ev) {
    auto constructor = std::make_shared<TFilterAccumulator>(ev);
    TPortionInfo::TConstPtr mainPortion = Portions->GetPortionVerified(constructor->GetRequest()->Get()->GetSourceId());
    if (IsExclusiveInterval(mainPortion->IndexKeyStart(), mainPortion->IndexKeyEnd())) {
        auto filter = NArrow::TColumnFilter::BuildAllowFilter();
        filter.Add(true, mainPortion->GetRecordsCount());
        constructor->SetIntervalsCount(1);
        constructor->AddFilter(0, std::move(filter));
        AFL_VERIFY(constructor->IsDone());
        Counters->OnFilterRequest(1);
        Counters->OnRowsMerged(0, 0, mainPortion->GetRecordsCount());
        return;
    }

    auto task = std::make_shared<TPortionIntersectionsAllocation>(
        SelfId(), constructor, TBuildFilterContext::GetApproximateDataSize(ExpectedIntersectionCount), std::make_unique<TFilterBuildingGuard>());
    NGroupedMemoryManager::TDeduplicationMemoryLimiterOperator::SendToAllocation(task->GetRequestGuard()->GetMemoryProcessId(),
        task->GetRequestGuard()->GetMemoryScopeId(), task->GetRequestGuard()->GetMemoryGroupId(), { task },
        (ui64)TFilterAccumulator::EFetchingStage::INTERSECTIONS);
    return;
}

void TDuplicateManager::StartIntervalProcessing(const THashSet<ui64>& intersectingPortions,
    const std::shared_ptr<TFilterAccumulator>& constructor, THashSet<ui64>& portionIdsToFetch, std::vector<TIntervalInfo>& intervalsToBuild) {
    const std::shared_ptr<const TPortionInfo>& mainPortion = Portions->GetPortionVerified(constructor->GetRequest()->Get()->GetSourceId());
    THashMap<ui64, TSortableBorders> materializedBorders;
    for (const auto& portionId : intersectingPortions) {
        materializedBorders.emplace(portionId, GetBorders(portionId));
    }
    TColumnDataSplitter splitter(materializedBorders);
    LOCAL_LOG_TRACE("event", "split_portion")
    ("source", constructor->GetRequest()->Get()->GetSourceId())("splitter", splitter.DebugString())(
        "intersection_portions", intersectingPortions.size());
    THashMap<ui32, NArrow::TColumnFilter> readyFilters;
    {
        ui64 nextIntervalIdx = 0;
        auto scheduleInterval = [&](const TIntervalBorder& begin, const TIntervalBorder& end, const THashSet<ui64>& portions) {
            ++nextIntervalIdx;
            TIntervalBordersView intervalView(begin.MakeView(), end.MakeView());
            if (auto findCached = FiltersCache.Find(
                    TDuplicateMapInfo(constructor->GetRequest()->Get()->GetMaxVersion(), intervalView, mainPortion->GetPortionId()));
                findCached != FiltersCache.End()) {
                AFL_VERIFY(readyFilters.emplace(nextIntervalIdx - 1, findCached.Value()).second);
                Counters->OnFilterCacheHit();
                return true;
            }
            auto [inFlight, emplaced] = IntervalsInFlight.emplace(intervalView, THashMap<ui64, std::vector<TIntervalFilterCallback>>());
            AFL_VERIFY(!inFlight->second.contains(mainPortion->GetPortionId()));
            inFlight->second[mainPortion->GetPortionId()].emplace_back(TIntervalFilterCallback(nextIntervalIdx - 1, constructor));
            if (emplaced) {
                intervalsToBuild.emplace_back(begin, end, portions.size());
                portionIdsToFetch.insert(portions.begin(), portions.end());
                Counters->OnFilterCacheMiss();
            } else {
                Counters->OnFilterCacheHit();
            }
            return true;
        };
        splitter.ForEachIntersectingInterval(std::move(scheduleInterval), mainPortion->GetPortionId());
        constructor->SetIntervalsCount(nextIntervalIdx);
    }
    for (auto&& [idx, filter] : std::move(readyFilters)) {
        constructor->AddFilter(idx, std::move(filter));
    }
}

void TDuplicateManager::Handle(const NPrivate::TEvFilterRequestResourcesAllocated::TPtr& ev) {
    std::shared_ptr<TFilterAccumulator> constructor = ev->Get()->GetRequest();
    std::shared_ptr<NGroupedMemoryManager::TAllocationGuard> memoryGuard = ev->Get()->ExtractAllocationGuard();
    auto requestGuard = ev->Get()->ExtractRequestGuard();

    THashSet<ui64> intersectingPortions;
    const std::shared_ptr<const TPortionInfo>& mainPortion = Portions->GetPortionVerified(constructor->GetRequest()->Get()->GetSourceId());
    {
        const auto collector = [&intersectingPortions](
                                   const TPortionIntervalTree::TRange& /*interval*/, const std::shared_ptr<TPortionInfo>& portion) {
            AFL_VERIFY(intersectingPortions.insert(portion->GetPortionId()).second);
            return true;
        };
        Intervals.EachIntersection(
            TPortionIntervalTree::TRange(mainPortion->IndexKeyStart(), true, mainPortion->IndexKeyEnd(), true), collector);
    }
    Counters->OnFilterRequest(intersectingPortions.size());
    ExpectedIntersectionCount = intersectingPortions.size();

    LOCAL_LOG_TRACE("event", "request_filter")
    ("source", constructor->GetRequest()->Get()->GetSourceId())("intersecting_portions", intersectingPortions.size());
    AFL_VERIFY(intersectingPortions.size());

<<<<<<< HEAD
    if (intersectingPortions.size() == 1) {
        AFL_VERIFY(*intersectingPortions.begin() == mainPortion->GetPortionId());
        auto filter = NArrow::TColumnFilter::BuildAllowFilter();
        filter.Add(true, mainPortion->GetRecordsCount());
        constructor->SetIntervalsCount(1);
        constructor->AddFilter(0, std::move(filter));
        AFL_VERIFY(constructor->IsDone());
        return;
    }

=======
>>>>>>> 6140b104
    THashSet<ui64> portionIdsToFetch;
    std::vector<TIntervalInfo> intervalsToBuild;
    StartIntervalProcessing(intersectingPortions, constructor, portionIdsToFetch, intervalsToBuild);

    THashMap<ui64, TPortionInfo::TConstPtr> portionsToFetch;
    for (const auto& id : portionIdsToFetch) {
        portionsToFetch.emplace(id, Portions->GetPortionVerified(id));
    }

    if (portionIdsToFetch.size()) {
        AFL_VERIFY(!constructor->IsDone());
        AFL_VERIFY(portionIdsToFetch.contains(mainPortion->GetPortionId()))("main_portion", mainPortion->GetPortionId())(
            "required_portions", JoinSeq(',', portionIdsToFetch));
        TBuildFilterContext columnFetchingRequest(SelfId(), constructor, std::move(portionsToFetch), std::move(intervalsToBuild),
            GetFetchingColumns(), PKSchema, ColumnDataManager, DataAccessorsManager, Counters, std::move(requestGuard), memoryGuard);
        memoryGuard->Update(columnFetchingRequest.GetDataSize());
        const ui64 mem = TColumnDataAccessorFetching::GetRequiredMemory(columnFetchingRequest, LastSchema);
        const ui64 processId = columnFetchingRequest.GetRequestGuard()->GetMemoryProcessId();
        const ui64 scopeId = columnFetchingRequest.GetRequestGuard()->GetMemoryScopeId();
        const ui64 groupId = columnFetchingRequest.GetRequestGuard()->GetMemoryGroupId();
        NGroupedMemoryManager::TDeduplicationMemoryLimiterOperator::SendToAllocation(processId, scopeId, groupId,
            { std::make_shared<TDataAccessorAllocation>(std::move(columnFetchingRequest), mem) },
            (ui64)TFilterAccumulator::EFetchingStage::ACCESSORS);
    }
}

void TDuplicateManager::Handle(const NPrivate::TEvFilterConstructionResult::TPtr& ev) {
    if (ev->Get()->GetConclusion().IsFail()) {
        LOCAL_LOG_TRACE("event", "filter_construction_error")("error", ev->Get()->GetConclusion().GetErrorMessage());
        AbortAndPassAway(ev->Get()->GetConclusion().GetErrorMessage());
        return;
    }
    LOCAL_LOG_TRACE("event", "filters_constructed")("filters", ev->Get()->GetConclusion().GetResult().size());
    ui64 callbacksCalled = 0;
    for (auto&& [mapInfo, filter] : ev->Get()->ExtractResult()) {
        if (auto findInterval = IntervalsInFlight.find(mapInfo.GetInterval()); findInterval != IntervalsInFlight.end()) {
            if (auto findPortion = findInterval->second.find(mapInfo.GetSourceId()); findPortion != findInterval->second.end()) {
                for (auto& callback : findPortion->second) {
                    callback.OnFilterReady(filter);
                    ++callbacksCalled;
                }
                findInterval->second.erase(findPortion);
            }
            if (findInterval->second.empty()) {
                IntervalsInFlight.erase(findInterval);
            }
        }
        FiltersCache.Insert(mapInfo, filter);
        LOCAL_LOG_TRACE("event", "extract_constructed_filter")("range", mapInfo.DebugString());
    }
    AFL_VERIFY(callbacksCalled);
}

}   // namespace NKikimr::NOlap::NReader::NSimple::NDuplicateFiltering<|MERGE_RESOLUTION|>--- conflicted
+++ resolved
@@ -300,19 +300,6 @@
     ("source", constructor->GetRequest()->Get()->GetSourceId())("intersecting_portions", intersectingPortions.size());
     AFL_VERIFY(intersectingPortions.size());
 
-<<<<<<< HEAD
-    if (intersectingPortions.size() == 1) {
-        AFL_VERIFY(*intersectingPortions.begin() == mainPortion->GetPortionId());
-        auto filter = NArrow::TColumnFilter::BuildAllowFilter();
-        filter.Add(true, mainPortion->GetRecordsCount());
-        constructor->SetIntervalsCount(1);
-        constructor->AddFilter(0, std::move(filter));
-        AFL_VERIFY(constructor->IsDone());
-        return;
-    }
-
-=======
->>>>>>> 6140b104
     THashSet<ui64> portionIdsToFetch;
     std::vector<TIntervalInfo> intervalsToBuild;
     StartIntervalProcessing(intersectingPortions, constructor, portionIdsToFetch, intervalsToBuild);
