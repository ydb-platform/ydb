#pragma once
#include <ydb/core/sys_view/common/schema.h>
#include <ydb/core/tx/columnshard/engines/reader/abstract/abstract.h>
#include <ydb/core/tx/columnshard/engines/reader/sys_view/abstract/iterator.h>
#include <ydb/core/tx/columnshard/engines/reader/sys_view/constructor/constructor.h>
#include <ydb/core/tx/limiter/grouped_memory/usage/service.h>

namespace NKikimr::NOlap::NReader::NSysView::NChunks {

class TConstructor: public TStatScannerConstructor<NKikimr::NSysView::Schema::PrimaryIndexStats> {
private:
    using TBase = TStatScannerConstructor<NKikimr::NSysView::Schema::PrimaryIndexStats>;

protected:
    virtual std::shared_ptr<NAbstract::TReadStatsMetadata> BuildMetadata(
        const NColumnShard::TColumnShard* self, const TReadDescription& read) const override;

public:
    using TBase::TBase;
};

class TReadStatsMetadata: public NAbstract::TReadStatsMetadata {
private:
    using TBase = NAbstract::TReadStatsMetadata;
    using TSysViewSchema = NKikimr::NSysView::Schema::PrimaryIndexStats;

public:
    using TBase::TBase;

    virtual std::unique_ptr<TScanIteratorBase> StartScan(const std::shared_ptr<TReadContext>& readContext) const override;
    virtual std::vector<std::pair<TString, NScheme::TTypeInfo>> GetKeyYqlSchema() const override;
};

class TStatsIterator: public NAbstract::TStatsIterator<NKikimr::NSysView::Schema::PrimaryIndexStats> {
private:
    class TViewContainer {
    private:
        TString Data;
        std::string STLData;
        arrow::util::string_view View;

    public:
        const arrow::util::string_view& GetView() const {
            return View;
        }

        TViewContainer(const TString& data)
            : Data(data)
            , View(arrow::util::string_view(Data.data(), Data.size())) {
        }

        TViewContainer(const std::string& data)
            : STLData(data)
            , View(arrow::util::string_view(STLData.data(), STLData.size())) {
        }
    };

    mutable THashMap<ui32, TViewContainer> ColumnNamesById;
    mutable THashMap<NPortion::EProduced, TViewContainer> PortionType;
    mutable THashMap<TString, THashMap<ui32, TViewContainer>> EntityStorageNames;

    using TBase = NAbstract::TStatsIterator<NKikimr::NSysView::Schema::PrimaryIndexStats>;

    virtual bool IsReadyForBatch() const override;
    virtual bool AppendStats(
        const std::vector<std::unique_ptr<arrow::ArrayBuilder>>& builders, NAbstract::TGranuleMetaView& granule) const override;
    virtual ui32 PredictRecordsCount(const NAbstract::TGranuleMetaView& granule) const override;
    void AppendStats(const std::vector<std::unique_ptr<arrow::ArrayBuilder>>& builders, const NColumnShard::TSchemeShardLocalPathId schemshardLocalPathId, const TPortionDataAccessor& portion) const;

<<<<<<< HEAD
    class TApplyResult: public IApplyAction {
    private:
        using TBase = IDataTasksProcessor::ITask;
        YDB_READONLY_DEF(std::vector<TPortionDataAccessor>, Accessors);

    public:
        TApplyResult(const std::vector<TPortionDataAccessor>& accessors)
            : Accessors(accessors) {
        }

        virtual bool DoApply(IDataReader& /*indexedDataRead*/) const override {
            AFL_VERIFY(false);
            return false;
        }
    };

    class TFetchingAccessorAllocation: public NGroupedMemoryManager::IAllocation, public IDataAccessorRequestsSubscriber {
    private:
        using TBase = NGroupedMemoryManager::IAllocation;
        std::shared_ptr<NGroupedMemoryManager::TAllocationGuard> Guard;
        std::shared_ptr<NDataAccessorControl::IDataAccessorsManager> AccessorsManager;
        std::shared_ptr<TDataAccessorsRequest> Request;
        NColumnShard::TCounterGuard WaitingCountersGuard;
        const NActors::TActorId OwnerId;
        const std::shared_ptr<NReader::TReadContext> Context;

        virtual const std::shared_ptr<const TAtomicCounter>& DoGetAbortionFlag() const override;
        virtual bool DoOnAllocated(std::shared_ptr<NGroupedMemoryManager::TAllocationGuard>&& guard,
            const std::shared_ptr<NGroupedMemoryManager::IAllocation>& /*selfPtr*/) override {
            Guard = std::move(guard);
            AccessorsManager->AskData(std::move(Request));
            return true;
        }
        virtual void DoOnAllocationImpossible(const TString& errorMessage) override;

        virtual void DoOnRequestsFinished(TDataAccessorsResult&& result) override {
            if (result.HasErrors()) {
                NActors::TActivationContext::AsActorContext().Send(
                    OwnerId, new NColumnShard::TEvPrivate::TEvTaskProcessedResult(
                                 TConclusionStatus::Fail("cannot fetch accessors"), std::move(WaitingCountersGuard)));
            } else {
                AFL_VERIFY(result.GetPortions().size() == 1)("count", result.GetPortions().size());
                NActors::TActivationContext::AsActorContext().Send(
                    OwnerId, new NColumnShard::TEvPrivate::TEvTaskProcessedResult(
                                 std::make_shared<TApplyResult>(result.ExtractPortionsVector()), std::move(WaitingCountersGuard)));
            }
        }

    public:
        TFetchingAccessorAllocation(const std::shared_ptr<TDataAccessorsRequest>& request, const ui64 mem, const std::shared_ptr<NReader::TReadContext>& context);
    };

    virtual void Apply(const std::shared_ptr<IApplyAction>& task) override {
        if (IndexGranules.empty()) {
            return;
        }
        auto result = std::dynamic_pointer_cast<TApplyResult>(task);
        AFL_VERIFY(result);
        AFL_VERIFY(result->GetAccessors().size() == 1);
        FetchedAccessors.emplace(result->GetAccessors().front().GetPortionInfo().GetPortionId(), result->GetAccessors().front());
    }
=======
    virtual void Apply(const std::shared_ptr<IApplyAction>& task) override;
>>>>>>> 832cd121

    virtual TConclusionStatus Start() override;

public:
    using TBase::TBase;
};

class TStoreSysViewPolicy: public NAbstract::ISysViewPolicy {
protected:
    virtual std::unique_ptr<IScannerConstructor> DoCreateConstructor(const TScannerConstructorContext& request) const override {
        return std::make_unique<TConstructor>(request);
    }
    virtual std::shared_ptr<NAbstract::IMetadataFiller> DoCreateMetadataFiller() const override {
        return std::make_shared<NAbstract::TMetadataFromStore>();
    }

public:
    static const inline TFactory::TRegistrator<TStoreSysViewPolicy> Registrator =
        TFactory::TRegistrator<TStoreSysViewPolicy>(TString(::NKikimr::NSysView::StorePrimaryIndexStatsName));
};

class TTableSysViewPolicy: public NAbstract::ISysViewPolicy {
protected:
    virtual std::unique_ptr<IScannerConstructor> DoCreateConstructor(const TScannerConstructorContext& request) const override {
        return std::make_unique<TConstructor>(request);
    }
    virtual std::shared_ptr<NAbstract::IMetadataFiller> DoCreateMetadataFiller() const override {
        return std::make_shared<NAbstract::TMetadataFromTable>();
    }

public:
    static const inline TFactory::TRegistrator<TTableSysViewPolicy> Registrator =
        TFactory::TRegistrator<TTableSysViewPolicy>(TString(::NKikimr::NSysView::TablePrimaryIndexStatsName));
};

}   // namespace NKikimr::NOlap::NReader::NSysView::NChunks<|MERGE_RESOLUTION|>--- conflicted
+++ resolved
@@ -67,71 +67,7 @@
     virtual ui32 PredictRecordsCount(const NAbstract::TGranuleMetaView& granule) const override;
     void AppendStats(const std::vector<std::unique_ptr<arrow::ArrayBuilder>>& builders, const NColumnShard::TSchemeShardLocalPathId schemshardLocalPathId, const TPortionDataAccessor& portion) const;
 
-<<<<<<< HEAD
-    class TApplyResult: public IApplyAction {
-    private:
-        using TBase = IDataTasksProcessor::ITask;
-        YDB_READONLY_DEF(std::vector<TPortionDataAccessor>, Accessors);
-
-    public:
-        TApplyResult(const std::vector<TPortionDataAccessor>& accessors)
-            : Accessors(accessors) {
-        }
-
-        virtual bool DoApply(IDataReader& /*indexedDataRead*/) const override {
-            AFL_VERIFY(false);
-            return false;
-        }
-    };
-
-    class TFetchingAccessorAllocation: public NGroupedMemoryManager::IAllocation, public IDataAccessorRequestsSubscriber {
-    private:
-        using TBase = NGroupedMemoryManager::IAllocation;
-        std::shared_ptr<NGroupedMemoryManager::TAllocationGuard> Guard;
-        std::shared_ptr<NDataAccessorControl::IDataAccessorsManager> AccessorsManager;
-        std::shared_ptr<TDataAccessorsRequest> Request;
-        NColumnShard::TCounterGuard WaitingCountersGuard;
-        const NActors::TActorId OwnerId;
-        const std::shared_ptr<NReader::TReadContext> Context;
-
-        virtual const std::shared_ptr<const TAtomicCounter>& DoGetAbortionFlag() const override;
-        virtual bool DoOnAllocated(std::shared_ptr<NGroupedMemoryManager::TAllocationGuard>&& guard,
-            const std::shared_ptr<NGroupedMemoryManager::IAllocation>& /*selfPtr*/) override {
-            Guard = std::move(guard);
-            AccessorsManager->AskData(std::move(Request));
-            return true;
-        }
-        virtual void DoOnAllocationImpossible(const TString& errorMessage) override;
-
-        virtual void DoOnRequestsFinished(TDataAccessorsResult&& result) override {
-            if (result.HasErrors()) {
-                NActors::TActivationContext::AsActorContext().Send(
-                    OwnerId, new NColumnShard::TEvPrivate::TEvTaskProcessedResult(
-                                 TConclusionStatus::Fail("cannot fetch accessors"), std::move(WaitingCountersGuard)));
-            } else {
-                AFL_VERIFY(result.GetPortions().size() == 1)("count", result.GetPortions().size());
-                NActors::TActivationContext::AsActorContext().Send(
-                    OwnerId, new NColumnShard::TEvPrivate::TEvTaskProcessedResult(
-                                 std::make_shared<TApplyResult>(result.ExtractPortionsVector()), std::move(WaitingCountersGuard)));
-            }
-        }
-
-    public:
-        TFetchingAccessorAllocation(const std::shared_ptr<TDataAccessorsRequest>& request, const ui64 mem, const std::shared_ptr<NReader::TReadContext>& context);
-    };
-
-    virtual void Apply(const std::shared_ptr<IApplyAction>& task) override {
-        if (IndexGranules.empty()) {
-            return;
-        }
-        auto result = std::dynamic_pointer_cast<TApplyResult>(task);
-        AFL_VERIFY(result);
-        AFL_VERIFY(result->GetAccessors().size() == 1);
-        FetchedAccessors.emplace(result->GetAccessors().front().GetPortionInfo().GetPortionId(), result->GetAccessors().front());
-    }
-=======
     virtual void Apply(const std::shared_ptr<IApplyAction>& task) override;
->>>>>>> 832cd121
 
     virtual TConclusionStatus Start() override;
 
