#include "tx_internal_scan.h"

#include <ydb/core/formats/arrow/arrow_batch_builder.h>
#include <ydb/core/sys_view/common/schema.h>
#include <ydb/core/tx/columnshard/engines/reader/actor/actor.h>
#include <ydb/core/tx/columnshard/engines/reader/plain_reader/constructor/constructor.h>
#include <ydb/core/tx/columnshard/engines/reader/sys_view/abstract/policy.h>
#include <ydb/core/tx/columnshard/engines/reader/sys_view/constructor/constructor.h>
#include <ydb/core/tx/columnshard/transactions/locks/read_start.h>

namespace NKikimr::NOlap::NReader {

void TTxInternalScan::SendError(const TString& problem, const TString& details, const TActorContext& ctx) const {
    AFL_WARN(NKikimrServices::TX_COLUMNSHARD_SCAN)("event", "TTxScan failed")("problem", problem)("details", details);
    auto& request = *InternalScanEvent->Get();
    auto scanComputeActor = InternalScanEvent->Sender;

    auto ev = MakeHolder<NKqp::TEvKqpCompute::TEvScanError>(ScanGen, Self->TabletID());
    ev->Record.SetStatus(Ydb::StatusIds::BAD_REQUEST);
    auto issue = NYql::YqlIssue({}, NYql::TIssuesIds::KIKIMR_BAD_REQUEST,
        TStringBuilder() << "Table " << request.GetPathId() << " (shard " << Self->TabletID() << ") scan failed, reason: " << problem << "/"
                         << details);
    NYql::IssueToMessage(issue, ev->Record.MutableIssues()->Add());

    ctx.Send(scanComputeActor, ev.Release());
}

bool TTxInternalScan::Execute(TTransactionContext& /*txc*/, const TActorContext& /*ctx*/) {
    return true;
}

void TTxInternalScan::Complete(const TActorContext& ctx) {
    TMemoryProfileGuard mpg("TTxInternalScan::Complete");

    auto& request = *InternalScanEvent->Get();
    auto scanComputeActor = InternalScanEvent->Sender;
    const TSnapshot snapshot = request.GetSnapshot();
    const NActors::TLogContextGuard gLogging =
        NActors::TLogContextBuilder::Build()("tablet", Self->TabletID())("snapshot", snapshot.DebugString())("task_id", request.TaskIdentifier);
    TReadMetadataPtr readMetadataRange;
    const TReadMetadataBase::ESorting sorting = [&]() {
        return request.GetReverse() ? TReadMetadataBase::ESorting::DESC : TReadMetadataBase::ESorting::ASC;
    }();

    TScannerConstructorContext context(snapshot, 0, sorting);
    {
        TReadDescription read(Self->TabletID(), snapshot, sorting);
        read.SetScanIdentifier(request.TaskIdentifier);
        read.PathId = request.GetPathId();
        read.LockId = LockId;
<<<<<<< HEAD
        read.ReadNothing = !Self->TablesManager.HasTable(read.PathId);
=======
        read.ReadNothing = !Self->TablesManager.HasTable(read.PathId.InternalPathId);
>>>>>>> 832cd121
        read.DeduplicationPolicy = EDeduplicationPolicy::PREVENT_DUPLICATES;
        std::unique_ptr<IScannerConstructor> scannerConstructor(new NPlain::TIndexScannerConstructor(context));
        read.ColumnIds = request.GetColumnIds();
        if (request.RangesFilter) {
            read.PKRangesFilter = request.RangesFilter;
        }

        const TVersionedIndex* vIndex = Self->GetIndexOptional() ? &Self->GetIndexOptional()->GetVersionedIndex() : nullptr;
        AFL_VERIFY(vIndex);
        {
            TProgramContainer pContainer;
            pContainer.OverrideProcessingColumns(read.ColumnIds);
            read.SetProgram(std::move(pContainer));
        }

        {
            auto newRange = scannerConstructor->BuildReadMetadata(Self, read);
            if (!newRange) {
                return SendError("cannot create read metadata", newRange.GetErrorMessage(), ctx);
            }
            readMetadataRange = TValidator::CheckNotNull(newRange.DetachResult());
        }
    }
    TStringBuilder detailedInfo;
    if (IS_LOG_PRIORITY_ENABLED(NActors::NLog::PRI_TRACE, NKikimrServices::TX_COLUMNSHARD_SCAN)) {
        detailedInfo << " read metadata: (" << readMetadataRange->DebugString() << ")";
    }

    const TVersionedIndex* index = nullptr;
    if (Self->HasIndex()) {
        index = &Self->GetIndexAs<TColumnEngineForLogs>().GetVersionedIndex();
    }
    readMetadataRange->OnBeforeStartReading(*Self);

    const ui64 requestCookie = Self->InFlightReadsTracker.AddInFlightRequest(readMetadataRange, index);
    auto scanActorId = ctx.Register(new TColumnShardScan(Self->SelfId(), scanComputeActor, Self->GetStoragesManager(),
        Self->DataAccessorsManager.GetObjectPtrVerified(),
        TComputeShardingPolicy(), ScanId, LockId.value_or(0), ScanGen, requestCookie, Self->TabletID(), TDuration::Max(), readMetadataRange,
        NKikimrDataEvents::FORMAT_ARROW, Self->Counters.GetScanCounters(), {}));

    Self->InFlightReadsTracker.AddScanActorId(requestCookie, scanActorId);
    AFL_DEBUG(NKikimrServices::TX_COLUMNSHARD_SCAN)("event", "TTxInternalScan started")("actor_id", scanActorId)("trace_detailed", detailedInfo);
}

}   // namespace NKikimr::NOlap::NReader<|MERGE_RESOLUTION|>--- conflicted
+++ resolved
@@ -48,11 +48,7 @@
         read.SetScanIdentifier(request.TaskIdentifier);
         read.PathId = request.GetPathId();
         read.LockId = LockId;
-<<<<<<< HEAD
-        read.ReadNothing = !Self->TablesManager.HasTable(read.PathId);
-=======
         read.ReadNothing = !Self->TablesManager.HasTable(read.PathId.InternalPathId);
->>>>>>> 832cd121
         read.DeduplicationPolicy = EDeduplicationPolicy::PREVENT_DUPLICATES;
         std::unique_ptr<IScannerConstructor> scannerConstructor(new NPlain::TIndexScannerConstructor(context));
         read.ColumnIds = request.GetColumnIds();
