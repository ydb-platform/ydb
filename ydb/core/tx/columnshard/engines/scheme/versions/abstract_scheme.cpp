--- conflicted
+++ resolved
@@ -339,7 +339,6 @@
     return TWritePortionInfoWithBlobsResult(std::move(constructor));
 }
 
-<<<<<<< HEAD
 // Checks that no columns changed and deleted in the next version,
 // so that current schema version can be safely changed to the next
 bool ISnapshotSchema::IsReplaceableByNext(const ISnapshotSchema& nextSchema) const {
@@ -381,10 +380,9 @@
         }
     }
     return true;
-=======
+
 ui32 ISnapshotSchema::GetIndexesCount() const {
     return GetIndexInfo().GetIndexes().size();
->>>>>>> 59fa9fb6
 }
 
 }   // namespace NKikimr::NOlap