#include "abstract_scheme.h"

#include <ydb/core/formats/arrow/accessor/plain/accessor.h>
#include <ydb/core/formats/arrow/arrow_helpers.h>
#include <ydb/core/formats/arrow/serializer/native.h>
#include <ydb/core/tx/columnshard/engines/portions/write_with_blobs.h>
#include <ydb/core/tx/columnshard/engines/scheme/index_info.h>
#include <ydb/core/tx/columnshard/engines/storage/chunks/column.h>
#include <ydb/core/tx/columnshard/hooks/abstract/abstract.h>
#include <ydb/core/tx/columnshard/splitter/batch_slice.h>

#include <ydb/library/formats/arrow/simple_arrays_cache.h>
#include <ydb/core/base/appdata_fwd.h>
#include <ydb/core/protos/config.pb.h>

#include <util/string/join.h>

namespace NKikimr::NOlap {

std::shared_ptr<arrow::Field> ISnapshotSchema::GetFieldByIndex(const int index) const {
    auto schema = GetSchema();
    if (!schema || index < 0 || index >= schema->num_fields()) {
        return nullptr;
    }
    return schema->field(index);
}

std::shared_ptr<arrow::Field> ISnapshotSchema::GetFieldByIndexVerified(const int index) const {
    auto schema = GetSchema();
    AFL_VERIFY(!!schema && index >= 0 && index < schema->num_fields());
    return schema->field(index);
}

std::shared_ptr<arrow::Field> ISnapshotSchema::GetFieldByColumnIdOptional(const ui32 columnId) const {
    return GetFieldByIndex(GetFieldIndex(columnId));
}

std::set<ui32> ISnapshotSchema::GetPkColumnsIds() const {
    std::set<ui32> result;
    for (auto&& field : GetIndexInfo().GetReplaceKey()->fields()) {
        result.emplace(GetColumnId(field->name()));
    }
    return result;
}

TConclusion<std::shared_ptr<NArrow::TGeneralContainer>> ISnapshotSchema::NormalizeBatch(
    const ISnapshotSchema& dataSchema, const std::shared_ptr<NArrow::TGeneralContainer>& batch, const std::set<ui32>& restoreColumnIds) const {
    AFL_VERIFY(dataSchema.GetSnapshot() <= GetSnapshot());
    if (dataSchema.GetSnapshot() == GetSnapshot()) {
        if (batch->GetColumnsCount() == GetColumnsCount()) {
            return batch;
        }
    }
    const std::shared_ptr<NArrow::TSchemaLite>& resultArrowSchema = GetSchema();

    std::shared_ptr<NArrow::TGeneralContainer> result = std::make_shared<NArrow::TGeneralContainer>(batch->GetRecordsCount());
    for (size_t i = 0; i < resultArrowSchema->fields().size(); ++i) {
        auto& resultField = resultArrowSchema->fields()[i];
        auto columnId = GetIndexInfo().GetColumnIdVerified(resultField->name());
        auto oldField = dataSchema.GetFieldByColumnIdOptional(columnId);
        if (oldField) {
            auto fAccessor = batch->GetAccessorByNameOptional(oldField->name());
            if (fAccessor) {
                auto conclusion = result->AddField(resultField, fAccessor);
                if (conclusion.IsFail()) {
                    return conclusion;
                }
                continue;
            }
        }
        if (restoreColumnIds.contains(columnId)) {
            AFL_VERIFY(!!GetExternalDefaultValueVerified(columnId) || GetIndexInfo().IsNullableVerified(columnId))("column_name",
                                                                        GetIndexInfo().GetColumnName(columnId, false))("id", columnId);
            result->AddField(resultField, GetColumnLoaderVerified(columnId)->BuildDefaultAccessor(batch->num_rows())).Validate();
        }
    }
    return result;
}

TConclusion<NArrow::TContainerWithIndexes<arrow::RecordBatch>> ISnapshotSchema::PrepareForModification(
    const std::shared_ptr<arrow::RecordBatch>& incomingBatch, const NEvWrite::EModificationType mType) const {
    if (!incomingBatch) {
        AFL_WARN(NKikimrServices::TX_COLUMNSHARD)("error", "DeserializeBatch() failed");
        return TConclusionStatus::Fail("incorrect incoming batch");
    }
    if (incomingBatch->num_rows() == 0) {
        AFL_WARN(NKikimrServices::TX_COLUMNSHARD)("error", "empty batch");
        return TConclusionStatus::Fail("empty incoming batch");
    }

#ifndef NDEBUG
    // its correct (dont check in release) through validation in long tx + validation in kqp streaming
    NArrow::TStatusValidator::Validate(incomingBatch->ValidateFull());
#endif

    NArrow::TSchemaLiteView dstSchema = GetIndexInfo().ArrowSchema();
    std::vector<std::shared_ptr<arrow::Array>> pkColumns;
    pkColumns.resize(GetIndexInfo().GetReplaceKey()->num_fields());
    ui32 pkColumnsCount = 0;
    const auto pred = [&](const ui32 incomingIdx, const i32 targetIdx) {
        if (targetIdx == -1) {
            return TConclusionStatus::Success();
        }
        const auto hasNull = NArrow::HasNulls(incomingBatch->column(incomingIdx));
        const std::optional<i32> pkFieldIdx = GetIndexInfo().GetPKColumnIndexByIndexVerified(targetIdx);
<<<<<<< HEAD

        const bool hasNull = NArrow::HasNulls(incomingBatch->column(incomingIdx));
        if (pkFieldIdx) {
            if (hasNull && !AppData()->ColumnShardConfig.GetAllowNullableColumnsInPK()) {
                return TConclusionStatus::Fail("null data for pk column is impossible for '" + dstSchema->field(targetIdx)->name() + "'");
            }
            AFL_VERIFY(*pkFieldIdx < (i32)pkColumns.size());
            AFL_VERIFY(!pkColumns[*pkFieldIdx]);
            pkColumns[*pkFieldIdx] = incomingBatch->column(incomingIdx);
            ++pkColumnsCount;
            return TConclusionStatus::Success();
        }
        if (!hasNull) {
            return TConclusionStatus::Success();
        }
        switch (mType) {
            case NEvWrite::EModificationType::Replace:
            case NEvWrite::EModificationType::Insert:
            case NEvWrite::EModificationType::Upsert: {
                if (GetIndexInfo().IsNullableVerifiedByIndex(targetIdx)) {
                    return TConclusionStatus::Success();
                }
                if (GetIndexInfo().GetColumnExternalDefaultValueByIndexVerified(targetIdx)) {
                    return TConclusionStatus::Success();
                } else {
                    return TConclusionStatus::Fail("empty field for non-default column: '" + dstSchema->field(targetIdx)->name() + "'");
                }
            }
            case NEvWrite::EModificationType::Delete:
            case NEvWrite::EModificationType::Update:
                return TConclusionStatus::Success();
=======
        if (pkFieldIdx && hasNull && !AppData()->ColumnShardConfig.GetAllowNullableColumnsInPK()) {
            return TConclusionStatus::Fail("null data for pk column is impossible for '" + dstSchema.field(targetIdx)->name() + "'");
        }
        if (hasNull) {
            switch (mType) {
                case NEvWrite::EModificationType::Replace:
                case NEvWrite::EModificationType::Insert:
                case NEvWrite::EModificationType::Upsert: {
                    if (!GetIndexInfo().IsNullableVerifiedByIndex(targetIdx) && !GetIndexInfo().GetColumnExternalDefaultValueByIndexVerified(targetIdx))
                        return TConclusionStatus::Fail("empty field for non-default column: '" + dstSchema.field(targetIdx)->name() + "'");
                    }
                case NEvWrite::EModificationType::Delete:
                case NEvWrite::EModificationType::Update:
                    break;
            }
        }
        if (pkFieldIdx) {
            AFL_VERIFY(*pkFieldIdx < (i32)pkColumns.size());
            AFL_VERIFY(!pkColumns[*pkFieldIdx]);
            pkColumns[*pkFieldIdx] = incomingBatch->column(incomingIdx);
            ++pkColumnsCount;
>>>>>>> 93cb95fd
        }
        return TConclusionStatus::Success();
    };
    const auto nameResolver = [&](const std::string& fieldName) -> i32 {
        return GetIndexInfo().GetColumnIndexOptional(fieldName).value_or(-1);
    };
    auto batchConclusion = NArrow::TColumnOperator().SkipIfAbsent().ErrorOnDifferentFieldTypes().AdaptIncomingToDestinationExt(
        incomingBatch, dstSchema, pred, nameResolver);
    if (batchConclusion.IsFail()) {
        return batchConclusion;
    }
    if (pkColumnsCount < pkColumns.size()) {
        return TConclusionStatus::Fail("not enough pk fields");
    }
    auto result = batchConclusion.DetachResult();
    result.MutableContainer() = NArrow::SortBatch(result.GetContainer(), pkColumns, true);
    Y_DEBUG_ABORT_UNLESS(NArrow::IsSortedAndUnique(result.GetContainer(), GetIndexInfo().GetPrimaryKey()));
    return result;
}

std::set<ui32> ISnapshotSchema::GetColumnIdsToDelete(const ISnapshotSchema::TPtr& targetSchema) const {
    if (targetSchema->GetVersion() == GetVersion()) {
        return {};
    }
    std::set<ui32> columnIdxsToDelete;
    for (const auto& columnIdx : GetColumnIds()) {
        const std::optional<ui32> targetColumnId = targetSchema->GetColumnIdOptional(GetFieldByColumnIdOptional(columnIdx)->name());
        if (!targetColumnId || *targetColumnId != columnIdx) {
            columnIdxsToDelete.emplace(columnIdx);
        }
    }
    return columnIdxsToDelete;
}

std::vector<ui32> ISnapshotSchema::ConvertColumnIdsToIndexes(const std::set<ui32>& idxs) const {
    std::vector<ui32> columnIndexes;
    for (const auto& id : idxs) {
        AFL_VERIFY(HasColumnId(id));
        columnIndexes.emplace_back(GetFieldIndex(id));
    }
    return columnIndexes;
}

ui32 ISnapshotSchema::GetColumnId(const std::string& columnName) const {
    auto id = GetColumnIdOptional(columnName);
    AFL_VERIFY(id)("column_name", columnName)("schema", JoinSeq(",", GetSchema()->field_names()));
    return *id;
}

std::shared_ptr<arrow::Field> ISnapshotSchema::GetFieldByColumnIdVerified(const ui32 columnId) const {
    auto result = GetFieldByColumnIdOptional(columnId);
    AFL_VERIFY(result)("event", "unknown_column")("column_id", columnId)("schema", DebugString());
    return result;
}

std::shared_ptr<NArrow::NAccessor::TColumnLoader> ISnapshotSchema::GetColumnLoaderVerified(const ui32 columnId) const {
    auto result = GetColumnLoaderOptional(columnId);
    AFL_VERIFY(result);
    return result;
}

std::shared_ptr<NArrow::NAccessor::TColumnLoader> ISnapshotSchema::GetColumnLoaderVerified(const std::string& columnName) const {
    auto result = GetColumnLoaderOptional(columnName);
    AFL_VERIFY(result);
    return result;
}

std::shared_ptr<NArrow::NAccessor::TColumnLoader> ISnapshotSchema::GetColumnLoaderOptional(const std::string& columnName) const {
    const std::optional<ui32> id = GetColumnIdOptional(columnName);
    if (id) {
        return GetColumnLoaderOptional(*id);
    } else {
        return nullptr;
    }
}

std::vector<std::string> ISnapshotSchema::GetPKColumnNames() const {
    return GetIndexInfo().GetReplaceKey()->field_names();
}

std::vector<std::shared_ptr<arrow::Field>> ISnapshotSchema::GetAbsentFields(const std::shared_ptr<arrow::Schema>& existsSchema) const {
    std::vector<std::shared_ptr<arrow::Field>> result;
    for (auto&& f : GetIndexInfo().ArrowSchema()) {
        if (!existsSchema->GetFieldByName(f->name())) {
            result.emplace_back(f);
        }
    }
    return result;
}

TConclusionStatus ISnapshotSchema::CheckColumnsDefault(const std::vector<std::shared_ptr<arrow::Field>>& fields) const {
    for (auto&& i : fields) {
        const ui32 colId = GetColumnIdVerified(i->name());
        auto defaultValue = GetExternalDefaultValueVerified(colId);
        if (!defaultValue && !GetIndexInfo().IsNullableVerified(colId)) {
            return TConclusionStatus::Fail("not nullable field with no default: " + i->name());
        }
    }
    return TConclusionStatus::Success();
}

TConclusion<std::shared_ptr<arrow::RecordBatch>> ISnapshotSchema::BuildDefaultBatch(
    const NArrow::TSchemaLiteView& schema, const ui32 rowsCount, const bool force) const {
    std::vector<std::shared_ptr<arrow::Array>> columns;
    for (auto&& i : schema) {
        const ui32 columnId = GetColumnIdVerified(i->name());
        auto defaultValue = GetExternalDefaultValueVerified(columnId);
        if (!defaultValue && !GetIndexInfo().IsNullableVerified(columnId)) {
            if (force) {
                defaultValue = NArrow::DefaultScalar(i->type());
            } else {
                return TConclusionStatus::Fail("not nullable field with no default: " + i->name());
            }
        }
        columns.emplace_back(NArrow::TThreadSimpleArraysCache::Get(i->type(), defaultValue, rowsCount));
    }
    return arrow::RecordBatch::Make(std::make_shared<arrow::Schema>(arrow::FieldVector(schema.begin(), schema.end())), rowsCount, columns);
}

std::shared_ptr<arrow::Scalar> ISnapshotSchema::GetExternalDefaultValueVerified(const std::string& columnName) const {
    return GetIndexInfo().GetColumnExternalDefaultValueVerified(columnName);
}

std::shared_ptr<arrow::Scalar> ISnapshotSchema::GetExternalDefaultValueVerified(const ui32 columnId) const {
    return GetIndexInfo().GetColumnExternalDefaultValueVerified(columnId);
}

bool ISnapshotSchema::IsSpecialColumnId(const ui32 columnId) const {
    return GetIndexInfo().IsSpecialColumn(columnId);
}

std::set<ui32> ISnapshotSchema::GetColumnsWithDifferentDefaults(
    const THashMap<ui64, ISnapshotSchema::TPtr>& schemas, const ISnapshotSchema::TPtr& targetSchema) {
    std::set<ui32> result;
    if (schemas.size() <= 1) {
        return {};
    }
    std::map<ui32, std::shared_ptr<arrow::Scalar>> defaults;
    for (auto& [_, blobSchema] : schemas) {
        for (auto&& columnId : blobSchema->GetIndexInfo().GetColumnIds(true)) {
            if (result.contains(columnId)) {
                continue;
            }
            if (targetSchema && !targetSchema->HasColumnId(columnId)) {
                continue;
            }
            auto def = blobSchema->GetIndexInfo().GetColumnExternalDefaultValueVerified(columnId);
            if (!blobSchema->GetIndexInfo().IsNullableVerified(columnId) && !def) {
                continue;
            }
            auto it = defaults.find(columnId);
            if (it == defaults.end()) {
                defaults.emplace(columnId, def);
            } else if (NArrow::ScalarCompareNullable(def, it->second) != 0) {
                result.emplace(columnId);
            }
        }
        if (targetSchema && result.size() == targetSchema->GetIndexInfo().GetColumnIds(true).size()) {
            break;
        }
    }
    return result;
}

class TSchemaIterator {
private:
    std::vector<std::shared_ptr<arrow::Field>> Fields;
    std::vector<std::shared_ptr<arrow::Field>>::const_iterator Current;

public:
    bool IsValid() const {
        return Current != Fields.end();
    }

    const std::shared_ptr<arrow::Field>& GetValue() const {
        AFL_VERIFY(IsValid());
        return *Current;
    }
};

TConclusion<TWritePortionInfoWithBlobsResult> ISnapshotSchema::PrepareForWrite(const ISnapshotSchema::TPtr& selfPtr, const ui64 pathId,
    const std::shared_ptr<arrow::RecordBatch>& incomingBatch, const NEvWrite::EModificationType mType,
    const std::shared_ptr<IStoragesManager>& storagesManager, const std::shared_ptr<NColumnShard::TSplitterCounters>& splitterCounters) const {
    AFL_VERIFY(incomingBatch->num_rows());
    auto itIncoming = incomingBatch->schema()->fields().begin();
    auto itIncomingEnd = incomingBatch->schema()->fields().end();
    auto itIndex = GetIndexInfo().ArrowSchema().begin();
    auto itIndexEnd = GetIndexInfo().ArrowSchema().end();
    THashMap<ui32, std::vector<std::shared_ptr<IPortionDataChunk>>> chunks;

    std::shared_ptr<TDefaultSchemaDetails> schemaDetails(
        new TDefaultSchemaDetails(selfPtr, std::make_shared<NArrow::NSplitter::TSerializationStats>()));

    while (itIncoming != itIncomingEnd && itIndex != itIndexEnd) {
        if ((*itIncoming)->name() == (*itIndex)->name()) {
            const ui32 incomingIndex = itIncoming - incomingBatch->schema()->fields().begin();
            const ui32 columnIndex = itIndex - GetIndexInfo().ArrowSchema().begin();
            const ui32 columnId = GetIndexInfo().GetColumnIdByIndexVerified(columnIndex);
            auto loader = GetIndexInfo().GetColumnLoaderVerified(columnId);
            auto saver = GetIndexInfo().GetColumnSaver(columnId);
            saver.AddSerializerWithBorder(100, NArrow::NSerialization::TNativeSerializer::GetUncompressed());
            saver.AddSerializerWithBorder(100000000, NArrow::NSerialization::TNativeSerializer::GetFast());
            const auto& columnFeatures = GetIndexInfo().GetColumnFeaturesVerified(columnId);
            auto accessor = std::make_shared<NArrow::NAccessor::TTrivialArray>(incomingBatch->column(incomingIndex));
            std::shared_ptr<arrow::RecordBatch> rbToWrite =
                loader->GetAccessorConstructor()->Construct(accessor, loader->BuildAccessorContext(accessor->GetRecordsCount()));
            std::shared_ptr<NArrow::NAccessor::IChunkedArray> arrToWrite =
                loader->GetAccessorConstructor()->Construct(rbToWrite, loader->BuildAccessorContext(accessor->GetRecordsCount())).DetachResult();

            std::vector<std::shared_ptr<IPortionDataChunk>> columnChunks = { std::make_shared<NChunks::TChunkPreparation>(
                saver.Apply(rbToWrite), arrToWrite, TChunkAddress(columnId, 0), columnFeatures) };
            AFL_VERIFY(chunks.emplace(columnId, std::move(columnChunks)).second);
            ++itIncoming;
        }
        ++itIndex;
    }
    AFL_VERIFY(itIncoming == itIncomingEnd);

    TGeneralSerializedSlice slice(chunks, schemaDetails, splitterCounters);
    std::vector<TSplittedBlob> blobs;
    if (!slice.GroupBlobs(blobs, NSplitter::TEntityGroups(NYDBTest::TControllers::GetColumnShardController()->GetBlobSplitSettings(),
                                     NBlobOperations::TGlobal::DefaultStorageId))) {
        return TConclusionStatus::Fail("cannot split data for appropriate blobs size");
    }
    auto constructor =
        TWritePortionInfoWithBlobsConstructor::BuildByBlobs(std::move(blobs), {}, pathId, GetVersion(), GetSnapshot(), storagesManager);

    NArrow::TFirstLastSpecialKeys primaryKeys(slice.GetFirstLastPKBatch(GetIndexInfo().GetReplaceKey()));
    const ui32 deletionsCount = (mType == NEvWrite::EModificationType::Delete) ? incomingBatch->num_rows() : 0;
    constructor.GetPortionConstructor().MutablePortionConstructor().AddMetadata(*this, deletionsCount, primaryKeys, std::nullopt);
    constructor.GetPortionConstructor().MutablePortionConstructor().MutableMeta().SetTierName(IStoragesManager::DefaultStorageId);
    constructor.GetPortionConstructor().MutablePortionConstructor().MutableMeta().SetCompactionLevel(0);
    constructor.GetPortionConstructor().MutablePortionConstructor().MutableMeta().UpdateRecordsMeta(NPortion::EProduced::INSERTED);
    return TWritePortionInfoWithBlobsResult(std::move(constructor));
}

ui32 ISnapshotSchema::GetIndexesCount() const {
    return GetIndexInfo().GetIndexes().size();
}

}   // namespace NKikimr::NOlap<|MERGE_RESOLUTION|>--- conflicted
+++ resolved
@@ -103,39 +103,6 @@
         }
         const auto hasNull = NArrow::HasNulls(incomingBatch->column(incomingIdx));
         const std::optional<i32> pkFieldIdx = GetIndexInfo().GetPKColumnIndexByIndexVerified(targetIdx);
-<<<<<<< HEAD
-
-        const bool hasNull = NArrow::HasNulls(incomingBatch->column(incomingIdx));
-        if (pkFieldIdx) {
-            if (hasNull && !AppData()->ColumnShardConfig.GetAllowNullableColumnsInPK()) {
-                return TConclusionStatus::Fail("null data for pk column is impossible for '" + dstSchema->field(targetIdx)->name() + "'");
-            }
-            AFL_VERIFY(*pkFieldIdx < (i32)pkColumns.size());
-            AFL_VERIFY(!pkColumns[*pkFieldIdx]);
-            pkColumns[*pkFieldIdx] = incomingBatch->column(incomingIdx);
-            ++pkColumnsCount;
-            return TConclusionStatus::Success();
-        }
-        if (!hasNull) {
-            return TConclusionStatus::Success();
-        }
-        switch (mType) {
-            case NEvWrite::EModificationType::Replace:
-            case NEvWrite::EModificationType::Insert:
-            case NEvWrite::EModificationType::Upsert: {
-                if (GetIndexInfo().IsNullableVerifiedByIndex(targetIdx)) {
-                    return TConclusionStatus::Success();
-                }
-                if (GetIndexInfo().GetColumnExternalDefaultValueByIndexVerified(targetIdx)) {
-                    return TConclusionStatus::Success();
-                } else {
-                    return TConclusionStatus::Fail("empty field for non-default column: '" + dstSchema->field(targetIdx)->name() + "'");
-                }
-            }
-            case NEvWrite::EModificationType::Delete:
-            case NEvWrite::EModificationType::Update:
-                return TConclusionStatus::Success();
-=======
         if (pkFieldIdx && hasNull && !AppData()->ColumnShardConfig.GetAllowNullableColumnsInPK()) {
             return TConclusionStatus::Fail("null data for pk column is impossible for '" + dstSchema.field(targetIdx)->name() + "'");
         }
@@ -157,7 +124,6 @@
             AFL_VERIFY(!pkColumns[*pkFieldIdx]);
             pkColumns[*pkFieldIdx] = incomingBatch->column(incomingIdx);
             ++pkColumnsCount;
->>>>>>> 93cb95fd
         }
         return TConclusionStatus::Success();
     };
