#pragma once
#include "abstract_scheme.h"
<<<<<<< HEAD
#include <ydb/core/tx/columnshard/common/schema_versions.h>
=======

#include <ydb/core/tx/columnshard/engines/scheme/abstract/schema_version.h>
#include <ydb/core/tx/columnshard/engines/scheme/common/cache.h>
>>>>>>> 347babca
#include <ydb/core/tx/sharding/sharding.h>

namespace NKikimr::NOlap {

class IDbWrapper;

class TGranuleShardingInfo {
private:
    YDB_READONLY_DEF(NSharding::TGranuleShardingLogicContainer, ShardingInfo);
    YDB_READONLY(TSnapshot, SinceSnapshot, TSnapshot::Zero());
    YDB_READONLY(ui64, SnapshotVersion, 0);
    YDB_READONLY(ui64, PathId, 0);

public:
    TGranuleShardingInfo(const NSharding::TGranuleShardingLogicContainer& shardingInfo, const TSnapshot& sinceSnapshot, const ui64 version, const ui64 pathId)
        : ShardingInfo(shardingInfo)
        , SinceSnapshot(sinceSnapshot)
        , SnapshotVersion(version)
        , PathId(pathId) {
        AFL_VERIFY(!!ShardingInfo);
    }
};

class TVersionedIndex {
    THashMap<ui64, std::map<TSnapshot, TGranuleShardingInfo>> ShardingInfo;
    std::map<TSnapshot, ISnapshotSchema::TPtr> Snapshots;
    std::shared_ptr<arrow::Schema> PrimaryKey;
    std::map<ui64, ISnapshotSchema::TPtr> SnapshotByVersion;
    ui64 LastSchemaVersion = 0;
    std::optional<ui64> SchemeVersionForActualization;
    ISnapshotSchema::TPtr SchemeForActualization;
    std::shared_ptr<TVersionCounters> VersionCounters;

public:
<<<<<<< HEAD
    TVersionedIndex(const std::shared_ptr<TVersionCounters>& versionCounters)
        : VersionCounters(versionCounters)
    {
=======
    bool IsEqualTo(const TVersionedIndex& vIndex) {
        return LastSchemaVersion == vIndex.LastSchemaVersion && SnapshotByVersion.size() == vIndex.SnapshotByVersion.size() &&
               ShardingInfo.size() == vIndex.ShardingInfo.size() && SchemeVersionForActualization == vIndex.SchemeVersionForActualization;
>>>>>>> 347babca
    }

    ISnapshotSchema::TPtr GetLastCriticalSchema() const {
        return SchemeForActualization;
    }

    ISnapshotSchema::TPtr GetLastCriticalSchemaDef(const ISnapshotSchema::TPtr defaultSchema) const {
        auto result = GetLastCriticalSchema();
        return result ? result : defaultSchema;
    }

    std::optional<TGranuleShardingInfo> GetShardingInfoOptional(const ui64 pathId, const TSnapshot& ss) const {
        auto it = ShardingInfo.find(pathId);
        if (it == ShardingInfo.end() || it->second.empty()) {
            return std::nullopt;
        } else {
            auto itSS = it->second.upper_bound(ss);
            if (itSS == it->second.end()) {
                return it->second.rbegin()->second;
            } else if (itSS == it->second.begin()) {
                return std::nullopt;
            } else {
                --itSS;
                return itSS->second;
            }
        }
    }

    std::optional<TGranuleShardingInfo> GetShardingInfoActual(const ui64 pathId) const;

    void AddShardingInfo(const TGranuleShardingInfo& shardingInfo) {
        AFL_VERIFY(ShardingInfo[shardingInfo.GetPathId()].emplace(shardingInfo.GetSinceSnapshot(), shardingInfo).second);
    }

    TString DebugString() const {
        TStringBuilder sb;
        for (auto&& i : Snapshots) {
            sb << i.first << ":" << i.second->DebugString() << ";";
        }
        return sb;
    }

   std::map<ui64, ISnapshotSchema::TPtr>::const_iterator FindSchema(ui64 schemaVersion) const {
        return SnapshotByVersion.find(schemaVersion);
    }

    const std::map<ui64, ISnapshotSchema::TPtr>& GetSnapshotByVersion() const {
        return SnapshotByVersion;
    }

    ISnapshotSchema::TPtr GetSchemaOptional(const ui64 version) const {
        auto it = SnapshotByVersion.find(version);
        return it == SnapshotByVersion.end() ? nullptr : it->second;
    }

    ISnapshotSchema::TPtr GetSchemaVerified(const ui64 version) const {
        auto it = SnapshotByVersion.find(version);
        Y_ABORT_UNLESS(it != SnapshotByVersion.end(), "no schema for version %lu", version);
        return it->second;
    }

    ISnapshotSchema::TPtr GetSchemaVerified(const TSnapshot& version) const {
        for (auto it = Snapshots.rbegin(); it != Snapshots.rend(); ++it) {
            if (it->first <= version) {
                return it->second;
            }
        }
        Y_ABORT_UNLESS(!Snapshots.empty());
        return Snapshots.begin()->second;
    }

    ISnapshotSchema::TPtr GetLastSchemaBeforeOrEqualSnapshotOptional(const ui64 version) const {
        if (SnapshotByVersion.empty()) {
            return nullptr;
        }
        auto upperBound = SnapshotByVersion.upper_bound(version);
        if (upperBound == SnapshotByVersion.begin()) {
            return nullptr;
        }
        return std::prev(upperBound)->second;
    }

    ISnapshotSchema::TPtr GetLastSchema() const {
        Y_ABORT_UNLESS(!Snapshots.empty());
        return Snapshots.rbegin()->second;
    }

    bool IsEmpty() const {
        return Snapshots.empty();
    }

    const std::shared_ptr<arrow::Schema>& GetPrimaryKey() const noexcept {
        return PrimaryKey;
    }

    const TIndexInfo* AddIndex(const TSnapshot& snapshot, TObjectCache<TSchemaVersionId, TIndexInfo>::TEntryGuard&& indexInfo);

    bool LoadShardingInfo(IDbWrapper& db);

    void RemoveVersion(const ui64 version);
};
}   // namespace NKikimr::NOlap<|MERGE_RESOLUTION|>--- conflicted
+++ resolved
@@ -1,12 +1,9 @@
 #pragma once
 #include "abstract_scheme.h"
-<<<<<<< HEAD
 #include <ydb/core/tx/columnshard/common/schema_versions.h>
-=======
 
 #include <ydb/core/tx/columnshard/engines/scheme/abstract/schema_version.h>
 #include <ydb/core/tx/columnshard/engines/scheme/common/cache.h>
->>>>>>> 347babca
 #include <ydb/core/tx/sharding/sharding.h>
 
 namespace NKikimr::NOlap {
@@ -41,15 +38,14 @@
     std::shared_ptr<TVersionCounters> VersionCounters;
 
 public:
-<<<<<<< HEAD
     TVersionedIndex(const std::shared_ptr<TVersionCounters>& versionCounters)
         : VersionCounters(versionCounters)
     {
-=======
+    }
+
     bool IsEqualTo(const TVersionedIndex& vIndex) {
         return LastSchemaVersion == vIndex.LastSchemaVersion && SnapshotByVersion.size() == vIndex.SnapshotByVersion.size() &&
                ShardingInfo.size() == vIndex.ShardingInfo.size() && SchemeVersionForActualization == vIndex.SchemeVersionForActualization;
->>>>>>> 347babca
     }
 
     ISnapshotSchema::TPtr GetLastCriticalSchema() const {
