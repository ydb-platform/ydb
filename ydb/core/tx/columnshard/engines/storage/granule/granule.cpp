--- conflicted
+++ resolved
@@ -20,15 +20,11 @@
     if (it == Portions.end()) {
         OnBeforeChangePortion(nullptr);
         auto portionNew = std::make_shared<TPortionInfo>(info);
-<<<<<<< HEAD
-        it = Portions.emplace(portionNew->GetPortion(), portionNew).first;
+        it = Portions.emplace(portionNew->GetPortionId(), portionNew).first;
         auto schemaVersionOpt = info.GetSchemaVersionOptional();
         if (schemaVersionOpt.has_value()) {
             VersionCounters->VersionAddRef(*schemaVersionOpt);
         }
-=======
-        it = Portions.emplace(portionNew->GetPortionId(), portionNew).first;
->>>>>>> 06b8cb8f
     } else {
         OnBeforeChangePortion(it->second);
         if (info.GetSchemaVersionOptional() != it->second->GetSchemaVersionOptional()) {
