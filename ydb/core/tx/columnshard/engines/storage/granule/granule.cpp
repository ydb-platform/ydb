--- conflicted
+++ resolved
@@ -3,12 +3,9 @@
 #include "storage.h"
 
 #include <ydb/core/tx/columnshard/columnshard_schema.h>
-<<<<<<< HEAD
 #include <ydb/core/tx/columnshard/common/schema_versions.h>
-=======
 #include <ydb/core/tx/columnshard/data_accessor/in_mem/manager.h>
 #include <ydb/core/tx/columnshard/data_accessor/local_db/manager.h>
->>>>>>> e62a6425
 #include <ydb/core/tx/columnshard/engines/changes/actualization/construction/context.h>
 #include <ydb/core/tx/columnshard/engines/column_engine_logs.h>
 #include <ydb/core/tx/columnshard/tx_reader/composite.h>
@@ -29,16 +26,12 @@
 
     AFL_VERIFY(it == Portions.end());
     OnBeforeChangePortion(nullptr);
-<<<<<<< HEAD
-    it = Portions.emplace(info->GetPortionId(), info).first;
+    it = Portions.emplace(info.GetPortionInfo().GetPortionId(), info.MutablePortionInfoPtr()).first;
     auto schemaVersionOpt = info->GetSchemaVersionOptional();
     if (schemaVersionOpt.has_value()) {
         VersionCounters->VersionAddRef(*schemaVersionOpt);
-=======
-    it = Portions.emplace(info.GetPortionInfo().GetPortionId(), info.MutablePortionInfoPtr()).first;
     if (addAsAccessor) {
         DataAccessorsManager->AddPortion(info);
->>>>>>> e62a6425
     }
     OnAfterChangePortion(it->second, nullptr);
 }
@@ -166,15 +159,11 @@
     ActualizationIndex = std::make_unique<NActualizer::TGranuleActualizationIndex>(PathId, versionedIndex);
 }
 
-<<<<<<< HEAD
-void TGranuleMeta::UpsertPortionOnLoad(const std::shared_ptr<TPortionInfo>&& portion) {
+void TGranuleMeta::UpsertPortionOnLoad(const std::shared_ptr<TPortionInfo>& portion) {
     auto schemaVersionOpt = portion->GetSchemaVersionOptional();
     if (schemaVersionOpt.has_value()) {
         VersionCounters->VersionAddRef(*schemaVersionOpt);
     }
-=======
-void TGranuleMeta::UpsertPortionOnLoad(const std::shared_ptr<TPortionInfo>& portion) {
->>>>>>> e62a6425
     if (portion->HasInsertWriteId() && !portion->HasCommitSnapshot()) {
         const TInsertWriteId insertWriteId = portion->GetInsertWriteIdVerified();
         AFL_VERIFY(InsertedPortions.emplace(insertWriteId, portion).second);
