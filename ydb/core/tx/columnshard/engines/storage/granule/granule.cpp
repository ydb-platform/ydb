--- conflicted
+++ resolved
@@ -143,11 +143,7 @@
 }
 
 TGranuleMeta::TGranuleMeta(
-<<<<<<< HEAD
-    const ui64 pathId, const TGranulesStorage& owner, const NColumnShard::TGranuleDataCounters& counters, const TVersionedIndex& versionedIndex, const std::shared_ptr<TVersionCounters>& versionCounters)
-=======
-    const TInternalPathId pathId, const TGranulesStorage& owner, const NColumnShard::TGranuleDataCounters& counters, const TVersionedIndex& versionedIndex)
->>>>>>> fae3411f
+    const TInternalPathId pathId, const TGranulesStorage& owner, const NColumnShard::TGranuleDataCounters& counters, const TVersionedIndex& versionedIndex, const std::shared_ptr<TVersionCounters>& versionCounters)
     : PathId(pathId)
     , DataAccessorsManager(owner.GetDataAccessorsManager())
     , Counters(counters)
