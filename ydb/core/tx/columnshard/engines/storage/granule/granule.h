--- conflicted
+++ resolved
@@ -390,13 +390,8 @@
 
     bool ErasePortion(const ui64 portion);
 
-<<<<<<< HEAD
-    explicit TGranuleMeta(const ui64 pathId, const TGranulesStorage& owner, const NColumnShard::TGranuleDataCounters& counters,
+    explicit TGranuleMeta(const TInternalPathId pathId, const TGranulesStorage& owner, const NColumnShard::TGranuleDataCounters& counters,
         const TVersionedIndex& versionedIndex, const std::shared_ptr<TVersionCounters>& versionCounters);
-=======
-    explicit TGranuleMeta(const TInternalPathId pathId, const TGranulesStorage& owner, const NColumnShard::TGranuleDataCounters& counters,
-        const TVersionedIndex& versionedIndex);
->>>>>>> fae3411f
 
     bool Empty() const noexcept {
         return Portions.empty();
