--- conflicted
+++ resolved
@@ -34,23 +34,6 @@
     std::optional<NStorageOptimizer::TOptimizationPriority> priorityChecker;
     std::shared_ptr<TGranuleMeta> maxPriorityGranule;
     const TDuration actualizationLag = NYDBTest::TControllers::GetColumnShardController()->GetCompactionActualizationLag();
-<<<<<<< HEAD
-    for (const auto& [pathId, granule]  : Tables) {
-        NActors::TLogContextGuard lGuard = NActors::TLogContextBuilder::Build()("path_id", pathId);
-        granule->ActualizeOptimizer(now, actualizationLag);
-        auto gPriority = granule->GetCompactionPriority();
-        if (gPriority.IsZero() || (priorityChecker && gPriority < *priorityChecker)) {
-            continue;
-        }
-        granulesSorted.emplace(gPriority, granule);
-        if (++countChecker % 100 == 0) {
-            for (auto&& it = granulesSorted.rbegin(); it != granulesSorted.rend(); ++it) {
-                if (!granule->IsLockedOptimizer(dataLocksManager)) {
-                    priorityChecker = it->first;
-                    break;
-                }
-            }
-=======
     const auto actor = [&](const ui64 /*pathId*/, const std::shared_ptr<TGranuleMeta>& granule) {
         //        NActors::TLogContextGuard lGuard = NActors::TLogContextBuilder::Build()("path_id", i.first);
         if (pathIds.empty()) {
@@ -59,7 +42,6 @@
         auto gPriority = granule->GetCompactionPriority();
         if (gPriority.IsZero() || (waitingPriority && gPriority.GetGeneralPriority() < *waitingPriority)) {
             return;
->>>>>>> 9933314f
         }
         granulesSorted.emplace_back(gPriority, granule);
     };
