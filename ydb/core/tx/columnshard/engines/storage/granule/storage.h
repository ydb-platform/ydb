--- conflicted
+++ resolved
@@ -123,14 +123,9 @@
         return Stats;
     }
 
-<<<<<<< HEAD
-    std::shared_ptr<TGranuleMeta> RegisterTable(const ui64 pathId, const NColumnShard::TGranuleDataCounters& counters, const TVersionedIndex& versionedIndex, const std::shared_ptr<TVersionCounters>& versionCounters) {
-        auto infoEmplace = Tables.emplace(pathId, std::make_shared<TGranuleMeta>(pathId, *this, counters, versionedIndex, versionCounters));
-=======
     std::shared_ptr<TGranuleMeta> RegisterTable(
         const ui64 pathId, const NColumnShard::TGranuleDataCounters& counters, const TVersionedIndex& versionedIndex) {
-        auto infoEmplace = Tables.emplace(pathId, std::make_shared<TGranuleMeta>(pathId, *this, counters, versionedIndex));
->>>>>>> c8506976
+        auto infoEmplace = Tables.emplace(pathId, std::make_shared<TGranuleMeta>(pathId, *this, counters, versionedIndex, versionCounters));
         AFL_VERIFY(infoEmplace.second);
         DataAccessorsManager->RegisterController(infoEmplace.first->second->BuildDataAccessor());
         return infoEmplace.first->second;
