#pragma once
#include "granule.h"

#include <ydb/core/tx/columnshard/blobs_action/abstract/storage.h>
#include <ydb/core/tx/columnshard/blobs_action/abstract/storages_manager.h>
#include <ydb/core/tx/columnshard/counters/engine_logs.h>
#include <ydb/core/tx/columnshard/data_accessor/events.h>
#include <ydb/core/tx/columnshard/data_accessor/manager.h>
#include <ydb/core/tx/columnshard/common/path_id.h>

namespace NKikimr::NOlap {

class TGranulesStat {
private:
    i64 MetadataMemoryPortionsSize = 0;
    const NColumnShard::TEngineLogsCounters Counters;
    bool PackModificationFlag = false;
    THashMap<TInternalPathId, const TGranuleMeta*> PackModifiedGranules;

    static inline TAtomicCounter SumMetadataMemoryPortionsSize = 0;

    void StartModificationImpl() {
        Y_ABORT_UNLESS(!PackModificationFlag);
        PackModificationFlag = true;
    }

    void FinishModificationImpl() {
        Y_ABORT_UNLESS(PackModificationFlag);
        PackModificationFlag = false;
        for (auto&& i : PackModifiedGranules) {
            UpdateGranuleInfo(*i.second);
        }
        PackModifiedGranules.clear();
    }

public:
    TGranulesStat(const NColumnShard::TEngineLogsCounters& counters)
        : Counters(counters) {
    }

    const NColumnShard::TEngineLogsCounters& GetCounters() const {
        return Counters;
    }

    class TModificationGuard: TNonCopyable {
    private:
        TGranulesStat& Owner;

    public:
        TModificationGuard(TGranulesStat& storage)
            : Owner(storage) {
            Owner.StartModificationImpl();
        }

        ~TModificationGuard() {
            Owner.FinishModificationImpl();
        }
    };

    TModificationGuard StartPackModification() {
        return TModificationGuard(*this);
    }

    static ui64 GetSumMetadataMemoryPortionsSize() {
        return SumMetadataMemoryPortionsSize.Val();
    }

    i64 GetMetadataMemoryPortionsSize() const {
        return MetadataMemoryPortionsSize;
    }

    ~TGranulesStat() {
        SumMetadataMemoryPortionsSize.Sub(MetadataMemoryPortionsSize);
    }

    void UpdateGranuleInfo(const TGranuleMeta& granule) {
        if (PackModificationFlag) {
            PackModifiedGranules[granule.GetPathId()] = &granule;
            return;
        }
    }

    void OnRemovePortion(const TPortionInfo& portion) {
        MetadataMemoryPortionsSize -= portion.GetMetadataMemorySize();
        AFL_VERIFY(MetadataMemoryPortionsSize >= 0);
        const i64 value = SumMetadataMemoryPortionsSize.Sub(portion.GetMetadataMemorySize());
        Counters.OnIndexMetadataUsageBytes(value);
    }

    void OnAddPortion(const TPortionInfo& portion) {
        MetadataMemoryPortionsSize += portion.GetMetadataMemorySize();
        const i64 value = SumMetadataMemoryPortionsSize.Add(portion.GetMetadataMemorySize());
        Counters.OnIndexMetadataUsageBytes(value);
    }
};

class TGranulesStorage {
private:
    const NColumnShard::TEngineLogsCounters Counters;
    const std::shared_ptr<NDataAccessorControl::IDataAccessorsManager> DataAccessorsManager;
    std::shared_ptr<IStoragesManager> StoragesManager;
    THashMap<TInternalPathId, std::shared_ptr<TGranuleMeta>> Tables;   // pathId into Granule that equal to Table
    std::shared_ptr<TGranulesStat> Stats;

public:
    const std::shared_ptr<NDataAccessorControl::IDataAccessorsManager>& GetDataAccessorsManager() const {
        return DataAccessorsManager;
    }

    std::vector<TCSMetadataRequest> CollectMetadataRequests() {
        std::vector<TCSMetadataRequest> result;
        for (auto&& i : Tables) {
            auto r = i.second->CollectMetadataRequests();
            if (!r.size()) {
                continue;
            }
            result.insert(result.end(), r.begin(), r.end());
        }
        return result;
    }

    TGranulesStorage(const NColumnShard::TEngineLogsCounters counters,
        const std::shared_ptr<NDataAccessorControl::IDataAccessorsManager>& dataAccessorsManager,
        const std::shared_ptr<IStoragesManager>& storagesManager)
        : Counters(counters)
        , DataAccessorsManager(dataAccessorsManager)
        , StoragesManager(storagesManager)
        , Stats(std::make_shared<TGranulesStat>(Counters)) {
        AFL_VERIFY(DataAccessorsManager);
        AFL_VERIFY(StoragesManager);
    }

    void FetchDataAccessors(const std::shared_ptr<TDataAccessorsRequest>& request) const {
        DataAccessorsManager->AskData(request);
    }

    const std::shared_ptr<TGranulesStat>& GetStats() const {
        return Stats;
    }

    std::shared_ptr<TGranuleMeta> RegisterTable(
<<<<<<< HEAD
        const ui64 pathId, const NColumnShard::TGranuleDataCounters& counters, const TVersionedIndex& versionedIndex, const std::shared_ptr<TVersionCounters>& versionCounters) {
        auto infoEmplace = Tables.emplace(pathId, std::make_shared<TGranuleMeta>(pathId, *this, counters, versionedIndex, versionCounters));
=======
        const TInternalPathId pathId, const NColumnShard::TGranuleDataCounters& counters, const TVersionedIndex& versionedIndex) {
        auto infoEmplace = Tables.emplace(pathId, std::make_shared<TGranuleMeta>(pathId, *this, counters, versionedIndex));
>>>>>>> fae3411f
        AFL_VERIFY(infoEmplace.second);
        return infoEmplace.first->second;
    }

    bool EraseTable(const TInternalPathId pathId) {
        auto it = Tables.find(pathId);
        if (it == Tables.end()) {
            return false;
        }
        if (!it->second->IsErasable()) {
            return false;
        }
        DataAccessorsManager->UnregisterController(pathId);
        Tables.erase(it);
        return true;
    }

    const THashMap<TInternalPathId, std::shared_ptr<TGranuleMeta>>& GetTables() const {
        return Tables;
    }

    void ReturnToIndexes(const THashMap<TInternalPathId, THashSet<ui64>>& portions) const {
        for (auto&& [g, portionIds] : portions) {
            auto it = Tables.find(g);
            AFL_VERIFY(it != Tables.end());
            it->second->ReturnToIndexes(portionIds);
        }
    }

    std::vector<std::shared_ptr<TGranuleMeta>> GetTables(const std::optional<TInternalPathId> pathIdFrom, const std::optional<TInternalPathId> pathIdTo) const {
        std::vector<std::shared_ptr<TGranuleMeta>> result;
        for (auto&& i : Tables) {
            if (pathIdFrom && i.first < *pathIdFrom) {
                continue;
            }
            if (pathIdTo && i.first > *pathIdTo) {
                continue;
            }
            result.emplace_back(i.second);
        }
        return result;
    }

    std::shared_ptr<TPortionInfo> GetPortionOptional(const TInternalPathId pathId, const ui64 portionId) const {
        auto it = Tables.find(pathId);
        if (it == Tables.end()) {
            return nullptr;
        }
        return it->second->GetPortionOptional(portionId);
    }

    std::shared_ptr<TGranuleMeta> GetGranuleOptional(const TInternalPathId pathId) const {
        auto it = Tables.find(pathId);
        if (it == Tables.end()) {
            return nullptr;
        }
        return it->second;
    }

    std::shared_ptr<TGranuleMeta> GetGranuleVerified(const TInternalPathId pathId) const {
        auto it = Tables.find(pathId);
        AFL_VERIFY(it != Tables.end());
        return it->second;
    }

    const std::shared_ptr<IStoragesManager>& GetStoragesManager() const {
        return StoragesManager;
    }

    const NColumnShard::TEngineLogsCounters& GetCounters() const {
        return Counters;
    }

    std::shared_ptr<TGranuleMeta> GetGranuleForCompaction(const std::shared_ptr<NDataLocks::TManager>& locksManager) const;
    std::optional<NStorageOptimizer::TOptimizationPriority> GetCompactionPriority(const std::shared_ptr<NDataLocks::TManager>& locksManager,
        const std::set<TInternalPathId>& pathIds = Default<std::set<TInternalPathId>>(), const std::optional<ui64> waitingPriority = std::nullopt,
        std::shared_ptr<TGranuleMeta>* granuleResult = nullptr) const;
};

}   // namespace NKikimr::NOlap<|MERGE_RESOLUTION|>--- conflicted
+++ resolved
@@ -139,13 +139,8 @@
     }
 
     std::shared_ptr<TGranuleMeta> RegisterTable(
-<<<<<<< HEAD
-        const ui64 pathId, const NColumnShard::TGranuleDataCounters& counters, const TVersionedIndex& versionedIndex, const std::shared_ptr<TVersionCounters>& versionCounters) {
+        const TInternalPathId pathId, const NColumnShard::TGranuleDataCounters& counters, const TVersionedIndex& versionedIndex) {
         auto infoEmplace = Tables.emplace(pathId, std::make_shared<TGranuleMeta>(pathId, *this, counters, versionedIndex, versionCounters));
-=======
-        const TInternalPathId pathId, const NColumnShard::TGranuleDataCounters& counters, const TVersionedIndex& versionedIndex) {
-        auto infoEmplace = Tables.emplace(pathId, std::make_shared<TGranuleMeta>(pathId, *this, counters, versionedIndex));
->>>>>>> fae3411f
         AFL_VERIFY(infoEmplace.second);
         return infoEmplace.first->second;
     }
