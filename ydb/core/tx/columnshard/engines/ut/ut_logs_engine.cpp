--- conflicted
+++ resolved
@@ -494,13 +494,9 @@
         // PlanStep, TxId, PathId, DedupId, BlobId, Data, [Metadata]
         // load
         TSnapshot indexSnapshot(1, 1);
-<<<<<<< HEAD
         std::shared_ptr<NOlap::TVersionCounters> versionCounters = std::make_shared<NOlap::TVersionCounters>();
-        TColumnEngineForLogs engine(0, CommonStoragesManager, indexSnapshot, TIndexInfo(tableInfo), versionCounters);
-=======
         TColumnEngineForLogs engine(
-            0, std::make_shared<NDataAccessorControl::TLocalManager>(), CommonStoragesManager, indexSnapshot, TIndexInfo(tableInfo));
->>>>>>> c8506976
+            0, std::make_shared<NDataAccessorControl::TLocalManager>(), CommonStoragesManager, indexSnapshot, TIndexInfo(tableInfo), versionCounters);
         for (auto&& i : paths) {
             engine.RegisterTable(i);
         }
@@ -584,13 +580,9 @@
         ui32 step = 1000;
 
         TSnapshot indexSnapshot(1, 1);
-<<<<<<< HEAD
         std::shared_ptr<NOlap::TVersionCounters> versionCounters = std::make_shared<NOlap::TVersionCounters>();
-        TColumnEngineForLogs engine(0, CommonStoragesManager, indexSnapshot, TIndexInfo(tableInfo), versionCounters);
-=======
         TColumnEngineForLogs engine(
-            0, std::make_shared<NDataAccessorControl::TLocalManager>(), CommonStoragesManager, indexSnapshot, TIndexInfo(tableInfo));
->>>>>>> c8506976
+            0, std::make_shared<NDataAccessorControl::TLocalManager>(), CommonStoragesManager, indexSnapshot, TIndexInfo(tableInfo), versionCounters);
         engine.RegisterTable(pathId);
         engine.TestingLoad(db);
 
@@ -690,13 +682,9 @@
         ui64 planStep = 1;
 
         TSnapshot indexSnapshot(1, 1);
-<<<<<<< HEAD
         std::shared_ptr<NOlap::TVersionCounters> versionCounters = std::make_shared<NOlap::TVersionCounters>();
-        TColumnEngineForLogs engine(0, CommonStoragesManager, indexSnapshot, TIndexInfo(tableInfo), versionCounters);
-=======
         TColumnEngineForLogs engine(
-            0, std::make_shared<NDataAccessorControl::TLocalManager>(), CommonStoragesManager, indexSnapshot, TIndexInfo(tableInfo));
->>>>>>> c8506976
+            0, std::make_shared<NDataAccessorControl::TLocalManager>(), CommonStoragesManager, indexSnapshot, TIndexInfo(tableInfo), versionCounters);
         engine.RegisterTable(pathId);
         engine.TestingLoad(db);
 
@@ -720,14 +708,9 @@
             UNIT_ASSERT(ok);
         }
 
-<<<<<<< HEAD
-        { // check it's overloaded after reload
-            TColumnEngineForLogs tmpEngine(0, CommonStoragesManager, TSnapshot::Zero(), TIndexInfo(tableInfo), versionCounters);
-=======
         {   // check it's overloaded after reload
             TColumnEngineForLogs tmpEngine(
-                0, std::make_shared<NDataAccessorControl::TLocalManager>(), CommonStoragesManager, TSnapshot::Zero(), TIndexInfo(tableInfo));
->>>>>>> c8506976
+                0, std::make_shared<NDataAccessorControl::TLocalManager>(), CommonStoragesManager, TSnapshot::Zero(), TIndexInfo(tableInfo), versionCounters);
             tmpEngine.RegisterTable(pathId);
             tmpEngine.TestingLoad(db);
         }
@@ -757,14 +740,9 @@
             UNIT_ASSERT(ok);
         }
 
-<<<<<<< HEAD
-        { // check it's not overloaded after reload
-            TColumnEngineForLogs tmpEngine(0, CommonStoragesManager, TSnapshot::Zero(), TIndexInfo(tableInfo), versionCounters);
-=======
         {   // check it's not overloaded after reload
             TColumnEngineForLogs tmpEngine(
-                0, std::make_shared<NDataAccessorControl::TLocalManager>(), CommonStoragesManager, TSnapshot::Zero(), TIndexInfo(tableInfo));
->>>>>>> c8506976
+                0, std::make_shared<NDataAccessorControl::TLocalManager>(), CommonStoragesManager, TSnapshot::Zero(), TIndexInfo(tableInfo), versionCounters);
             tmpEngine.RegisterTable(pathId);
             tmpEngine.TestingLoad(db);
         }
@@ -785,12 +763,8 @@
         TSnapshot indexSnapshot(1, 1);
         std::shared_ptr<NOlap::TVersionCounters> versionCounters = std::make_shared<NOlap::TVersionCounters>();
         {
-<<<<<<< HEAD
-            TColumnEngineForLogs engine(0, CommonStoragesManager, indexSnapshot, TIndexInfo(tableInfo), versionCounters);
-=======
             TColumnEngineForLogs engine(
-                0, std::make_shared<NDataAccessorControl::TLocalManager>(), CommonStoragesManager, indexSnapshot, TIndexInfo(tableInfo));
->>>>>>> c8506976
+                0, std::make_shared<NDataAccessorControl::TLocalManager>(), CommonStoragesManager, indexSnapshot, TIndexInfo(tableInfo), versionCounters);
             engine.RegisterTable(pathId);
             engine.TestingLoad(db);
 
@@ -868,12 +842,8 @@
         }
         {
             // load
-<<<<<<< HEAD
-            TColumnEngineForLogs engine(0, CommonStoragesManager, indexSnapshot, TIndexInfo(tableInfo), versionCounters);
-=======
             TColumnEngineForLogs engine(
-                0, std::make_shared<NDataAccessorControl::TLocalManager>(), CommonStoragesManager, indexSnapshot, TIndexInfo(tableInfo));
->>>>>>> c8506976
+                0, std::make_shared<NDataAccessorControl::TLocalManager>(), CommonStoragesManager, indexSnapshot, TIndexInfo(tableInfo), versionCounters);
             engine.RegisterTable(pathId);
             engine.TestingLoad(db);
 
