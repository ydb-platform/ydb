--- conflicted
+++ resolved
@@ -25,12 +25,8 @@
         return TConclusionStatus::Fail("Not ready");
     }
 
-<<<<<<< HEAD
     std::shared_ptr<NOlap::TVersionCounters> versionCounters = std::make_shared<NOlap::TVersionCounters>();
-    NColumnShard::TTablesManager tablesManager(controller.GetStoragesManager(), 0, versionCounters);
-=======
-    NColumnShard::TTablesManager tablesManager(controller.GetStoragesManager(), std::make_shared<NDataAccessorControl::TLocalManager>(), 0);
->>>>>>> c8506976
+    NColumnShard::TTablesManager tablesManager(controller.GetStoragesManager(), std::make_shared<NDataAccessorControl::TLocalManager>(), 0, versionCounters);
     if (!tablesManager.InitFromDB(db)) {
         ACFL_TRACE("normalizer", "TPortionsNormalizer")("error", "can't initialize tables manager");
         return TConclusionStatus::Fail("Can't load index");
