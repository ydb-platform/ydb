--- conflicted
+++ resolved
@@ -27,13 +27,9 @@
     if (result.IsFail()) {
         AFL_WARN(NKikimrServices::TX_COLUMNSHARD_RESTORE)("event", "merge_data_problems")("write_id", WriteData.GetWriteMeta().GetWriteId())(
             "tablet_id", GetTabletId())("message", result.GetErrorMessage());
-<<<<<<< HEAD
-        SendErrorMessage(result.GetErrorMessage(), result.GetStatus() == Ydb::StatusIds::PRECONDITION_FAILED ? NColumnShard::TEvPrivate::TEvWriteBlobsResult::EErrorClass::ConstraintViolation :  NColumnShard::TEvPrivate::TEvWriteBlobsResult::EErrorClass::Request);
-=======
         SendErrorMessage(result.GetErrorMessage(), result.GetStatus() == Ydb::StatusIds::PRECONDITION_FAILED
                                                        ? NColumnShard::TEvPrivate::TEvWriteBlobsResult::EErrorClass::ConstraintViolation
                                                        : NColumnShard::TEvPrivate::TEvWriteBlobsResult::EErrorClass::Request);
->>>>>>> 832cd121
         return TConclusionStatus::Fail(result.GetErrorMessage());
     }
     return TConclusionStatus::Success();
