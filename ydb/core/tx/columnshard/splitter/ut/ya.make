UNITTEST_FOR(ydb/core/tx/columnshard/splitter)

SIZE(SMALL)

PEERDIR(
    contrib/libs/apache/arrow
    ydb/core/kqp/common
    ydb/core/kqp/session_actor
    ydb/core/mind
    ydb/core/tx
    ydb/core/tx/columnshard/counters
    ydb/core/tx/columnshard/engines/portions
    ydb/core/tx/columnshard/common
    ydb/core/tx/columnshard/blobs_action
    ydb/core/tx/columnshard/data_sharing
    ydb/core/tx/columnshard/engines/storage/chunks
    ydb/core/tx/columnshard/engines/storage/indexes/max
    ydb/core/tx/columnshard/engines/storage/indexes/count_min_sketch
    ydb/core/tx/columnshard/data_accessor
<<<<<<< HEAD
    ydb/core/tx
    ydb/core/mind
    yql/essentials/minikql/comp_nodes/llvm20
    yql/essentials/public/udf/service/exception_policy
    yql/essentials/sql/pg
=======
    ydb/core/tx/tx_proxy
    ydb/library/arrow_kernels
>>>>>>> 3501a8fc
    ydb/services/kesus
    ydb/services/persqueue_cluster_discovery
    ydb/services/ydb
    yql/essentials/minikql/comp_nodes/llvm16
    yql/essentials/parser/pg_wrapper
    yql/essentials/public/udf
    yql/essentials/public/udf/service/exception_policy
    yql/essentials/sql/pg
    yt/yql/providers/yt/comp_nodes/dq/llvm16
    yt/yql/providers/yt/comp_nodes/llvm16
)

ADDINCL(
    ydb/library/arrow_clickhouse
)

YQL_LAST_ABI_VERSION()

CFLAGS(
    -Wno-unused-parameter
)

SRCS(
    ut_splitter.cpp
    batch_slice.cpp
)

END()<|MERGE_RESOLUTION|>--- conflicted
+++ resolved
@@ -17,16 +17,8 @@
     ydb/core/tx/columnshard/engines/storage/indexes/max
     ydb/core/tx/columnshard/engines/storage/indexes/count_min_sketch
     ydb/core/tx/columnshard/data_accessor
-<<<<<<< HEAD
-    ydb/core/tx
-    ydb/core/mind
-    yql/essentials/minikql/comp_nodes/llvm20
-    yql/essentials/public/udf/service/exception_policy
-    yql/essentials/sql/pg
-=======
     ydb/core/tx/tx_proxy
     ydb/library/arrow_kernels
->>>>>>> 3501a8fc
     ydb/services/kesus
     ydb/services/persqueue_cluster_discovery
     ydb/services/ydb
