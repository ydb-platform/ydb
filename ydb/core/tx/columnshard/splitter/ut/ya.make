UNITTEST_FOR(ydb/core/tx/columnshard/splitter)

SIZE(SMALL)

PEERDIR(
    contrib/libs/apache/arrow
    ydb/library/arrow_kernels

    ydb/core/tx/columnshard/counters
    ydb/core/tx/columnshard/engines/portions
    ydb/core/tx/columnshard/common
    ydb/core/tx/columnshard/blobs_action
    ydb/core/tx/columnshard/data_sharing
    ydb/core/kqp/common
    ydb/library/yql/parser/pg_wrapper
    ydb/library/yql/public/udf
    ydb/core/persqueue
    ydb/core/kqp/session_actor
    ydb/core/tx/tx_proxy
    ydb/core/tx/columnshard/engines/storage/chunks
    ydb/core/tx/columnshard/engines/storage/indexes/max
<<<<<<< HEAD
=======
    ydb/core/tx/columnshard/engines/storage/indexes/count_min_sketch
>>>>>>> edc94119
    ydb/core/tx
    ydb/core/mind
    ydb/library/yql/minikql/comp_nodes/llvm14
    ydb/library/yql/public/udf/service/exception_policy
    ydb/library/yql/sql/pg
    ydb/services/kesus
    ydb/services/persqueue_cluster_discovery
    ydb/services/ydb
)

ADDINCL(
    ydb/library/arrow_clickhouse
)

YQL_LAST_ABI_VERSION()

CFLAGS(
    -Wno-unused-parameter
)

SRCS(
    ut_splitter.cpp
    batch_slice.cpp
)

END()<|MERGE_RESOLUTION|>--- conflicted
+++ resolved
@@ -19,10 +19,7 @@
     ydb/core/tx/tx_proxy
     ydb/core/tx/columnshard/engines/storage/chunks
     ydb/core/tx/columnshard/engines/storage/indexes/max
-<<<<<<< HEAD
-=======
     ydb/core/tx/columnshard/engines/storage/indexes/count_min_sketch
->>>>>>> edc94119
     ydb/core/tx
     ydb/core/mind
     ydb/library/yql/minikql/comp_nodes/llvm14
