#include "columnshard_schema.h"
#include "tables_manager.h"

#include "engines/column_engine_logs.h"
#include "transactions/transactions/tx_add_sharding_info.h"

#include <ydb/core/scheme/scheme_types_proto.h>
#include <ydb/core/tablet_flat/tablet_flat_executor.h>
#include <ydb/core/tx/columnshard/blobs_action/blob_manager_db.h>
#include <ydb/core/tx/tiering/manager.h>

#include <library/cpp/protobuf/json/proto2json.h>

namespace NKikimr::NColumnShard {

void TSchemaPreset::Deserialize(const NKikimrSchemeOp::TColumnTableSchemaPreset& presetProto) {
    Id = presetProto.GetId();
    Name = presetProto.GetName();
}

bool TTablesManager::FillMonitoringReport(NTabletFlatExecutor::TTransactionContext& txc, NJson::TJsonValue& json) {
    NIceDb::TNiceDb db(txc.DB);
    {
        auto& schemaJson = json.InsertValue("schema_versions", NJson::JSON_ARRAY);
        auto rowset = db.Table<Schema::SchemaPresetVersionInfo>().Select();
        if (!rowset.IsReady()) {
            return false;
        }

        while (!rowset.EndOfSet()) {
            TSchemaPreset::TSchemaPresetVersionInfo info;
            Y_ABORT_UNLESS(info.ParseFromString(rowset.GetValue<Schema::SchemaPresetVersionInfo::InfoProto>()));
            NProtobufJson::Proto2Json(info, schemaJson.AppendValue(NJson::JSON_MAP));

            if (!rowset.Next()) {
                return false;
            }
        }
    }
    json.InsertValue("tables_count", Tables.size());
    json.InsertValue("presets_count", SchemaPresetsIds.size());
    json.InsertValue("to_drop_count", PathsToDrop.size());
    return true;
}

bool TTablesManager::InitFromDB(NIceDb::TNiceDb& db) {
    THashMap<ui32, TSchemaPreset> schemaPresets;
    {
        TLoadTimeSignals::TLoadTimer timer = LoadTimeCounters->TableLoadTimeCounters.StartGuard();
        TMemoryProfileGuard g("TTablesManager/InitFromDB::Tables");
        auto rowset = db.Table<Schema::TableInfo>().Select();
        if (!rowset.IsReady()) {
            timer.AddLoadingFail();
            return false;
        }

        while (!rowset.EndOfSet()) {
            TTableInfo table;
            if (!table.InitFromDB(rowset)) {
                timer.AddLoadingFail();
                return false;
            }
            if (table.IsDropped()) {
                PathsToDrop.insert(table.GetPathId());
            }

            AFL_VERIFY(Tables.emplace(table.GetPathId(), std::move(table)).second);

            if (!rowset.Next()) {
                timer.AddLoadingFail();
                return false;
            }
        }
    }

    bool isFakePresetOnly = true;
    {
        TLoadTimeSignals::TLoadTimer timer = LoadTimeCounters->SchemaPresetLoadTimeCounters.StartGuard();
        TMemoryProfileGuard g("TTablesManager/InitFromDB::SchemaPresets");
        auto rowset = db.Table<Schema::SchemaPresetInfo>().Select();
        if (!rowset.IsReady()) {
            timer.AddLoadingFail();
            return false;
        }

        while (!rowset.EndOfSet()) {
            TSchemaPreset preset;
            preset.InitFromDB(rowset);

            if (preset.IsStandaloneTable()) {
                Y_VERIFY_S(!preset.GetName(), "Preset name: " + preset.GetName());
            } else {
                Y_VERIFY_S(preset.GetName() == "default", "Preset name: " + preset.GetName());
                isFakePresetOnly = false;
            }
            AFL_VERIFY(schemaPresets.emplace(preset.GetId(), preset).second);
            AFL_VERIFY(SchemaPresetsIds.emplace(preset.GetId()).second);
            if (!rowset.Next()) {
                timer.AddLoadingFail();
                return false;
            }
        }
    }

    {
        TLoadTimeSignals::TLoadTimer timer = LoadTimeCounters->TableVersionsLoadTimeCounters.StartGuard();
        TMemoryProfileGuard g("TTablesManager/InitFromDB::Versions");
        auto rowset = db.Table<Schema::TableVersionInfo>().Select();
        if (!rowset.IsReady()) {
            timer.AddLoadingFail();
            return false;
        }

        THashMap<ui64, NOlap::TSnapshot> lastVersion;
        while (!rowset.EndOfSet()) {
            const ui64 pathId = rowset.GetValue<Schema::TableVersionInfo::PathId>();
            Y_ABORT_UNLESS(Tables.contains(pathId));
            NOlap::TSnapshot version(
                rowset.GetValue<Schema::TableVersionInfo::SinceStep>(), rowset.GetValue<Schema::TableVersionInfo::SinceTxId>());

            auto& table = Tables[pathId];
            NKikimrTxColumnShard::TTableVersionInfo versionInfo;
            Y_ABORT_UNLESS(versionInfo.ParseFromString(rowset.GetValue<Schema::TableVersionInfo::InfoProto>()));
            AFL_DEBUG(NKikimrServices::TX_COLUMNSHARD)("event", "load_table_version")("path_id", pathId)("snapshot", version);
            Y_ABORT_UNLESS(schemaPresets.contains(versionInfo.GetSchemaPresetId()));

            if (!table.IsDropped()) {
                auto& ttlSettings = versionInfo.GetTtlSettings();
                if (ttlSettings.HasEnabled()) {
                    auto vIt = lastVersion.find(pathId);
                    if (vIt == lastVersion.end()) {
                        vIt = lastVersion.emplace(pathId, version).first;
                    }
                    if (vIt->second <= version) {
                        TTtl::TDescription description(ttlSettings.GetEnabled());
                        Ttl.SetPathTtl(pathId, std::move(description));
                        vIt->second = version;
                    }
                }
            }
            table.AddVersion(version);
            if (!rowset.Next()) {
                timer.AddLoadingFail();
                return false;
            }
        }
    }

    NOlap::TVersionCounters::TVersionToKey& versionToKey = VersionCounters->GetVersionToKey();
    {
        TLoadTimeSignals::TLoadTimer timer = LoadTimeCounters->SchemaPresetVersionsLoadTimeCounters.StartGuard();
        TMemoryProfileGuard g("TTablesManager/InitFromDB::PresetVersions");
        auto rowset = db.Table<Schema::SchemaPresetVersionInfo>().Select();
        if (!rowset.IsReady()) {
            timer.AddLoadingFail();
            return false;
        }

        while (!rowset.EndOfSet()) {
            const ui32 id = rowset.GetValue<Schema::SchemaPresetVersionInfo::Id>();
            Y_ABORT_UNLESS(schemaPresets.contains(id));
            auto& preset = schemaPresets[id];
            NOlap::TSnapshot version(
                rowset.GetValue<Schema::SchemaPresetVersionInfo::SinceStep>(), rowset.GetValue<Schema::SchemaPresetVersionInfo::SinceTxId>());

            TSchemaPreset::TSchemaPresetVersionInfo info;
            Y_ABORT_UNLESS(info.ParseFromString(rowset.GetValue<Schema::SchemaPresetVersionInfo::InfoProto>()));
            auto& key = versionToKey[info.GetSchema().GetVersion()];
            key.emplace_back(id, version.GetPlanStep(), version.GetTxId());
            AFL_DEBUG(NKikimrServices::TX_COLUMNSHARD)("event", "load_preset")("preset_id", id)("snapshot", version)(
                "version", info.HasSchema() ? info.GetSchema().GetVersion() : -1);
            preset.AddVersion(version, info);
            if (!rowset.Next()) {
                timer.AddLoadingFail();
                return false;
            }
        }
    }

    TMemoryProfileGuard g("TTablesManager/InitFromDB::Other");
    for (auto& [id, preset] : schemaPresets) {
        if (isFakePresetOnly) {
            Y_ABORT_UNLESS(id == 0);
        } else {
            Y_ABORT_UNLESS(id > 0);
        }
        for (auto it = preset.MutableVersionsById().begin(); it != preset.MutableVersionsById().end();) {
            const auto version = it->first;
            const auto& schemaInfo = it->second;
            AFL_VERIFY(schemaInfo.HasSchema());
            AFL_INFO(NKikimrServices::TX_COLUMNSHARD)("event", "index_schema")("preset_id", id)("snapshot", version)(
                "version", schemaInfo.GetSchema().GetVersion());
            NOlap::IColumnEngine::TSchemaInitializationData schemaInitializationData(schemaInfo);
            if (!PrimaryIndex) {
<<<<<<< HEAD
                PrimaryIndex = std::make_unique<NOlap::TColumnEngineForLogs>(
                   TabletId, StoragesManager, preset.GetMinVersionForId(schemaInfo.GetSchema().GetVersion()), schemaInitializationData, VersionCounters);
=======
                PrimaryIndex = std::make_unique<NOlap::TColumnEngineForLogs>(TabletId, DataAccessorsManager, StoragesManager,
                    preset.GetMinVersionForId(schemaInfo.GetSchema().GetVersion()), schemaInitializationData);
>>>>>>> c8506976
            } else {
                PrimaryIndex->RegisterSchemaVersion(preset.GetMinVersionForId(schemaInfo.GetSchema().GetVersion()), schemaInitializationData);
            }
            it = preset.MutableVersionsById().erase(it);
        }
    }
    for (auto&& i : Tables) {
        PrimaryIndex->RegisterTable(i.first);
    }
    return true;
}

bool TTablesManager::HasTable(const ui64 pathId, bool withDeleted) const {
    auto it = Tables.find(pathId);
    if (it == Tables.end()) {
        return false;
    }
    if (it->second.IsDropped()) {
        return withDeleted;
    }
    return true;
}

bool TTablesManager::IsReadyForWrite(const ui64 pathId) const {
    return HasPrimaryIndex() && HasTable(pathId);
}

bool TTablesManager::HasPreset(const ui32 presetId) const {
    return SchemaPresetsIds.contains(presetId);
}

const TTableInfo& TTablesManager::GetTable(const ui64 pathId) const {
    Y_ABORT_UNLESS(HasTable(pathId));
    return Tables.at(pathId);
}

ui64 TTablesManager::GetMemoryUsage() const {
    ui64 memory = Tables.size() * sizeof(TTableInfo) + PathsToDrop.size() * sizeof(ui64) + Ttl.PathsCount() * sizeof(TTtl::TDescription);
    if (PrimaryIndex) {
        memory += PrimaryIndex->MemoryUsage();
    }
    return memory;
}

void TTablesManager::DropTable(const ui64 pathId, const NOlap::TSnapshot& version, NIceDb::TNiceDb& db) {
    AFL_VERIFY(Tables.contains(pathId));
    auto& table = Tables[pathId];
    table.SetDropVersion(version);
    PathsToDrop.insert(pathId);
    Ttl.DropPathTtl(pathId);
    Schema::SaveTableDropVersion(db, pathId, version.GetPlanStep(), version.GetTxId());
}

void TTablesManager::DropPreset(const ui32 presetId, const NOlap::TSnapshot& version, NIceDb::TNiceDb& db) {
    AFL_VERIFY(SchemaPresetsIds.contains(presetId));
    SchemaPresetsIds.erase(presetId);
    Schema::SaveSchemaPresetDropVersion(db, presetId, version);
}

void TTablesManager::RegisterTable(TTableInfo&& table, NIceDb::TNiceDb& db) {
    Y_ABORT_UNLESS(!HasTable(table.GetPathId()));
    Y_ABORT_UNLESS(table.IsEmpty());

    Schema::SaveTableInfo(db, table.GetPathId(), table.GetTieringUsage());
    const ui64 pathId = table.GetPathId();
    AFL_DEBUG(NKikimrServices::TX_COLUMNSHARD)("method", "RegisterTable")("path_id", pathId);
    AFL_VERIFY(Tables.emplace(pathId, std::move(table)).second)("path_id", pathId)("size", Tables.size());
    if (PrimaryIndex) {
        PrimaryIndex->RegisterTable(pathId);
    }
}

bool TTablesManager::RegisterSchemaPreset(const TSchemaPreset& schemaPreset, NIceDb::TNiceDb& db) {
    if (SchemaPresetsIds.contains(schemaPreset.GetId())) {
        return false;
    }
    SchemaPresetsIds.emplace(schemaPreset.GetId());
    Schema::SaveSchemaPresetInfo(db, schemaPreset.GetId(), schemaPreset.GetName());
    return true;
}

void TTablesManager::AddSchemaVersion(const ui32 presetId, const NOlap::TSnapshot& version, const NKikimrSchemeOp::TColumnTableSchema& schema,
    NIceDb::TNiceDb& db, std::shared_ptr<TTiersManager>& manager) {
    Y_ABORT_UNLESS(SchemaPresetsIds.contains(presetId));

    TSchemaPreset::TSchemaPresetVersionInfo versionInfo;
    versionInfo.SetId(presetId);
    versionInfo.SetSinceStep(version.GetPlanStep());
    versionInfo.SetSinceTxId(version.GetTxId());
    *versionInfo.MutableSchema() = schema;

    auto it = ActualSchemaForPreset.find(presetId);
    if (it == ActualSchemaForPreset.end()) {
        ActualSchemaForPreset.emplace(presetId, schema);
    } else {
        *versionInfo.MutableDiff() = NOlap::TSchemaDiffView::MakeSchemasDiff(it->second, schema);
        it->second = schema;
    }

    Schema::SaveSchemaPresetVersionInfo(db, presetId, version, versionInfo);
<<<<<<< HEAD
    if (versionInfo.HasSchema()) {
        if (!PrimaryIndex) {
            PrimaryIndex = std::make_unique<NOlap::TColumnEngineForLogs>(TabletId, StoragesManager, version, NOlap::IColumnEngine::TSchemaInitializationData(versionInfo), VersionCounters);
            for (auto&& i : Tables) {
                PrimaryIndex->RegisterTable(i.first);
            }
            if (manager->IsReady()) {
                PrimaryIndex->OnTieringModified(manager, Ttl, {});
            }
        } else {
            PrimaryIndex->RegisterSchemaVersion(version, NOlap::IColumnEngine::TSchemaInitializationData(versionInfo));
=======
    if (!PrimaryIndex) {
        PrimaryIndex = std::make_unique<NOlap::TColumnEngineForLogs>(
            TabletId, DataAccessorsManager, StoragesManager, version, NOlap::IColumnEngine::TSchemaInitializationData(versionInfo));
        for (auto&& i : Tables) {
            PrimaryIndex->RegisterTable(i.first);
        }
        if (manager->IsReady()) {
            PrimaryIndex->OnTieringModified(manager, Ttl, {});
>>>>>>> c8506976
        }
        auto& key = VersionCounters->GetVersionToKey()[versionInfo.GetSchema().GetVersion()];
        key.emplace_back(presetId, version.GetPlanStep(), version.GetTxId());
    }
}

std::unique_ptr<NTabletFlatExecutor::ITransaction> TTablesManager::CreateAddShardingInfoTx(
    TColumnShard& owner, const ui64 pathId, const ui64 versionId, const NSharding::TGranuleShardingLogicContainer& tabletShardingLogic) const {
    return std::make_unique<TTxAddShardingInfo>(owner, tabletShardingLogic, pathId, versionId);
}

void TTablesManager::AddTableVersion(const ui64 pathId, const NOlap::TSnapshot& version,
    const NKikimrTxColumnShard::TTableVersionInfo& versionInfo, const std::optional<NKikimrSchemeOp::TColumnTableSchema>& schema,
    NIceDb::TNiceDb& db, std::shared_ptr<TTiersManager>& manager) {
    auto it = Tables.find(pathId);
    AFL_VERIFY(it != Tables.end());
    auto& table = it->second;

    if (versionInfo.HasSchemaPresetId()) {
        AFL_VERIFY(!schema);
        Y_ABORT_UNLESS(SchemaPresetsIds.contains(versionInfo.GetSchemaPresetId()));
    } else if (schema) {
        TSchemaPreset fakePreset;
        if (SchemaPresetsIds.empty()) {
            Y_ABORT_UNLESS(RegisterSchemaPreset(fakePreset, db));
        } else {
            Y_ABORT_UNLESS(SchemaPresetsIds.contains(fakePreset.GetId()));
        }
        AddSchemaVersion(fakePreset.GetId(), version, *schema, db, manager);
    }

    if (versionInfo.HasTtlSettings()) {
        const auto& ttlSettings = versionInfo.GetTtlSettings();
        if (ttlSettings.HasEnabled()) {
            Ttl.SetPathTtl(pathId, TTtl::TDescription(ttlSettings.GetEnabled()));
        } else {
            Ttl.DropPathTtl(pathId);
        }
        if (PrimaryIndex && manager->IsReady()) {
            PrimaryIndex->OnTieringModified(manager, Ttl, pathId);
        }
    }
    Schema::SaveTableVersionInfo(db, pathId, version, versionInfo);
    table.AddVersion(version);
}

<<<<<<< HEAD
TTablesManager::TTablesManager(const std::shared_ptr<NOlap::IStoragesManager>& storagesManager, const ui64 tabletId, const std::shared_ptr<NOlap::TVersionCounters>& versionCounters)
=======
TTablesManager::TTablesManager(const std::shared_ptr<NOlap::IStoragesManager>& storagesManager,
    const std::shared_ptr<NOlap::NDataAccessorControl::IDataAccessorsManager>& dataAccessorsManager, const ui64 tabletId)
>>>>>>> c8506976
    : StoragesManager(storagesManager)
    , DataAccessorsManager(dataAccessorsManager)
    , LoadTimeCounters(std::make_unique<TTableLoadTimeCounters>())
<<<<<<< HEAD
    , VersionCounters(versionCounters)
    , TabletId(tabletId)
{
=======
    , TabletId(tabletId) {
>>>>>>> c8506976
}

bool TTablesManager::TryFinalizeDropPathOnExecute(NTable::TDatabase& dbTable, const ui64 pathId) const {
    auto itDrop = PathsToDrop.find(pathId);
    AFL_VERIFY(itDrop != PathsToDrop.end());
    AFL_VERIFY(!GetPrimaryIndexSafe().HasDataInPathId(pathId));
    NIceDb::TNiceDb db(dbTable);
    NColumnShard::Schema::EraseTableInfo(db, pathId);
    const auto& itTable = Tables.find(pathId);
    AFL_VERIFY(itTable != Tables.end())("problem", "No schema for path")("path_id", pathId);
    for (auto&& tableVersion : itTable->second.GetVersions()) {
        NColumnShard::Schema::EraseTableVersionInfo(db, pathId, tableVersion);
    }
    return true;
}

bool TTablesManager::TryFinalizeDropPathOnComplete(const ui64 pathId) {
    auto itDrop = PathsToDrop.find(pathId);
    AFL_VERIFY(itDrop != PathsToDrop.end());
    AFL_VERIFY(!GetPrimaryIndexSafe().HasDataInPathId(pathId));
    AFL_VERIFY(MutablePrimaryIndex().ErasePathId(pathId));
    PathsToDrop.erase(itDrop);
    const auto& itTable = Tables.find(pathId);
    AFL_VERIFY(itTable != Tables.end())("problem", "No schema for path")("path_id", pathId);
    Tables.erase(itTable);
    AFL_DEBUG(NKikimrServices::TX_COLUMNSHARD)("method", "TryFinalizeDropPathOnComplete")("path_id", pathId)("size", Tables.size());
    return true;
}

}   // namespace NKikimr::NColumnShard<|MERGE_RESOLUTION|>--- conflicted
+++ resolved
@@ -192,13 +192,8 @@
                 "version", schemaInfo.GetSchema().GetVersion());
             NOlap::IColumnEngine::TSchemaInitializationData schemaInitializationData(schemaInfo);
             if (!PrimaryIndex) {
-<<<<<<< HEAD
-                PrimaryIndex = std::make_unique<NOlap::TColumnEngineForLogs>(
-                   TabletId, StoragesManager, preset.GetMinVersionForId(schemaInfo.GetSchema().GetVersion()), schemaInitializationData, VersionCounters);
-=======
                 PrimaryIndex = std::make_unique<NOlap::TColumnEngineForLogs>(TabletId, DataAccessorsManager, StoragesManager,
-                    preset.GetMinVersionForId(schemaInfo.GetSchema().GetVersion()), schemaInitializationData);
->>>>>>> c8506976
+                    preset.GetMinVersionForId(schemaInfo.GetSchema().GetVersion()), schemaInitializationData, VersionCounters);
             } else {
                 PrimaryIndex->RegisterSchemaVersion(preset.GetMinVersionForId(schemaInfo.GetSchema().GetVersion()), schemaInitializationData);
             }
@@ -299,31 +294,19 @@
     }
 
     Schema::SaveSchemaPresetVersionInfo(db, presetId, version, versionInfo);
-<<<<<<< HEAD
     if (versionInfo.HasSchema()) {
         if (!PrimaryIndex) {
-            PrimaryIndex = std::make_unique<NOlap::TColumnEngineForLogs>(TabletId, StoragesManager, version, NOlap::IColumnEngine::TSchemaInitializationData(versionInfo), VersionCounters);
+            PrimaryIndex = std::make_unique<NOlap::TColumnEngineForLogs>(
+                TabletId, DataAccessorsManager, StoragesManager, version, NOlap::IColumnEngine::TSchemaInitializationData(versionInfo), VersionCounters);
             for (auto&& i : Tables) {
                 PrimaryIndex->RegisterTable(i.first);
             }
             if (manager->IsReady()) {
                 PrimaryIndex->OnTieringModified(manager, Ttl, {});
             }
-        } else {
-            PrimaryIndex->RegisterSchemaVersion(version, NOlap::IColumnEngine::TSchemaInitializationData(versionInfo));
-=======
-    if (!PrimaryIndex) {
-        PrimaryIndex = std::make_unique<NOlap::TColumnEngineForLogs>(
-            TabletId, DataAccessorsManager, StoragesManager, version, NOlap::IColumnEngine::TSchemaInitializationData(versionInfo));
-        for (auto&& i : Tables) {
-            PrimaryIndex->RegisterTable(i.first);
-        }
-        if (manager->IsReady()) {
-            PrimaryIndex->OnTieringModified(manager, Ttl, {});
->>>>>>> c8506976
-        }
-        auto& key = VersionCounters->GetVersionToKey()[versionInfo.GetSchema().GetVersion()];
-        key.emplace_back(presetId, version.GetPlanStep(), version.GetTxId());
+            auto& key = VersionCounters->GetVersionToKey()[versionInfo.GetSchema().GetVersion()];
+            key.emplace_back(presetId, version.GetPlanStep(), version.GetTxId());
+        }
     }
 }
 
@@ -367,22 +350,14 @@
     table.AddVersion(version);
 }
 
-<<<<<<< HEAD
-TTablesManager::TTablesManager(const std::shared_ptr<NOlap::IStoragesManager>& storagesManager, const ui64 tabletId, const std::shared_ptr<NOlap::TVersionCounters>& versionCounters)
-=======
 TTablesManager::TTablesManager(const std::shared_ptr<NOlap::IStoragesManager>& storagesManager,
-    const std::shared_ptr<NOlap::NDataAccessorControl::IDataAccessorsManager>& dataAccessorsManager, const ui64 tabletId)
->>>>>>> c8506976
+    const std::shared_ptr<NOlap::NDataAccessorControl::IDataAccessorsManager>& dataAccessorsManager, const ui64 tabletId, const std::shared_ptr<NOlap::TVersionCounters>& versionCounters)
     : StoragesManager(storagesManager)
     , DataAccessorsManager(dataAccessorsManager)
     , LoadTimeCounters(std::make_unique<TTableLoadTimeCounters>())
-<<<<<<< HEAD
     , VersionCounters(versionCounters)
     , TabletId(tabletId)
 {
-=======
-    , TabletId(tabletId) {
->>>>>>> c8506976
 }
 
 bool TTablesManager::TryFinalizeDropPathOnExecute(NTable::TDatabase& dbTable, const ui64 pathId) const {
