--- conflicted
+++ resolved
@@ -183,31 +183,6 @@
     }
 
     TMemoryProfileGuard g("TTablesManager/InitFromDB::Other");
-<<<<<<< HEAD
-    for (auto& [id, preset] : schemaPresets) {
-        if (isFakePresetOnly) {
-            Y_ABORT_UNLESS(id == 0);
-        } else {
-            Y_ABORT_UNLESS(id > 0);
-        }
-        for (auto it = preset.MutableVersionsById().begin(); it != preset.MutableVersionsById().end();) {
-            const auto version = it->first;
-            const auto& schemaInfo = it->second;
-            AFL_VERIFY(schemaInfo.HasSchema());
-            AFL_INFO(NKikimrServices::TX_COLUMNSHARD)("event", "index_schema")("preset_id", id)("snapshot", version)(
-                "version", schemaInfo.GetSchema().GetVersion());
-            NOlap::IColumnEngine::TSchemaInitializationData schemaInitializationData(schemaInfo);
-            if (!PrimaryIndex) {
-                PrimaryIndex = std::make_unique<NOlap::TColumnEngineForLogs>(TabletId, DataAccessorsManager, StoragesManager,
-                    preset.GetMinVersionForId(schemaInfo.GetSchema().GetVersion()), schemaInitializationData, VersionCounters);
-            } else {
-                PrimaryIndex->RegisterSchemaVersion(preset.GetMinVersionForId(schemaInfo.GetSchema().GetVersion()), schemaInitializationData);
-            }
-            it = preset.MutableVersionsById().erase(it);
-        }
-    }
-=======
->>>>>>> 347babca
     for (auto&& i : Tables) {
         PrimaryIndex->RegisterTable(i.first);
     }
@@ -305,34 +280,20 @@
     }
 
     Schema::SaveSchemaPresetVersionInfo(db, presetId, version, versionInfo);
-<<<<<<< HEAD
     if (versionInfo.HasSchema()) {
         if (!PrimaryIndex) {
-            PrimaryIndex = std::make_unique<NOlap::TColumnEngineForLogs>(
-                TabletId, DataAccessorsManager, StoragesManager, version, NOlap::IColumnEngine::TSchemaInitializationData(versionInfo), VersionCounters);
+            PrimaryIndex = std::make_unique<NOlap::TColumnEngineForLogs>(TabletId, SchemaObjectsCache, DataAccessorsManager, StoragesManager,
+                version, presetId, NOlap::IColumnEngine::TSchemaInitializationData(versionInfo), PortionsStats, VersionCounters);
             for (auto&& i : Tables) {
                 PrimaryIndex->RegisterTable(i.first);
             }
-            if (manager->IsReady()) {
-                PrimaryIndex->OnTieringModified(manager, Ttl, {});
-            }
+            PrimaryIndex->OnTieringModified(GetTtl());
         } else {
-            PrimaryIndex->RegisterSchemaVersion(version, NOlap::IColumnEngine::TSchemaInitializationData(versionInfo));
+            PrimaryIndex->RegisterSchemaVersion(version, presetId, NOlap::IColumnEngine::TSchemaInitializationData(versionInfo));
         }
         auto& key = VersionCounters->GetVersionToKey()[versionInfo.GetSchema().GetVersion()];
         key.emplace_back(presetId, version.GetPlanStep(), version.GetTxId());
         AFL_VERIFY((key.size() == 1) || (key[key.size() - 2] < key.back()));
-=======
-    if (!PrimaryIndex) {
-        PrimaryIndex = std::make_unique<NOlap::TColumnEngineForLogs>(TabletId, SchemaObjectsCache, DataAccessorsManager, StoragesManager,
-            version, presetId, NOlap::IColumnEngine::TSchemaInitializationData(versionInfo), PortionsStats);
-        for (auto&& i : Tables) {
-            PrimaryIndex->RegisterTable(i.first);
-        }
-        PrimaryIndex->OnTieringModified(GetTtl());
-    } else {
-        PrimaryIndex->RegisterSchemaVersion(version, presetId, NOlap::IColumnEngine::TSchemaInitializationData(versionInfo));
->>>>>>> 347babca
     }
 }
 
@@ -376,15 +337,6 @@
 }
 
 TTablesManager::TTablesManager(const std::shared_ptr<NOlap::IStoragesManager>& storagesManager,
-<<<<<<< HEAD
-    const std::shared_ptr<NOlap::NDataAccessorControl::IDataAccessorsManager>& dataAccessorsManager, const ui64 tabletId, const std::shared_ptr<NOlap::TVersionCounters>& versionCounters)
-    : StoragesManager(storagesManager)
-    , DataAccessorsManager(dataAccessorsManager)
-    , LoadTimeCounters(std::make_unique<TTableLoadTimeCounters>())
-    , VersionCounters(versionCounters)
-    , TabletId(tabletId)
-{
-=======
     const std::shared_ptr<NOlap::NDataAccessorControl::IDataAccessorsManager>& dataAccessorsManager,
     const std::shared_ptr<NOlap::TSchemaObjectsCache>& schemaCache, const std::shared_ptr<TPortionIndexStats>& portionsStats,
     const ui64 tabletId)
@@ -393,9 +345,9 @@
     , LoadTimeCounters(std::make_unique<TTableLoadTimeCounters>())
     , SchemaObjectsCache(schemaCache)
     , PortionsStats(portionsStats)
+    , VersionCounters(versionCounters)
     , TabletId(tabletId) {
     AFL_VERIFY(SchemaObjectsCache);
->>>>>>> 347babca
 }
 
 bool TTablesManager::TryFinalizeDropPathOnExecute(NTable::TDatabase& dbTable, const ui64 pathId) const {
