--- conflicted
+++ resolved
@@ -61,15 +61,11 @@
                 return false;
             }
             if (table.IsDropped()) {
-<<<<<<< HEAD
                 if (const auto& movedTo = table.GetOptionalMovedToPathId()) {
                     PathToMove = std::pair{table.GetPathId(), *movedTo};
                 } else {
                     PathsToDrop.insert(table.GetPathId());
                 }
-=======
-                AFL_VERIFY(PathsToDrop[table.GetDropVersionVerified()].emplace(table.GetPathId()).second);
->>>>>>> 9933314f
             }
 
             AFL_VERIFY(Tables.emplace(table.GetPathId(), std::move(table)).second);
@@ -104,12 +100,8 @@
             }
             AFL_VERIFY(SchemaPresetsIds.emplace(preset->GetId()).second);
             if (!rowset.Next()) {
-<<<<<<< HEAD
-               return false;
-=======
                 timer.AddLoadingFail();
                 return false;
->>>>>>> 9933314f
             }
         }
 
@@ -156,12 +148,9 @@
                     vIt->second = version;
                 }
             }
-<<<<<<< HEAD
+            table.AddVersion(version);
             table.UpdateVersion(version, versionInfo);
             versionsInfo.AddVersion(version, versionInfo);
-=======
-            table.AddVersion(version);
->>>>>>> 9933314f
             if (!rowset.Next()) {
                 timer.AddLoadingFail();
                 return false;
@@ -248,15 +237,11 @@
 }
 
 ui64 TTablesManager::GetMemoryUsage() const {
-<<<<<<< HEAD
     ui64 memory =
         Tables.size() * sizeof(TTableInfo) +
         PathsToDrop.size() * sizeof(ui64) +
         (PathToMove ?  2 * sizeof(ui64) : 0) +
-        Ttl.PathsCount() * sizeof(TTtl::TDescription);
-=======
-    ui64 memory = Tables.size() * sizeof(TTableInfo) + PathsToDrop.size() * sizeof(ui64) + Ttl.size() * sizeof(NOlap::TTiering);
->>>>>>> 9933314f
+        Ttl.size() * sizeof(NOlap::TTiering);
     if (PrimaryIndex) {
         memory += PrimaryIndex->MemoryUsage();
     }
