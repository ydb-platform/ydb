--- conflicted
+++ resolved
@@ -121,7 +121,6 @@
         Versions.insert(snapshot);
     }
 
-<<<<<<< HEAD
     void SetMoveVersion(const NOlap::TSnapshot& version, ui64 newPathId) {
         DropVersion = version;
         MovedToPathId = newPathId;
@@ -139,9 +138,6 @@
     }
 
 
-    bool IsDropped() const {
-        return DropVersion.has_value();
-=======
     bool IsDropped(const std::optional<NOlap::TSnapshot>& minReadSnapshot = std::nullopt) const {
         if (!DropVersion) {
             return false;
@@ -150,7 +146,6 @@
             return true;
         }
         return *DropVersion < *minReadSnapshot;
->>>>>>> 9933314f
     }
 
     std::optional<ui64> GetOptionalMovedToPathId() const {
@@ -160,7 +155,6 @@
     TTableInfo() = default;
 
     TTableInfo(const ui64 pathId)
-<<<<<<< HEAD
         : PathId(pathId)
     {}
     TTableInfo(const ui64 pathId, const TSet<NOlap::TSnapshot>& versions, const NKikimrTxColumnShard::TTableVersionInfo& versionInfo)
@@ -168,9 +162,6 @@
         , Versions(versions)
     {
         VersionInfo.CopyFrom(versionInfo);
-=======
-        : PathId(pathId) {
->>>>>>> 9933314f
     }
 
     template <class TRow>
@@ -192,15 +183,10 @@
 private:
     THashMap<ui64, TTableInfo> Tables;
     THashSet<ui32> SchemaPresetsIds;
-<<<<<<< HEAD
-    THashSet<ui64> PathsToDrop;
-    std::optional<std::pair<ui64, ui64>> PathToMove; //{src, dst} Only one table move at a time is supported
-    TTtl Ttl;
-=======
     THashMap<ui32, NKikimrSchemeOp::TColumnTableSchema> ActualSchemaForPreset;
     std::map<NOlap::TSnapshot, THashSet<ui64>> PathsToDrop;
+    std::optional<std::pair<ui64, ui64>> PathToMove; //{src, dst} Only one table move at a time is supported
     THashMap<ui64, NOlap::TTiering> Ttl;
->>>>>>> 9933314f
     std::unique_ptr<NOlap::IColumnEngine> PrimaryIndex;
     std::shared_ptr<NOlap::IStoragesManager> StoragesManager;
     std::shared_ptr<NOlap::NDataAccessorControl::IDataAccessorsManager> DataAccessorsManager;
@@ -230,8 +216,6 @@
         return PathsToDrop;
     }
 
-<<<<<<< HEAD
-=======
     THashSet<ui64> GetPathsToDrop(const NOlap::TSnapshot& minReadSnapshot) const {
         THashSet<ui64> result;
         for (auto&& i : PathsToDrop) {
@@ -243,7 +227,6 @@
         return result;
     }
 
->>>>>>> 9933314f
     const THashMap<ui64, TTableInfo>& GetTables() const {
         return Tables;
     }
