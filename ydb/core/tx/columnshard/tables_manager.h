#pragma once

#include "columnshard_schema.h"
#include "columnshard_ttl.h"

#include "blobs_action/abstract/storages_manager.h"
#include "data_accessor/manager.h"
#include "engines/column_engine.h"

#include <ydb/core/base/row_version.h>
#include <ydb/core/protos/tx_columnshard.pb.h>
#include <ydb/core/tx/columnshard/blobs_action/abstract/storage.h>

#include <ydb/library/accessor/accessor.h>

namespace NKikimr::NColumnShard {

template <class TVersionData>
class TVersionedSchema {
private:
    TMap<NOlap::TSnapshot, ui64> Versions;
    TMap<ui64, TVersionData> VersionsById;
    TMap<ui64, NOlap::TSnapshot> MinVersionById;

public:
    bool IsEmpty() const {
        return VersionsById.empty();
    }

    const TMap<ui64, TVersionData>& GetVersionsById() const {
        return VersionsById;
    }

    TMap<ui64, TVersionData>& MutableVersionsById() {
        return VersionsById;
    }

    NOlap::TSnapshot GetMinVersionForId(const ui64 sVersion) const {
        auto it = MinVersionById.find(sVersion);
        Y_ABORT_UNLESS(it != MinVersionById.end());
        return it->second;
    }

    void AddVersion(const NOlap::TSnapshot& snapshot, const TVersionData& versionInfo) {
        ui64 ssVersion = 0;
        if (versionInfo.HasSchema()) {
            ssVersion = versionInfo.GetSchema().GetVersion();
        }
        VersionsById.emplace(ssVersion, versionInfo);
        Y_ABORT_UNLESS(Versions.emplace(snapshot, ssVersion).second);

        auto it = MinVersionById.find(ssVersion);
        if (it == MinVersionById.end()) {
            MinVersionById.emplace(ssVersion, snapshot);
        } else {
            it->second = std::min(snapshot, it->second);
        }
    }
};

class TSchemaPreset: public TVersionedSchema<NKikimrTxColumnShard::TSchemaPresetVersionInfo> {
public:
    using TSchemaPresetVersionInfo = NKikimrTxColumnShard::TSchemaPresetVersionInfo;
    ui32 Id = 0;
    TString Name;

public:
    bool IsStandaloneTable() const {
        return Id == 0;
    }

    const TString& GetName() const {
        return Name;
    }

    ui32 GetId() const {
        return Id;
    }

    void Deserialize(const NKikimrSchemeOp::TColumnTableSchemaPreset& presetProto);

    template <class TRow>
    bool InitFromDB(const TRow& rowset) {
        Id = rowset.template GetValue<Schema::SchemaPresetInfo::Id>();
        if (!IsStandaloneTable()) {
            Name = rowset.template GetValue<Schema::SchemaPresetInfo::Name>();
        }
        Y_ABORT_UNLESS(!Id || Name == "default", "Unsupported preset at load time");
        return true;
    }
};

class TTableInfo {
public:
    ui64 PathId;
    TString TieringUsage;
    std::optional<NOlap::TSnapshot> DropVersion;
    YDB_READONLY_DEF(TSet<NOlap::TSnapshot>, Versions);

public:
    const TString& GetTieringUsage() const {
        return TieringUsage;
    }

    TTableInfo& SetTieringUsage(const TString& data) {
        TieringUsage = data;
        return *this;
    }

    bool IsEmpty() const {
        return Versions.empty();
    }

    ui64 GetPathId() const {
        return PathId;
    }

    void SetDropVersion(const NOlap::TSnapshot& version) {
        DropVersion = version;
    }

    void AddVersion(const NOlap::TSnapshot& snapshot) {
        Versions.insert(snapshot);
    }

    bool IsDropped() const {
        return DropVersion.has_value();
    }

    TTableInfo() = default;

    TTableInfo(const ui64 pathId)
        : PathId(pathId) {
    }

    template <class TRow>
    bool InitFromDB(const TRow& rowset) {
        PathId = rowset.template GetValue<Schema::TableInfo::PathId>();
        TieringUsage = rowset.template GetValue<Schema::TableInfo::TieringUsage>();
        if (rowset.template HaveValue<Schema::TableInfo::DropStep>() && rowset.template HaveValue<Schema::TableInfo::DropTxId>()) {
            DropVersion.emplace(
                rowset.template GetValue<Schema::TableInfo::DropStep>(), rowset.template GetValue<Schema::TableInfo::DropTxId>());
        }
        return true;
    }
};

class TTablesManager {
private:
    THashMap<ui64, TTableInfo> Tables;
    THashSet<ui32> SchemaPresetsIds;
    THashMap<ui32, NKikimrSchemeOp::TColumnTableSchema> ActualSchemaForPreset;
    THashSet<ui64> PathsToDrop;
    TTtl Ttl;
    std::unique_ptr<NOlap::IColumnEngine> PrimaryIndex;
    std::shared_ptr<NOlap::IStoragesManager> StoragesManager;
    std::shared_ptr<NOlap::NDataAccessorControl::IDataAccessorsManager> DataAccessorsManager;
    std::unique_ptr<TTableLoadTimeCounters> LoadTimeCounters;
    std::shared_ptr<NOlap::TVersionCounters> VersionCounters;
    ui64 TabletId = 0;

public:
<<<<<<< HEAD
    TTablesManager(const std::shared_ptr<NOlap::IStoragesManager>& storagesManager, const ui64 tabletId, const std::shared_ptr<NOlap::TVersionCounters>& versionCounters);
=======
    friend class TTxInit;

    TTablesManager(const std::shared_ptr<NOlap::IStoragesManager>& storagesManager,
        const std::shared_ptr<NOlap::NDataAccessorControl::IDataAccessorsManager>& dataAccessorsManager, const ui64 tabletId);
>>>>>>> c8506976

    const std::unique_ptr<TTableLoadTimeCounters>& GetLoadTimeCounters() const {
        return LoadTimeCounters;
    }

    bool TryFinalizeDropPathOnExecute(NTable::TDatabase& dbTable, const ui64 pathId) const;
    bool TryFinalizeDropPathOnComplete(const ui64 pathId);

    const TTtl& GetTtl() const {
        return Ttl;
    }

    bool AddTtls(THashMap<ui64, NOlap::TTiering>& eviction) {
        return Ttl.AddTtls(eviction);
    }

    const THashSet<ui64>& GetPathsToDrop() const {
        return PathsToDrop;
    }

    THashSet<ui64>& MutablePathsToDrop() {
        return PathsToDrop;
    }

    const THashMap<ui64, TTableInfo>& GetTables() const {
        return Tables;
    }

    const THashSet<ui32>& GetSchemaPresets() const {
        return SchemaPresetsIds;
    }

    bool HasPrimaryIndex() const {
        return !!PrimaryIndex;
    }

    NOlap::IColumnEngine& MutablePrimaryIndex() {
        Y_ABORT_UNLESS(!!PrimaryIndex);
        return *PrimaryIndex;
    }

    const NOlap::TIndexInfo& GetIndexInfo(const NOlap::TSnapshot& version) const {
        Y_ABORT_UNLESS(!!PrimaryIndex);
        return PrimaryIndex->GetVersionedIndex().GetSchema(version)->GetIndexInfo();
    }

    const std::unique_ptr<NOlap::IColumnEngine>& GetPrimaryIndex() const {
        return PrimaryIndex;
    }

    const NOlap::IColumnEngine& GetPrimaryIndexSafe() const {
        Y_ABORT_UNLESS(!!PrimaryIndex);
        return *PrimaryIndex;
    }

    template <class TIndex>
    TIndex& MutablePrimaryIndexAsVerified() {
        AFL_VERIFY(!!PrimaryIndex);
        auto result = dynamic_cast<TIndex*>(PrimaryIndex.get());
        AFL_VERIFY(result);
        return *result;
    }

    template <class TIndex>
    const TIndex& GetPrimaryIndexAsVerified() const {
        AFL_VERIFY(!!PrimaryIndex);
        auto result = dynamic_cast<const TIndex*>(PrimaryIndex.get());
        AFL_VERIFY(result);
        return *result;
    }

    template <class TIndex>
    const TIndex* GetPrimaryIndexAsOptional() const {
        if (!PrimaryIndex) {
            return nullptr;
        }
        auto result = dynamic_cast<const TIndex*>(PrimaryIndex.get());
        AFL_VERIFY(result);
        return result;
    }

    bool InitFromDB(NIceDb::TNiceDb& db);

    const TTableInfo& GetTable(const ui64 pathId) const;
    ui64 GetMemoryUsage() const;

    bool HasTable(const ui64 pathId, bool withDeleted = false) const;
    bool IsReadyForWrite(const ui64 pathId) const;
    bool HasPreset(const ui32 presetId) const;

    void DropTable(const ui64 pathId, const NOlap::TSnapshot& version, NIceDb::TNiceDb& db);
    void DropPreset(const ui32 presetId, const NOlap::TSnapshot& version, NIceDb::TNiceDb& db);

    void RegisterTable(TTableInfo&& table, NIceDb::TNiceDb& db);
    bool RegisterSchemaPreset(const TSchemaPreset& schemaPreset, NIceDb::TNiceDb& db);

    void AddSchemaVersion(const ui32 presetId, const NOlap::TSnapshot& version, const NKikimrSchemeOp::TColumnTableSchema& schema,
        NIceDb::TNiceDb& db, std::shared_ptr<TTiersManager>& manager);
    void AddTableVersion(const ui64 pathId, const NOlap::TSnapshot& version, const NKikimrTxColumnShard::TTableVersionInfo& versionInfo,
        const std::optional<NKikimrSchemeOp::TColumnTableSchema>& schema, NIceDb::TNiceDb& db, std::shared_ptr<TTiersManager>& manager);
    bool FillMonitoringReport(NTabletFlatExecutor::TTransactionContext& txc, NJson::TJsonValue& json);

    [[nodiscard]] std::unique_ptr<NTabletFlatExecutor::ITransaction> CreateAddShardingInfoTx(TColumnShard& owner, const ui64 pathId,
        const ui64 versionId, const NSharding::TGranuleShardingLogicContainer& tabletShardingLogic) const;
};

}   // namespace NKikimr::NColumnShard<|MERGE_RESOLUTION|>--- conflicted
+++ resolved
@@ -160,14 +160,8 @@
     ui64 TabletId = 0;
 
 public:
-<<<<<<< HEAD
-    TTablesManager(const std::shared_ptr<NOlap::IStoragesManager>& storagesManager, const ui64 tabletId, const std::shared_ptr<NOlap::TVersionCounters>& versionCounters);
-=======
-    friend class TTxInit;
-
     TTablesManager(const std::shared_ptr<NOlap::IStoragesManager>& storagesManager,
-        const std::shared_ptr<NOlap::NDataAccessorControl::IDataAccessorsManager>& dataAccessorsManager, const ui64 tabletId);
->>>>>>> c8506976
+        const std::shared_ptr<NOlap::NDataAccessorControl::IDataAccessorsManager>& dataAccessorsManager, const ui64 tabletId, const std::shared_ptr<NOlap::TVersionCounters>& versionCounters);
 
     const std::unique_ptr<TTableLoadTimeCounters>& GetLoadTimeCounters() const {
         return LoadTimeCounters;
