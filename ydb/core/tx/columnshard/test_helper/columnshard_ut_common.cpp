#include "columnshard_ut_common.h"
#include "shard_reader.h"

#include <ydb/core/base/tablet.h>
#include <ydb/core/base/tablet_resolver.h>
#include <ydb/core/protos/data_events.pb.h>
#include <ydb/core/scheme/scheme_types_proto.h>
#include <ydb/core/tx/columnshard/engines/reader/sys_view/portions/portions.h>
#include <ydb/core/tx/columnshard/engines/storage/indexes/max/meta.h>
#include <ydb/core/tx/columnshard/hooks/testing/controller.h>
#include <ydb/core/tx/data_events/common/modification_type.h>
#include <ydb/core/tx/data_events/payload_helper.h>
#include <ydb/core/tx/tiering/manager.h>
#include <ydb/core/tx/tiering/tier/object.h>

#include <library/cpp/testing/unittest/registar.h>

namespace NKikimr::NTxUT {

using namespace NColumnShard;
using namespace Tests;

void TTester::Setup(TTestActorRuntime& runtime) {
    runtime.SetLogPriority(NKikimrServices::TX_COLUMNSHARD, NActors::NLog::PRI_DEBUG);
//    runtime.SetLogPriority(NKikimrServices::BLOB_CACHE, NActors::NLog::PRI_INFO);
    runtime.SetLogPriority(NKikimrServices::TX_COLUMNSHARD_SCAN, NActors::NLog::PRI_DEBUG);
    runtime.SetLogPriority(NKikimrServices::TX_COLUMNSHARD_WRITE, NActors::NLog::PRI_DEBUG);
    //    runtime.SetLogPriority(NKikimrServices::S3_WRAPPER, NLog::PRI_DEBUG);

    NOlap::TSchemaCachesManager::DropCaches();

    NOlap::TSchemaCachesManager::DropCaches();

    ui32 domainId = 0;
    ui32 planResolution = 500;

    TAppPrepare app;

    auto domain = TDomainsInfo::TDomain::ConstructDomainWithExplicitTabletIds(
                      "dc-1", domainId, FAKE_SCHEMESHARD_TABLET_ID,
                      planResolution,
                      std::vector<ui64>{TDomainsInfo::MakeTxCoordinatorIDFixed(1)},
                      std::vector<ui64>{},
                      std::vector<ui64>{TDomainsInfo::MakeTxAllocatorIDFixed(1)});

    TVector<ui64> ids = runtime.GetTxAllocatorTabletIds();
    ids.insert(ids.end(), domain->TxAllocators.begin(), domain->TxAllocators.end());
    runtime.SetTxAllocatorTabletIds(ids);

    app.AddDomain(domain.Release());
    SetupTabletServices(runtime, &app);

    runtime.UpdateCurrentTime(TInstant::Now());
}

void RefreshTiering(TTestBasicRuntime& runtime, const TActorId& sender) {
    auto event = std::make_unique<TEvPrivate::TEvTieringModified>();

    ForwardToTablet(runtime, TTestTxConfig::TxTablet0, sender, event.release());
}

namespace {
std::optional<TPlanStep> ProposeSchemaTxOptional(TTestBasicRuntime& runtime, TActorId& sender, const TString& txBody, const ui64 txId) {
    auto event = std::make_unique<TEvColumnShard::TEvProposeTransaction>(
        NKikimrTxColumnShard::TX_KIND_SCHEMA, 0, sender, txId, txBody, 0, 0);
    const auto now = runtime.GetTimeProvider()->Now();
    ForwardToTablet(runtime, TTestTxConfig::TxTablet0, sender, event.release());
    auto ev = runtime.GrabEdgeEvent<TEvColumnShard::TEvProposeTransactionResult>(sender);
    const auto& res = ev->Get()->Record;
    UNIT_ASSERT_EQUAL(res.GetTxId(), txId);
    UNIT_ASSERT_EQUAL(res.GetTxKind(), NKikimrTxColumnShard::TX_KIND_SCHEMA);
    if (res.GetStatus() == NKikimrTxColumnShard::PREPARED) {
        UNIT_ASSERT_LE(now.MilliSeconds(), res.GetMinStep());
        UNIT_ASSERT_EQUAL(res.GetMaxStep(), std::numeric_limits<ui64>::max());
        return {TPlanStep(res.GetMinStep())};
    }
    return std::nullopt;
}
} //namespace

void ProposeSchemaTxFail(TTestBasicRuntime& runtime, TActorId& sender, const TString& txBody, const ui64 txId) {
    const auto result = ProposeSchemaTxOptional(runtime, sender, txBody, txId);
    AFL_VERIFY(!result);
}

TPlanStep ProposeSchemaTx(TTestBasicRuntime& runtime, TActorId& sender, const TString& txBody, const ui64 txId) {
    const auto result = ProposeSchemaTxOptional(runtime, sender, txBody, txId);
    AFL_VERIFY(result);
    return *result;
}

void PlanSchemaTx(TTestBasicRuntime& runtime, const TActorId& sender, NOlap::TSnapshot snap) {
    auto evSubscribe = std::make_unique<TEvColumnShard::TEvNotifyTxCompletion>(snap.GetTxId());
    ForwardToTablet(runtime, TTestTxConfig::TxTablet0, sender, evSubscribe.release());

    auto plan = std::make_unique<TEvTxProcessing::TEvPlanStep>(snap.GetPlanStep(), 0, TTestTxConfig::TxTablet0);
    auto tx = plan->Record.AddTransactions();
    tx->SetTxId(snap.GetTxId());
    ActorIdToProto(sender, tx->MutableAckTo());

    ForwardToTablet(runtime, TTestTxConfig::TxTablet0, sender, plan.release());
    UNIT_ASSERT(runtime.GrabEdgeEvent<TEvTxProcessing::TEvPlanStepAck>(sender));
    auto ev = runtime.GrabEdgeEvent<TEvColumnShard::TEvNotifyTxCompletionResult>(sender);
    UNIT_ASSERT_EQUAL(ev->Get()->Record.GetTxId(), snap.GetTxId());
}

void PlanWriteTx(TTestBasicRuntime& runtime, const TActorId& sender, NOlap::TSnapshot snap, bool waitResult) {
    auto plan = std::make_unique<TEvTxProcessing::TEvPlanStep>(snap.GetPlanStep(), 0, TTestTxConfig::TxTablet0);
    auto tx = plan->Record.AddTransactions();
    tx->SetTxId(snap.GetTxId());
    ActorIdToProto(sender, tx->MutableAckTo());

    ForwardToTablet(runtime, TTestTxConfig::TxTablet0, sender, plan.release());
    UNIT_ASSERT(runtime.GrabEdgeEvent<TEvTxProcessing::TEvPlanStepAck>(sender));
    if (waitResult) {
        auto ev = runtime.GrabEdgeEvent<NEvents::TDataEvents::TEvWriteResult>(sender);
        const auto& res = ev->Get()->Record;
        UNIT_ASSERT_EQUAL(res.GetTxId(), snap.GetTxId());
        UNIT_ASSERT_EQUAL(res.GetStatus(), NKikimrDataEvents::TEvWriteResult::STATUS_COMPLETED);
    }
}

ui32 WaitWriteResult(TTestBasicRuntime& runtime, ui64 shardId, std::vector<ui64>* writeIds) {
    TAutoPtr<IEventHandle> handle;
    auto event = runtime.GrabEdgeEvent<NEvents::TDataEvents::TEvWriteResult>(handle);
    UNIT_ASSERT(event);

    auto& resWrite = event->Record;
    UNIT_ASSERT_EQUAL(resWrite.GetOrigin(), shardId);
    if (writeIds && resWrite.GetStatus() == NKikimrDataEvents::TEvWriteResult::STATUS_PREPARED) {
        writeIds->push_back(resWrite.GetTxId());
    }
    return resWrite.GetStatus();
}

bool WriteDataImpl(TTestBasicRuntime& runtime, TActorId& sender, const ui64 shardId, const ui64 tableId, const ui64 writeId,
                    const TString& data, const std::shared_ptr<arrow::Schema>& schema, std::vector<ui64>* writeIds, const NEvWrite::EModificationType mType, const ui64 lockId) {
    const TString dedupId = ToString(writeId);

    auto write = std::make_unique<NEvents::TDataEvents::TEvWrite>(writeId, NKikimrDataEvents::TEvWrite::MODE_IMMEDIATE);
    if (lockId) {
        write->SetLockId(lockId, 1);
    }
    auto& operation = write->AddOperation(TEnumOperator<NEvWrite::EModificationType>::SerializeToWriteProto(mType), TTableId(0, tableId, 1), {},
        0, NKikimrDataEvents::FORMAT_ARROW);
    *operation.MutablePayloadSchema() = NArrow::SerializeSchema(*schema);
    NEvWrite::TPayloadWriter<NEvents::TDataEvents::TEvWrite> writer(*write);
    auto dataCopy = data;
    writer.AddDataToPayload(std::move(dataCopy));
    ForwardToTablet(runtime, shardId, sender, write.release());

    if (writeIds) {
        return WaitWriteResult(runtime, shardId, writeIds) == NKikimrTxColumnShard::EResultStatus::SUCCESS;
    }
    return true;
}

bool WriteData(TTestBasicRuntime& runtime, TActorId& sender, const ui64 shardId, const ui64 writeId, const ui64 tableId, const TString& data,
    const std::vector<NArrow::NTest::TTestColumn>& ydbSchema, std::vector<ui64>* writeIds, const NEvWrite::EModificationType mType,
    const ui64 lockId) {
    return WriteDataImpl(runtime, sender, shardId, tableId, writeId, data, NArrow::MakeArrowSchema(ydbSchema), writeIds, mType, lockId);
}

bool WriteData(TTestBasicRuntime& runtime, TActorId& sender, const ui64 writeId, const ui64 tableId, const TString& data,
    const std::vector<NArrow::NTest::TTestColumn>& ydbSchema, bool waitResult, std::vector<ui64>* writeIds,
    const NEvWrite::EModificationType mType, const ui64 lockId) {
    if (writeIds) {
        return WriteDataImpl(
            runtime, sender, TTestTxConfig::TxTablet0, tableId, writeId, data, NArrow::MakeArrowSchema(ydbSchema), writeIds, mType, lockId);
    }
    std::vector<ui64> ids;
    return WriteDataImpl(runtime, sender, TTestTxConfig::TxTablet0, tableId, writeId, data, NArrow::MakeArrowSchema(ydbSchema),
        waitResult ? &ids : nullptr, mType, lockId);
}

std::optional<ui64> WriteData(TTestBasicRuntime& runtime, TActorId& sender, const NLongTxService::TLongTxId& longTxId,
                              ui64 tableId, const ui64 writePartId, const TString& data,
                              const std::vector<NArrow::NTest::TTestColumn>& ydbSchema, const NEvWrite::EModificationType mType)
{
    auto write = std::make_unique<TEvColumnShard::TEvWrite>(sender, longTxId, tableId, "0", data, writePartId, mType);
    write->SetArrowSchema(NArrow::SerializeSchema(*NArrow::MakeArrowSchema(ydbSchema)));

    ForwardToTablet(runtime, TTestTxConfig::TxTablet0, sender, write.release());
    TAutoPtr<IEventHandle> handle;
    auto event = runtime.GrabEdgeEvent<TEvColumnShard::TEvWriteResult>(handle);
    UNIT_ASSERT(event);

    auto& resWrite = Proto(event);
    UNIT_ASSERT_EQUAL(resWrite.GetOrigin(), TTestTxConfig::TxTablet0);
    UNIT_ASSERT_EQUAL(resWrite.GetTxInitiator(), 0);
    if (resWrite.GetStatus() == NKikimrTxColumnShard::EResultStatus::SUCCESS) {
        return resWrite.GetWriteId();
    }
    return {};
}

void ScanIndexStats(TTestBasicRuntime& runtime, TActorId& sender, const std::vector<ui64>& pathIds,
                  NOlap::TSnapshot snap, ui64 scanId) {
    auto scan = std::make_unique<TEvDataShard::TEvKqpScan>();
    auto& record = scan->Record;

    record.SetTxId(snap.GetPlanStep());
    record.SetScanId(scanId);
    // record.SetLocalPathId(0);
    record.SetTablePath(TString("/") + NSysView::SysPathName + "/" + NSysView::StorePrimaryIndexPortionStatsName);

    // Schema: pathId, kind, rows, bytes, rawBytes. PK: {pathId, kind}
    //record.SetSchemaVersion(0);
    auto ydbSchema = NOlap::NReader::NSysView::NPortions::TStatsIterator::StatsSchema;
    for (const auto& col : ydbSchema.Columns) {
        record.AddColumnTags(col.second.Id);
        auto columnType = NScheme::ProtoColumnTypeFromTypeInfoMod(col.second.PType, col.second.PTypeMod);
        record.AddColumnTypes(columnType.TypeId);
        if (columnType.TypeInfo) {
            *record.AddColumnTypeInfos() = *columnType.TypeInfo;
        } else {
            *record.AddColumnTypeInfos() = NKikimrProto::TTypeInfo();
        }
    }

    for (ui64 pathId : pathIds) {
        std::vector<TCell> pk{TCell::Make<ui64>(pathId)};
        TSerializedTableRange range(TConstArrayRef<TCell>(pk), true, TConstArrayRef<TCell>(pk), true);
        auto newRange = record.MutableRanges()->Add();
        range.Serialize(*newRange);
    }

    record.MutableSnapshot()->SetStep(snap.GetPlanStep());
    record.MutableSnapshot()->SetTxId(snap.GetTxId());
    record.SetDataFormat(NKikimrDataEvents::FORMAT_ARROW);

    ForwardToTablet(runtime, TTestTxConfig::TxTablet0, sender, scan.release());
}

template<class Checker>
TPlanStep ProposeCommitCheck(TTestBasicRuntime& runtime, TActorId& sender, ui64 shardId, ui64 txId, const std::vector<ui64>& /* writeIds */, const ui64 lockId, Checker&& checker) {
    auto write = std::make_unique<NEvents::TDataEvents::TEvWrite>(txId, NKikimrDataEvents::TEvWrite::MODE_PREPARE);
    auto* lock = write->Record.MutableLocks()->AddLocks();
    lock->SetLockId(lockId);
    write->Record.MutableLocks()->SetOp(NKikimrDataEvents::TKqpLocks::Commit);

    ForwardToTablet(runtime, shardId, sender, write.release());
    TAutoPtr<IEventHandle> handle;
    auto event = runtime.GrabEdgeEvent<NEvents::TDataEvents::TEvWriteResult>(handle);
    UNIT_ASSERT(event);

    auto& res = event->Record;
    checker(res);
    return TPlanStep(res.GetMinStep());
}

TPlanStep ProposeCommit(TTestBasicRuntime& runtime, TActorId& sender, ui64 shardId, ui64 txId, const std::vector<ui64>& writeIds, const ui64 lockId) {
    const auto now = runtime.GetTimeProvider()->Now();
    return ProposeCommitCheck(runtime, sender, shardId, txId, writeIds, lockId, [&](auto& res) {
        AFL_VERIFY(res.GetTxId() == txId)("tx_id", txId)("res", res.GetTxId());
        UNIT_ASSERT_EQUAL(res.GetStatus(), NKikimrDataEvents::TEvWriteResult::STATUS_PREPARED);
        UNIT_ASSERT_LE(now.MilliSeconds(), res.GetMinStep());
        UNIT_ASSERT_UNEQUAL(res.GetMaxStep(), std::numeric_limits<ui64>::max());
        UNIT_ASSERT_LE(res.GetMinStep(), res.GetMaxStep());
    });
}

void ProposeCommitFail(TTestBasicRuntime& runtime, TActorId& sender, ui64 shardId, ui64 txId, const std::vector<ui64>& writeIds, const ui64 lockId) {
    const auto result = ProposeCommitCheck(runtime, sender, shardId, txId, writeIds, lockId, [&](auto& res) {
        UNIT_ASSERT_UNEQUAL(res.GetStatus(), NKikimrDataEvents::TEvWriteResult::STATUS_PREPARED);
    });
    Y_UNUSED(result);
}

TPlanStep ProposeCommit(TTestBasicRuntime& runtime, TActorId& sender, ui64 txId, const std::vector<ui64>& writeIds, const ui64 lockId) {
    return ProposeCommit(runtime, sender, TTestTxConfig::TxTablet0, txId, writeIds, lockId);
}


TPlanStep ProposeCommit(TTestBasicRuntime& runtime, TActorId& sender, ui64 txId, const std::vector<ui64>& writeIds) {
    return ProposeCommit(runtime, sender, TTestTxConfig::TxTablet0, txId, writeIds);
}

void PlanCommit(TTestBasicRuntime& runtime, TActorId& sender, TPlanStep planStep, const TSet<ui64>& txIds) {
    PlanCommit(runtime, sender, TTestTxConfig::TxTablet0, planStep, txIds);
}

void Wakeup(TTestBasicRuntime& runtime, const TActorId& sender, const ui64 shardId) {
    auto wakeup = std::make_unique<TEvPrivate::TEvPeriodicWakeup>(true);
    ForwardToTablet(runtime, shardId, sender, wakeup.release());
}

void PlanCommit(TTestBasicRuntime& runtime, TActorId& sender, ui64 shardId, TPlanStep planStep, const TSet<ui64>& txIds) {
    auto plan = std::make_unique<TEvTxProcessing::TEvPlanStep>(planStep.Val(), 0, shardId);
    for (ui64 txId : txIds) {
        auto tx = plan->Record.AddTransactions();
        tx->SetTxId(txId);
        ActorIdToProto(sender, tx->MutableAckTo());
    }

    ForwardToTablet(runtime, shardId, sender, plan.release());
    TAutoPtr<IEventHandle> handle;

    for (ui32 i = 0; i < txIds.size(); ++i) {
        auto event = runtime.GrabEdgeEvent<NEvents::TDataEvents::TEvWriteResult>(handle);
        UNIT_ASSERT(event);

        auto& res = event->Record;
        UNIT_ASSERT(txIds.contains(res.GetTxId()));
        UNIT_ASSERT_EQUAL(res.GetStatus(), NKikimrDataEvents::TEvWriteResult::STATUS_COMPLETED);
    }
    Wakeup(runtime, sender, shardId);
}

TCell MakeTestCell(const TTypeInfo& typeInfo, ui32 value, std::vector<TString>& mem) {
    auto type = typeInfo.GetTypeId();

    if (type == NTypeIds::Utf8 ||
        type == NTypeIds::String ||
        type == NTypeIds::String4k ||
        type == NTypeIds::String2m) {
        mem.push_back(ToString(value));
        const TString& str = mem.back();
        return TCell(str.data(), str.size());
    } else if (type == NTypeIds::JsonDocument || type == NTypeIds::Json) {
        mem.push_back("{}");
        const TString& str = mem.back();
        return TCell(str.data(), str.size());
    } else if (type == NTypeIds::Yson) {
        mem.push_back("{ \"a\" = [ { \"b\" = 1; } ]; }");
        const TString& str = mem.back();
        return TCell(str.data(), str.size());
    } else if (type == NTypeIds::Timestamp || type == NTypeIds::Interval ||
                type == NTypeIds::Timestamp64 || type == NTypeIds::Interval64 ||
                type == NTypeIds::Uint64 || type == NTypeIds::Int64) {
        return TCell::Make<ui64>(value);
    } else if (type == NTypeIds::Uint32 || type == NTypeIds::Int32 || type == NTypeIds::Datetime) {
        return TCell::Make<ui32>(value);
    } else if (type == NTypeIds::Uint16 || type == NTypeIds::Int16 || type == NTypeIds::Date) {
        return TCell::Make<ui16>(value);
    } else if (type == NTypeIds::Uint8 || type == NTypeIds::Int8 || type == NTypeIds::Byte ||
                type == NTypeIds::Bool) {
        return TCell::Make<ui8>(value);
    } else if (type == NTypeIds::Float) {
        return TCell::Make<float>(value);
    } else if (type == NTypeIds::Double) {
        return TCell::Make<double>(value);
    }

    UNIT_ASSERT(false);
    return {};
}

std::vector<TCell> MakeTestCells(const std::vector<TTypeInfo>& types, ui32 value, std::vector<TString>& mem) {
    std::vector<TCell> cells;
    cells.reserve(types.size());

    for (const auto& typeInfo : types) {
        cells.push_back(MakeTestCell(typeInfo, value, mem));
    }

    return cells;
}


TString MakeTestBlob(std::pair<ui64, ui64> range, const std::vector<NArrow::NTest::TTestColumn>& columns,
                     const TTestBlobOptions& options, const std::set<std::string>& notNullColumns) {
    NArrow::TArrowBatchBuilder batchBuilder(arrow::Compression::LZ4_FRAME, notNullColumns);
    const auto startStatus = batchBuilder.Start(NArrow::NTest::TTestColumn::ConvertToPairs(columns));
    UNIT_ASSERT_C(startStatus.ok(), startStatus.ToString());
    std::vector<ui32> nullPositions;
    std::vector<ui32> samePositions;
    for (size_t i = 0; i < columns.size(); ++i) {
        if (options.NullColumns.contains(columns[i].GetName())) {
            nullPositions.push_back(i);
        } else if (options.SameValueColumns.contains(columns[i].GetName())) {
            samePositions.push_back(i);
        }
    }

    std::vector<TString> mem;
    std::vector<TTypeInfo> types = TTestSchema::ExtractTypes(columns);
    // insert, not ordered
    for (size_t i = range.first; i < range.second; i += 2) {
        std::vector<TCell> cells = MakeTestCells(types, i, mem);
        for (auto& pos : nullPositions) {
            cells[pos] = TCell();
        }
        for (auto& pos : samePositions) {
            cells[pos] = MakeTestCell(types[pos], options.SameValue, mem);
        }
        NKikimr::TDbTupleRef unused;
        batchBuilder.AddRow(unused, NKikimr::TDbTupleRef(types.data(), cells.data(), types.size()));
    }
    for (size_t i = range.first + 1; i < range.second; i += 2) {
        std::vector<TCell> cells = MakeTestCells(types, i, mem);
        for (auto& pos : nullPositions) {
            cells[pos] = TCell();
        }
        for (auto& pos : samePositions) {
            cells[pos] = MakeTestCell(types[pos], options.SameValue, mem);
        }
        NKikimr::TDbTupleRef unused;
        batchBuilder.AddRow(unused, NKikimr::TDbTupleRef(types.data(), cells.data(), types.size()));
    }

    auto batch = batchBuilder.FlushBatch(true);
    UNIT_ASSERT(batch);
    auto status = batch->ValidateFull();
    UNIT_ASSERT(status.ok());

    TString blob = batchBuilder.Finish();
    UNIT_ASSERT(!blob.empty());
    return blob;
}

TSerializedTableRange MakeTestRange(std::pair<ui64, ui64> range, bool inclusiveFrom, bool inclusiveTo,
                                    const std::vector<NArrow::NTest::TTestColumn>& columns) {
    std::vector<TString> mem;
    std::vector<TTypeInfo> types = TTestSchema::ExtractTypes(columns);
    std::vector<TCell> cellsFrom = MakeTestCells(types, range.first, mem);
    std::vector<TCell> cellsTo = MakeTestCells(types, range.second, mem);

    return TSerializedTableRange(TConstArrayRef<TCell>(cellsFrom), inclusiveFrom,
                                 TConstArrayRef<TCell>(cellsTo), inclusiveTo);
}

THashMap<TString, NColumnShard::NTiers::TTierConfig> TTestSchema::BuildSnapshot(const TTableSpecials& specials) {
    if (specials.Tiers.empty()) {
        return {};
    }
    THashMap<TString, NColumnShard::NTiers::TTierConfig> tiers;
    for (auto&& tier : specials.Tiers) {
        {
            NKikimrSchemeOp::TCompressionOptions compressionProto;
            if (tier.Codec) {
                compressionProto.SetCodec(tier.GetCodecId());
            }
            if (tier.CompressionLevel) {
                compressionProto.SetLevel(*tier.CompressionLevel);
            }
            NColumnShard::NTiers::TTierConfig tConfig(tier.S3, compressionProto);
            tiers.emplace(tier.Name, tConfig);
        }
    }
    return tiers;
}

void TTestSchema::InitSchema(const std::vector<NArrow::NTest::TTestColumn>& columns, const std::vector<NArrow::NTest::TTestColumn>& pk,
    const TTableSpecials& specials, NKikimrSchemeOp::TColumnTableSchema* schema) {

    for (ui32 i = 0; i < columns.size(); ++i) {
        *schema->MutableColumns()->Add() = columns[i].CreateColumn(i + 1);
        if (!specials.NeedTestStatistics(pk)) {
            continue;
        }
        if (NOlap::NIndexes::NMax::TIndexMeta::IsAvailableType(columns[i].GetType())) {
            *schema->AddIndexes() = NOlap::NIndexes::TIndexMetaContainer(
                std::make_shared<NOlap::NIndexes::NMax::TIndexMeta>(1000 + i, "MAX::INDEX::" + columns[i].GetName(), "__LOCAL_METADATA", i + 1))
                    .SerializeToProto();
        }
    }

    Y_ABORT_UNLESS(pk.size() > 0);
    for (auto& column : ExtractNames(pk)) {
        schema->AddKeyColumnNames(column);
    }

    if (specials.HasCodec()) {
        schema->MutableDefaultCompression()->SetCodec(specials.GetCodecId());
    }
    if (specials.CompressionLevel) {
        schema->MutableDefaultCompression()->SetLevel(*specials.CompressionLevel);
    }
    if (specials.GetUseForcedCompaction()) {
        NKikimrSchemeOp::TCompactionPlannerConstructorContainer::TLOptimizer optimizer;
        *schema->MutableOptions()->MutableCompactionPlannerConstructor()->MutableLBuckets() = optimizer;
        schema->MutableOptions()->MutableCompactionPlannerConstructor()->SetClassName("l-buckets"); //TODO use appropriate lc-buckets configuration
    }
}

}

namespace NKikimr::NColumnShard {
    NOlap::TIndexInfo BuildTableInfo(const std::vector<NArrow::NTest::TTestColumn>& ydbSchema,
                         const std::vector<NArrow::NTest::TTestColumn>& key) {
        THashMap<ui32, NTable::TColumn> columns;
        THashMap<TString, ui32> columnIdByName;
        for (ui32 i = 0; i < ydbSchema.size(); ++i) {
            ui32 id = i + 1;
            auto& name = ydbSchema[i].GetName();
            auto& type = ydbSchema[i].GetType();

            columns[id] = NTable::TColumn(name, id, type, "");
            AFL_VERIFY(columnIdByName.emplace(name, id).second);
        }

        std::vector<ui32> pkIds;
        ui32 idx = 0;
        for (const auto& c : key) {
            auto it = columnIdByName.FindPtr(c.GetName());
            AFL_VERIFY(it);
            AFL_VERIFY(*it < columns.size());
            columns[*it].KeyOrder = idx++;
            pkIds.push_back(*it);
        }
        return NOlap::TIndexInfo::BuildDefault(NOlap::TTestStoragesManager::GetInstance(), columns, pkIds);
    }

<<<<<<< HEAD
    void SetupSchema(TTestBasicRuntime& runtime, TActorId& sender, const TString& txBody, const NOlap::TSnapshot& snapshot, bool succeed) {
=======
    NTxUT::TPlanStep SetupSchema(TTestBasicRuntime& runtime, TActorId& sender, const TString& txBody, const ui64 txId) {

>>>>>>> f1686eb5
        auto controller = NYDBTest::TControllers::GetControllerAs<NYDBTest::NColumnShard::TController>();
        while (controller && !controller->IsActiveTablet(TTestTxConfig::TxTablet0)) {
            runtime.SimulateSleep(TDuration::Seconds(1));
        }

        using namespace NTxUT;
        const auto planStep = ProposeSchemaTx(runtime, sender, txBody, txId);
        PlanSchemaTx(runtime, sender, NOlap::TSnapshot(planStep, txId));
        return planStep;
    }

<<<<<<< HEAD
    void SetupSchema(TTestBasicRuntime& runtime, TActorId& sender, ui64 pathId, const TestTableDescription& table, TString codec) {
=======
    NTxUT::TPlanStep SetupSchema(
        TTestBasicRuntime& runtime, TActorId& sender, ui64 pathId, const TestTableDescription& table, TString codec, const ui64 txId) {
>>>>>>> f1686eb5
        using namespace NTxUT;
        TString txBody;
        auto specials = TTestSchema::TTableSpecials().WithCodec(codec);
        if (table.InStore) {
            txBody = TTestSchema::CreateInitShardTxBody(pathId, table.Schema, table.Pk, specials);
        } else {
            txBody = TTestSchema::CreateStandaloneTableTxBody(pathId, table.Schema, table.Pk, specials);
        }
        return SetupSchema(runtime, sender, txBody, txId);
    }

<<<<<<< HEAD
    void PrepareTablet(TTestBasicRuntime& runtime, const ui64 tableId, const std::vector<NArrow::NTest::TTestColumn>& schema, const ui32 keySize) {
=======
    NTxUT::TPlanStep PrepareTablet(TTestBasicRuntime& runtime, const ui64 tableId, const std::vector<NArrow::NTest::TTestColumn>& schema, const ui32 keySize) {
>>>>>>> f1686eb5
        using namespace NTxUT;
        CreateTestBootstrapper(runtime, CreateTestTabletInfo(TTestTxConfig::TxTablet0, TTabletTypes::ColumnShard), &CreateColumnShard);

        TDispatchOptions options;
        options.FinalEvents.push_back(TDispatchOptions::TFinalEventCondition(TEvTablet::EvBoot));
        runtime.DispatchEvents(options);

        TestTableDescription tableDescription;
        tableDescription.Schema = schema;
        tableDescription.Pk = {};
        for (ui64 i = 0; i < keySize; ++i) {
            Y_ABORT_UNLESS(i < schema.size());
            tableDescription.Pk.push_back(schema[i]);
        }
        TActorId sender = runtime.AllocateEdgeActor();
        return SetupSchema(runtime, sender, tableId, tableDescription);
    }

    NTxUT::TPlanStep PrepareTablet(TTestBasicRuntime& runtime, const TString& schemaTxBody) {
        using namespace NTxUT;
        CreateTestBootstrapper(runtime, CreateTestTabletInfo(TTestTxConfig::TxTablet0, TTabletTypes::ColumnShard), &CreateColumnShard);

        TDispatchOptions options;
        options.FinalEvents.push_back(TDispatchOptions::TFinalEventCondition(TEvTablet::EvBoot));
        runtime.DispatchEvents(options);

        TActorId sender = runtime.AllocateEdgeActor();
        return SetupSchema(runtime, sender, schemaTxBody, 100);
    }

     std::shared_ptr<arrow::RecordBatch> ReadAllAsBatch(TTestBasicRuntime& runtime, const ui64 tableId, const NOlap::TSnapshot& snapshot, const std::vector<NArrow::NTest::TTestColumn>& schema) {
         std::vector<ui32> fields;
         ui32 idx = 1;
         for (auto&& f : schema) {
             Y_UNUSED(f);
             fields.emplace_back(idx++);
         }
 
         NTxUT::TShardReader reader(runtime, TTestTxConfig::TxTablet0, tableId, snapshot);
         reader.SetReplyColumnIds(fields);
         auto rb = reader.ReadAll();
         UNIT_ASSERT(reader.IsCorrectlyFinished());
         return rb ? rb : NArrow::MakeEmptyBatch(NArrow::MakeArrowSchema(schema));
     }
}<|MERGE_RESOLUTION|>--- conflicted
+++ resolved
@@ -502,12 +502,8 @@
         return NOlap::TIndexInfo::BuildDefault(NOlap::TTestStoragesManager::GetInstance(), columns, pkIds);
     }
 
-<<<<<<< HEAD
-    void SetupSchema(TTestBasicRuntime& runtime, TActorId& sender, const TString& txBody, const NOlap::TSnapshot& snapshot, bool succeed) {
-=======
     NTxUT::TPlanStep SetupSchema(TTestBasicRuntime& runtime, TActorId& sender, const TString& txBody, const ui64 txId) {
 
->>>>>>> f1686eb5
         auto controller = NYDBTest::TControllers::GetControllerAs<NYDBTest::NColumnShard::TController>();
         while (controller && !controller->IsActiveTablet(TTestTxConfig::TxTablet0)) {
             runtime.SimulateSleep(TDuration::Seconds(1));
@@ -519,12 +515,8 @@
         return planStep;
     }
 
-<<<<<<< HEAD
-    void SetupSchema(TTestBasicRuntime& runtime, TActorId& sender, ui64 pathId, const TestTableDescription& table, TString codec) {
-=======
     NTxUT::TPlanStep SetupSchema(
         TTestBasicRuntime& runtime, TActorId& sender, ui64 pathId, const TestTableDescription& table, TString codec, const ui64 txId) {
->>>>>>> f1686eb5
         using namespace NTxUT;
         TString txBody;
         auto specials = TTestSchema::TTableSpecials().WithCodec(codec);
@@ -536,11 +528,7 @@
         return SetupSchema(runtime, sender, txBody, txId);
     }
 
-<<<<<<< HEAD
-    void PrepareTablet(TTestBasicRuntime& runtime, const ui64 tableId, const std::vector<NArrow::NTest::TTestColumn>& schema, const ui32 keySize) {
-=======
     NTxUT::TPlanStep PrepareTablet(TTestBasicRuntime& runtime, const ui64 tableId, const std::vector<NArrow::NTest::TTestColumn>& schema, const ui32 keySize) {
->>>>>>> f1686eb5
         using namespace NTxUT;
         CreateTestBootstrapper(runtime, CreateTestTabletInfo(TTestTxConfig::TxTablet0, TTabletTypes::ColumnShard), &CreateColumnShard);
 
