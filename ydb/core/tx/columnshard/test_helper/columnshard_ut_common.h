--- conflicted
+++ resolved
@@ -429,13 +429,10 @@
 
 void ScanIndexStats(TTestBasicRuntime& runtime, TActorId& sender, const std::vector<ui64>& pathIds, NOlap::TSnapshot snap, ui64 scanId = 0);
 
-<<<<<<< HEAD
-void ProposeCommit(TTestBasicRuntime& runtime, TActorId& sender, ui64 shardId, ui64 txId, const std::vector<ui64>& writeIds, const ui64 lockId = 1);
-void ProposeCommitFail(TTestBasicRuntime& runtime, TActorId& sender, ui64 shardId, ui64 txId, const std::vector<ui64>& writeIds, const ui64 lockId = 1);
-=======
+void ProposeCommitFail(
+     TTestBasicRuntime& runtime, TActorId& sender, ui64 shardId, ui64 txId, const std::vector<ui64>& writeIds, const ui64 lockId = 1);
 void ProposeCommit(
     TTestBasicRuntime& runtime, TActorId& sender, ui64 shardId, ui64 txId, const std::vector<ui64>& writeIds, const ui64 lockId = 1);
->>>>>>> 68cd1555
 void ProposeCommit(TTestBasicRuntime& runtime, TActorId& sender, ui64 txId, const std::vector<ui64>& writeIds, const ui64 lockId = 1);
 
 void PlanCommit(TTestBasicRuntime& runtime, TActorId& sender, ui64 shardId, ui64 planStep, const TSet<ui64>& txIds);
