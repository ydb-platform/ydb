--- conflicted
+++ resolved
@@ -20,16 +20,9 @@
                 TStringBuilder() << "Commit TxId# " << GetTxId() << " references WriteId# " << (ui64)writeId << " that is already locked by TxId# " << lw.PreparedTxId);
         }
 
-<<<<<<< HEAD
-        auto it = owner.InsertTable->GetInserted().find(writeId);
-        if (it != owner.InsertTable->GetInserted().end()) {
-            const auto pathId = it->second.PathId;
-            auto granuleShardingInfo = owner.GetIndexAs<NOlap::TColumnEngineForLogs>().GetVersionedIndex().GetShardingInfoActual(pathId);
-=======
         if (auto* inserted = owner.InsertTable->GetInserted().GetOptional(writeId)) {
             auto granuleShardingInfo =
                 owner.GetIndexAs<NOlap::TColumnEngineForLogs>().GetVersionedIndex().GetShardingInfoActual(inserted->GetPathId());
->>>>>>> 9933314f
             if (granuleShardingInfo && lw.GranuleShardingVersionId && *lw.GranuleShardingVersionId != granuleShardingInfo->GetSnapshotVersion()) {
                 return TProposeResult(NKikimrTxColumnShard::EResultStatus::ERROR,
                     TStringBuilder() << "Commit TxId# " << GetTxId() << " references WriteId# " << (ui64)writeId << " declined through sharding deprecated");
