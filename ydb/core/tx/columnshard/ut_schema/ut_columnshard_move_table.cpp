--- conflicted
+++ resolved
@@ -209,11 +209,7 @@
 
         {
             TShardReader reader(runtime, TTestTxConfig::TxTablet0, dstPathId, NOlap::TSnapshot(planStep, txId));
-<<<<<<< HEAD
-            reader.SetReplyColumnIds(TTestSchema::ExtractIds(testTabe.Schema));
-=======
-            reader.SetReplyColumnIds(TTestSchema::ExtractIds(testTable.Schema));
->>>>>>> 9fa565e1
+            reader.SetReplyColumnIds(TTestSchema::ExtractIds(testTable.Schema));
             auto rb = reader.ReadAll();
             UNIT_ASSERT(rb);
             UNIT_ASSERT_EQUAL(rb->num_rows(), 100);
@@ -221,11 +217,7 @@
 
         {
             TShardReader reader(runtime, TTestTxConfig::TxTablet0, srcPathId, NOlap::TSnapshot(planStep, txId));
-<<<<<<< HEAD
-            reader.SetReplyColumnIds(TTestSchema::ExtractIds(testTabe.Schema));
-=======
-            reader.SetReplyColumnIds(TTestSchema::ExtractIds(testTable.Schema));
->>>>>>> 9fa565e1
+            reader.SetReplyColumnIds(TTestSchema::ExtractIds(testTable.Schema));
             auto rb = reader.ReadAll();
             UNIT_ASSERT(!rb);
         }
