#include <ydb/core/tx/columnshard/test_helper/columnshard_ut_common.h>
#include <ydb/core/base/tablet.h>
#include <ydb/core/wrappers/s3_wrapper.h>
#include <ydb/services/metadata/service.h>
#include <ydb/core/cms/console/configs_dispatcher.h>
#include <ydb/core/tx/tx_proxy/proxy.h>
#include <ydb/core/tx/schemeshard/schemeshard.h>
#include <ydb/core/tx/columnshard/test_helper/shard_reader.h>
#include <ydb/core/tx/columnshard/test_helper/test_combinator.h>
#include <ydb/core/tx/columnshard/hooks/abstract/abstract.h>
#include <ydb/core/tx/columnshard/hooks/testing/controller.h>
#include <ydb/core/tx/columnshard/blobs_reader/actor.h>
#include <ydb/core/tx/columnshard/test_helper/controllers.h>
#include <ydb/core/tx/columnshard/engines/changes/ttl.h>
#include <ydb/core/util/aws.h>
#include <ydb/public/sdk/cpp/include/ydb-cpp-sdk/client/table/table.h>

#include <ydb/library/actors/core/av_bootstrapped.h>

#include <util/system/hostname.h>
#include <library/cpp/deprecated/atomic/atomic.h>
#include <library/cpp/testing/hook/hook.h>


namespace NKikimr {

using namespace NTxUT;
using namespace NColumnShard;
using TDefaultTestsController = NKikimr::NYDBTest::NColumnShard::TController;

enum class EInitialEviction {
    None,
    Ttl,
    Tiering
};

namespace {

Y_TEST_HOOK_BEFORE_RUN(InitAwsAPI) {
    NKikimr::InitAwsAPI();
}

Y_TEST_HOOK_AFTER_RUN(ShutdownAwsAPI) {
    NKikimr::ShutdownAwsAPI();
}

static const std::vector<NArrow::NTest::TTestColumn> testYdbSchema = TTestSchema::YdbSchema();
static const std::vector<NArrow::NTest::TTestColumn> testYdbPk = TTestSchema::YdbPkSchema();

std::shared_ptr<arrow::RecordBatch> UpdateColumn(std::shared_ptr<arrow::RecordBatch> batch, TString columnName, i64 seconds) {
    std::string name(columnName.c_str(), columnName.size());

    auto schema = batch->schema();
    int pos = schema->GetFieldIndex(name);
    UNIT_ASSERT(pos >= 0);
    auto colType = batch->GetColumnByName(name)->type_id();

    std::shared_ptr<arrow::Array> array;
    if (colType == arrow::Type::TIMESTAMP) {
        auto scalar = arrow::TimestampScalar(seconds * 1000 * 1000, arrow::timestamp(arrow::TimeUnit::MICRO));
        UNIT_ASSERT_VALUES_EQUAL(scalar.value, seconds * 1000 * 1000);

        auto res = arrow::MakeArrayFromScalar(scalar, batch->num_rows());
        UNIT_ASSERT(res.ok());
        array = *res;
    } else if (colType == arrow::Type::UINT16) { // YQL Date
        TInstant date(TInstant::Seconds(seconds));
        auto res = arrow::MakeArrayFromScalar(arrow::UInt16Scalar(date.Days()), batch->num_rows());
        UNIT_ASSERT(res.ok());
        array = *res;
    } else if (colType == arrow::Type::UINT32) { // YQL Datetime or Uint32
        auto res = arrow::MakeArrayFromScalar(arrow::UInt32Scalar(seconds), batch->num_rows());
        UNIT_ASSERT(res.ok());
        array = *res;
    } else if (colType == arrow::Type::UINT64) {
        auto res = arrow::MakeArrayFromScalar(arrow::UInt64Scalar(seconds), batch->num_rows());
        UNIT_ASSERT(res.ok());
        array = *res;
    }

    UNIT_ASSERT(array);

    auto columns = batch->columns();
    columns[pos] = array;
    return arrow::RecordBatch::Make(schema, batch->num_rows(), columns);
}

bool TriggerMetadata(
    TTestBasicRuntime& runtime, TActorId& sender, NYDBTest::TControllers::TGuard<NOlap::TWaitCompactionController>& controller) {
    auto isDone = [initialCounter = controller->GetTieringMetadataActualizationCount().Val(), &controller]() {
        return controller->GetTieringMetadataActualizationCount().Val() != initialCounter;
    };

    auto event = std::make_unique<TEvPrivate::TEvPeriodicWakeup>();
    ForwardToTablet(runtime, TTestTxConfig::TxTablet0, sender, event.release());

    const TInstant deadline = TInstant::Now() + TDuration::Seconds(5);
    while (!isDone() && TInstant::Now() < deadline) {
        runtime.SimulateSleep(TDuration::Seconds(1));
    }
    return isDone();
}


std::vector<TString> MakeData(const std::vector<ui64>& ts, ui32 portionSize, ui32 overlapSize, const std::optional<TString>& columnToUpdate,
                              const std::vector<NArrow::NTest::TTestColumn>& ydbSchema = testYdbSchema) {
    UNIT_ASSERT(ts.size() > 0);

    ui32 numRows = portionSize + (ts.size() - 1) * (portionSize - overlapSize);
    TString testData = MakeTestBlob({0, numRows}, ydbSchema);
    auto schema = NArrow::MakeArrowSchema(ydbSchema);
    auto testBatch = NArrow::DeserializeBatch(testData, schema);

    std::vector<TString> data;
    data.reserve(ts.size());
    for (size_t i = 0; i < ts.size(); ++i) {
        auto batch = testBatch->Slice((portionSize - overlapSize) * i, portionSize);
        if (columnToUpdate) {
           batch = UpdateColumn(batch, *columnToUpdate, ts[i]);
        }
        data.emplace_back(NArrow::SerializeBatchNoCompression(batch));
    }

    return data;
}

enum class EExpectedResult {
    OK_FINISHED,
    OK,
    ERROR
};

static constexpr ui32 PORTION_ROWS = 80 * 1000;

void TestTtl(bool reboots, bool internal, bool useFirstPkColumnForTtl, bool writePortionsOnInsert, NScheme::TTypeId ttlColumnTypeId)
{
    auto csControllerGuard = NKikimr::NYDBTest::TControllers::RegisterCSControllerGuard<NOlap::TWaitCompactionController>();
    csControllerGuard->DisableBackground(NKikimr::NYDBTest::ICSController::EBackground::Compaction);
    csControllerGuard->SetOverrideTasksActualizationLag(TDuration::Zero());
    csControllerGuard->SetOverrideCompactionActualizationLag(TDuration::Zero());
    csControllerGuard->SetOverrideOptimizerFreshnessCheckDuration(TDuration::Zero());

    const size_t N = 16;
    const auto firstTs = 1600000000; // date -u --date='@1600000000' Sun Sep 13 12:26:40 UTC 2020
    const auto lastTs = 1620000000;  // date -u --date='@1620000000' Mon May  3 00:00:00 UTC 2021
    const auto dTs = (lastTs - firstTs) / (N - 1);
    std::vector<ui64> timestamps;
    for(auto i = 0; i != N; ++i) {
        timestamps.push_back(std::min<int>(lastTs, firstTs + i*dTs));
    }

    auto ydbSchema = TTestSchema::YdbSchema();
    auto ydbPk = TTestSchema::YdbPkSchema();
    const ui64 ttlColumnNameIdx = useFirstPkColumnForTtl ? 0 : 8;
    const auto ttlColumnName = ydbSchema[ttlColumnNameIdx].GetName();
    UNIT_ASSERT(ttlColumnName == (useFirstPkColumnForTtl ? "timestamp" : "saved_at")); //assert to detect default schema changes
    ydbSchema[ttlColumnNameIdx].SetType(ttlColumnTypeId);
    if (ttlColumnNameIdx < ydbPk.size()) {
        ydbPk[ttlColumnNameIdx].SetType(ttlColumnTypeId);
    }
    TTestSchema::TTableSpecials specs;

    TTestBasicRuntime runtime;
    TTester::Setup(runtime);
    runtime.GetAppData().FeatureFlags.SetEnableWritePortionsOnInsert(writePortionsOnInsert);
    runtime.SetLogPriority(NKikimrServices::TX_COLUMNSHARD, NActors::NLog::PRI_TRACE);

    TActorId sender = runtime.AllocateEdgeActor();
    CreateTestBootstrapper(runtime,
                           CreateTestTabletInfo(TTestTxConfig::TxTablet0, TTabletTypes::ColumnShard),
                           &CreateColumnShard);

    TDispatchOptions options;
    options.FinalEvents.push_back(TDispatchOptions::TFinalEventCondition(TEvTablet::EvBoot));
    runtime.DispatchEvents(options);

    ui64 writeId = 0;
    ui64 tableId = 1;
    ui64 schemaVersion = 1;
    ui64 txId = 100;

    const auto now = TAppData::TimeProvider->Now().Seconds();
    const auto ttlAllDataFresh = TDuration::Seconds(now - firstTs) + TDuration::Days(1);
    const auto ttlHalfDataStale = TDuration::Seconds(now  - (firstTs + (lastTs - firstTs)/2));
    const auto ttlAllDataStale = TDuration::Seconds(now - lastTs) - TDuration::Days(1);


    TTestSchema::TTableSpecials spec;
    spec.TtlColumn = ttlColumnName;
    spec.EvictAfter = ttlAllDataFresh;
    auto planStep = SetupSchema(runtime, sender, TTestSchema::CreateInitShardTxBody(tableId, ydbSchema, ydbPk, spec, "/Root/olapStore"), ++txId);
    
    const auto BlobRowCount = 1000;
    auto blobs = MakeData(timestamps, BlobRowCount, BlobRowCount / N, ttlColumnName, ydbSchema);
    UNIT_ASSERT_EQUAL(blobs.size(), N);
    for (auto& data : blobs) {
        std::vector<ui64> writeIds;
        UNIT_ASSERT(WriteData(runtime, sender, ++writeId, tableId, data, ydbSchema, true, &writeIds));
        planStep = ProposeCommit(runtime, sender, ++txId, writeIds);
        PlanCommit(runtime, sender, planStep, txId);
    }

    auto alterTtl = [&](const std::optional<TDuration> ttl) {
        TTestSchema::TTableSpecials spec;
        if (ttl) {
            spec.TtlColumn = ttlColumnName;
            spec.EvictAfter = *ttl;
            Cerr << "Set TTL: " << ttl->Seconds() << " seconds(" << (TAppData::TimeProvider->Now() - *ttl).ToString() << ") on column " << ttlColumnName  << Endl; 
        } else {
            Cerr << "Reset TTL"  << Endl; 
        }
        planStep = SetupSchema(runtime, sender, TTestSchema::AlterTableTxBody(tableId, ++schemaVersion, ydbSchema, ydbPk, spec), ++txId);
    };

    auto getRowCount = [&](){
        TShardReader reader(runtime, TTestTxConfig::TxTablet0, tableId, NOlap::TSnapshot(planStep, Max<ui64>()));
        reader.SetReplyColumnIds(TTestSchema::GetColumnIds(TTestSchema::YdbSchema(), { ttlColumnName }));
        auto rb = reader.ReadAll();
        UNIT_ASSERT(reader.IsCorrectlyFinished());
        return rb ? rb->num_rows() : 0;
    };

    const auto totalRows = getRowCount();
    Cerr << "Total row count: " << totalRows << "\n";

    if (reboots) {
        RebootTablet(runtime, TTestTxConfig::TxTablet0, sender);
    }

    auto lastTtlFinishedCount = csControllerGuard->GetTTLFinishedCounter().Val();

    alterTtl(internal ? ttlHalfDataStale : ttlAllDataStale);

    if (!useFirstPkColumnForTtl) {
        csControllerGuard->EnableBackground(NKikimr::NYDBTest::ICSController::EBackground::Compaction);
    }

    while (csControllerGuard->GetTTLFinishedCounter().Val() == lastTtlFinishedCount) {
        ForwardToTablet(runtime, TTestTxConfig::TxTablet0, sender, new TEvPrivate::TEvPeriodicWakeup(true));
        runtime.SimulateSleep(TDuration::Seconds(1)); // wait all finished before (ttl especially)
    }
    const auto newRows = getRowCount();
    Cerr << "Аfter ttl row count:" << newRows << Endl;
    UNIT_ASSERT_LT(newRows, totalRows);


    if (reboots) {
        RebootTablet(runtime, TTestTxConfig::TxTablet0, sender);
    }
    // Alter TTL, Mark all data as stale
    alterTtl(ttlAllDataStale);

<<<<<<< HEAD
    //Some portions may not be COMPACTED, max index will not be calculated and such portion will not be evicted
    const auto mayRemain = useFirstPkColumnForTtl ? 0 : BlobRowCount;
    while(true) {
        const auto rowCount = getRowCount();
        Cerr << "Remaining row count: " <<  rowCount << Endl;
=======
    {
        --planStep;
        TShardReader reader(runtime, TTestTxConfig::TxTablet0, tableId, NOlap::TSnapshot(planStep, Max<ui64>()));
        reader.SetReplyColumnIds(TTestSchema::GetColumnIds(TTestSchema::YdbSchema(), { spec.TtlColumn }));
        auto rb = reader.ReadAll();
        UNIT_ASSERT(reader.IsCorrectlyFinished());
        UNIT_ASSERT(CheckSame(rb, PORTION_ROWS, spec.TtlColumn, ts[1]));
    }

    // Alter TTL
    ttlSec = TAppData::TimeProvider->Now().Seconds() - (ts[1] + 1);
    if (spec.HasTiers()) {
        spec.Tiers[0].EvictAfter = TDuration::Seconds(ttlSec);
    } else {
        spec.EvictAfter = TDuration::Seconds(ttlSec);
    }
    SetupSchema(runtime, sender,
                         TTestSchema::AlterTableTxBody(tableId, 2, ydbSchema, testYdbPk, spec),
                         NOlap::TSnapshot(++planStep, ++txId));
    if (spec.HasTiers()) {
        csControllerGuard->OverrideTierConfigs(runtime, sender, TTestSchema::BuildSnapshot(spec));
    }
>>>>>>> 041b08df

        ForwardToTablet(runtime, TTestTxConfig::TxTablet0, sender, new TEvPrivate::TEvPeriodicWakeup(true));
        runtime.SimulateSleep(TDuration::Seconds(1));
        if (rowCount <= mayRemain) { //some portion may not be compacted
            break;
        }
    }
    // Disable TTL
<<<<<<< HEAD
    alterTtl({});
    const auto remains = getRowCount();
    Cerr << "Remains after ttl row count:" << remains << Endl;
=======
    auto ok = ProposeSchemaTx(runtime, sender, TTestSchema::AlterTableTxBody(tableId, 3, ydbSchema, testYdbPk, TTestSchema::TTableSpecials()),
        NOlap::TSnapshot(++planStep, ++txId));
    UNIT_ASSERT(ok);
    if (spec.HasTiers()) {
        csControllerGuard->OverrideTierConfigs(runtime, sender, TTestSchema::BuildSnapshot(TTestSchema::TTableSpecials()));
    }
    PlanSchemaTx(runtime, sender, NOlap::TSnapshot(planStep, txId));

>>>>>>> 041b08df

    std::vector<ui64> writeIds;
    UNIT_ASSERT(WriteData(runtime, sender, ++writeId, tableId, blobs[0], ydbSchema, true, &writeIds));
    planStep  = ProposeCommit(runtime, sender, ++txId, writeIds);
    PlanCommit(runtime, sender, planStep, txId);

    ForwardToTablet(runtime, TTestTxConfig::TxTablet0, sender, new TEvPrivate::TEvPeriodicWakeup(true));
    runtime.SimulateSleep(TDuration::Seconds(5));
    Cerr << "Ultimate row count " << getRowCount() << Endl;
    UNIT_ASSERT_GE(getRowCount(), BlobRowCount);

    if (!useFirstPkColumnForTtl) {
        AFL_VERIFY(csControllerGuard->GetStatisticsUsageCount().Val());
        AFL_VERIFY(!csControllerGuard->GetMaxValueUsageCount().Val());
    } else {
        AFL_VERIFY(!csControllerGuard->GetStatisticsUsageCount().Val());
        AFL_VERIFY(csControllerGuard->GetMaxValueUsageCount().Val());
    }
}

class TCountersContainer {
private:
    struct TCounters {
        ui32 Attempt = 0;
        ui32 Request = 0;
        ui32 Response = 0;
        ui32 Success = 0;

        void Clear() {
            Attempt = 0;
            Request = 0;
            Response = 0;
            Success = 0;
        }

        TString ToString() const {
            return TStringBuilder() << Attempt << "/" << Request << "/" << Response << "/" << Success;
        }
    };

    ui32 WaitNo = 0;

public:
    TCounters ExportCounters;
    TCounters ForgetCounters;
    ui32 CaptureReadEvents = 0;
    std::vector<TAutoPtr<IEventHandle>> CapturedReads;
    ui32 CaptureEvictResponse = 0;
    ui32 CaptureForgetResponse = 0;
    std::vector<TAutoPtr<IEventHandle>> CapturedResponses;
    bool BlockForgets = false;

    void WaitEvents(TTestBasicRuntime& runtime, const TDuration& timeout, ui32 waitExports, ui32 waitForgets,
                    const TString& promo = "START_WAITING") {
        const TInstant startInstant = TAppData::TimeProvider->Now();
        const TInstant deadline = startInstant + timeout;
        Cerr << promo << "(" << WaitNo << "): "
            << "E" << ExportCounters.ToString() << " F" << ForgetCounters.ToString() << Endl;
        while (TAppData::TimeProvider->Now() < deadline) {
            Cerr << "IN_WAITING(" << WaitNo << "): "
                << "E" << ExportCounters.ToString() << " F" << ForgetCounters.ToString() << Endl;
            runtime.SimulateSleep(TDuration::Seconds(1));

            if (!waitExports && ExportCounters.Success
                || !waitForgets && ForgetCounters.Success
                || !waitForgets && ExportCounters.Success >= waitExports
                || !waitExports && ForgetCounters.Success >= waitForgets
                || waitExports && waitForgets
                    && ExportCounters.Success >= waitExports && ForgetCounters.Success >= waitForgets) {
                break;
            }
        }
        Cerr << "FINISH_WAITING(" << WaitNo << "): "
            << "E" << ExportCounters.ToString() << " F" << ForgetCounters.ToString() << Endl;
        UNIT_ASSERT_VALUES_EQUAL(ExportCounters.Success, waitExports);
        UNIT_ASSERT_VALUES_EQUAL(ForgetCounters.Success, waitForgets);
        ExportCounters.Clear();
        ForgetCounters.Clear();
        ++WaitNo;
    }

    void WaitMoreEvents(TTestBasicRuntime& runtime, const TDuration& timeout, ui32 waitExports, ui32 waitForgets) {
        --WaitNo;
        WaitEvents(runtime, timeout, waitExports, waitForgets, "CONTINUE_WAITING");
    }

    void WaitReadsCaptured(TTestBasicRuntime& runtime) const {
        const TInstant startInstant = TAppData::TimeProvider->Now();
        const TInstant deadline = startInstant + TDuration::Seconds(10);
        while (CaptureReadEvents && TAppData::TimeProvider->Now() < deadline) {
            runtime.SimulateSleep(TDuration::Seconds(1));
        }
//        UNIT_ASSERT_VALUES_EQUAL(CaptureReadEvents, 0);
    }

    void ResendCapturedReads(TTestBasicRuntime& runtime) {
        for (auto& cev : CapturedReads) {
            auto* msg = TryGetPrivateEvent<NBlobCache::TEvBlobCache::TEvReadBlobRangeBatch>(cev);
            UNIT_ASSERT(msg);
            Cerr << "RESEND " << JoinSeq(",", msg->BlobRanges) << " "
                    << msg->ReadOptions.ToString() << Endl;
            runtime.Send(cev.Release());
        }
        CapturedReads.clear();
    }

    void ResendCapturedResponses(TTestBasicRuntime& runtime) {
        for (auto& cev : CapturedResponses) {
            Cerr << "RESEND S3_RESPONSE" << Endl;
            runtime.Send(cev.Release());
        }
        CapturedResponses.clear();
    }

    void BlockForgetsTillReboot() {
        BlockForgets = true;
    }
};

class TEventsCounter {
private:
    TCountersContainer* Counters = nullptr;
    TTestBasicRuntime& Runtime;

public:
    TEventsCounter(TCountersContainer& counters, TTestBasicRuntime& runtime)
        : Counters(&counters)
        , Runtime(runtime)
    {
        Y_UNUSED(Runtime);
    }

    bool operator()(TTestActorRuntimeBase&, TAutoPtr<IEventHandle>& ev) {
        TStringBuilder ss;
        if (ev->GetTypeRewrite() == TEvTablet::EvBoot) {
            Counters->BlockForgets = false;
            return false;
        } else if (auto* msg = TryGetPrivateEvent<NWrappers::NExternalStorage::TEvPutObjectRequest>(ev)) {
            ss << "S3_REQ(put " << ++Counters->ExportCounters.Request << "):";
        } else if (auto* msg = TryGetPrivateEvent<NWrappers::NExternalStorage::TEvPutObjectResponse>(ev)) {
            if (Counters->CaptureEvictResponse) {
                Cerr << "CAPTURE S3_RESPONSE(put)" << Endl;
                --Counters->CaptureEvictResponse;
                Counters->CapturedResponses.push_back(ev.Release());
                return true;
            }

            ss << "S3_RESPONSE(put " << ++Counters->ExportCounters.Response << "):";
        } else if (auto* msg = TryGetPrivateEvent<NWrappers::NExternalStorage::TEvDeleteObjectRequest>(ev)) {
            ss << "S3_REQ(delete " << ++Counters->ForgetCounters.Request << "):";
        } else if (auto* msg = TryGetPrivateEvent<NWrappers::NExternalStorage::TEvDeleteObjectResponse>(ev)) {
            if (Counters->CaptureForgetResponse) {
                Cerr << "CAPTURE S3_RESPONSE(delete)" << Endl;
                --Counters->CaptureForgetResponse;
                Counters->CapturedResponses.push_back(ev.Release());
                return true;
            }

            ss << "S3_RESPONSE(delete " << ++Counters->ForgetCounters.Response << "):";
        } else if (auto* msg = TryGetPrivateEvent<NBlobCache::TEvBlobCache::TEvReadBlobRangeBatch>(ev)) {
            if (Counters->CaptureReadEvents) {
                Cerr << "CAPTURE " << JoinSeq(",", msg->BlobRanges) << " "
                    << msg->ReadOptions.ToString() << Endl;
                --Counters->CaptureReadEvents;
                Counters->CapturedReads.push_back(ev.Release());
                return true;
            } else {
                return false;
            }
        } else if (auto* msg = TryGetPrivateEvent<NKqp::TEvKqpCompute::TEvScanData>(ev)) {
            ss << "Got TEvKqpCompute::TEvScanData" << Endl;
        } else {
            return false;
        }
        ss << " " << ev->Sender << "->" << ev->Recipient;
        Cerr << ss << Endl;
        return false;
    }
};

std::vector<std::pair<ui32, ui64>> TestTiers(bool reboots, const std::vector<TString>& blobs,
                                             const std::vector<TTestSchema::TTableSpecials>& specsExt,
                                             std::optional<ui32> eventLoss = {}, const bool buildTTL = true)
{
    auto specs = specsExt;
    if (buildTTL) {
        for (auto&& i : specs) {
            if (!i.HasTtl() && i.HasTiers()) {
                std::optional<TDuration> d;
                for (auto&& i : i.Tiers) {
                    if (!d || *d < i.EvictAfter) {
                        d = i.EvictAfter;
                    }
                }
                Y_ABORT_UNLESS(d);
                i.SetTtl(*d);
            }
        }
    }
    for (auto&& s : specs) {
        Cerr << s.DebugString() << Endl;
    }

    auto csControllerGuard = NKikimr::NYDBTest::TControllers::RegisterCSControllerGuard<NOlap::TWaitCompactionController>();
    csControllerGuard->DisableBackground(NYDBTest::ICSController::EBackground::TTL);
    csControllerGuard->SetOverrideTasksActualizationLag(TDuration::Zero());
    TTestBasicRuntime runtime;
    TTester::Setup(runtime);

    runtime.SetLogPriority(NKikimrServices::TX_COLUMNSHARD, NActors::NLog::PRI_DEBUG);
    runtime.SetLogPriority(NKikimrServices::TX_COLUMNSHARD_SCAN, NActors::NLog::PRI_DEBUG);

    TActorId sender = runtime.AllocateEdgeActor();
    CreateTestBootstrapper(runtime,
                           CreateTestTabletInfo(TTestTxConfig::TxTablet0, TTabletTypes::ColumnShard),
                           &CreateColumnShard);

    TDispatchOptions options;
    options.FinalEvents.push_back(TDispatchOptions::TFinalEventCondition(TEvTablet::EvBoot));
    runtime.DispatchEvents(options);

    // Disable blob cache. It hides evict-delete, evict-read races.
    {
        TAtomic unused;
        runtime.GetAppData().Icb->SetValue("BlobCache.MaxCacheDataSize", 0, unused);
    }

    ui64 writeId = 0;
    ui64 tableId = 1;
    ui64 txId = 100;
//    const TDuration exportTimeout = TDuration::Seconds(40);

    UNIT_ASSERT(specs.size() > 0);
    auto planStep = SetupSchema(runtime, sender,
            TTestSchema::CreateInitShardTxBody(tableId, testYdbSchema, testYdbPk, specs[0], "/Root/olapStore"), ++txId);
    if (specs[0].Tiers.size()) {
        csControllerGuard->OverrideTierConfigs(runtime, sender, TTestSchema::BuildSnapshot(specs[0]));
    }

    for (auto& data : blobs) {
        std::vector<ui64> writeIds;
        UNIT_ASSERT(WriteData(runtime, sender, ++writeId, tableId, data, testYdbSchema, true, &writeIds));
        planStep = ProposeCommit(runtime, sender, ++txId, writeIds);
        PlanCommit(runtime, sender, planStep, txId);
    }

    if (reboots) {
        RebootTablet(runtime, TTestTxConfig::TxTablet0, sender);
    }
    csControllerGuard->EnableBackground(NYDBTest::ICSController::EBackground::TTL);

    runtime.SetLogPriority(NKikimrServices::TX_COLUMNSHARD, NActors::NLog::PRI_DEBUG);

    TAutoPtr<IEventHandle> handle;

    std::vector<std::pair<ui32, ui64>> specRowsBytes;
    specRowsBytes.reserve(specs.size());

    TCountersContainer counter;
    runtime.SetEventFilter(TEventsCounter(counter, runtime));
    for (ui32 i = 0; i < specs.size(); ++i) {
        NActors::TLogContextGuard logGuard = NActors::TLogContextBuilder::Build(NKikimrServices::TX_COLUMNSHARD)("TEST_STEP", i);
        bool hasColdEviction = false;
        bool misconfig = false;
        auto expectedReadResult = EExpectedResult::OK;
        ui32 tIdx = 0;
        std::optional<ui32> tIdxCorrect;
        TString originalEndpoint;
        for (auto&& spec : specs[i].Tiers) {
            hasColdEviction = true;
            if (spec.S3.GetEndpoint() != "fake.fake") {
                misconfig = true;
                // misconfig in export => OK, misconfig after export => ERROR
                if (i > 1) {
                    expectedReadResult = EExpectedResult::ERROR;
                }
                originalEndpoint = spec.S3.GetEndpoint();
                spec.S3.SetEndpoint("fake.fake");
                tIdxCorrect = tIdx++;
            }
            break;
        }
        if (i) {
            const ui32 version = 2 * i + 1;
<<<<<<< HEAD
            planStep = SetupSchema(runtime, sender, TTestSchema::AlterTableTxBody(tableId, version, testYdbSchema, testYdbPk, specs[i]), ++txId);
=======
            SetupSchema(runtime, sender, TTestSchema::AlterTableTxBody(tableId, version, testYdbSchema, testYdbPk, specs[i]),
                NOlap::TSnapshot(++planStep, ++txId));
>>>>>>> 041b08df
        }
        if (specs[i].HasTiers() || reboots) {
            csControllerGuard->OverrideTierConfigs(runtime, sender, TTestSchema::BuildSnapshot(specs[i]));
        }
        UNIT_ASSERT(TriggerMetadata(runtime, sender, csControllerGuard));

        if (eventLoss) {
            if (*eventLoss == i) {
                counter.CaptureEvictResponse = 1;
            } else {
                // Check there would be no troubles with delayed responses
                counter.ResendCapturedResponses(runtime);
            }
        }

        // Read crossed with eviction (start)
        {
            std::unique_ptr<TShardReader> reader;
            if (!misconfig) {
                reader = std::make_unique<TShardReader>(runtime, TTestTxConfig::TxTablet0, tableId, NOlap::TSnapshot(planStep - 1, Max<ui64>()));
                reader->SetReplyColumnIds(TTestSchema::GetColumnIds(TTestSchema::YdbSchema(), { specs[i].TtlColumn }));
                counter.CaptureReadEvents = specs[i].WaitEmptyAfter ? 0 : 1; // TODO: we need affected by tiering blob here
                counter.WaitReadsCaptured(runtime);
                reader->InitializeScanner();
                reader->Ack();
            }
            // Eviction
            ForwardToTablet(runtime, TTestTxConfig::TxTablet0, sender, new TEvPrivate::TEvPeriodicWakeup(true));

            Cerr << "-- " << (hasColdEviction ? "COLD" : "HOT")
                << " TIERING(" << i << ") num tiers: " << specs[i].Tiers.size() << Endl;

            // Read crossed with eviction (finish)
            if (!misconfig) {
                counter.ResendCapturedReads(runtime);
                reader->ContinueReadAll();
                UNIT_ASSERT(reader->IsCorrectlyFinished());
            }
        }
        while (csControllerGuard->GetTTLFinishedCounter().Val() != csControllerGuard->GetTTLStartedCounter().Val()) {
            runtime.SimulateSleep(TDuration::Seconds(1)); // wait all finished before (ttl especially)
        }

        if (tIdxCorrect) {
            specs[i].Tiers[*tIdxCorrect].S3.SetEndpoint(originalEndpoint);
            csControllerGuard->OverrideTierConfigs(runtime, sender, TTestSchema::BuildSnapshot(specs[i]));
        }


        if (reboots) {
            Cerr << "INTERMEDIATE REBOOT(" << i << ")" << Endl;
            RebootTablet(runtime, TTestTxConfig::TxTablet0, sender);
        }

        // Read data after eviction
        TString columnToRead = specs[i].TtlColumn;

        TShardReader reader(runtime, TTestTxConfig::TxTablet0, tableId, NOlap::TSnapshot(planStep, Max<ui64>()));
        reader.SetReplyColumnIds(TTestSchema::GetColumnIds(TTestSchema::YdbSchema(), { columnToRead }));
        auto rb = reader.ReadAll();
        if (expectedReadResult == EExpectedResult::ERROR) {
            UNIT_ASSERT(reader.IsError());
            specRowsBytes.emplace_back(0, 0);
        } else {
            UNIT_ASSERT(reader.IsCorrectlyFinished());
            specRowsBytes.emplace_back(reader.GetRecordsCount(), reader.GetReadBytes());
        }

        UNIT_ASSERT(reader.GetIterationsCount() < 100);

        if (reboots) {
            Cerr << "REBOOT(" << i << ")" << Endl;
            RebootTablet(runtime, TTestTxConfig::TxTablet0, sender);
        } else if (misconfig) {
            while (NOlap::NBlobOperations::NRead::TActor::WaitingBlobsCount.Val()) {
                runtime.SimulateSleep(TDuration::Seconds(1));
                AFL_DEBUG(NKikimrServices::TX_COLUMNSHARD)("waiting", NOlap::NBlobOperations::NRead::TActor::WaitingBlobsCount.Val());
            }
        }
    }

//    if (specs[0].TtlColumn != testYdbPk.front().GetName()) {
//        AFL_VERIFY(csControllerGuard->GetStatisticsUsageCount().Val());
//        AFL_VERIFY(!csControllerGuard->GetMaxValueUsageCount().Val());
//    } else {
//        AFL_VERIFY(!csControllerGuard->GetStatisticsUsageCount().Val());
//        AFL_VERIFY(csControllerGuard->GetMaxValueUsageCount().Val());
//    }

    return specRowsBytes;
}

class TEvictionChanges {
public:
    static std::vector<TTestSchema::TTableSpecials> OneTierAlters(const TTestSchema::TTableSpecials& spec,
                                                                const std::vector<ui64>& ts) {
        TInstant now = TAppData::TimeProvider->Now();
        TDuration allowBoth = TDuration::Seconds(now.Seconds() - ts[0] + 600);
        TDuration allowOne = TDuration::Seconds(now.Seconds() - ts[1] + 600);
        TDuration allowNone = TDuration::Seconds(now.Seconds() - ts[1] - 600);

        std::vector<TTestSchema::TTableSpecials> alters = { TTestSchema::TTableSpecials() };
        AddTierAlters(spec, {allowBoth, allowOne, allowNone}, alters);
        return alters;
    }

    static void AddTierAlters(const TTestSchema::TTableSpecials& spec, const std::vector<TDuration>&& borders,
                        std::vector<TTestSchema::TTableSpecials>& alters) {
        UNIT_ASSERT_EQUAL(borders.size(), 3);
        UNIT_ASSERT(spec.Tiers.size());

        if (spec.Tiers.size() == 1) {
            alters.push_back(MakeAlter(spec, {borders[0]})); // <tier0 border>, data[0], data[1]
            alters.push_back(MakeAlter(spec, {borders[1]})); // data[0], <tier0 border>, data[1]
            alters.push_back(MakeAlter(spec, {borders[2]})); // data[0], data[1], <tier0 border>
        } else if (spec.Tiers.size() == 2) {
            alters.push_back(MakeAlter(spec, {borders[0], borders[0]})); // <tier1 border>, <tier0 border>, data[0], data[1]
            alters.push_back(MakeAlter(spec, {borders[1], borders[0]})); // <tier1 border>, data[0], <tier0 border>, data[1]
            alters.push_back(MakeAlter(spec, {borders[2], borders[1]})); // data[0], <tier1 border>, data[1], <tier0 border>
            alters.push_back(MakeAlter(spec, {borders[2], borders[2]})); // data[0], data[1], <tier1 border>, <tier0 border>
        }
    }

    static void AddTtlAlters(const TTestSchema::TTableSpecials& spec, const std::vector<TDuration>&& borders,
                      std::vector<TTestSchema::TTableSpecials>& alters) {
        UNIT_ASSERT_EQUAL(borders.size(), 3);
        UNIT_ASSERT(spec.Tiers.size());

        TTestSchema::TTableSpecials specTtl(spec);
        if (spec.Tiers.size() == 1) {
            specTtl = MakeAlter(spec, {borders[0]}); // <tier0 border>, data[0], data[1]
        } else if (spec.Tiers.size() == 2) {
            specTtl = MakeAlter(spec, {borders[0], borders[0]}); // <tier1 border>, <tier0 border>, data[0], data[1]
        }

        alters.reserve(alters.size() + borders.size());
        alters.push_back(specTtl.SetTtl(borders[0])); // <ttl border>, data[0], data[1]
        alters.push_back(specTtl.SetTtl(borders[1])); // data[0], <ttl border>, data[1]
        alters.push_back(specTtl.SetTtl(borders[2])); // data[0], data[1], <ttl border>
    }

    static void Assert(const TTestSchema::TTableSpecials& spec,
                       const std::vector<std::pair<ui32, ui64>>& rowsBytes,
                       size_t initialEviction) {
        UNIT_ASSERT_VALUES_EQUAL(rowsBytes[initialEviction].first, 2 * PORTION_ROWS);
        UNIT_ASSERT(rowsBytes[initialEviction].second);
        if (spec.Tiers.size() > 1) {
            UNIT_ASSERT_VALUES_EQUAL(rowsBytes[initialEviction].first, rowsBytes[initialEviction + 1].first);
        }

        UNIT_ASSERT_VALUES_EQUAL(rowsBytes[rowsBytes.size() - 2].first, PORTION_ROWS);
        UNIT_ASSERT(rowsBytes[rowsBytes.size() - 2].second);

        UNIT_ASSERT_VALUES_EQUAL(rowsBytes.back().first, 0);
        UNIT_ASSERT_VALUES_EQUAL(rowsBytes.back().second, 0);
    }

private:
    static TTestSchema::TTableSpecials MakeAlter(const TTestSchema::TTableSpecials& spec,
                                          const std::vector<TDuration>& tierBorders) {
        UNIT_ASSERT_EQUAL(spec.Tiers.size(), tierBorders.size());

        TTestSchema::TTableSpecials alter(spec); // same TTL, Codec, etc.
        for (size_t i = 0; i < tierBorders.size(); ++i) {
            alter.Tiers[i].EvictAfter = tierBorders[i];
        }
        return alter;
    }
};

TTestSchema::TTableSpecials InitialSpec(const EInitialEviction init, TDuration initTs) {
    TTestSchema::TTableSpecials spec;
    spec.TtlColumn = "timestamp";
    if (init == EInitialEviction::Ttl) {
        spec.EvictAfter = initTs;
    }
    return spec;
}

std::vector<std::pair<ui32, ui64>> TestTiersAndTtl(const TTestSchema::TTableSpecials& spec, bool reboots,
                                                   EInitialEviction init, bool testTtl = false) {
    const std::vector<ui64> ts = { 1600000000, 1620000000 };

    ui32 overlapSize = 0; // TODO: 40 * 1000 (it should lead to fewer row count in result)
    std::vector<TString> blobs = MakeData(ts, PORTION_ROWS, overlapSize, spec.TtlColumn);
    if (init != EInitialEviction::Tiering) {
        std::vector<TString> preload = MakeData({ 1500000000, 1620000000 }, PORTION_ROWS, overlapSize, spec.TtlColumn);
        blobs.emplace_back(std::move(preload[0]));
        blobs.emplace_back(std::move(preload[1]));
    }

    TInstant now = TAppData::TimeProvider->Now();
    TDuration allowBoth = TDuration::Seconds(now.Seconds() - ts[0] + 600);
    TDuration allowOne = TDuration::Seconds(now.Seconds() - ts[1] + 600);
    TDuration allowNone = TDuration::Seconds(now.Seconds() - ts[1] - 600);

    std::vector<TTestSchema::TTableSpecials> alters = { InitialSpec(init, allowBoth) };
    size_t initialEviction = alters.size();

    TEvictionChanges changes;
    if (testTtl) {
        changes.AddTtlAlters(spec, {allowBoth, allowOne, allowNone}, alters);
        alters.back().WaitEmptyAfter = true;
    } else {
        changes.AddTierAlters(spec, {allowBoth, allowOne, allowNone}, alters);
    }

    auto rowsBytes = TestTiers(reboots, blobs, alters);
    for (auto&& i : rowsBytes) {
        Cerr << i.first << "/" << i.second << Endl;
    }

    UNIT_ASSERT_EQUAL(rowsBytes.size(), alters.size());

    if (!testTtl) { // TODO
        changes.Assert(spec, rowsBytes, initialEviction);
    }
    return rowsBytes;
}

std::vector<std::pair<ui32, ui64>> TestOneTierExport(const std::optional<TString>& columnToUpdateWithTs, const std::vector<TTestSchema::TTableSpecials>& alters,
                                                    const std::vector<ui64>& ts, bool reboots, std::optional<ui32> loss, const bool buildTTL = true) {
    ui32 overlapSize = 0;
    std::vector<TString> blobs = MakeData(ts, PORTION_ROWS, overlapSize, columnToUpdateWithTs);

    auto rowsBytes = TestTiers(reboots, blobs, alters, loss, buildTTL);
    for (auto&& i : rowsBytes) {
        Cerr << i.first << "/" << i.second << Endl;
    }

    UNIT_ASSERT_EQUAL(rowsBytes.size(), alters.size());
    return rowsBytes;
}

void TestTwoHotTiers(bool reboot, bool changeTtl, const EInitialEviction initial = EInitialEviction::None,
                    bool revCompaction = false) {
    TTestSchema::TTableSpecials spec;
    spec.SetTtlColumn("timestamp");
    spec.Tiers.emplace_back(TTestSchema::TStorageTier("tier0").SetTtlColumn("timestamp"));
    spec.Tiers.emplace_back(TTestSchema::TStorageTier("tier1").SetTtlColumn("timestamp"));
    spec.Tiers[(revCompaction ? 0 : 1)].SetCodec("zstd");

    auto rowsBytes = TestTiersAndTtl(spec, reboot, initial, changeTtl);
    if (changeTtl) {
        UNIT_ASSERT_VALUES_EQUAL(rowsBytes.size(), 4);
        UNIT_ASSERT_VALUES_EQUAL(rowsBytes[0].first, 3 * PORTION_ROWS);
        UNIT_ASSERT_VALUES_EQUAL(rowsBytes[1].first, 2 * PORTION_ROWS);
        UNIT_ASSERT_VALUES_EQUAL(rowsBytes[2].first, PORTION_ROWS);
        UNIT_ASSERT_VALUES_EQUAL(rowsBytes[3].first, 0);
    } else {
        UNIT_ASSERT_VALUES_EQUAL(rowsBytes.size(), 5);
        if (initial == EInitialEviction::Ttl) {
            UNIT_ASSERT_VALUES_EQUAL(rowsBytes[0].first, 2 * PORTION_ROWS);
        } else {
            UNIT_ASSERT_VALUES_EQUAL(rowsBytes[0].first, 3 * PORTION_ROWS);
        }
        UNIT_ASSERT_VALUES_EQUAL(rowsBytes[1].first, 2 * PORTION_ROWS);
        UNIT_ASSERT_VALUES_EQUAL(rowsBytes[2].first, 2 * PORTION_ROWS);
        UNIT_ASSERT_VALUES_EQUAL(rowsBytes[3].first, PORTION_ROWS);
        UNIT_ASSERT_VALUES_EQUAL(rowsBytes[4].first, 0);

        // compression works
        if (revCompaction) {
//            UNIT_ASSERT(rowsBytes[1].second < rowsBytes[2].second);
        } else {
//            UNIT_ASSERT(rowsBytes[1].second > rowsBytes[2].second);
        }
    }
}

void TestHotAndColdTiers(bool reboot, const EInitialEviction initial) {
    TTestSchema::TTableSpecials spec;
    spec.SetTtlColumn("timestamp");
    spec.Tiers.emplace_back(TTestSchema::TStorageTier("tier0").SetTtlColumn("timestamp"));
    spec.Tiers.emplace_back(TTestSchema::TStorageTier("tier1").SetTtlColumn("timestamp"));
    spec.Tiers.back().S3 = TTestSchema::TStorageTier::FakeS3();
    TestTiersAndTtl(spec, reboot, initial);
}

struct TExportTestOpts {
    std::optional<ui32> Misconfig;
    std::optional<ui32> Loss;
    std::optional<ui32> NoTier;
};

void TestExport(bool reboot, TExportTestOpts&& opts = TExportTestOpts{}) {
    TTestSchema::TTableSpecials spec;
    spec.SetTtlColumn("timestamp");
    spec.Tiers.emplace_back(TTestSchema::TStorageTier("cold").SetTtlColumn("timestamp"));
    spec.Tiers.back().S3 = TTestSchema::TStorageTier::FakeS3();

    const std::vector<ui64> ts = { 1600000000, 1620000000 };
    TEvictionChanges changes;
    std::vector<TTestSchema::TTableSpecials> alters = changes.OneTierAlters(spec, ts);
    UNIT_ASSERT_VALUES_EQUAL(alters.size(), 4);

    if (opts.Misconfig) {
        ui32 alterNo = *opts.Misconfig;
        // Add error in config => eviction + not finished export
        UNIT_ASSERT_VALUES_EQUAL(alters[alterNo].Tiers.size(), 1);
        alters[alterNo].Tiers[0].S3.SetEndpoint("nowhere"); // clear special "fake" endpoint
    }
    if (opts.NoTier) {
        ui32 alterNo = *opts.NoTier;
        // Add error in config => eviction + not finished export
        UNIT_ASSERT_VALUES_EQUAL(alters[alterNo].Tiers.size(), 1);
        alters[alterNo].Tiers.clear();
    }

    auto rowsBytes = TestOneTierExport(opts.Misconfig == 2 ? std::optional<TString>{} : spec.GetTtlColumn(), alters, ts, reboot, opts.Loss, !opts.Misconfig);
    if (!opts.Misconfig) {
        changes.Assert(spec, rowsBytes, 1);
    }
}

void TestDrop(bool reboots) {
    TTestBasicRuntime runtime;
    TTester::Setup(runtime);
    auto csDefaultControllerGuard = NKikimr::NYDBTest::TControllers::RegisterCSControllerGuard<TDefaultTestsController>();

    TActorId sender = runtime.AllocateEdgeActor();
    CreateTestBootstrapper(runtime,
                           CreateTestTabletInfo(TTestTxConfig::TxTablet0, TTabletTypes::ColumnShard),
                           &CreateColumnShard);

    TDispatchOptions options;
    options.FinalEvents.push_back(TDispatchOptions::TFinalEventCondition(TEvTablet::EvBoot));
    runtime.DispatchEvents(options);

    //

    ui64 writeId = 0;
    ui64 tableId = 1;
    ui64 txId = 100;

<<<<<<< HEAD
    auto planStep = SetupSchema(runtime, sender, tableId, TestTableDescription(), "none", ++txId);
=======
    SetupSchema(runtime, sender, TTestSchema::CreateInitShardTxBody(tableId, testYdbSchema, testYdbPk),
                              NOlap::TSnapshot(++planStep, ++txId));
    //

>>>>>>> 041b08df
    TString data1 = MakeTestBlob({0, PORTION_ROWS}, testYdbSchema);
    UNIT_ASSERT(data1.size() > NColumnShard::TLimits::MIN_BYTES_TO_INSERT);
    UNIT_ASSERT(data1.size() < 7 * 1024 * 1024);

    TString data2 = MakeTestBlob({0, 100}, testYdbSchema);
    UNIT_ASSERT(data2.size() < NColumnShard::TLimits::MIN_BYTES_TO_INSERT);

    // Write into index
    std::vector<ui64> writeIds;
    UNIT_ASSERT(WriteData(runtime, sender, ++writeId, tableId, data1, testYdbSchema, true, &writeIds));
    planStep = ProposeCommit(runtime, sender, ++txId, writeIds);
    PlanCommit(runtime, sender, planStep, txId);

    // Write into InsertTable
    writeIds.clear();
    UNIT_ASSERT(WriteData(runtime, sender, ++writeId, tableId, data2, testYdbSchema, true, &writeIds));
    planStep = ProposeCommit(runtime, sender, ++txId, writeIds);
    PlanCommit(runtime, sender, planStep, txId);

    if (reboots) {
        RebootTablet(runtime, TTestTxConfig::TxTablet0, sender);
    }

    // Drop table
    planStep = SetupSchema(runtime, sender, TTestSchema::DropTableTxBody(tableId, 2), ++txId);

    if (reboots) {
        RebootTablet(runtime, TTestTxConfig::TxTablet0, sender);
    }

    TAutoPtr<IEventHandle> handle;
    {
        TShardReader reader(runtime, TTestTxConfig::TxTablet0, tableId, NOlap::TSnapshot(planStep, Max<ui64>()));
        reader.SetReplyColumnIds(TTestSchema::GetColumnIds(TTestSchema::YdbSchema(), { TTestSchema::DefaultTtlColumn }));
        auto rb = reader.ReadAll();
        UNIT_ASSERT(reader.IsCorrectlyFinished());
        UNIT_ASSERT(!rb || !rb->num_rows());
    }
}

void TestDropWriteRace() {
    TTestBasicRuntime runtime;
    TTester::Setup(runtime);
    auto csDefaultControllerGuard = NKikimr::NYDBTest::TControllers::RegisterCSControllerGuard<TDefaultTestsController>();

    TActorId sender = runtime.AllocateEdgeActor();
    CreateTestBootstrapper(runtime,
                           CreateTestTabletInfo(TTestTxConfig::TxTablet0, TTabletTypes::ColumnShard),
                           &CreateColumnShard);

    TDispatchOptions options;
    options.FinalEvents.push_back(TDispatchOptions::TFinalEventCondition(TEvTablet::EvBoot));
    runtime.DispatchEvents(options);

    //

    ui64 tableId = 1;
    ui64 txId = 100;
    ui32 writeId = 0;

    NLongTxService::TLongTxId longTxId;
    UNIT_ASSERT(longTxId.ParseString("ydb://long-tx/01ezvvxjdk2hd4vdgjs68knvp8?node_id=1"));

<<<<<<< HEAD
    auto planStep = SetupSchema(runtime, sender, tableId, TestTableDescription(), "none", ++txId);
=======
    SetupSchema(runtime, sender, TTestSchema::CreateInitShardTxBody(tableId, testYdbSchema, testYdbPk),
                              NOlap::TSnapshot(++planStep, ++txId));
>>>>>>> 041b08df
    TString data = MakeTestBlob({0, 100}, testYdbSchema);
    UNIT_ASSERT(data.size() < NColumnShard::TLimits::MIN_BYTES_TO_INSERT);

    // Write into InsertTable
    ++txId;
    AFL_VERIFY(WriteData(runtime, sender, ++writeId, tableId, data, testYdbSchema));
    planStep = ProposeCommit(runtime, sender, txId, { writeId });
    const auto commitTxId = txId;

    // Drop table
    planStep = ProposeSchemaTx(runtime, sender, TTestSchema::DropTableTxBody(tableId, 2), ++txId);
    PlanSchemaTx(runtime, sender, NOlap::TSnapshot(planStep, txId));

    // Plan commit
    PlanCommit(runtime, sender, planStep + 1, commitTxId);
}

void TestCompaction(std::optional<ui32> numWrites = {}) {
    TTestBasicRuntime runtime;
    TTester::Setup(runtime);
    auto csControllerGuard = NKikimr::NYDBTest::TControllers::RegisterCSControllerGuard<NOlap::TWaitCompactionController>();

    TActorId sender = runtime.AllocateEdgeActor();
    CreateTestBootstrapper(runtime,
                        CreateTestTabletInfo(TTestTxConfig::TxTablet0, TTabletTypes::ColumnShard),
                        &CreateColumnShard);

    TDispatchOptions options;
    options.FinalEvents.push_back(TDispatchOptions::TFinalEventCondition(TEvTablet::EvBoot));
    runtime.DispatchEvents(options);

    // Create table
    ui64 writeId = 0;
    ui64 tableId = 1;
    ui64 txId = 100;

<<<<<<< HEAD
    auto planStep = SetupSchema(runtime, sender, tableId, TestTableDescription(), "none", ++txId);
=======
    SetupSchema(runtime, sender, TTestSchema::CreateInitShardTxBody(tableId, testYdbSchema, testYdbPk),
                              NOlap::TSnapshot(++planStep, ++txId));
>>>>>>> 041b08df
    // Set tiering

    ui64 ts = 1620000000;
    TInstant now = TAppData::TimeProvider->Now();
    TDuration allow = TDuration::Seconds(now.Seconds() - ts + 3600);
    TDuration disallow = TDuration::Seconds(now.Seconds() - ts - 3600);

    TTestSchema::TTableSpecials spec;
    spec.SetTtlColumn("timestamp");
    spec.Tiers.emplace_back(TTestSchema::TStorageTier("hot").SetTtlColumn("timestamp"));
    spec.Tiers.back().EvictAfter = disallow;
    spec.Tiers.emplace_back(TTestSchema::TStorageTier("cold").SetTtlColumn("timestamp"));
    spec.Tiers.back().EvictAfter = allow;
    spec.Tiers.back().S3 = TTestSchema::TStorageTier::FakeS3();

<<<<<<< HEAD
    planStep = SetupSchema(runtime, sender, TTestSchema::AlterTableTxBody(tableId, 1, testYdbSchema, testYdbPk, spec), ++txId);
=======
    SetupSchema(
        runtime, sender, TTestSchema::AlterTableTxBody(tableId, 1, testYdbSchema, testYdbPk, spec), NOlap::TSnapshot(++planStep, ++txId));
>>>>>>> 041b08df
    csControllerGuard->OverrideTierConfigs(runtime, sender, TTestSchema::BuildSnapshot(spec));

    // Writes

    std::vector<TString> blobs = MakeData({ts}, PORTION_ROWS, 0, spec.TtlColumn);
    const TString& triggerData = blobs[0];
    UNIT_ASSERT(triggerData.size() > NColumnShard::TLimits::MIN_BYTES_TO_INSERT);
    UNIT_ASSERT(triggerData.size() < NColumnShard::TLimits::GetMaxBlobSize());

    if (!numWrites) {
        numWrites = NOlap::TCompactionLimits().GranuleOverloadSize / triggerData.size();
    }

    ++txId;
    for (ui32 i = 0; i < *numWrites; ++i, ++writeId, ++txId) {
        std::vector<ui64> writeIds;
        UNIT_ASSERT(WriteData(runtime, sender, writeId, tableId, triggerData, testYdbSchema, true, &writeIds));

        planStep = ProposeCommit(runtime, sender, txId, writeIds);
        PlanCommit(runtime, sender, planStep, txId);

    }
}

}

namespace NColumnShard {
extern bool gAllowLogBatchingDefaultValue;
}

Y_UNIT_TEST_SUITE(TColumnShardTestSchema) {

    Y_UNIT_TEST(CreateTable) {
        ui64 tableId = 1;

        std::vector<TTypeId> intTypes = {
            NTypeIds::Timestamp,
            NTypeIds::Int8,
            NTypeIds::Int16,
            NTypeIds::Int32,
            NTypeIds::Int64,
            NTypeIds::Uint8,
            NTypeIds::Uint16,
            NTypeIds::Uint32,
            NTypeIds::Uint64,
            NTypeIds::Date,
            NTypeIds::Datetime,
            NTypeIds::Date32,
            NTypeIds::Datetime64,
            NTypeIds::Timestamp64,
            NTypeIds::Interval64
        };

        TTestBasicRuntime runtime;
        TTester::Setup(runtime);
        auto csDefaultControllerGuard = NKikimr::NYDBTest::TControllers::RegisterCSControllerGuard<TDefaultTestsController>();

        using namespace NTxUT;
        CreateTestBootstrapper(runtime, CreateTestTabletInfo(TTestTxConfig::TxTablet0, TTabletTypes::ColumnShard), &CreateColumnShard);

        TDispatchOptions options;
        options.FinalEvents.push_back(TDispatchOptions::TFinalEventCondition(TEvTablet::EvBoot));
        runtime.DispatchEvents(options);

        TActorId sender = runtime.AllocateEdgeActor();

        auto schema = TTestSchema::YdbSchema(NArrow::NTest::TTestColumn("k0", TTypeInfo(NTypeIds::Timestamp)));
        auto pk = NArrow::NTest::TTestColumn::CropSchema(schema, 4);

        TPlanStep planStep;
        ui64 txId = 100;
        ui64 generation = 0;

<<<<<<< HEAD
        planStep = SetupSchema(runtime, sender, TTestSchema::CreateInitShardTxBody(tableId++, schema, pk), txId++);
=======
        SetupSchema(runtime, sender, TTestSchema::CreateInitShardTxBody(tableId++, schema, pk), NOlap::TSnapshot(planStep++, txId++));
>>>>>>> 041b08df
        for (auto& ydbType : intTypes) {
            schema[0].SetType(TTypeInfo(ydbType));
            pk[0].SetType(TTypeInfo(ydbType));
            auto txBody = TTestSchema::CreateTableTxBody(tableId++, schema, pk, {}, ++generation);
            planStep = SetupSchema(runtime, sender, txBody, txId++);
        }

        // TODO: support float types
        std::vector<TTypeId> floatTypes = {
            NTypeIds::Float,
            NTypeIds::Double
        };

        for (auto& ydbType : floatTypes) {
            schema[0].SetType(TTypeInfo(ydbType));
            pk[0].SetType(TTypeInfo(ydbType));
            auto txBody = TTestSchema::CreateTableTxBody(tableId++, schema, pk, {}, ++generation);
            ProposeSchemaTxFail(runtime, sender, txBody, txId++);
        }

        std::vector<TTypeId> strTypes = {
            NTypeIds::String,
            NTypeIds::Utf8
        };

        for (auto& ydbType : strTypes) {
            schema[0].SetType(TTypeInfo(ydbType));
            pk[0].SetType(TTypeInfo(ydbType));
            auto txBody = TTestSchema::CreateTableTxBody(tableId++, schema, pk, {}, ++generation);
            planStep = SetupSchema(runtime, sender, txBody, txId++);
        }

        std::vector<TTypeId> xsonTypes = {
            NTypeIds::Yson,
            NTypeIds::Json,
            NTypeIds::JsonDocument
        };

        for (auto& ydbType : xsonTypes) {
            schema[0].SetType(TTypeInfo(ydbType));
            pk[0].SetType(TTypeInfo(ydbType));
            auto txBody = TTestSchema::CreateTableTxBody(tableId++, schema, pk, {}, ++generation);
            ProposeSchemaTxFail(runtime, sender, txBody, txId++);
        }
    }

    Y_UNIT_TEST_SEDECIM(TTL, Reboot, Internal, FirstPkColumn, WritePortionsOnInsert) {
        for (auto typeId : { NTypeIds::Timestamp, NTypeIds::Datetime, NTypeIds::Date, NTypeIds::Uint32, NTypeIds::Uint64 }) {
            Cerr << "Running TestTtl ttlColumnType=" << NKikimr::NScheme::TypeName(typeId) << Endl;
            TestTtl(Reboot, Internal, FirstPkColumn, WritePortionsOnInsert, typeId);
        }
    }




    // TODO: EnableOneTierAfterTtl, EnableTtlAfterOneTier

    Y_UNIT_TEST(HotTiers) {
        TestTwoHotTiers(false, false);
    }

    Y_UNIT_TEST(RebootHotTiers) {
        TestTwoHotTiers(true, false);
    }

    Y_UNIT_TEST(HotTiersTtl) {
        TestTwoHotTiers(false, true);
    }

    Y_UNIT_TEST(RebootHotTiersTtl) {
        TestTwoHotTiers(true, true);
    }

    Y_UNIT_TEST(HotTiersAfterTtl) {
        TestTwoHotTiers(false, false, EInitialEviction::Ttl);
    }

    Y_UNIT_TEST(RebootHotTiersAfterTtl) {
        TestTwoHotTiers(true, false, EInitialEviction::Ttl);
    }

    // TODO: EnableTtlAfterHotTiers

    Y_UNIT_TEST(ColdTiers) {
        TestHotAndColdTiers(false, EInitialEviction::Tiering);
    }

    Y_UNIT_TEST(RebootColdTiers) {
        TestHotAndColdTiers(true, EInitialEviction::Tiering);
    }

    Y_UNIT_TEST(EnableColdTiersAfterNoEviction) {
        TestHotAndColdTiers(false, EInitialEviction::None);
    }

    Y_UNIT_TEST(RebootEnableColdTiersAfterNoEviction) {
        TestHotAndColdTiers(true, EInitialEviction::None);
    }

    Y_UNIT_TEST(EnableColdTiersAfterTtl) {
        TestHotAndColdTiers(false, EInitialEviction::Ttl);
    }

    Y_UNIT_TEST(RebootEnableColdTiersAfterTtl) {
        TestHotAndColdTiers(true, EInitialEviction::Ttl);
    }

    Y_UNIT_TEST(OneColdTier) {
        TestExport(false);
    }

    Y_UNIT_TEST(RebootOneColdTier) {
        TestExport(true);
    }

    Y_UNIT_TEST(ExportAfterFail) {
        TestExport(false, TExportTestOpts{.Misconfig = 1});
    }

    Y_UNIT_TEST(RebootExportAfterFail) {
        TestExport(true, TExportTestOpts{.Misconfig = 1});
    }

    Y_UNIT_TEST(ForgetAfterFail) {
        TestExport(false, TExportTestOpts{.Misconfig = 2});
    }

    Y_UNIT_TEST(RebootForgetAfterFail) {
        TestExport(true, TExportTestOpts{.Misconfig = 2});
    }

    Y_UNIT_TEST(ExportWithLostAnswer) {
        TestExport(false, TExportTestOpts{.Loss = 1});
    }

    Y_UNIT_TEST(RebootExportWithLostAnswer) {
        TestExport(true, TExportTestOpts{.Loss = 1});
    }

    Y_UNIT_TEST(ForgetWithLostAnswer) {
        TestExport(false, TExportTestOpts{.Loss = 2});
    }

    Y_UNIT_TEST(RebootForgetWithLostAnswer) {
        TestExport(true, TExportTestOpts{.Loss = 2});
    }
#if 0
    Y_UNIT_TEST(RebootReadNoTier) {
        TestExport(true, TExportTestOpts{.NoTier = 3});
    }
#endif
    // TODO: LastTierBorderIsTtl = false
    // TODO: AlterTierBorderAfterExport

    Y_UNIT_TEST(ColdCompactionSmoke) {
        TestCompaction();
    }

    Y_UNIT_TEST(Drop) {
        TestDrop(false);
    }

    Y_UNIT_TEST(RebootDrop) {
        TestDrop(true);
    }

    Y_UNIT_TEST(DropWriteRace) {
        TestDropWriteRace();
    }
}

}<|MERGE_RESOLUTION|>--- conflicted
+++ resolved
@@ -250,28 +250,17 @@
     // Alter TTL, Mark all data as stale
     alterTtl(ttlAllDataStale);
 
-<<<<<<< HEAD
     //Some portions may not be COMPACTED, max index will not be calculated and such portion will not be evicted
     const auto mayRemain = useFirstPkColumnForTtl ? 0 : BlobRowCount;
     while(true) {
         const auto rowCount = getRowCount();
         Cerr << "Remaining row count: " <<  rowCount << Endl;
-=======
-    {
-        --planStep;
-        TShardReader reader(runtime, TTestTxConfig::TxTablet0, tableId, NOlap::TSnapshot(planStep, Max<ui64>()));
-        reader.SetReplyColumnIds(TTestSchema::GetColumnIds(TTestSchema::YdbSchema(), { spec.TtlColumn }));
-        auto rb = reader.ReadAll();
-        UNIT_ASSERT(reader.IsCorrectlyFinished());
-        UNIT_ASSERT(CheckSame(rb, PORTION_ROWS, spec.TtlColumn, ts[1]));
-    }
-
-    // Alter TTL
-    ttlSec = TAppData::TimeProvider->Now().Seconds() - (ts[1] + 1);
-    if (spec.HasTiers()) {
-        spec.Tiers[0].EvictAfter = TDuration::Seconds(ttlSec);
-    } else {
-        spec.EvictAfter = TDuration::Seconds(ttlSec);
+
+        ForwardToTablet(runtime, TTestTxConfig::TxTablet0, sender, new TEvPrivate::TEvPeriodicWakeup(true));
+        runtime.SimulateSleep(TDuration::Seconds(1));
+        if (rowCount <= mayRemain) { //some portion may not be compacted
+            break;
+        }
     }
     SetupSchema(runtime, sender,
                          TTestSchema::AlterTableTxBody(tableId, 2, ydbSchema, testYdbPk, spec),
@@ -279,20 +268,28 @@
     if (spec.HasTiers()) {
         csControllerGuard->OverrideTierConfigs(runtime, sender, TTestSchema::BuildSnapshot(spec));
     }
->>>>>>> 041b08df
-
-        ForwardToTablet(runtime, TTestTxConfig::TxTablet0, sender, new TEvPrivate::TEvPeriodicWakeup(true));
-        runtime.SimulateSleep(TDuration::Seconds(1));
-        if (rowCount <= mayRemain) { //some portion may not be compacted
-            break;
-        }
-    }
+
+    if (internal) {
+        TriggerTTL(runtime, sender, NOlap::TSnapshot(++planStep, ++txId), {}, 0, spec.TtlColumn);
+    } else {
+        TriggerTTL(runtime, sender, NOlap::TSnapshot(++planStep, ++txId), {tableId}, ts[1] + ttlIncSeconds, spec.TtlColumn);
+    }
+    while (csControllerGuard->GetTTLFinishedCounter().Val() != csControllerGuard->GetTTLStartedCounter().Val()) {
+        runtime.SimulateSleep(TDuration::Seconds(1)); // wait all finished before (ttl especially)
+    }
+
+    {
+        --planStep;
+        TShardReader reader(runtime, TTestTxConfig::TxTablet0, tableId, NOlap::TSnapshot(planStep, Max<ui64>()));
+        auto columnIds = TTestSchema::GetColumnIds(TTestSchema::YdbSchema(), { spec.TtlColumn });
+        columnIds.emplace_back((ui32)NOlap::IIndexInfo::ESpecialColumn::PLAN_STEP);
+        reader.SetReplyColumnIds(columnIds);
+        auto rb = reader.ReadAll();
+        UNIT_ASSERT(reader.IsCorrectlyFinished());
+        UNIT_ASSERT(!rb || !rb->num_rows());
+    }
+
     // Disable TTL
-<<<<<<< HEAD
-    alterTtl({});
-    const auto remains = getRowCount();
-    Cerr << "Remains after ttl row count:" << remains << Endl;
-=======
     auto ok = ProposeSchemaTx(runtime, sender, TTestSchema::AlterTableTxBody(tableId, 3, ydbSchema, testYdbPk, TTestSchema::TTableSpecials()),
         NOlap::TSnapshot(++planStep, ++txId));
     UNIT_ASSERT(ok);
@@ -301,7 +298,6 @@
     }
     PlanSchemaTx(runtime, sender, NOlap::TSnapshot(planStep, txId));
 
->>>>>>> 041b08df
 
     std::vector<ui64> writeIds;
     UNIT_ASSERT(WriteData(runtime, sender, ++writeId, tableId, blobs[0], ydbSchema, true, &writeIds));
@@ -586,12 +582,8 @@
         }
         if (i) {
             const ui32 version = 2 * i + 1;
-<<<<<<< HEAD
-            planStep = SetupSchema(runtime, sender, TTestSchema::AlterTableTxBody(tableId, version, testYdbSchema, testYdbPk, specs[i]), ++txId);
-=======
             SetupSchema(runtime, sender, TTestSchema::AlterTableTxBody(tableId, version, testYdbSchema, testYdbPk, specs[i]),
                 NOlap::TSnapshot(++planStep, ++txId));
->>>>>>> 041b08df
         }
         if (specs[i].HasTiers() || reboots) {
             csControllerGuard->OverrideTierConfigs(runtime, sender, TTestSchema::BuildSnapshot(specs[i]));
@@ -927,14 +919,10 @@
     ui64 tableId = 1;
     ui64 txId = 100;
 
-<<<<<<< HEAD
-    auto planStep = SetupSchema(runtime, sender, tableId, TestTableDescription(), "none", ++txId);
-=======
     SetupSchema(runtime, sender, TTestSchema::CreateInitShardTxBody(tableId, testYdbSchema, testYdbPk),
                               NOlap::TSnapshot(++planStep, ++txId));
     //
 
->>>>>>> 041b08df
     TString data1 = MakeTestBlob({0, PORTION_ROWS}, testYdbSchema);
     UNIT_ASSERT(data1.size() > NColumnShard::TLimits::MIN_BYTES_TO_INSERT);
     UNIT_ASSERT(data1.size() < 7 * 1024 * 1024);
@@ -998,12 +986,8 @@
     NLongTxService::TLongTxId longTxId;
     UNIT_ASSERT(longTxId.ParseString("ydb://long-tx/01ezvvxjdk2hd4vdgjs68knvp8?node_id=1"));
 
-<<<<<<< HEAD
-    auto planStep = SetupSchema(runtime, sender, tableId, TestTableDescription(), "none", ++txId);
-=======
     SetupSchema(runtime, sender, TTestSchema::CreateInitShardTxBody(tableId, testYdbSchema, testYdbPk),
                               NOlap::TSnapshot(++planStep, ++txId));
->>>>>>> 041b08df
     TString data = MakeTestBlob({0, 100}, testYdbSchema);
     UNIT_ASSERT(data.size() < NColumnShard::TLimits::MIN_BYTES_TO_INSERT);
 
@@ -1040,12 +1024,8 @@
     ui64 tableId = 1;
     ui64 txId = 100;
 
-<<<<<<< HEAD
-    auto planStep = SetupSchema(runtime, sender, tableId, TestTableDescription(), "none", ++txId);
-=======
     SetupSchema(runtime, sender, TTestSchema::CreateInitShardTxBody(tableId, testYdbSchema, testYdbPk),
                               NOlap::TSnapshot(++planStep, ++txId));
->>>>>>> 041b08df
     // Set tiering
 
     ui64 ts = 1620000000;
@@ -1061,12 +1041,8 @@
     spec.Tiers.back().EvictAfter = allow;
     spec.Tiers.back().S3 = TTestSchema::TStorageTier::FakeS3();
 
-<<<<<<< HEAD
-    planStep = SetupSchema(runtime, sender, TTestSchema::AlterTableTxBody(tableId, 1, testYdbSchema, testYdbPk, spec), ++txId);
-=======
     SetupSchema(
         runtime, sender, TTestSchema::AlterTableTxBody(tableId, 1, testYdbSchema, testYdbPk, spec), NOlap::TSnapshot(++planStep, ++txId));
->>>>>>> 041b08df
     csControllerGuard->OverrideTierConfigs(runtime, sender, TTestSchema::BuildSnapshot(spec));
 
     // Writes
@@ -1140,11 +1116,7 @@
         ui64 txId = 100;
         ui64 generation = 0;
 
-<<<<<<< HEAD
-        planStep = SetupSchema(runtime, sender, TTestSchema::CreateInitShardTxBody(tableId++, schema, pk), txId++);
-=======
         SetupSchema(runtime, sender, TTestSchema::CreateInitShardTxBody(tableId++, schema, pk), NOlap::TSnapshot(planStep++, txId++));
->>>>>>> 041b08df
         for (auto& ydbType : intTypes) {
             schema[0].SetType(TTypeInfo(ydbType));
             pk[0].SetType(TTypeInfo(ydbType));
