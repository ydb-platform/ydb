--- conflicted
+++ resolved
@@ -337,15 +337,9 @@
         Chooser = NPQ::CreatePartitionChooser(config);
     }
 
-<<<<<<< HEAD
-    ui64 ResolvePartitionId(const typename TChangeRecord::TPtr& record) const override {
-        auto* p = Chooser->GetPartition(record->GetPartitionKey());
-        return p->PartitionId;
-=======
     void Visit(const TChangeRecord& record) override {
         auto* p = Chooser->GetPartition(record.GetPartitionKey());
-        SetPartitionId(p->TabletId);
->>>>>>> 652c970c
+        SetPartitionId(p->PartitionId);
     }
 
 private:
@@ -591,20 +585,8 @@
 
     void InitializePartitionToShard(const NKikimrSchemeOp::TPersQueueGroupDescription& pqDesc) {
         PartitionToShard.clear();
-<<<<<<< HEAD
         for (const auto& partition : pqDesc.GetPartitions()) {
             PartitionToShard.emplace(partition.GetPartitionId(), partition.GetTabletId());
-=======
-
-        schema.reserve(pqConfig.PartitionKeySchemaSize());
-        for (const auto& keySchema : pqConfig.GetPartitionKeySchema()) {
-            if (keySchema.GetTypeId() == NScheme::NTypeIds::Pg) {
-                schema.push_back(NScheme::TTypeInfo(
-                    NPg::TypeDescFromPgTypeId(keySchema.GetTypeInfo().GetPgTypeId())));
-            } else {
-                schema.push_back(NScheme::TTypeInfo(keySchema.GetTypeId()));
-            }
->>>>>>> 652c970c
         }
     }
 
@@ -712,8 +694,12 @@
 
         schema.reserve(pqConfig.PartitionKeySchemaSize());
         for (const auto& keySchema : pqConfig.GetPartitionKeySchema()) {
-            // TODO: support pg types
-            schema.push_back(NScheme::TTypeInfo(keySchema.GetTypeId()));
+            if (keySchema.GetTypeId() == NScheme::NTypeIds::Pg) {
+                schema.push_back(NScheme::TTypeInfo(
+                    NPg::TypeDescFromPgTypeId(keySchema.GetTypeInfo().GetPgTypeId())));
+            } else {
+                schema.push_back(NScheme::TTypeInfo(keySchema.GetTypeId()));
+            }
         }
 
         const auto topicVersion = entry.Self->Info.GetVersion().GetGeneralVersion();
@@ -722,26 +708,17 @@
 
         KeyDesc = NKikimr::TKeyDesc::CreateMiniKeyDesc(schema);
 
-<<<<<<< HEAD
         TopicAutoPartitioning = ::NKikimrPQ::TPQTabletConfig::TPartitionStrategyType::TPQTabletConfig_TPartitionStrategyType_DISABLED != pqConfig.GetPartitionStrategy().GetPartitionStrategyType();
         if (TopicAutoPartitioning) {
             KeyDesc->Partitioning = std::make_shared<TVector<NKikimr::TKeyDesc::TPartitionInfo>>(BuildSimplePartitioning(pqDesc));
-            SetPartitioner(new TBoundaryPartitioner(pqDesc));
+            SetPartitionResolver(new TBoundaryPartitionResolver(pqDesc));
         } else {
             KeyDesc->Partitioning = std::make_shared<TVector<NKikimr::TKeyDesc::TPartitionInfo>>(BuildPartitioning(pqDesc, schema));
             if (NKikimrSchemeOp::ECdcStreamFormatProto == Stream.Format) {
-                SetPartitioner(NChangeExchange::CreateSchemaBoundaryPartitioner<TChangeRecord>(*KeyDesc.Get()));
+                SetPartitionResolver(CreateDefaultPartitionResolver(*KeyDesc.Get()));
             } else {
-                SetPartitioner(new TMd5Partitioner(KeyDesc->GetPartitions().size()));
+                SetPartitionResolver(new TMd5PartitionResolver(KeyDesc->GetPartitions().size()));
             }
-=======
-        if (::NKikimrPQ::TPQTabletConfig::TPartitionStrategyType::TPQTabletConfig_TPartitionStrategyType_DISABLED != pqConfig.GetPartitionStrategy().GetPartitionStrategyType()) {
-            SetPartitionResolver(new TBoundaryPartitionResolver(pqDesc));
-        } else if (NKikimrSchemeOp::ECdcStreamFormatProto == Stream.Format) {
-            SetPartitionResolver(CreateDefaultPartitionResolver(*KeyDesc.Get()));
-        } else {
-            SetPartitionResolver(new TMd5PartitionResolver(KeyDesc->GetPartitions().size()));
->>>>>>> 652c970c
         }
 
         CreateSenders(MakePartitionIds(*KeyDesc->Partitioning), versionChanged);
