--- conflicted
+++ resolved
@@ -539,188 +539,61 @@
         }
     }
 
-<<<<<<< HEAD
-    void InitializePartitionToShard(const NKikimrSchemeOp::TPersQueueGroupDescription& pqDesc) {
+    void HandleTopic(TEvTxProxySchemeCache::TEvNavigateKeySetResult::TPtr& ev) {
+        const auto& result = ev->Get()->Request;
+
+        LOG_D("Handle TEvTxProxySchemeCache::TEvNavigateKeySetResult"
+            << ": result# " << (result ? result->ToString(*AppData()->TypeRegistry) : "nullptr"));
+
+        if (!CheckNotEmpty(result)) {
+            return;
+        }
+
+        if (!CheckEntriesCount(result, 1)) {
+            return;
+        }
+
+        const auto& entry = result->ResultSet.at(0);
+
+        if (!CheckTableId(entry, TopicPathId)) {
+            return;
+        }
+
+        if (!CheckEntrySucceeded(entry)) {
+            return;
+        }
+
+        if (!CheckEntryKind(entry, TNavigate::KindTopic)) {
+            return;
+        }
+
+        if (!CheckNotEmpty(entry.PQGroupInfo)) {
+            return;
+        }
+
+        const auto& pqDesc = entry.PQGroupInfo->Description;
+        const auto& pqConfig = pqDesc.GetPQTabletConfig();
+
         PartitionToShard.clear();
         for (const auto& partition : pqDesc.GetPartitions()) {
             PartitionToShard.emplace(partition.GetPartitionId(), partition.GetTabletId());
         }
-    }
-
-    TVector<NKikimr::TKeyDesc::TPartitionInfo> BuildPartitioning(const NKikimrSchemeOp::TPersQueueGroupDescription& pqDesc, const TVector<NScheme::TTypeInfo>& schema) {
-        TSet<TPQPartitionInfo, TPQPartitionInfo::TLess> partitions(schema);
-
-        for (const auto& partition : pqDesc.GetPartitions()) {
-            const auto partitionId = partition.GetPartitionId();
-            const auto shardId = partition.GetTabletId();
-
-            auto keyRange = TPartitionKeyRange::Parse(partition.GetKeyRange());
-            Y_ABORT_UNLESS(!keyRange.FromBound || keyRange.FromBound->GetCells().size() == schema.size());
-            Y_ABORT_UNLESS(!keyRange.ToBound || keyRange.ToBound->GetCells().size() == schema.size());
-
-            partitions.insert({partitionId, shardId, std::move(keyRange)});
-        }
-
-        // used to validate
-        bool isFirst = true;
-        const TPQPartitionInfo* prev = nullptr;
-
-        TVector<NKikimr::TKeyDesc::TPartitionInfo> partitioning;
-        partitioning.reserve(partitions.size());
-        for (const auto& cur : partitions) {
-            if (isFirst) {
-                isFirst = false;
-                Y_ABORT_UNLESS(!cur.KeyRange.FromBound.Defined());
-            } else {
-                Y_ABORT_UNLESS(cur.KeyRange.FromBound.Defined());
-                Y_ABORT_UNLESS(prev);
-                Y_ABORT_UNLESS(prev->KeyRange.ToBound.Defined());
-                // TODO: compare cells
-            }
-
-            auto& part = partitioning.emplace_back(cur.PartitionId); // TODO: double-check that it is right partitioning
-
-            if (cur.KeyRange.ToBound) {
-                part.Range = NKikimr::TKeyDesc::TPartitionRangeInfo{
-                    .EndKeyPrefix = *cur.KeyRange.ToBound,
-                };
-            } else {
-                part.Range = NKikimr::TKeyDesc::TPartitionRangeInfo{};
-            }
-
-            prev = &cur;
-        }
-
-        if (prev) {
-            Y_ABORT_UNLESS(!prev->KeyRange.ToBound.Defined());
-=======
-    void HandleTopic(TEvTxProxySchemeCache::TEvNavigateKeySetResult::TPtr& ev) {
-        const auto& result = ev->Get()->Request;
-
-        LOG_D("Handle TEvTxProxySchemeCache::TEvNavigateKeySetResult"
-            << ": result# " << (result ? result->ToString(*AppData()->TypeRegistry) : "nullptr"));
-
-        if (!CheckNotEmpty(result)) {
-            return;
-        }
-
-        if (!CheckEntriesCount(result, 1)) {
-            return;
-        }
-
-        const auto& entry = result->ResultSet.at(0);
-
-        if (!CheckTableId(entry, TopicPathId)) {
-            return;
-        }
-
-        if (!CheckEntrySucceeded(entry)) {
-            return;
-        }
-
-        if (!CheckEntryKind(entry, TNavigate::KindTopic)) {
-            return;
-        }
-
-        if (!CheckNotEmpty(entry.PQGroupInfo)) {
-            return;
-        }
-
-        const auto& pqDesc = entry.PQGroupInfo->Description;
-        const auto& pqConfig = pqDesc.GetPQTabletConfig();
-
-        PartitionToShard.clear();
-        for (const auto& partition : pqDesc.GetPartitions()) {
-            PartitionToShard.emplace(partition.GetPartitionId(), partition.GetTabletId());
->>>>>>> 1b7c73e0
-        }
-
-        return partitioning;
-    }
-
-    TVector<NKikimr::TKeyDesc::TPartitionInfo> BuildSimplePartitioning(const NKikimrSchemeOp::TPersQueueGroupDescription& pqDesc) {
-        TVector<NKikimr::TKeyDesc::TPartitionInfo> partitioning;
-        partitioning.reserve(pqDesc.GetPartitions().size());
-        for (const auto& partition : pqDesc.GetPartitions()) {
-            partitioning.emplace_back(partition.GetPartitionId());
-        }
-
-        return partitioning;
-    }
-
-
-    void HandleTopic(TEvTxProxySchemeCache::TEvNavigateKeySetResult::TPtr& ev) {
-        const auto& result = ev->Get()->Request;
-
-        LOG_D("Handle TEvTxProxySchemeCache::TEvNavigateKeySetResult"
-            << ": result# " << (result ? result->ToString(*AppData()->TypeRegistry) : "nullptr"));
-
-        if (!CheckNotEmpty(result)) {
-            return;
-        }
-
-        if (!CheckEntriesCount(result, 1)) {
-            return;
-        }
-
-        const auto& entry = result->ResultSet.at(0);
-
-        if (!CheckTableId(entry, TopicPathId)) {
-            return;
-        }
-
-        if (!CheckEntrySucceeded(entry)) {
-            return;
-        }
-
-        if (!CheckEntryKind(entry, TNavigate::KindTopic)) {
-            return;
-        }
-
-        if (!CheckNotEmpty(entry.PQGroupInfo)) {
-            return;
-        }
-
-        const auto& pqDesc = entry.PQGroupInfo->Description;
-        const auto& pqConfig = pqDesc.GetPQTabletConfig();
-
-        TVector<NScheme::TTypeInfo> schema;
-        InitializePartitionToShard(pqDesc);
-
-        schema.reserve(pqConfig.PartitionKeySchemaSize());
-        for (const auto& keySchema : pqConfig.GetPartitionKeySchema()) {
-            if (keySchema.GetTypeId() == NScheme::NTypeIds::Pg) {
-                schema.push_back(NScheme::TTypeInfo(
-                    NPg::TypeDescFromPgTypeId(keySchema.GetTypeInfo().GetPgTypeId())));
-            } else {
-                schema.push_back(NScheme::TTypeInfo(keySchema.GetTypeId()));
-            }
-        }
 
         const auto topicVersion = entry.Self->Info.GetVersion().GetGeneralVersion();
         const bool versionChanged = !TopicVersion || TopicVersion != topicVersion;
         TopicVersion = topicVersion;
 
-<<<<<<< HEAD
-        KeyDesc = NKikimr::TKeyDesc::CreateMiniKeyDesc(schema);
-=======
         Y_ABORT_UNLESS(entry.PQGroupInfo->Schema);
         KeyDesc = NKikimr::TKeyDesc::CreateMiniKeyDesc(entry.PQGroupInfo->Schema);
         Y_ABORT_UNLESS(entry.PQGroupInfo->Partitioning);
         KeyDesc->Partitioning = std::make_shared<TVector<NKikimr::TKeyDesc::TPartitionInfo>>(entry.PQGroupInfo->Partitioning);
->>>>>>> 1b7c73e0
-
-        bool topicAutoPartitioning = ::NKikimrPQ::TPQTabletConfig::TPartitionStrategyType::TPQTabletConfig_TPartitionStrategyType_DISABLED != pqConfig.GetPartitionStrategy().GetPartitionStrategyType();
-        if (topicAutoPartitioning) {
-            KeyDesc->Partitioning = std::make_shared<TVector<NKikimr::TKeyDesc::TPartitionInfo>>(BuildSimplePartitioning(pqDesc));
+
+        if (::NKikimrPQ::TPQTabletConfig::TPartitionStrategyType::TPQTabletConfig_TPartitionStrategyType_DISABLED != pqConfig.GetPartitionStrategy().GetPartitionStrategyType()) {
             SetPartitionResolver(new TBoundaryPartitionResolver(pqDesc));
+        } else if (NKikimrSchemeOp::ECdcStreamFormatProto == Stream.Format) {
+            SetPartitionResolver(CreateDefaultPartitionResolver(*KeyDesc.Get()));
         } else {
-            KeyDesc->Partitioning = std::make_shared<TVector<NKikimr::TKeyDesc::TPartitionInfo>>(BuildPartitioning(pqDesc, schema));
-            if (NKikimrSchemeOp::ECdcStreamFormatProto == Stream.Format) {
-                SetPartitionResolver(CreateDefaultPartitionResolver(*KeyDesc.Get()));
-            } else {
-                SetPartitionResolver(new TMd5PartitionResolver(KeyDesc->GetPartitions().size()));
-            }
+            SetPartitionResolver(new TMd5PartitionResolver(KeyDesc->GetPartitions().size()));
         }
 
         CreateSenders(MakePartitionIds(*KeyDesc->Partitioning), versionChanged);
