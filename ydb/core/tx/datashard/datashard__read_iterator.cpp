--- conflicted
+++ resolved
@@ -227,13 +227,8 @@
     std::vector<TRawTypeValue> result;
     result.reserve(keyCells.size());
 
-<<<<<<< HEAD
     for (ui32 i = 0; i < keyCells.size(); ++i) {
-        result.push_back(TRawTypeValue(keyCells[i].AsRef(), tableInfo.KeyColumnTypes[i]));
-=======
-    for (ui32 i = 0; i < keyCells.GetCells().size(); ++i) {
-        result.push_back(TRawTypeValue(keyCells.GetCells()[i].AsRef(), tableInfo.KeyColumnTypes[i].GetTypeId()));
->>>>>>> 70882812
+        result.push_back(TRawTypeValue(keyCells[i].AsRef(), tableInfo.KeyColumnTypes[i].GetTypeId()));
     }
 
     // note that currently without nulls it is [prefix, +inf, +inf],
