#include <ydb/core/tx/datashard/ut_common/datashard_ut_common.h>
#include "datashard_ut_common_kqp.h"
#include "datashard_ut_common_pq.h"
#include "datashard_active_transaction.h"

#include <ydb/core/base/blobstorage.h>
#include <ydb/core/kqp/executer_actor/kqp_executer.h>
#include <ydb/core/testlib/actors/block_events.h>

namespace NKikimr {

using namespace NKikimr::NDataShard;
using namespace NKikimr::NDataShard::NKqpHelpers;
using namespace NSchemeShard;
using namespace Tests;

Y_UNIT_TEST_SUITE(DataShardVolatile) {

    Y_UNIT_TEST(DistributedWrite) {
        TPortManager pm;
        TServerSettings serverSettings(pm.GetPort(2134));
        serverSettings.SetDomainName("Root")
            .SetUseRealThreads(false)
            .SetDomainPlanResolution(1000);

        Tests::TServer::TPtr server = new TServer(serverSettings);
        auto &runtime = *server->GetRuntime();
        auto sender = runtime.AllocateEdgeActor();

        runtime.SetLogPriority(NKikimrServices::TX_DATASHARD, NLog::PRI_TRACE);
        runtime.SetLogPriority(NKikimrServices::TX_PROXY, NLog::PRI_DEBUG);

        InitRoot(server, sender);

        CreateShardedTable(server, sender, "/Root", "table-1", 1);
        CreateShardedTable(server, sender, "/Root", "table-2", 1);

        ExecSQL(server, sender, "UPSERT INTO `/Root/table-1` (key, value) VALUES (1, 1);");
        ExecSQL(server, sender, "UPSERT INTO `/Root/table-2` (key, value) VALUES (10, 10);");

        runtime.GetAppData(0).FeatureFlags.SetEnableDataShardVolatileTransactions(true);
        runtime.SetLogPriority(NKikimrServices::TABLET_EXECUTOR, NLog::PRI_DEBUG);

        Cerr << "!!! distributed write begin" << Endl;
        ExecSQL(server, sender, R"(
            UPSERT INTO `/Root/table-1` (key, value) VALUES (2, 2);
            UPSERT INTO `/Root/table-2` (key, value) VALUES (20, 20);
        )");
        Cerr << "!!! distributed write end" << Endl;

        runtime.GetAppData(0).FeatureFlags.ClearEnableDataShardVolatileTransactions();

        UNIT_ASSERT_VALUES_EQUAL(
            KqpSimpleExec(runtime, R"(
                SELECT key, value FROM `/Root/table-1`
                UNION ALL
                SELECT key, value FROM `/Root/table-2`
                ORDER BY key
                )"),
            "{ items { uint32_value: 1 } items { uint32_value: 1 } }, "
            "{ items { uint32_value: 2 } items { uint32_value: 2 } }, "
            "{ items { uint32_value: 10 } items { uint32_value: 10 } }, "
            "{ items { uint32_value: 20 } items { uint32_value: 20 } }");

        const auto shards1 = GetTableShards(server, sender, "/Root/table-1");
        RebootTablet(runtime, shards1.at(0), sender);

        // We should see same results after restart
        UNIT_ASSERT_VALUES_EQUAL(
            KqpSimpleExec(runtime, R"(
                SELECT key, value FROM `/Root/table-1`
                UNION ALL
                SELECT key, value FROM `/Root/table-2`
                ORDER BY key
                )"),
            "{ items { uint32_value: 1 } items { uint32_value: 1 } }, "
            "{ items { uint32_value: 2 } items { uint32_value: 2 } }, "
            "{ items { uint32_value: 10 } items { uint32_value: 10 } }, "
            "{ items { uint32_value: 20 } items { uint32_value: 20 } }");
    }

    Y_UNIT_TEST(DistributedWriteBrokenLock) {
        TPortManager pm;
        TServerSettings serverSettings(pm.GetPort(2134));
        serverSettings.SetDomainName("Root")
            .SetUseRealThreads(false)
            .SetDomainPlanResolution(1000);

        Tests::TServer::TPtr server = new TServer(serverSettings);
        auto &runtime = *server->GetRuntime();
        auto sender = runtime.AllocateEdgeActor();

        runtime.SetLogPriority(NKikimrServices::TX_DATASHARD, NLog::PRI_TRACE);
        runtime.SetLogPriority(NKikimrServices::TX_PROXY, NLog::PRI_DEBUG);

        InitRoot(server, sender);

        CreateShardedTable(server, sender, "/Root", "table-1", 1);
        CreateShardedTable(server, sender, "/Root", "table-2", 1);

        ExecSQL(server, sender, "UPSERT INTO `/Root/table-1` (key, value) VALUES (1, 1);");
        ExecSQL(server, sender, "UPSERT INTO `/Root/table-2` (key, value) VALUES (10, 10);");

        // Start transaction that reads from table-1 and table-2
        TString sessionId, txId;
        UNIT_ASSERT_VALUES_EQUAL(
            KqpSimpleBegin(runtime, sessionId, txId, R"(
                SELECT key, value FROM `/Root/table-1`
                UNION ALL
                SELECT key, value FROM `/Root/table-2`
                ORDER BY key
            )"),
            "{ items { uint32_value: 1 } items { uint32_value: 1 } }, "
            "{ items { uint32_value: 10 } items { uint32_value: 10 } }");

        // Break lock using a blind write to table-1
        ExecSQL(server, sender, "UPSERT INTO `/Root/table-1` (key, value) VALUES (2, 2);");

        runtime.GetAppData(0).FeatureFlags.SetEnableDataShardVolatileTransactions(true);
        runtime.SetLogPriority(NKikimrServices::TABLET_EXECUTOR, NLog::PRI_DEBUG);

        UNIT_ASSERT_VALUES_EQUAL(
            KqpSimpleCommit(runtime, sessionId, txId, R"(
                UPSERT INTO `/Root/table-1` (key, value) VALUES (3, 3);
                UPSERT INTO `/Root/table-2` (key, value) VALUES (30, 30);
            )"),
            "ERROR: ABORTED");

        runtime.GetAppData(0).FeatureFlags.ClearEnableDataShardVolatileTransactions();

        // Verify transaction was not committed
        UNIT_ASSERT_VALUES_EQUAL(
            KqpSimpleExec(runtime, R"(
                SELECT key, value FROM `/Root/table-1`
                UNION ALL
                SELECT key, value FROM `/Root/table-2`
                ORDER BY key
                )"),
            "{ items { uint32_value: 1 } items { uint32_value: 1 } }, "
            "{ items { uint32_value: 2 } items { uint32_value: 2 } }, "
            "{ items { uint32_value: 10 } items { uint32_value: 10 } }");
    }

    Y_UNIT_TEST(DistributedWriteShardRestartBeforePlan) {
        TPortManager pm;
        TServerSettings serverSettings(pm.GetPort(2134));
        serverSettings.SetDomainName("Root")
            .SetUseRealThreads(false)
            .SetDomainPlanResolution(1000);

        Tests::TServer::TPtr server = new TServer(serverSettings);
        auto &runtime = *server->GetRuntime();
        auto sender = runtime.AllocateEdgeActor();

        runtime.SetLogPriority(NKikimrServices::TX_DATASHARD, NLog::PRI_TRACE);
        runtime.SetLogPriority(NKikimrServices::TX_PROXY, NLog::PRI_DEBUG);

        InitRoot(server, sender);

        CreateShardedTable(server, sender, "/Root", "table-1", 1);
        CreateShardedTable(server, sender, "/Root", "table-2", 1);

        ExecSQL(server, sender, "UPSERT INTO `/Root/table-1` (key, value) VALUES (1, 1);");
        ExecSQL(server, sender, "UPSERT INTO `/Root/table-2` (key, value) VALUES (10, 10);");

        runtime.GetAppData(0).FeatureFlags.SetEnableDataShardVolatileTransactions(true);
        runtime.SetLogPriority(NKikimrServices::TABLET_EXECUTOR, NLog::PRI_DEBUG);

        TVector<THolder<IEventHandle>> capturedPlans;
        auto capturePlans = [&](TAutoPtr<IEventHandle>& ev) -> auto {
            switch (ev->GetTypeRewrite()) {
                case TEvTxProcessing::TEvPlanStep::EventType: {
                    Cerr << "... captured TEvPlanStep" << Endl;
                    capturedPlans.emplace_back(ev.Release());
                    return TTestActorRuntime::EEventAction::DROP;
                }
            }
            return TTestActorRuntime::EEventAction::PROCESS;
        };
        auto prevObserverFunc = runtime.SetObserverFunc(capturePlans);

        TString sessionId = CreateSessionRPC(runtime, "/Root");

        Cerr << "!!! distributed write begin" << Endl;
        auto future = SendRequest(runtime, MakeSimpleRequestRPC(R"(
            UPSERT INTO `/Root/table-1` (key, value) VALUES (2, 2);
            UPSERT INTO `/Root/table-2` (key, value) VALUES (20, 20);
        )", sessionId, "", true /* commitTx */), "/Root");

        WaitFor(runtime, [&]{ return capturedPlans.size() >= 2; }, "both captured plans");

        runtime.SetObserverFunc(prevObserverFunc);

        // Restart the first table shard
        auto shards1 = GetTableShards(server, sender, "/Root/table-1");
        RebootTablet(runtime, shards1.at(0), sender);

        // Unblock captured plan messages
        for (auto& ev : capturedPlans) {
            runtime.Send(ev.Release(), 0, true);
        }
        capturedPlans.clear();

        UNIT_ASSERT_VALUES_EQUAL(
            FormatResult(AwaitResponse(runtime, std::move(future))),
            "ERROR: UNDETERMINED");
        Cerr << "!!! distributed write end" << Endl;

        runtime.GetAppData(0).FeatureFlags.ClearEnableDataShardVolatileTransactions();

        // Verify transaction was not committed
        UNIT_ASSERT_VALUES_EQUAL(
            KqpSimpleExec(runtime, R"(
                SELECT key, value FROM `/Root/table-1`
                UNION ALL
                SELECT key, value FROM `/Root/table-2`
                ORDER BY key
                )"),
            "{ items { uint32_value: 1 } items { uint32_value: 1 } }, "
            "{ items { uint32_value: 10 } items { uint32_value: 10 } }");
    }

    Y_UNIT_TEST(DistributedWriteShardRestartAfterExpectation) {
        TPortManager pm;
        TServerSettings serverSettings(pm.GetPort(2134));
        serverSettings.SetDomainName("Root")
            .SetUseRealThreads(false)
            .SetDomainPlanResolution(1000);

        Tests::TServer::TPtr server = new TServer(serverSettings);
        auto &runtime = *server->GetRuntime();
        auto sender = runtime.AllocateEdgeActor();

        runtime.SetLogPriority(NKikimrServices::TX_DATASHARD, NLog::PRI_TRACE);
        runtime.SetLogPriority(NKikimrServices::TX_PROXY, NLog::PRI_DEBUG);

        InitRoot(server, sender);

        CreateShardedTable(server, sender, "/Root", "table-1", 1);
        CreateShardedTable(server, sender, "/Root", "table-2", 1);

        ExecSQL(server, sender, "UPSERT INTO `/Root/table-1` (key, value) VALUES (1, 1);");
        ExecSQL(server, sender, "UPSERT INTO `/Root/table-2` (key, value) VALUES (10, 10);");

        runtime.GetAppData(0).FeatureFlags.SetEnableDataShardVolatileTransactions(true);
        runtime.SetLogPriority(NKikimrServices::TABLET_EXECUTOR, NLog::PRI_DEBUG);

        auto shard1 = GetTableShards(server, sender, "/Root/table-1").at(0);

        TVector<THolder<IEventHandle>> capturedPlans;
        TVector<THolder<IEventHandle>> capturedReadSets;
        auto captureEvents = [&](TAutoPtr<IEventHandle>& ev) -> auto {
            switch (ev->GetTypeRewrite()) {
                case TEvTxProcessing::TEvPlanStep::EventType: {
                    const auto* msg = ev->Get<TEvTxProcessing::TEvPlanStep>();
                    if (msg->Record.GetTabletID() == shard1) {
                        Cerr << "... captured TEvPlanStep for " << msg->Record.GetTabletID() << Endl;
                        capturedPlans.emplace_back(ev.Release());
                        return TTestActorRuntime::EEventAction::DROP;
                    }
                    break;
                }
                case TEvTxProcessing::TEvReadSet::EventType: {
                    const auto* msg = ev->Get<TEvTxProcessing::TEvReadSet>();
                    if (msg->Record.GetTabletDest() == shard1) {
                        Cerr << "... captured TEvReadSet for " << msg->Record.GetTabletDest() << Endl;
                        capturedReadSets.emplace_back(ev.Release());
                        return TTestActorRuntime::EEventAction::DROP;
                    }
                    break;
                }
            }
            return TTestActorRuntime::EEventAction::PROCESS;
        };
        auto prevObserverFunc = runtime.SetObserverFunc(captureEvents);

        TString sessionId = CreateSessionRPC(runtime, "/Root");

        Cerr << "!!! distributed write begin" << Endl;
        auto future = SendRequest(runtime, MakeSimpleRequestRPC(R"(
            UPSERT INTO `/Root/table-1` (key, value) VALUES (2, 2);
            UPSERT INTO `/Root/table-2` (key, value) VALUES (20, 20);
        )", sessionId, "", true /* commitTx */), "/Root");

        WaitFor(runtime, [&]{ return capturedPlans.size() >= 1 && capturedReadSets.size() >= 2; }, "captured plan and readsets");

        runtime.SetObserverFunc(prevObserverFunc);

        // Restart the first table shard
        RebootTablet(runtime, shard1, sender);

        UNIT_ASSERT_VALUES_EQUAL(
            FormatResult(AwaitResponse(runtime, std::move(future))),
            "ERROR: UNDETERMINED");
        Cerr << "!!! distributed write end" << Endl;

        runtime.GetAppData(0).FeatureFlags.ClearEnableDataShardVolatileTransactions();

        // Verify transaction was not committed
        UNIT_ASSERT_VALUES_EQUAL(
            KqpSimpleExec(runtime, R"(
                SELECT key, value FROM `/Root/table-1`
                UNION ALL
                SELECT key, value FROM `/Root/table-2`
                ORDER BY key
                )"),
            "{ items { uint32_value: 1 } items { uint32_value: 1 } }, "
            "{ items { uint32_value: 10 } items { uint32_value: 10 } }");
    }

    Y_UNIT_TEST(DistributedWriteEarlierSnapshotNotBlocked) {
        TPortManager pm;
        TServerSettings serverSettings(pm.GetPort(2134));
        serverSettings.SetDomainName("Root")
            .SetUseRealThreads(false)
            .SetDomainPlanResolution(1000);

        Tests::TServer::TPtr server = new TServer(serverSettings);
        auto &runtime = *server->GetRuntime();
        auto sender = runtime.AllocateEdgeActor();

        runtime.SetLogPriority(NKikimrServices::TX_DATASHARD, NLog::PRI_TRACE);
        runtime.SetLogPriority(NKikimrServices::TX_PROXY, NLog::PRI_DEBUG);

        InitRoot(server, sender);

        CreateShardedTable(server, sender, "/Root", "table-1", 1);
        CreateShardedTable(server, sender, "/Root", "table-2", 1);

        ExecSQL(server, sender, "UPSERT INTO `/Root/table-1` (key, value) VALUES (1, 1);");
        ExecSQL(server, sender, "UPSERT INTO `/Root/table-2` (key, value) VALUES (10, 10);");

        TString sessionIdSnapshot, txIdSnapshot;
        UNIT_ASSERT_VALUES_EQUAL(
            KqpSimpleBegin(runtime, sessionIdSnapshot, txIdSnapshot, R"(
                SELECT key, value FROM `/Root/table-1`
                UNION ALL
                SELECT key, value FROM `/Root/table-2`
                ORDER BY key
            )"),
            "{ items { uint32_value: 1 } items { uint32_value: 1 } }, "
            "{ items { uint32_value: 10 } items { uint32_value: 10 } }");

        runtime.GetAppData(0).FeatureFlags.SetEnableDataShardVolatileTransactions(true);
        runtime.SetLogPriority(NKikimrServices::TABLET_EXECUTOR, NLog::PRI_DEBUG);

        TVector<THolder<IEventHandle>> capturedReadSets;
        auto captureEvents = [&](TAutoPtr<IEventHandle>& ev) -> auto {
            switch (ev->GetTypeRewrite()) {
                case TEvTxProcessing::TEvReadSet::EventType: {
                    const auto* msg = ev->Get<TEvTxProcessing::TEvReadSet>();
                    Cerr << "... captured TEvReadSet for " << msg->Record.GetTabletDest()
                        << " with flags " << msg->Record.GetFlags() << Endl;
                    capturedReadSets.emplace_back(ev.Release());
                    return TTestActorRuntime::EEventAction::DROP;
                }
            }
            return TTestActorRuntime::EEventAction::PROCESS;
        };
        auto prevObserverFunc = runtime.SetObserverFunc(captureEvents);

        TString sessionId = CreateSessionRPC(runtime, "/Root");

        Cerr << "!!! distributed write begin" << Endl;
        auto future = SendRequest(runtime, MakeSimpleRequestRPC(R"(
            UPSERT INTO `/Root/table-1` (key, value) VALUES (2, 2);
            UPSERT INTO `/Root/table-2` (key, value) VALUES (20, 20);
        )", sessionId, "", true /* commitTx */), "/Root");

        WaitFor(runtime, [&]{ return capturedReadSets.size() >= 4; }, "captured readsets");

        runtime.SetObserverFunc(prevObserverFunc);
        runtime.GetAppData(0).FeatureFlags.ClearEnableDataShardVolatileTransactions();

        // Make sure snapshot transaction cannot see uncommitted changes and doesn't block on them
        UNIT_ASSERT_VALUES_EQUAL(
            KqpSimpleContinue(runtime, sessionIdSnapshot, txIdSnapshot, R"(
                SELECT key, value FROM `/Root/table-1`
                UNION ALL
                SELECT key, value FROM `/Root/table-2`
                ORDER BY key
            )"),
            "{ items { uint32_value: 1 } items { uint32_value: 1 } }, "
            "{ items { uint32_value: 10 } items { uint32_value: 10 } }");
    }

    Y_UNIT_TEST(DistributedWriteLaterSnapshotBlockedThenCommit) {
        TPortManager pm;
        NKikimrConfig::TAppConfig app;
        app.MutableTableServiceConfig()->SetEnableKqpDataQuerySourceRead(false);
        TServerSettings serverSettings(pm.GetPort(2134));
        serverSettings.SetDomainName("Root")
            .SetUseRealThreads(false)
            .SetDomainPlanResolution(1000)
            .SetAppConfig(app);

        Tests::TServer::TPtr server = new TServer(serverSettings);
        auto &runtime = *server->GetRuntime();
        auto sender = runtime.AllocateEdgeActor();

        runtime.SetLogPriority(NKikimrServices::TX_DATASHARD, NLog::PRI_TRACE);
        runtime.SetLogPriority(NKikimrServices::TX_PROXY, NLog::PRI_DEBUG);

        InitRoot(server, sender);

        CreateShardedTable(server, sender, "/Root", "table-1", 1);
        CreateShardedTable(server, sender, "/Root", "table-2", 1);

        ExecSQL(server, sender, "UPSERT INTO `/Root/table-1` (key, value) VALUES (1, 1);");
        ExecSQL(server, sender, "UPSERT INTO `/Root/table-2` (key, value) VALUES (10, 10);");

        runtime.GetAppData(0).FeatureFlags.SetEnableDataShardVolatileTransactions(true);
        runtime.SetLogPriority(NKikimrServices::TABLET_EXECUTOR, NLog::PRI_DEBUG);

        TVector<THolder<IEventHandle>> capturedReadSets;
        auto captureEvents = [&](TAutoPtr<IEventHandle>& ev) -> auto {
            switch (ev->GetTypeRewrite()) {
                case TEvTxProcessing::TEvReadSet::EventType: {
                    const auto* msg = ev->Get<TEvTxProcessing::TEvReadSet>();
                    Cerr << "... captured TEvReadSet for " << msg->Record.GetTabletDest()
                        << " with flags " << msg->Record.GetFlags() << Endl;
                    capturedReadSets.emplace_back(ev.Release());
                    return TTestActorRuntime::EEventAction::DROP;
                }
            }
            return TTestActorRuntime::EEventAction::PROCESS;
        };
        auto prevObserverFunc = runtime.SetObserverFunc(captureEvents);

        TString sessionId = CreateSessionRPC(runtime, "/Root");

        Cerr << "!!! distributed write begin" << Endl;
        auto future = SendRequest(runtime, MakeSimpleRequestRPC(R"(
            UPSERT INTO `/Root/table-1` (key, value) VALUES (2, 2);
            UPSERT INTO `/Root/table-2` (key, value) VALUES (20, 20);
        )", sessionId, "", true /* commitTx */), "/Root");

        WaitFor(runtime, [&]{ return capturedReadSets.size() >= 4; }, "captured readsets");

        runtime.SetObserverFunc(prevObserverFunc);
        runtime.GetAppData(0).FeatureFlags.ClearEnableDataShardVolatileTransactions();

        TString sessionIdSnapshot = CreateSessionRPC(runtime, "/Root");
        auto snapshotReadFuture = SendRequest(runtime, MakeSimpleRequestRPC(R"(
            SELECT key, value FROM `/Root/table-1`
            UNION ALL
            SELECT key, value FROM `/Root/table-2`
            ORDER BY key
        )", sessionIdSnapshot, "", false /* commitTx */), "/Root");

        // Let some virtual time pass
        SimulateSleep(runtime, TDuration::Seconds(1));

        // Read should be blocked, so we don't expect a reply
        UNIT_ASSERT(!snapshotReadFuture.HasValue());

        // Unblock readsets and sleep some more
        for (auto& ev : capturedReadSets) {
            runtime.Send(ev.Release(), 0, true);
        }
        SimulateSleep(runtime, TDuration::Seconds(1));

        // We expect successful commit and read including that data
        UNIT_ASSERT(snapshotReadFuture.HasValue());
        UNIT_ASSERT(future.HasValue());
        UNIT_ASSERT_VALUES_EQUAL(
            FormatResult(future.ExtractValue()),
            "<empty>");
        UNIT_ASSERT_VALUES_EQUAL(
            FormatResult(snapshotReadFuture.ExtractValue()),
            "{ items { uint32_value: 1 } items { uint32_value: 1 } }, "
            "{ items { uint32_value: 2 } items { uint32_value: 2 } }, "
            "{ items { uint32_value: 10 } items { uint32_value: 10 } }, "
            "{ items { uint32_value: 20 } items { uint32_value: 20 } }");
    }

    Y_UNIT_TEST(DistributedWriteLaterSnapshotBlockedThenAbort) {
        TPortManager pm;
        NKikimrConfig::TAppConfig app;
        app.MutableTableServiceConfig()->SetEnableKqpDataQuerySourceRead(false);
        TServerSettings serverSettings(pm.GetPort(2134));
        serverSettings.SetDomainName("Root")
            .SetUseRealThreads(false)
            .SetDomainPlanResolution(1000)
            .SetAppConfig(app);

        Tests::TServer::TPtr server = new TServer(serverSettings);
        auto &runtime = *server->GetRuntime();
        auto sender = runtime.AllocateEdgeActor();

        runtime.SetLogPriority(NKikimrServices::TX_DATASHARD, NLog::PRI_TRACE);
        runtime.SetLogPriority(NKikimrServices::TX_PROXY, NLog::PRI_DEBUG);

        InitRoot(server, sender);

        CreateShardedTable(server, sender, "/Root", "table-1", 1);
        CreateShardedTable(server, sender, "/Root", "table-2", 1);

        ExecSQL(server, sender, "UPSERT INTO `/Root/table-1` (key, value) VALUES (1, 1);");
        ExecSQL(server, sender, "UPSERT INTO `/Root/table-2` (key, value) VALUES (10, 10);");

        const auto shard1 = GetTableShards(server, sender, "/Root/table-1").at(0);

        runtime.GetAppData(0).FeatureFlags.SetEnableDataShardVolatileTransactions(true);
        runtime.SetLogPriority(NKikimrServices::TABLET_EXECUTOR, NLog::PRI_DEBUG);

        size_t observedPlans = 0;
        TVector<THolder<IEventHandle>> capturedPlans;
        auto captureEvents = [&](TAutoPtr<IEventHandle>& ev) -> auto {
            switch (ev->GetTypeRewrite()) {
                case TEvTxProcessing::TEvPlanStep::EventType: {
                    ++observedPlans;
                    const auto* msg = ev->Get<TEvTxProcessing::TEvPlanStep>();
                    if (msg->Record.GetTabletID() == shard1) {
                        Cerr << "... captured TEvPlanStep for " << msg->Record.GetTabletID() << Endl;
                        capturedPlans.emplace_back(ev.Release());
                        return TTestActorRuntime::EEventAction::DROP;
                    }
                    break;
                }
            }
            return TTestActorRuntime::EEventAction::PROCESS;
        };
        auto prevObserverFunc = runtime.SetObserverFunc(captureEvents);

        TString sessionId = CreateSessionRPC(runtime, "/Root");

        Cerr << "!!! distributed write begin" << Endl;
        auto future = SendRequest(runtime, MakeSimpleRequestRPC(R"(
            UPSERT INTO `/Root/table-1` (key, value) VALUES (2, 2);
            UPSERT INTO `/Root/table-2` (key, value) VALUES (20, 20);
        )", sessionId, "", true /* commitTx */), "/Root");

        WaitFor(runtime, [&]{ return observedPlans >= 2; }, "observed both plans");
        UNIT_ASSERT_VALUES_EQUAL(capturedPlans.size(), 1u);

        runtime.SetObserverFunc(prevObserverFunc);
        runtime.GetAppData(0).FeatureFlags.ClearEnableDataShardVolatileTransactions();

        // Start reading from table-2
        TString sessionIdSnapshot = CreateSessionRPC(runtime, "/Root");
        auto snapshotReadFuture = SendRequest(runtime, MakeSimpleRequestRPC(R"(
            SELECT key, value FROM `/Root/table-2`
            ORDER BY key
        )", sessionIdSnapshot, "", false /* commitTx */), "/Root");

        // Let some virtual time pass
        SimulateSleep(runtime, TDuration::Seconds(1));

        // Read should be blocked, so we don't expect a reply
        UNIT_ASSERT(!snapshotReadFuture.HasValue());
        UNIT_ASSERT(!future.HasValue());

        // Reboot table-1 tablet and sleep a little, this will abort the write
        RebootTablet(runtime, shard1, sender);
        SimulateSleep(runtime, TDuration::Seconds(1));

        // We expect aborted commit and read without that data
        UNIT_ASSERT(snapshotReadFuture.HasValue());
        UNIT_ASSERT(future.HasValue());
        UNIT_ASSERT_VALUES_EQUAL(
            FormatResult(future.ExtractValue()),
            "ERROR: UNDETERMINED");
        UNIT_ASSERT_VALUES_EQUAL(
            FormatResult(snapshotReadFuture.ExtractValue()),
            "{ items { uint32_value: 10 } items { uint32_value: 10 } }");
    }

    Y_UNIT_TEST(DistributedWriteAsymmetricExecute) {
        TPortManager pm;
        TServerSettings serverSettings(pm.GetPort(2134));
        serverSettings.SetDomainName("Root")
            .SetUseRealThreads(false)
            .SetDomainPlanResolution(1000);

        Tests::TServer::TPtr server = new TServer(serverSettings);
        auto &runtime = *server->GetRuntime();
        auto sender = runtime.AllocateEdgeActor();

        runtime.SetLogPriority(NKikimrServices::TX_DATASHARD, NLog::PRI_TRACE);
        runtime.SetLogPriority(NKikimrServices::TX_PROXY, NLog::PRI_DEBUG);

        InitRoot(server, sender);

        CreateShardedTable(server, sender, "/Root", "table-1", 1);
        CreateShardedTable(server, sender, "/Root", "table-2", 1);

        ExecSQL(server, sender, "UPSERT INTO `/Root/table-1` (key, value) VALUES (1, 1);");
        ExecSQL(server, sender, "UPSERT INTO `/Root/table-2` (key, value) VALUES (10, 10);");

        const auto shard1 = GetTableShards(server, sender, "/Root/table-1").at(0);

        size_t observedPlans = 0;
        TVector<THolder<IEventHandle>> capturedPlans;
        auto captureEvents = [&](TAutoPtr<IEventHandle>& ev) -> auto {
            switch (ev->GetTypeRewrite()) {
                case TEvTxProcessing::TEvPlanStep::EventType: {
                    const auto* msg = ev->Get<TEvTxProcessing::TEvPlanStep>();
                    ++observedPlans;
                    if (msg->Record.GetTabletID() == shard1) {
                        Cerr << "... captured TEvPlanStep for " << msg->Record.GetTabletID() << Endl;
                        capturedPlans.emplace_back(ev.Release());
                        return TTestActorRuntime::EEventAction::DROP;
                    }
                    break;
                }
            }
            return TTestActorRuntime::EEventAction::PROCESS;
        };
        auto prevObserverFunc = runtime.SetObserverFunc(captureEvents);

        runtime.GetAppData(0).FeatureFlags.SetEnableDataShardVolatileTransactions(true);

        TString sessionId = CreateSessionRPC(runtime, "/Root");

        auto future = SendRequest(runtime, MakeSimpleRequestRPC(R"(
            UPSERT INTO `/Root/table-1` (key, value) VALUES (2, 2);
            UPSERT INTO `/Root/table-2` (key, value) VALUES (20, 20);
        )", sessionId, "", true /* commitTx */), "/Root");

        WaitFor(runtime, [&]{ return observedPlans >= 2; }, "observed plans");
        UNIT_ASSERT_VALUES_EQUAL(capturedPlans.size(), 1u);

        runtime.GetAppData(0).FeatureFlags.ClearEnableDataShardVolatileTransactions();

        // Wait until it completes at shard2
        SimulateSleep(runtime, TDuration::Seconds(1));

        // Unblock plan at shard1
        runtime.SetObserverFunc(prevObserverFunc);
        for (auto& ev : capturedPlans) {
            runtime.Send(ev.Release(), 0, true);
        }

        UNIT_ASSERT_VALUES_EQUAL(
            FormatResult(AwaitResponse(runtime, std::move(future))),
            "<empty>");
        Cerr << "!!! distributed write end" << Endl;
    }

    Y_UNIT_TEST(DistributedWriteThenDropTable) {
        TPortManager pm;
        TServerSettings serverSettings(pm.GetPort(2134));
        serverSettings.SetDomainName("Root")
            .SetUseRealThreads(false)
            .SetDomainPlanResolution(1000);

        Tests::TServer::TPtr server = new TServer(serverSettings);
        auto &runtime = *server->GetRuntime();
        auto sender = runtime.AllocateEdgeActor();

        runtime.SetLogPriority(NKikimrServices::TX_DATASHARD, NLog::PRI_TRACE);
        runtime.SetLogPriority(NKikimrServices::TX_PROXY, NLog::PRI_DEBUG);

        InitRoot(server, sender);

        CreateShardedTable(server, sender, "/Root", "table-1", 1);
        CreateShardedTable(server, sender, "/Root", "table-2", 1);

        ExecSQL(server, sender, "UPSERT INTO `/Root/table-1` (key, value) VALUES (1, 1);");
        ExecSQL(server, sender, "UPSERT INTO `/Root/table-2` (key, value) VALUES (10, 10);");

        size_t observedPropose = 0;
        TVector<THolder<IEventHandle>> capturedReadSets;
        auto captureEvents = [&](TAutoPtr<IEventHandle>& ev) -> auto {
            switch (ev->GetTypeRewrite()) {
                case TEvDataShard::TEvProposeTransaction::EventType: {
                    ++observedPropose;
                    Cerr << "... observed TEvProposeTransaction" << Endl;
                    break;
                }
                case TEvTxProcessing::TEvReadSet::EventType: {
                    const auto* msg = ev->Get<TEvTxProcessing::TEvReadSet>();
                    Cerr << "... captured TEvReadSet for " << msg->Record.GetTabletDest() << Endl;
                    capturedReadSets.emplace_back(ev.Release());
                    return TTestActorRuntime::EEventAction::DROP;
                }
            }
            return TTestActorRuntime::EEventAction::PROCESS;
        };
        auto prevObserverFunc = runtime.SetObserverFunc(captureEvents);

        runtime.GetAppData(0).FeatureFlags.SetEnableDataShardVolatileTransactions(true);

        TString sessionId = CreateSessionRPC(runtime, "/Root");

        auto future = SendRequest(runtime, MakeSimpleRequestRPC(R"(
            UPSERT INTO `/Root/table-1` (key, value) VALUES (2, 2);
            UPSERT INTO `/Root/table-2` (key, value) VALUES (20, 20);
        )", sessionId, "", true /* commitTx */), "/Root");

        WaitFor(runtime, [&]{ return capturedReadSets.size() >= 4; }, "captured readsets");
        UNIT_ASSERT_VALUES_EQUAL(capturedReadSets.size(), 4u);

        runtime.GetAppData(0).FeatureFlags.ClearEnableDataShardVolatileTransactions();

        observedPropose = 0;
        ui64 txId = AsyncDropTable(server, sender, "/Root", "table-1");
        WaitFor(runtime, [&]{ return observedPropose > 0; }, "observed propose");

        SimulateSleep(runtime, TDuration::Seconds(1));

        runtime.SetObserverFunc(prevObserverFunc);
        for (auto& ev : capturedReadSets) {
            runtime.Send(ev.Release(), 0, true);
        }

        WaitTxNotification(server, sender, txId);
    }

    Y_UNIT_TEST(DistributedWriteThenImmediateUpsert) {
        TPortManager pm;
        TServerSettings serverSettings(pm.GetPort(2134));
        serverSettings.SetDomainName("Root")
            .SetUseRealThreads(false)
            .SetDomainPlanResolution(1000);

        Tests::TServer::TPtr server = new TServer(serverSettings);
        auto &runtime = *server->GetRuntime();
        auto sender = runtime.AllocateEdgeActor();

        runtime.SetLogPriority(NKikimrServices::TX_DATASHARD, NLog::PRI_TRACE);
        runtime.SetLogPriority(NKikimrServices::TX_PROXY, NLog::PRI_DEBUG);

        InitRoot(server, sender);

        auto opts = TShardedTableOptions()
                        .Columns({
                            {"key", "Uint32", true, false},
                            {"value", "Uint32", false, false},
                            {"value2", "Uint32", false, false}});
        CreateShardedTable(server, sender, "/Root", "table-1", opts);
        CreateShardedTable(server, sender, "/Root", "table-2", opts);

        ExecSQL(server, sender, "UPSERT INTO `/Root/table-1` (key, value) VALUES (1, 1);");
        ExecSQL(server, sender, "UPSERT INTO `/Root/table-2` (key, value) VALUES (10, 10);");

        const auto shard1 = GetTableShards(server, sender, "/Root/table-1").at(0);
        const auto tableId1 = ResolveTableId(server, sender, "/Root/table-1");

        TVector<THolder<IEventHandle>> capturedReadSets;
        auto captureEvents = [&](TAutoPtr<IEventHandle>& ev) -> auto {
            switch (ev->GetTypeRewrite()) {
                case TEvTxProcessing::TEvReadSet::EventType: {
                    const auto* msg = ev->Get<TEvTxProcessing::TEvReadSet>();
                    Cerr << "... captured TEvReadSet for " << msg->Record.GetTabletDest() << Endl;
                    capturedReadSets.emplace_back(ev.Release());
                    return TTestActorRuntime::EEventAction::DROP;
                }
            }
            return TTestActorRuntime::EEventAction::PROCESS;
        };
        auto prevObserverFunc = runtime.SetObserverFunc(captureEvents);

        runtime.GetAppData(0).FeatureFlags.SetEnableDataShardVolatileTransactions(true);

        TString sessionId = CreateSessionRPC(runtime, "/Root");

        auto future = SendRequest(runtime, MakeSimpleRequestRPC(R"(
            UPSERT INTO `/Root/table-1` (key, value, value2) VALUES (2, 2, 42);
            UPSERT INTO `/Root/table-2` (key, value) VALUES (20, 20);
        )", sessionId, "", true /* commitTx */), "/Root");

        WaitFor(runtime, [&]{ return capturedReadSets.size() >= 4; }, "captured readsets");
        UNIT_ASSERT_VALUES_EQUAL(capturedReadSets.size(), 4u);

        runtime.GetAppData(0).FeatureFlags.ClearEnableDataShardVolatileTransactions();

        // Note: this upsert happens over the upsert into the value column
        ExecSQL(server, sender, "UPSERT INTO `/Root/table-1` (key, value2) VALUES (2, 51);");

        // This compaction verifies there's no commit race with the waiting
        // distributed transaction. If commits happen in incorrect order we
        // would observe unexpected results.
        CompactTable(runtime, shard1, tableId1, false);

        runtime.SetObserverFunc(prevObserverFunc);
        for (auto& ev : capturedReadSets) {
            runtime.Send(ev.Release(), 0, true);
        }

        UNIT_ASSERT_VALUES_EQUAL(
            FormatResult(AwaitResponse(runtime, std::move(future))),
            "<empty>");

        // Verify the result
        UNIT_ASSERT_VALUES_EQUAL(
            KqpSimpleExec(runtime, R"(
                SELECT key, value, value2 FROM `/Root/table-1`
                UNION ALL
                SELECT key, value, value2 FROM `/Root/table-2`
                ORDER BY key
                )"),
            "{ items { uint32_value: 1 } items { uint32_value: 1 } items { null_flag_value: NULL_VALUE } }, "
            "{ items { uint32_value: 2 } items { uint32_value: 2 } items { uint32_value: 51 } }, "
            "{ items { uint32_value: 10 } items { uint32_value: 10 } items { null_flag_value: NULL_VALUE } }, "
            "{ items { uint32_value: 20 } items { uint32_value: 20 } items { null_flag_value: NULL_VALUE } }");
    }

    Y_UNIT_TEST(DistributedWriteThenCopyTable) {
        TPortManager pm;
        TServerSettings serverSettings(pm.GetPort(2134));
        serverSettings.SetDomainName("Root")
            .SetUseRealThreads(false)
            .SetDomainPlanResolution(1000);

        Tests::TServer::TPtr server = new TServer(serverSettings);
        auto &runtime = *server->GetRuntime();
        auto sender = runtime.AllocateEdgeActor();

        runtime.SetLogPriority(NKikimrServices::TX_DATASHARD, NLog::PRI_TRACE);
        runtime.SetLogPriority(NKikimrServices::TX_PROXY, NLog::PRI_DEBUG);

        InitRoot(server, sender);

        CreateShardedTable(server, sender, "/Root", "table-1", 1);
        CreateShardedTable(server, sender, "/Root", "table-2", 1);

        ExecSQL(server, sender, "UPSERT INTO `/Root/table-1` (key, value) VALUES (1, 1);");
        ExecSQL(server, sender, "UPSERT INTO `/Root/table-2` (key, value) VALUES (10, 10);");

        size_t observedPropose = 0;
        TVector<THolder<IEventHandle>> capturedReadSets;
        auto captureEvents = [&](TAutoPtr<IEventHandle>& ev) -> auto {
            switch (ev->GetTypeRewrite()) {
                case TEvDataShard::TEvProposeTransaction::EventType: {
                    ++observedPropose;
                    Cerr << "... observed TEvProposeTransaction" << Endl;
                    break;
                }
                case TEvTxProcessing::TEvReadSet::EventType: {
                    const auto* msg = ev->Get<TEvTxProcessing::TEvReadSet>();
                    Cerr << "... captured TEvReadSet for " << msg->Record.GetTabletDest() << Endl;
                    capturedReadSets.emplace_back(ev.Release());
                    return TTestActorRuntime::EEventAction::DROP;
                }
            }
            return TTestActorRuntime::EEventAction::PROCESS;
        };
        auto prevObserverFunc = runtime.SetObserverFunc(captureEvents);

        runtime.GetAppData(0).FeatureFlags.SetEnableDataShardVolatileTransactions(true);

        TString sessionId = CreateSessionRPC(runtime, "/Root");

        auto future = SendRequest(runtime, MakeSimpleRequestRPC(R"(
            UPSERT INTO `/Root/table-1` (key, value) VALUES (2, 2);
            UPSERT INTO `/Root/table-2` (key, value) VALUES (20, 20);
        )", sessionId, "", true /* commitTx */), "/Root");

        WaitFor(runtime, [&]{ return capturedReadSets.size() >= 4; }, "captured readsets");
        UNIT_ASSERT_VALUES_EQUAL(capturedReadSets.size(), 4u);

        runtime.GetAppData(0).FeatureFlags.ClearEnableDataShardVolatileTransactions();

        observedPropose = 0;
        ui64 txId = AsyncCreateCopyTable(server, sender, "/Root", "table-1-copy", "/Root/table-1");
        WaitFor(runtime, [&]{ return observedPropose > 0; }, "observed propose");

        SimulateSleep(runtime, TDuration::Seconds(1));

        runtime.SetObserverFunc(prevObserverFunc);
        for (auto& ev : capturedReadSets) {
            runtime.Send(ev.Release(), 0, true);
        }

        // Wait for copy table to finish
        WaitTxNotification(server, sender, txId);

        // Verify table copy has above changes committed
        UNIT_ASSERT_VALUES_EQUAL(
            KqpSimpleExec(runtime, R"(
                SELECT key, value FROM `/Root/table-1-copy`
                ORDER BY key
                )"),
            "{ items { uint32_value: 1 } items { uint32_value: 1 } }, "
            "{ items { uint32_value: 2 } items { uint32_value: 2 } }");
    }

    Y_UNIT_TEST(DistributedWriteThenSplit) {
        TPortManager pm;
        TServerSettings serverSettings(pm.GetPort(2134));
        serverSettings.SetDomainName("Root")
            .SetUseRealThreads(false)
            .SetDomainPlanResolution(1000);

        Tests::TServer::TPtr server = new TServer(serverSettings);
        auto &runtime = *server->GetRuntime();
        auto sender = runtime.AllocateEdgeActor();

        runtime.SetLogPriority(NKikimrServices::TX_DATASHARD, NLog::PRI_TRACE);
        runtime.SetLogPriority(NKikimrServices::TX_PROXY, NLog::PRI_DEBUG);

        InitRoot(server, sender);

        CreateShardedTable(server, sender, "/Root", "table-1", 1);
        CreateShardedTable(server, sender, "/Root", "table-2", 1);

        ExecSQL(server, sender, "UPSERT INTO `/Root/table-1` (key, value) VALUES (1, 1);");
        ExecSQL(server, sender, "UPSERT INTO `/Root/table-2` (key, value) VALUES (10, 10);");

        size_t observedSplit = 0;
        TVector<THolder<IEventHandle>> capturedReadSets;
        auto captureEvents = [&](TAutoPtr<IEventHandle>& ev) -> auto {
            switch (ev->GetTypeRewrite()) {
                case TEvDataShard::TEvSplit::EventType: {
                    ++observedSplit;
                    Cerr << "... observed TEvSplit" << Endl;
                    break;
                }
                case TEvTxProcessing::TEvReadSet::EventType: {
                    const auto* msg = ev->Get<TEvTxProcessing::TEvReadSet>();
                    Cerr << "... captured TEvReadSet for " << msg->Record.GetTabletDest() << Endl;
                    capturedReadSets.emplace_back(ev.Release());
                    return TTestActorRuntime::EEventAction::DROP;
                }
            }
            return TTestActorRuntime::EEventAction::PROCESS;
        };
        auto prevObserverFunc = runtime.SetObserverFunc(captureEvents);

        runtime.GetAppData(0).FeatureFlags.SetEnableDataShardVolatileTransactions(true);

        TString sessionId = CreateSessionRPC(runtime, "/Root");

        auto future = SendRequest(runtime, MakeSimpleRequestRPC(R"(
            UPSERT INTO `/Root/table-1` (key, value) VALUES (2, 2);
            UPSERT INTO `/Root/table-2` (key, value) VALUES (20, 20);
        )", sessionId, "", true /* commitTx */), "/Root");

        WaitFor(runtime, [&]{ return capturedReadSets.size() >= 4; }, "captured readsets");
        UNIT_ASSERT_VALUES_EQUAL(capturedReadSets.size(), 4u);

        runtime.GetAppData(0).FeatureFlags.ClearEnableDataShardVolatileTransactions();

        SetSplitMergePartCountLimit(server->GetRuntime(), -1);
        auto shards1before = GetTableShards(server, sender, "/Root/table-1");
        ui64 txId = AsyncSplitTable(server, sender, "/Root/table-1", shards1before.at(0), 2);
        WaitFor(runtime, [&]{ return observedSplit > 0; }, "observed split");

        SimulateSleep(runtime, TDuration::Seconds(1));

        runtime.SetObserverFunc(prevObserverFunc);
        for (auto& ev : capturedReadSets) {
            runtime.Send(ev.Release(), 0, true);
        }

        // Wait for split to finish
        WaitTxNotification(server, sender, txId);

        // Verify table has changes committed
        UNIT_ASSERT_VALUES_EQUAL(
            KqpSimpleExec(runtime, R"(
                SELECT key, value FROM `/Root/table-1`
                ORDER BY key
                )"),
            "{ items { uint32_value: 1 } items { uint32_value: 1 } }, "
            "{ items { uint32_value: 2 } items { uint32_value: 2 } }");
    }

    Y_UNIT_TEST(DistributedWriteThenReadIterator) {
        TPortManager pm;
        TServerSettings serverSettings(pm.GetPort(2134));
        serverSettings.SetDomainName("Root")
            .SetUseRealThreads(false)
            .SetDomainPlanResolution(1000);

        Tests::TServer::TPtr server = new TServer(serverSettings);
        auto &runtime = *server->GetRuntime();
        auto sender = runtime.AllocateEdgeActor();

        runtime.SetLogPriority(NKikimrServices::TX_DATASHARD, NLog::PRI_TRACE);
        runtime.SetLogPriority(NKikimrServices::TX_PROXY, NLog::PRI_DEBUG);

        InitRoot(server, sender);

        auto opts = TShardedTableOptions()
                        .Columns({
                            {"key", "Uint32", true, false},
                            {"value", "Uint32", false, false},
                            {"value2", "Uint32", false, false}});
        CreateShardedTable(server, sender, "/Root", "table-1", opts);
        CreateShardedTable(server, sender, "/Root", "table-2", opts);

        ExecSQL(server, sender, "UPSERT INTO `/Root/table-1` (key, value) VALUES (1, 1);");
        ExecSQL(server, sender, "UPSERT INTO `/Root/table-2` (key, value) VALUES (10, 10);");

        ui64 maxReadSetStep = 0;
        bool captureReadSets = true;
        TVector<THolder<IEventHandle>> capturedReadSets;
        auto captureEvents = [&](TAutoPtr<IEventHandle>& ev) -> auto {
            switch (ev->GetTypeRewrite()) {
                case TEvTxProcessing::TEvReadSet::EventType: {
                    const auto* msg = ev->Get<TEvTxProcessing::TEvReadSet>();
                    maxReadSetStep = Max(maxReadSetStep, msg->Record.GetStep());
                    if (captureReadSets) {
                        Cerr << "... captured TEvReadSet for " << msg->Record.GetTabletDest() << Endl;
                        capturedReadSets.emplace_back(ev.Release());
                        return TTestActorRuntime::EEventAction::DROP;
                    }
                    break;
                }
            }
            return TTestActorRuntime::EEventAction::PROCESS;
        };
        auto prevObserverFunc = runtime.SetObserverFunc(captureEvents);

        runtime.GetAppData(0).FeatureFlags.SetEnableDataShardVolatileTransactions(true);

        TString sessionId = CreateSessionRPC(runtime, "/Root");

        auto future = SendRequest(runtime, MakeSimpleRequestRPC(R"(
            UPSERT INTO `/Root/table-1` (key, value, value2) VALUES (2, 2, 42);
            UPSERT INTO `/Root/table-2` (key, value) VALUES (20, 20);
        )", sessionId, "", true /* commitTx */), "/Root");

        WaitFor(runtime, [&]{ return capturedReadSets.size() >= 4; }, "captured readsets");
        UNIT_ASSERT_VALUES_EQUAL(capturedReadSets.size(), 4u);

        runtime.GetAppData(0).FeatureFlags.ClearEnableDataShardVolatileTransactions();

        const auto shard1 = GetTableShards(server, sender, "/Root/table-1").at(0);
        const auto tableId1 = ResolveTableId(server, sender, "/Root/table-1");

        // Note: observer works strangely with edge actor results, so we use a normal actor here
        TVector<THolder<IEventHandle>> readResults;
        auto readSender = runtime.Register(new TLambdaActor([&](TAutoPtr<IEventHandle>& ev) {
            switch (ev->GetTypeRewrite()) {
                case TEvDataShard::TEvReadResult::EventType: {
                    Cerr << "... observed TEvReadResult:" << Endl;
                    Cerr << ev->Get<TEvDataShard::TEvReadResult>()->Record.DebugString() << Endl;
                    readResults.emplace_back(ev.Release());
                    break;
                }
                default: {
                    Cerr << "... ignore event " << ev->GetTypeRewrite() << Endl;
                }
            }
        }));

        {
            auto msg = std::make_unique<TEvDataShard::TEvRead>();
            msg->Record.SetReadId(1);
            msg->Record.MutableTableId()->SetOwnerId(tableId1.PathId.OwnerId);
            msg->Record.MutableTableId()->SetTableId(tableId1.PathId.LocalPathId);
            msg->Record.MutableTableId()->SetSchemaVersion(tableId1.SchemaVersion);
            msg->Record.MutableSnapshot()->SetStep(maxReadSetStep);
            msg->Record.MutableSnapshot()->SetTxId(Max<ui64>());
            msg->Record.AddColumns(1);
            msg->Record.AddColumns(2);
            msg->Record.SetResultFormat(NKikimrDataEvents::FORMAT_ARROW);

            TVector<TCell> fromKeyCells = { TCell::Make(ui32(0)) };
            TVector<TCell> toKeyCells = { TCell::Make(ui32(10)) };
            auto fromBuf = TSerializedCellVec::Serialize(fromKeyCells);
            auto toBuf = TSerializedCellVec::Serialize(toKeyCells);
            msg->Ranges.emplace_back(fromBuf, toBuf, true, true);

            ForwardToTablet(runtime, shard1, readSender, msg.release());
        }

        // Since key=2 is not committed we must not observe results yet
        SimulateSleep(runtime, TDuration::Seconds(2));
        UNIT_ASSERT_VALUES_EQUAL(readResults.size(), 0u);

        captureReadSets = false;
        for (auto& ev : capturedReadSets) {
            runtime.Send(ev.Release(), 0, true);
        }

        WaitFor(runtime, [&]{ return readResults.size() > 0; }, "read result");
        UNIT_ASSERT_VALUES_EQUAL(readResults.size(), 1u);

        {
            auto* msg = readResults[0]->Get<TEvDataShard::TEvReadResult>();
            UNIT_ASSERT_VALUES_EQUAL(msg->Record.GetStatus().GetCode(), Ydb::StatusIds::SUCCESS);
            UNIT_ASSERT_VALUES_EQUAL(msg->GetArrowBatch()->ToString(),
                "key:   [\n"
                "    1,\n"
                "    2\n"
                "  ]\n"
                "value:   [\n"
                "    1,\n"
                "    2\n"
                "  ]\n");
            UNIT_ASSERT_VALUES_EQUAL(msg->Record.GetFinished(), true);
        }
    }

    Y_UNIT_TEST(DistributedWriteThenReadIteratorStream) {
        TPortManager pm;
        TServerSettings serverSettings(pm.GetPort(2134));
        serverSettings.SetDomainName("Root")
            .SetUseRealThreads(false)
            .SetDomainPlanResolution(1000);

        Tests::TServer::TPtr server = new TServer(serverSettings);
        auto &runtime = *server->GetRuntime();
        auto sender = runtime.AllocateEdgeActor();

        runtime.SetLogPriority(NKikimrServices::TX_DATASHARD, NLog::PRI_TRACE);
        runtime.SetLogPriority(NKikimrServices::TX_PROXY, NLog::PRI_DEBUG);

        InitRoot(server, sender);

        auto opts = TShardedTableOptions()
                        .Columns({
                            {"key", "Uint32", true, false},
                            {"value", "Uint32", false, false},
                            {"value2", "Uint32", false, false}});
        CreateShardedTable(server, sender, "/Root", "table-1", opts);
        CreateShardedTable(server, sender, "/Root", "table-2", opts);

        ExecSQL(server, sender, "UPSERT INTO `/Root/table-1` (key, value) VALUES (1, 1);");
        ExecSQL(server, sender, "UPSERT INTO `/Root/table-2` (key, value) VALUES (10, 10);");

        ui64 maxReadSetStep = 0;
        bool captureReadSets = true;
        TVector<THolder<IEventHandle>> capturedReadSets;
        auto captureEvents = [&](TAutoPtr<IEventHandle>& ev) -> auto {
            switch (ev->GetTypeRewrite()) {
                case TEvTxProcessing::TEvReadSet::EventType: {
                    const auto* msg = ev->Get<TEvTxProcessing::TEvReadSet>();
                    maxReadSetStep = Max(maxReadSetStep, msg->Record.GetStep());
                    if (captureReadSets) {
                        Cerr << "... captured TEvReadSet for " << msg->Record.GetTabletDest() << Endl;
                        capturedReadSets.emplace_back(ev.Release());
                        return TTestActorRuntime::EEventAction::DROP;
                    }
                    break;
                }
            }
            return TTestActorRuntime::EEventAction::PROCESS;
        };
        auto prevObserverFunc = runtime.SetObserverFunc(captureEvents);

        runtime.GetAppData(0).FeatureFlags.SetEnableDataShardVolatileTransactions(true);

        TString sessionId = CreateSessionRPC(runtime, "/Root");

        auto future = SendRequest(runtime, MakeSimpleRequestRPC(R"(
            UPSERT INTO `/Root/table-1` (key, value, value2) VALUES (2, 2, 42);
            UPSERT INTO `/Root/table-2` (key, value) VALUES (20, 20);
        )", sessionId, "", true /* commitTx */), "/Root");

        WaitFor(runtime, [&]{ return capturedReadSets.size() >= 4; }, "captured readsets");
        UNIT_ASSERT_VALUES_EQUAL(capturedReadSets.size(), 4u);

        runtime.GetAppData(0).FeatureFlags.ClearEnableDataShardVolatileTransactions();

        const auto shard1 = GetTableShards(server, sender, "/Root/table-1").at(0);
        const auto tableId1 = ResolveTableId(server, sender, "/Root/table-1");

        // Note: observer works strangely with edge actor results, so we use a normal actor here
        TVector<THolder<IEventHandle>> readResults;
        auto readSender = runtime.Register(new TLambdaActor([&](TAutoPtr<IEventHandle>& ev) {
            switch (ev->GetTypeRewrite()) {
                case TEvDataShard::TEvReadResult::EventType: {
                    Cerr << "... observed TEvReadResult:" << Endl;
                    Cerr << ev->Get<TEvDataShard::TEvReadResult>()->Record.DebugString() << Endl;
                    readResults.emplace_back(ev.Release());
                    break;
                }
                default: {
                    Cerr << "... ignore event " << ev->GetTypeRewrite() << Endl;
                }
            }
        }));

        {
            auto msg = std::make_unique<TEvDataShard::TEvRead>();
            msg->Record.SetReadId(1);
            msg->Record.MutableTableId()->SetOwnerId(tableId1.PathId.OwnerId);
            msg->Record.MutableTableId()->SetTableId(tableId1.PathId.LocalPathId);
            msg->Record.MutableTableId()->SetSchemaVersion(tableId1.SchemaVersion);
            msg->Record.MutableSnapshot()->SetStep(maxReadSetStep);
            msg->Record.MutableSnapshot()->SetTxId(Max<ui64>());
            msg->Record.AddColumns(1);
            msg->Record.AddColumns(2);
            msg->Record.SetResultFormat(NKikimrDataEvents::FORMAT_ARROW);
            msg->Record.SetMaxRowsInResult(1);

            TVector<TCell> fromKeyCells = { TCell::Make(ui32(0)) };
            TVector<TCell> toKeyCells = { TCell::Make(ui32(10)) };
            auto fromBuf = TSerializedCellVec::Serialize(fromKeyCells);
            auto toBuf = TSerializedCellVec::Serialize(toKeyCells);
            msg->Ranges.emplace_back(fromBuf, toBuf, true, true);

            ForwardToTablet(runtime, shard1, readSender, msg.release());
        }

        // We expect to receive key=1 as soon as possible since it's committed
        // However further data should not be available so soon
        SimulateSleep(runtime, TDuration::Seconds(2));
        UNIT_ASSERT_VALUES_EQUAL(readResults.size(), 1u);

        // Verify we actually receive key=1
        {
            auto* msg = readResults[0]->Get<TEvDataShard::TEvReadResult>();
            UNIT_ASSERT_VALUES_EQUAL(msg->Record.GetStatus().GetCode(), Ydb::StatusIds::SUCCESS);
            UNIT_ASSERT_VALUES_EQUAL(msg->GetArrowBatch()->ToString(),
                "key:   [\n"
                "    1\n"
                "  ]\n"
                "value:   [\n"
                "    1\n"
                "  ]\n");
            readResults.clear();
        }

        // Unblock readsets and let key=2 to commit
        captureReadSets = false;
        for (auto& ev : capturedReadSets) {
            runtime.Send(ev.Release(), 0, true);
        }

        WaitFor(runtime, [&]{ return readResults.size() > 0; }, "read result");
        UNIT_ASSERT_GE(readResults.size(), 1u);

        {
            auto* msg = readResults[0]->Get<TEvDataShard::TEvReadResult>();
            UNIT_ASSERT_VALUES_EQUAL(msg->Record.GetStatus().GetCode(), Ydb::StatusIds::SUCCESS);
            UNIT_ASSERT_VALUES_EQUAL(msg->GetArrowBatch()->ToString(),
                "key:   [\n"
                "    2\n"
                "  ]\n"
                "value:   [\n"
                "    2\n"
                "  ]\n");
        }

        SimulateSleep(runtime, TDuration::MilliSeconds(0));

        {
            auto* msg = readResults.back()->Get<TEvDataShard::TEvReadResult>();
            UNIT_ASSERT_VALUES_EQUAL(msg->Record.GetStatus().GetCode(), Ydb::StatusIds::SUCCESS);
            UNIT_ASSERT_VALUES_EQUAL(msg->Record.GetFinished(), true);
        }
    }

    Y_UNIT_TEST(DistributedWriteThenScanQuery) {
        TPortManager pm;
        NKikimrConfig::TAppConfig app;
        app.MutableTableServiceConfig()->SetEnableKqpScanQuerySourceRead(false);
        TServerSettings serverSettings(pm.GetPort(2134));
        serverSettings.SetDomainName("Root")
            .SetUseRealThreads(false)
            .SetDomainPlanResolution(1000)
            .SetAppConfig(app);

        Tests::TServer::TPtr server = new TServer(serverSettings);
        auto &runtime = *server->GetRuntime();
        auto sender = runtime.AllocateEdgeActor();

        runtime.SetLogPriority(NKikimrServices::TX_DATASHARD, NLog::PRI_TRACE);
        runtime.SetLogPriority(NKikimrServices::KQP_COMPUTE, NLog::PRI_TRACE);
        runtime.SetLogPriority(NKikimrServices::TX_PROXY, NLog::PRI_DEBUG);

        InitRoot(server, sender);

        TShardedTableOptions opts;
        CreateShardedTable(server, sender, "/Root", "table-1", opts);
        CreateShardedTable(server, sender, "/Root", "table-2", opts);

        ExecSQL(server, sender, "UPSERT INTO `/Root/table-1` (key, value) VALUES (1, 1);");
        ExecSQL(server, sender, "UPSERT INTO `/Root/table-2` (key, value) VALUES (10, 10);");

        ui64 maxReadSetStep = 0;
        bool captureReadSets = true;
        TVector<THolder<IEventHandle>> capturedReadSets;
        auto captureEvents = [&](TAutoPtr<IEventHandle>& ev) -> auto {
            switch (ev->GetTypeRewrite()) {
                case TEvTxProcessing::TEvReadSet::EventType: {
                    const auto* msg = ev->Get<TEvTxProcessing::TEvReadSet>();
                    maxReadSetStep = Max(maxReadSetStep, msg->Record.GetStep());
                    if (captureReadSets) {
                        Cerr << "... captured TEvReadSet for " << msg->Record.GetTabletDest() << Endl;
                        capturedReadSets.emplace_back(ev.Release());
                        return TTestActorRuntime::EEventAction::DROP;
                    }
                    break;
                }
            }
            return TTestActorRuntime::EEventAction::PROCESS;
        };
        auto prevObserverFunc = runtime.SetObserverFunc(captureEvents);

        runtime.GetAppData(0).FeatureFlags.SetEnableDataShardVolatileTransactions(true);

        TString sessionId = CreateSessionRPC(runtime, "/Root");

        auto future = SendRequest(runtime, MakeSimpleRequestRPC(R"(
            UPSERT INTO `/Root/table-1` (key, value) VALUES (2, 2);
            UPSERT INTO `/Root/table-2` (key, value) VALUES (20, 20);
        )", sessionId, "", true /* commitTx */), "/Root");

        WaitFor(runtime, [&]{ return capturedReadSets.size() >= 4; }, "captured readsets");
        UNIT_ASSERT_VALUES_EQUAL(capturedReadSets.size(), 4u);

        runtime.GetAppData(0).FeatureFlags.ClearEnableDataShardVolatileTransactions();

        std::vector<TString> observedResults;
        TMaybe<Ydb::StatusIds::StatusCode> observedStatus;
        auto scanSender = runtime.Register(new TLambdaActor([&](TAutoPtr<IEventHandle>& ev, const TActorContext& ctx) {
            switch (ev->GetTypeRewrite()) {
                case NKqp::TEvKqpExecuter::TEvStreamData::EventType: {
                    auto* msg = ev->Get<NKqp::TEvKqpExecuter::TEvStreamData>();
                    Cerr << "... observed stream data" << Endl;
                    if (msg->Record.GetResultSet().rows().size()) {
                        observedResults.emplace_back(FormatResult(msg->Record.GetResultSet()));
                    }
                    auto resp = MakeHolder<NKqp::TEvKqpExecuter::TEvStreamDataAck>(msg->Record.GetSeqNo(), msg->Record.GetChannelId());
                    resp->Record.SetFreeSpace(1);
                    ctx.Send(ev->Sender, resp.Release());
                    break;
                }
                case NKqp::TEvKqp::TEvQueryResponse::EventType: {
                    auto* msg = ev->Get<NKqp::TEvKqp::TEvQueryResponse>();
                    Cerr << "... observed query result" << Endl;
                    observedStatus = msg->Record.GetRef().GetYdbStatus();
                    break;
                }
                default: {
                    Cerr << "... ignored event " << ev->GetTypeRewrite();
                    if (ev->HasEvent()) {
                        Cerr << " " << ev->GetTypeName();
                    }
                    Cerr << Endl;
                }
            }
        }));

        SendRequest(runtime, scanSender, MakeStreamRequest(scanSender, R"(
            SELECT key, value FROM `/Root/table-1`
            ORDER BY key;
        )"));

        SimulateSleep(runtime, TDuration::Seconds(2));

        UNIT_ASSERT_VALUES_EQUAL(observedResults.size(), 0u);

        captureReadSets = false;
        for (auto& ev : capturedReadSets) {
            runtime.Send(ev.Release(), 0, true);
        }

        SimulateSleep(runtime, TDuration::Seconds(2));

        UNIT_ASSERT_VALUES_EQUAL(observedResults.size(), 1u);
        UNIT_ASSERT_VALUES_EQUAL(
            observedResults[0],
            "{ items { uint32_value: 1 } items { uint32_value: 1 } }, "
            "{ items { uint32_value: 2 } items { uint32_value: 2 } }");
        UNIT_ASSERT_VALUES_EQUAL(observedStatus, Ydb::StatusIds::SUCCESS);
    }

    Y_UNIT_TEST(DistributedWriteWithAsyncIndex) {
        TPortManager pm;
        TServerSettings serverSettings(pm.GetPort(2134));
        serverSettings.SetDomainName("Root")
            .SetUseRealThreads(false)
            .SetDomainPlanResolution(1000);

        Tests::TServer::TPtr server = new TServer(serverSettings);
        auto &runtime = *server->GetRuntime();
        auto sender = runtime.AllocateEdgeActor();

        runtime.SetLogPriority(NKikimrServices::TX_DATASHARD, NLog::PRI_TRACE);
        runtime.SetLogPriority(NKikimrServices::TX_PROXY, NLog::PRI_DEBUG);

        InitRoot(server, sender);

        auto opts = TShardedTableOptions()
            .Indexes({
                {"by_value", {"value"}, {}, NKikimrSchemeOp::EIndexTypeGlobalAsync},
            });
        CreateShardedTable(server, sender, "/Root", "table-1", opts);
        CreateShardedTable(server, sender, "/Root", "table-2", opts);

        ExecSQL(server, sender, "UPSERT INTO `/Root/table-1` (key, value) VALUES (1, 1);");
        ExecSQL(server, sender, "UPSERT INTO `/Root/table-2` (key, value) VALUES (10, 10);");

        runtime.GetAppData(0).FeatureFlags.SetEnableDataShardVolatileTransactions(true);
        ExecSQL(server, sender, R"(
            UPSERT INTO `/Root/table-1` (key, value) VALUES (2, 3);
            UPSERT INTO `/Root/table-2` (key, value) VALUES (20, 30);
        )");
        runtime.GetAppData(0).FeatureFlags.ClearEnableDataShardVolatileTransactions();

        // Make sure changes are actually delivered
        SimulateSleep(runtime, TDuration::Seconds(1));

        UNIT_ASSERT_VALUES_EQUAL(
            KqpSimpleStaleRoExec(runtime, R"(
                SELECT key, value
                FROM `/Root/table-1` VIEW by_value
                ORDER BY key
            )"),
            "{ items { uint32_value: 1 } items { uint32_value: 1 } }, "
            "{ items { uint32_value: 2 } items { uint32_value: 3 } }");

        UNIT_ASSERT_VALUES_EQUAL(
            KqpSimpleStaleRoExec(runtime, R"(
                SELECT key, value
                FROM `/Root/table-2` VIEW by_value
                ORDER BY key
            )"),
            "{ items { uint32_value: 10 } items { uint32_value: 10 } }, "
            "{ items { uint32_value: 20 } items { uint32_value: 30 } }");
    }

    Y_UNIT_TEST(DistributedWriteThenBulkUpsert) {
        TPortManager pm;
        TServerSettings serverSettings(pm.GetPort(2134));
        serverSettings.SetDomainName("Root")
            .SetUseRealThreads(false)
            .SetDomainPlanResolution(1000);

        Tests::TServer::TPtr server = new TServer(serverSettings);
        auto &runtime = *server->GetRuntime();
        auto sender = runtime.AllocateEdgeActor();

        runtime.SetLogPriority(NKikimrServices::TX_DATASHARD, NLog::PRI_TRACE);
        runtime.SetLogPriority(NKikimrServices::TX_PROXY, NLog::PRI_DEBUG);

        InitRoot(server, sender);

        auto opts = TShardedTableOptions()
                        .Columns({
                            {"key", "Uint32", true, false},
                            {"value", "Uint32", false, false},
                            {"value2", "Uint32", false, false}});
        CreateShardedTable(server, sender, "/Root", "table-1", opts);
        CreateShardedTable(server, sender, "/Root", "table-2", opts);

        ExecSQL(server, sender, "UPSERT INTO `/Root/table-1` (key, value) VALUES (1, 1);");
        ExecSQL(server, sender, "UPSERT INTO `/Root/table-2` (key, value) VALUES (10, 10);");

        ui64 maxReadSetStep = 0;
        bool captureReadSets = true;
        TVector<THolder<IEventHandle>> capturedReadSets;
        auto captureEvents = [&](TAutoPtr<IEventHandle>& ev) -> auto {
            switch (ev->GetTypeRewrite()) {
                case TEvTxProcessing::TEvReadSet::EventType: {
                    const auto* msg = ev->Get<TEvTxProcessing::TEvReadSet>();
                    maxReadSetStep = Max(maxReadSetStep, msg->Record.GetStep());
                    if (captureReadSets) {
                        Cerr << "... captured TEvReadSet for " << msg->Record.GetTabletDest() << Endl;
                        capturedReadSets.emplace_back(ev.Release());
                        return TTestActorRuntime::EEventAction::DROP;
                    }
                    break;
                }
            }
            return TTestActorRuntime::EEventAction::PROCESS;
        };
        auto prevObserverFunc = runtime.SetObserverFunc(captureEvents);

        runtime.GetAppData(0).FeatureFlags.SetEnableDataShardVolatileTransactions(true);

        TString sessionId = CreateSessionRPC(runtime, "/Root");

        auto future = SendRequest(runtime, MakeSimpleRequestRPC(R"(
            UPSERT INTO `/Root/table-1` (key, value, value2) VALUES (2, 2, 42);
            UPSERT INTO `/Root/table-2` (key, value) VALUES (20, 20);
        )", sessionId, "", true /* commitTx */), "/Root");

        WaitFor(runtime, [&]{ return capturedReadSets.size() >= 4; }, "captured readsets");
        UNIT_ASSERT_VALUES_EQUAL(capturedReadSets.size(), 4u);

        runtime.GetAppData(0).FeatureFlags.ClearEnableDataShardVolatileTransactions();

        // Write to key 2 using bulk upsert
        NThreading::TFuture<Ydb::Table::BulkUpsertResponse> bulkUpsertFuture;
        {
            Ydb::Table::BulkUpsertRequest request;
            request.set_table("/Root/table-1");
            auto* r = request.mutable_rows();

            auto* reqRowType = r->mutable_type()->mutable_list_type()->mutable_item()->mutable_struct_type();
            auto* reqKeyType = reqRowType->add_members();
            reqKeyType->set_name("key");
            reqKeyType->mutable_type()->set_type_id(Ydb::Type::UINT32);
            auto* reqValueType = reqRowType->add_members();
            reqValueType->set_name("value");
            reqValueType->mutable_type()->set_type_id(Ydb::Type::UINT32);

            auto* reqRows = r->mutable_value();
            auto* row1 = reqRows->add_items();
            row1->add_items()->set_uint32_value(2);
            row1->add_items()->set_uint32_value(22);

            using TEvBulkUpsertRequest = NKikimr::NGRpcService::TGrpcRequestOperationCall<
                Ydb::Table::BulkUpsertRequest, Ydb::Table::BulkUpsertResponse>;
            bulkUpsertFuture = NRpcService::DoLocalRpc<TEvBulkUpsertRequest>(
                std::move(request), "/Root", "", runtime.GetActorSystem(0));

            auto response = AwaitResponse(runtime, std::move(bulkUpsertFuture));
            UNIT_ASSERT_VALUES_EQUAL(response.operation().status(), Ydb::StatusIds::SUCCESS);
        }

        // This compaction verifies there's no commit race with the waiting
        // distributed transaction. If commits happen in incorrect order we
        // would observe unexpected results.
        const auto shard1 = GetTableShards(server, sender, "/Root/table-1").at(0);
        const auto tableId1 = ResolveTableId(server, sender, "/Root/table-1");
        CompactTable(runtime, shard1, tableId1, false);

        runtime.SetObserverFunc(prevObserverFunc);
        for (auto& ev : capturedReadSets) {
            runtime.Send(ev.Release(), 0, true);
        }

        UNIT_ASSERT_VALUES_EQUAL(
            FormatResult(AwaitResponse(runtime, std::move(future))),
            "<empty>");

        // Verify the result
        UNIT_ASSERT_VALUES_EQUAL(
            KqpSimpleExec(runtime, R"(
                SELECT key, value, value2 FROM `/Root/table-1`
                UNION ALL
                SELECT key, value, value2 FROM `/Root/table-2`
                ORDER BY key
                )"),
            "{ items { uint32_value: 1 } items { uint32_value: 1 } items { null_flag_value: NULL_VALUE } }, "
            "{ items { uint32_value: 2 } items { uint32_value: 22 } items { uint32_value: 42 } }, "
            "{ items { uint32_value: 10 } items { uint32_value: 10 } items { null_flag_value: NULL_VALUE } }, "
            "{ items { uint32_value: 20 } items { uint32_value: 20 } items { null_flag_value: NULL_VALUE } }");
    }

    namespace {
        using TCdcStream = TShardedTableOptions::TCdcStream;

        TCdcStream NewAndOldImages(NKikimrSchemeOp::ECdcStreamFormat format, const TString& name = "Stream") {
            return TCdcStream{
                .Name = name,
                .Mode = NKikimrSchemeOp::ECdcStreamModeNewAndOldImages,
                .Format = format,
            };
        }

        TCdcStream WithInitialScan(TCdcStream streamDesc) {
            streamDesc.InitialState = NKikimrSchemeOp::ECdcStreamStateScan;
            return streamDesc;
        }

        void WaitForContent(TServer::TPtr server, const TActorId& sender, const TString& path, const TVector<TString>& expected) {
            while (true) {
                const auto records = GetPqRecords(*server->GetRuntime(), sender, path, 0);
                if (records.size() >= expected.size()) {
                    for (ui32 i = 0; i < expected.size(); ++i) {
                        UNIT_ASSERT_VALUES_EQUAL(records.at(i).second, expected.at(i));
                    }

                    UNIT_ASSERT_VALUES_EQUAL(records.size(), expected.size());
                    break;
                }

                SimulateSleep(server, TDuration::Seconds(1));
            }
        }
    } // namespace

    Y_UNIT_TEST(DistributedWriteThenBulkUpsertWithCdc) {
        TPortManager pm;
        TServerSettings serverSettings(pm.GetPort(2134));
        serverSettings.SetDomainName("Root")
            .SetUseRealThreads(false)
            .SetDomainPlanResolution(1000)
            .SetEnableChangefeedInitialScan(true);

        Tests::TServer::TPtr server = new TServer(serverSettings);
        auto &runtime = *server->GetRuntime();
        auto sender = runtime.AllocateEdgeActor();

        runtime.SetLogPriority(NKikimrServices::TX_DATASHARD, NLog::PRI_TRACE);
        runtime.SetLogPriority(NKikimrServices::TX_PROXY, NLog::PRI_DEBUG);

        InitRoot(server, sender);

        auto opts = TShardedTableOptions()
                        .Columns({
                            {"key", "Uint32", true, false},
                            {"value", "Uint32", false, false},
                            {"value2", "Uint32", false, false}});
        CreateShardedTable(server, sender, "/Root", "table-1", opts);
        CreateShardedTable(server, sender, "/Root", "table-2", opts);

        ExecSQL(server, sender, "UPSERT INTO `/Root/table-1` (key, value) VALUES (1, 1);");
        ExecSQL(server, sender, "UPSERT INTO `/Root/table-2` (key, value) VALUES (10, 10);");

        WaitTxNotification(server, sender, AsyncAlterAddStream(server, "/Root", "table-1",
            WithInitialScan(NewAndOldImages(NKikimrSchemeOp::ECdcStreamFormatJson))));

        WaitForContent(server, sender, "/Root/table-1/Stream", {
            R"({"update":{},"newImage":{"value2":null,"value":1},"key":[1]})",
        });

        ui64 maxReadSetStep = 0;
        bool captureReadSets = true;
        TVector<THolder<IEventHandle>> capturedReadSets;
        auto captureEvents = [&](TAutoPtr<IEventHandle>& ev) -> auto {
            switch (ev->GetTypeRewrite()) {
                case TEvTxProcessing::TEvReadSet::EventType: {
                    const auto* msg = ev->Get<TEvTxProcessing::TEvReadSet>();
                    maxReadSetStep = Max(maxReadSetStep, msg->Record.GetStep());
                    if (captureReadSets) {
                        Cerr << "... captured TEvReadSet for " << msg->Record.GetTabletDest() << Endl;
                        capturedReadSets.emplace_back(ev.Release());
                        return TTestActorRuntime::EEventAction::DROP;
                    }
                    break;
                }
            }
            return TTestActorRuntime::EEventAction::PROCESS;
        };
        auto prevObserverFunc = runtime.SetObserverFunc(captureEvents);

        runtime.GetAppData(0).FeatureFlags.SetEnableDataShardVolatileTransactions(true);

        TString sessionId = CreateSessionRPC(runtime, "/Root");

        auto future = SendRequest(runtime, MakeSimpleRequestRPC(R"(
            UPSERT INTO `/Root/table-1` (key, value, value2) VALUES (2, 2, 42);
            UPSERT INTO `/Root/table-2` (key, value) VALUES (20, 20);
        )", sessionId, "", true /* commitTx */), "/Root");

        WaitFor(runtime, [&]{ return capturedReadSets.size() >= 4; }, "captured readsets");
        UNIT_ASSERT_VALUES_EQUAL(capturedReadSets.size(), 4u);

        runtime.GetAppData(0).FeatureFlags.ClearEnableDataShardVolatileTransactions();

        // Write to key 2 using bulk upsert
        NThreading::TFuture<Ydb::Table::BulkUpsertResponse> bulkUpsertFuture;
        {
            Ydb::Table::BulkUpsertRequest request;
            request.set_table("/Root/table-1");
            auto* r = request.mutable_rows();

            auto* reqRowType = r->mutable_type()->mutable_list_type()->mutable_item()->mutable_struct_type();
            auto* reqKeyType = reqRowType->add_members();
            reqKeyType->set_name("key");
            reqKeyType->mutable_type()->set_type_id(Ydb::Type::UINT32);
            auto* reqValueType = reqRowType->add_members();
            reqValueType->set_name("value");
            reqValueType->mutable_type()->set_type_id(Ydb::Type::UINT32);

            auto* reqRows = r->mutable_value();
            auto* row1 = reqRows->add_items();
            row1->add_items()->set_uint32_value(2);
            row1->add_items()->set_uint32_value(22);

            using TEvBulkUpsertRequest = NKikimr::NGRpcService::TGrpcRequestOperationCall<
                Ydb::Table::BulkUpsertRequest, Ydb::Table::BulkUpsertResponse>;
            bulkUpsertFuture = NRpcService::DoLocalRpc<TEvBulkUpsertRequest>(
                std::move(request), "/Root", "", runtime.GetActorSystem(0));

            // Note: we expect bulk upsert to block until key 2 outcome is decided
            SimulateSleep(runtime, TDuration::Seconds(1));
            UNIT_ASSERT(!bulkUpsertFuture.HasValue());
        }

        runtime.SetObserverFunc(prevObserverFunc);
        for (auto& ev : capturedReadSets) {
            runtime.Send(ev.Release(), 0, true);
        }

        UNIT_ASSERT_VALUES_EQUAL(
            FormatResult(AwaitResponse(runtime, std::move(future))),
            "<empty>");

        SimulateSleep(runtime, TDuration::Seconds(1));

        // Verify the result
        UNIT_ASSERT_VALUES_EQUAL(
            KqpSimpleExec(runtime, R"(
                SELECT key, value, value2 FROM `/Root/table-1`
                UNION ALL
                SELECT key, value, value2 FROM `/Root/table-2`
                ORDER BY key
                )"),
            "{ items { uint32_value: 1 } items { uint32_value: 1 } items { null_flag_value: NULL_VALUE } }, "
            "{ items { uint32_value: 2 } items { uint32_value: 22 } items { uint32_value: 42 } }, "
            "{ items { uint32_value: 10 } items { uint32_value: 10 } items { null_flag_value: NULL_VALUE } }, "
            "{ items { uint32_value: 20 } items { uint32_value: 20 } items { null_flag_value: NULL_VALUE } }");

        WaitForContent(server, sender, "/Root/table-1/Stream", {
            R"({"update":{},"newImage":{"value2":null,"value":1},"key":[1]})",
            R"({"update":{},"newImage":{"value2":42,"value":2},"key":[2]})",
            R"({"update":{},"newImage":{"value2":42,"value":22},"key":[2],"oldImage":{"value2":42,"value":2}})",
        });

        UNIT_ASSERT(bulkUpsertFuture.HasValue());
    }

    Y_UNIT_TEST(DistributedWriteThenLateWriteReadCommit) {
        TPortManager pm;
        TServerSettings serverSettings(pm.GetPort(2134));
        NKikimrConfig::TAppConfig appCfg;
        serverSettings.SetDomainName("Root")
            .SetUseRealThreads(false)
            .SetDomainPlanResolution(1000)
            .SetAppConfig(appCfg)
            .SetEnableDataShardVolatileTransactions(true);

        Tests::TServer::TPtr server = new TServer(serverSettings);
        auto &runtime = *server->GetRuntime();
        auto sender = runtime.AllocateEdgeActor();

        runtime.SetLogPriority(NKikimrServices::TX_DATASHARD, NLog::PRI_TRACE);
        runtime.SetLogPriority(NKikimrServices::TX_PROXY, NLog::PRI_DEBUG);

        InitRoot(server, sender);

        TShardedTableOptions opts;
        CreateShardedTable(server, sender, "/Root", "table-1", opts);
        CreateShardedTable(server, sender, "/Root", "table-2", opts);

        ExecSQL(server, sender, "UPSERT INTO `/Root/table-1` (key, value) VALUES (1, 1);");
        ExecSQL(server, sender, "UPSERT INTO `/Root/table-2` (key, value) VALUES (10, 10);");

        ui64 maxReadSetStep = 0;
        bool captureReadSets = true;
        TVector<THolder<IEventHandle>> capturedReadSets;
        auto captureEvents = [&](TAutoPtr<IEventHandle>& ev) -> auto {
            switch (ev->GetTypeRewrite()) {
                case TEvTxProcessing::TEvReadSet::EventType: {
                    const auto* msg = ev->Get<TEvTxProcessing::TEvReadSet>();
                    maxReadSetStep = Max(maxReadSetStep, msg->Record.GetStep());
                    if (captureReadSets) {
                        Cerr << "... captured TEvReadSet for " << msg->Record.GetTabletDest() << Endl;
                        capturedReadSets.emplace_back(ev.Release());
                        return TTestActorRuntime::EEventAction::DROP;
                    }
                    break;
                }
            }
            return TTestActorRuntime::EEventAction::PROCESS;
        };
        auto prevObserverFunc = runtime.SetObserverFunc(captureEvents);

        TString sessionId = CreateSessionRPC(runtime, "/Root");

        auto future = SendRequest(runtime, MakeSimpleRequestRPC(R"(
            UPSERT INTO `/Root/table-1` (key, value) VALUES (2, 2);
            UPSERT INTO `/Root/table-2` (key, value) VALUES (20, 20);
        )", sessionId, "", /* commitTx */ true), "/Root");

        WaitFor(runtime, [&]{ return capturedReadSets.size() >= 4; }, "captured readsets");
        UNIT_ASSERT_VALUES_EQUAL(capturedReadSets.size(), 4u);

        // Make an uncommitted write and read it to make sure it's flushed to datashard
        TString sessionId2 = CreateSessionRPC(runtime, "/Root");
        TString txId2;
        UNIT_ASSERT_VALUES_EQUAL(
            KqpSimpleBegin(runtime, sessionId2, txId2, R"(
                UPSERT INTO `/Root/table-1` (key, value) VALUES (2, 22);
            )"),
            "<empty>");
        UNIT_ASSERT_VALUES_EQUAL(
            KqpSimpleContinue(runtime, sessionId2, txId2, R"(
                SELECT key, value FROM `/Root/table-1` WHERE key = 2;
            )"),
            "{ items { uint32_value: 2 } items { uint32_value: 22 } }");

        // Unblock readsets and let it commit
        runtime.SetObserverFunc(prevObserverFunc);
        for (auto& ev : std::exchange(capturedReadSets, {})) {
            runtime.Send(ev.Release(), 0, true);
        }

        UNIT_ASSERT_VALUES_EQUAL(
            FormatResult(AwaitResponse(runtime, std::move(future))),
            "<empty>");

        // Commit the transaction, it should succeed without crashing
        UNIT_ASSERT_VALUES_EQUAL(
            CommitTransactionRPC(runtime, sessionId2, txId2),
            "");

        // Verify the result
        UNIT_ASSERT_VALUES_EQUAL(
            KqpSimpleExec(runtime, R"(
                SELECT key, value FROM `/Root/table-1`
                UNION ALL
                SELECT key, value FROM `/Root/table-2`
                ORDER BY key
                )"),
            "{ items { uint32_value: 1 } items { uint32_value: 1 } }, "
            "{ items { uint32_value: 2 } items { uint32_value: 22 } }, "
            "{ items { uint32_value: 10 } items { uint32_value: 10 } }, "
            "{ items { uint32_value: 20 } items { uint32_value: 20 } }");
    }

    Y_UNIT_TEST(DistributedWriteLostPlanThenDrop) {
        TPortManager pm;
        TServerSettings serverSettings(pm.GetPort(2134));
        serverSettings.SetDomainName("Root")
            .SetUseRealThreads(false)
            .SetDomainPlanResolution(1000)
            .SetEnableDataShardVolatileTransactions(true);

        Tests::TServer::TPtr server = new TServer(serverSettings);
        auto &runtime = *server->GetRuntime();
        auto sender = runtime.AllocateEdgeActor();

        runtime.SetLogPriority(NKikimrServices::TX_DATASHARD, NLog::PRI_TRACE);
        runtime.SetLogPriority(NKikimrServices::TX_PROXY, NLog::PRI_DEBUG);

        InitRoot(server, sender);

        CreateShardedTable(server, sender, "/Root", "table-1", 1);
        CreateShardedTable(server, sender, "/Root", "table-2", 1);

        const auto shards1 = GetTableShards(server, sender, "/Root/table-1");
        UNIT_ASSERT_VALUES_EQUAL(shards1.size(), 1u);

        bool removeTransactions = true;
        size_t removedTransactions = 0;
        size_t receivedReadSets = 0;
        auto observer = [&](TAutoPtr<IEventHandle>& ev) {
            switch (ev->GetTypeRewrite()) {
                case TEvTxProcessing::TEvPlanStep::EventType: {
                    auto* msg = ev->Get<TEvTxProcessing::TEvPlanStep>();
                    auto step = msg->Record.GetStep();
                    auto tabletId = msg->Record.GetTabletID();
                    auto recipient = ev->GetRecipientRewrite();
                    Cerr << "... observed step " << step << " at tablet " << tabletId << Endl;
                    if (removeTransactions && tabletId == shards1.at(0)) {
                        THashMap<TActorId, TVector<ui64>> acks;
                        for (auto& tx : msg->Record.GetTransactions()) {
                            // Acknowledge transaction to coordinator
                            auto ackTo = ActorIdFromProto(tx.GetAckTo());
                            acks[ackTo].push_back(tx.GetTxId());
                            ++removedTransactions;
                        }
                        // Acknowledge transactions to coordinator and remove them
                        // It would be as if shard missed them for some reason
                        for (auto& pr : acks) {
                            auto* ack = new TEvTxProcessing::TEvPlanStepAck(tabletId, step, pr.second.begin(), pr.second.end());
                            runtime.Send(new IEventHandle(pr.first, recipient, ack), 0, true);
                        }
                        auto* accept = new TEvTxProcessing::TEvPlanStepAccepted(tabletId, step);
                        runtime.Send(new IEventHandle(ev->Sender, recipient, accept), 0, true);
                        msg->Record.ClearTransactions();
                        return TTestActorRuntime::EEventAction::DROP;
                    }
                    break;
                }
                case TEvTxProcessing::TEvReadSet::EventType: {
                    auto* msg = ev->Get<TEvTxProcessing::TEvReadSet>();
                    auto tabletId = msg->Record.GetTabletDest();
                    Cerr << "... observed readset at " << tabletId << Endl;
                    if (tabletId == shards1.at(0)) {
                        ++receivedReadSets;
                    }
                    break;
                }
            }
            return TTestActorRuntime::EEventAction::PROCESS;
        };
        auto prevObserverFunc = runtime.SetObserverFunc(observer);

        TString sessionId = CreateSessionRPC(runtime, "/Root");

        auto future = SendRequest(runtime, MakeSimpleRequestRPC(R"(
            UPSERT INTO `/Root/table-1` (key, value) VALUES (2, 2);
            UPSERT INTO `/Root/table-2` (key, value) VALUES (20, 20);
        )", sessionId, "", /* commitTx */ true), "/Root");

        WaitFor(runtime, [&]{ return removedTransactions > 0 && receivedReadSets >= 2; }, "readset exchange start");
        UNIT_ASSERT_VALUES_EQUAL(removedTransactions, 1u);
        UNIT_ASSERT_VALUES_EQUAL(receivedReadSets, 2u);

        removeTransactions = false;

        auto dropStartTs = runtime.GetCurrentTime();
        Cerr << "... dropping table" << Endl;
        ui64 txId = AsyncDropTable(server, sender, "/Root", "table-2");
        Cerr << "... drop table txId# " << txId << " started" << Endl;
        WaitTxNotification(server, sender, txId);
        auto dropLatency = runtime.GetCurrentTime() - dropStartTs;
        Cerr << "... drop finished in " << dropLatency << Endl;
        UNIT_ASSERT(dropLatency < TDuration::Seconds(5));
    }

    Y_UNIT_TEST(DistributedWriteLostPlanThenSplit) {
        TPortManager pm;
        TServerSettings serverSettings(pm.GetPort(2134));
        serverSettings.SetDomainName("Root")
            .SetUseRealThreads(false)
            .SetDomainPlanResolution(1000)
            .SetEnableDataShardVolatileTransactions(true);

        Tests::TServer::TPtr server = new TServer(serverSettings);
        auto &runtime = *server->GetRuntime();
        auto sender = runtime.AllocateEdgeActor();

        runtime.SetLogPriority(NKikimrServices::TX_DATASHARD, NLog::PRI_TRACE);
        runtime.SetLogPriority(NKikimrServices::TX_PROXY, NLog::PRI_DEBUG);

        InitRoot(server, sender);

        SetSplitMergePartCountLimit(server->GetRuntime(), -1);
        CreateShardedTable(server, sender, "/Root", "table-1", 1);
        CreateShardedTable(server, sender, "/Root", "table-2", 1);

        const auto shards1 = GetTableShards(server, sender, "/Root/table-1");
        UNIT_ASSERT_VALUES_EQUAL(shards1.size(), 1u);

        bool removeTransactions = true;
        size_t removedTransactions = 0;
        size_t receivedReadSets = 0;
        auto observer = [&](TAutoPtr<IEventHandle>& ev) {
            switch (ev->GetTypeRewrite()) {
                case TEvTxProcessing::TEvPlanStep::EventType: {
                    auto* msg = ev->Get<TEvTxProcessing::TEvPlanStep>();
                    auto step = msg->Record.GetStep();
                    auto tabletId = msg->Record.GetTabletID();
                    auto recipient = ev->GetRecipientRewrite();
                    Cerr << "... observed step " << step << " at tablet " << tabletId << Endl;
                    if (removeTransactions && tabletId == shards1.at(0)) {
                        THashMap<TActorId, TVector<ui64>> acks;
                        for (auto& tx : msg->Record.GetTransactions()) {
                            // Acknowledge transaction to coordinator
                            auto ackTo = ActorIdFromProto(tx.GetAckTo());
                            acks[ackTo].push_back(tx.GetTxId());
                            ++removedTransactions;
                        }
                        // Acknowledge transactions to coordinator and remove them
                        // It would be as if shard missed them for some reason
                        for (auto& pr : acks) {
                            auto* ack = new TEvTxProcessing::TEvPlanStepAck(tabletId, step, pr.second.begin(), pr.second.end());
                            runtime.Send(new IEventHandle(pr.first, recipient, ack), 0, true);
                        }
                        auto* accept = new TEvTxProcessing::TEvPlanStepAccepted(tabletId, step);
                        runtime.Send(new IEventHandle(ev->Sender, recipient, accept), 0, true);
                        msg->Record.ClearTransactions();
                        return TTestActorRuntime::EEventAction::DROP;
                    }
                    break;
                }
                case TEvTxProcessing::TEvReadSet::EventType: {
                    auto* msg = ev->Get<TEvTxProcessing::TEvReadSet>();
                    auto tabletId = msg->Record.GetTabletDest();
                    Cerr << "... observed readset at " << tabletId << Endl;
                    if (tabletId == shards1.at(0)) {
                        ++receivedReadSets;
                    }
                    break;
                }
            }
            return TTestActorRuntime::EEventAction::PROCESS;
        };
        auto prevObserverFunc = runtime.SetObserverFunc(observer);

        TString sessionId = CreateSessionRPC(runtime, "/Root");

        auto future = SendRequest(runtime, MakeSimpleRequestRPC(R"(
            UPSERT INTO `/Root/table-1` (key, value) VALUES (1, 1), (2, 2);
            UPSERT INTO `/Root/table-2` (key, value) VALUES (20, 20);
        )", sessionId, "", /* commitTx */ true), "/Root");

        WaitFor(runtime, [&]{ return removedTransactions > 0 && receivedReadSets >= 2; }, "readset exchange start");
        UNIT_ASSERT_VALUES_EQUAL(removedTransactions, 1u);
        UNIT_ASSERT_VALUES_EQUAL(receivedReadSets, 2u);

        removeTransactions = false;

        auto splitStartTs = runtime.GetCurrentTime();
        Cerr << "... splitting table" << Endl;
        ui64 txId = AsyncSplitTable(server, sender, "/Root/table-1", shards1.at(0), 2);
        Cerr << "... split txId# " << txId << " started" << Endl;
        WaitTxNotification(server, sender, txId);
        auto splitLatency = runtime.GetCurrentTime() - splitStartTs;
        Cerr << "... split finished in " << splitLatency << Endl;
        UNIT_ASSERT(splitLatency < TDuration::Seconds(5));
    }

    Y_UNIT_TEST(DistributedOutOfOrderFollowerConsistency) {
        TPortManager pm;
        TServerSettings serverSettings(pm.GetPort(2134));
        serverSettings.SetDomainName("Root")
            .SetNodeCount(1)
            .SetUseRealThreads(false)
            .SetEnableForceFollowers(true)
            .SetEnableDataShardVolatileTransactions(true);

        Tests::TServer::TPtr server = new TServer(serverSettings);
        auto &runtime = *server->GetRuntime();
        auto sender = runtime.AllocateEdgeActor();

        runtime.SetLogPriority(NKikimrServices::TX_DATASHARD, NLog::PRI_TRACE);
        runtime.SetLogPriority(NKikimrServices::TX_PROXY, NLog::PRI_DEBUG);
        runtime.SetLogPriority(NKikimrServices::TABLET_RESOLVER, NLog::PRI_TRACE);
        runtime.SetLogPriority(NKikimrServices::STATESTORAGE, NLog::PRI_TRACE);

        InitRoot(server, sender);

        auto opts = TShardedTableOptions().Followers(1);
        CreateShardedTable(server, sender, "/Root", "table-1", opts);
        CreateShardedTable(server, sender, "/Root", "table-2", opts);

        ExecSQL(server, sender, "UPSERT INTO `/Root/table-1` (key, value) VALUES (1, 1);");
        ExecSQL(server, sender, "UPSERT INTO `/Root/table-2` (key, value) VALUES (2, 2);");

        // Let followers catch up
        runtime.SimulateSleep(TDuration::Seconds(1));

        // Block readset exchange
        std::vector<std::unique_ptr<IEventHandle>> readSets;
        auto blockReadSets = runtime.AddObserver<TEvTxProcessing::TEvReadSet>([&](TEvTxProcessing::TEvReadSet::TPtr& ev) {
            readSets.emplace_back(ev.Release());
        });

        // Start a distributed write to both tables
        TString sessionId = CreateSessionRPC(runtime, "/Root");
        auto upsertResult = SendRequest(
            runtime,
            MakeSimpleRequestRPC(R"(
                UPSERT INTO `/Root/table-1` (key, value) VALUES (3, 3);
                UPSERT INTO `/Root/table-2` (key, value) VALUES (4, 4);
                )", sessionId, /* txId */ "", /* commitTx */ true),
            "/Root");
        WaitFor(runtime, [&]{ return readSets.size() >= 4; }, "readsets");

        // Stop blocking further readsets
        blockReadSets.Remove();

        // Start another distributed write to both tables, it should succeed
        ExecSQL(server, sender, R"(
            UPSERT INTO `/Root/table-1` (key, value) VALUES (5, 5);
            UPSERT INTO `/Root/table-2` (key, value) VALUES (6, 6);
        )");

        // Let followers catch up
        runtime.SimulateSleep(TDuration::Seconds(1));
        for (ui64 shard : GetTableShards(server, sender, "/Root/table-1")) {
            InvalidateTabletResolverCache(runtime, shard);
        }
        for (ui64 shard : GetTableShards(server, sender, "/Root/table-2")) {
            InvalidateTabletResolverCache(runtime, shard);
        }

        // Check tables, they shouldn't see inconsistent results with the latest write
        UNIT_ASSERT_VALUES_EQUAL(
            KqpSimpleStaleRoExec(runtime, Q_(R"(
                SELECT key, value
                FROM `/Root/table-1`
                ORDER BY key
                )"), "/Root"),
            "{ items { uint32_value: 1 } items { uint32_value: 1 } }");
        UNIT_ASSERT_VALUES_EQUAL(
            KqpSimpleStaleRoExec(runtime, Q_(R"(
                SELECT key, value
                FROM `/Root/table-2`
                ORDER BY key
                )"), "/Root"),
            "{ items { uint32_value: 2 } items { uint32_value: 2 } }");

        // Unblock readsets
        for (auto& ev : readSets) {
            ui32 nodeIndex = ev->GetRecipientRewrite().NodeId() - runtime.GetNodeId(0);
            runtime.Send(ev.release(), nodeIndex, true);
        }
        readSets.clear();

        // Let followers catch up
        runtime.SimulateSleep(TDuration::Seconds(1));

        // Check tables again, they should have all rows visible now
        UNIT_ASSERT_VALUES_EQUAL(
            KqpSimpleStaleRoExec(runtime, Q_(R"(
                SELECT key, value
                FROM `/Root/table-1`
                ORDER BY key
                )")),
            "{ items { uint32_value: 1 } items { uint32_value: 1 } }, "
            "{ items { uint32_value: 3 } items { uint32_value: 3 } }, "
            "{ items { uint32_value: 5 } items { uint32_value: 5 } }");
        UNIT_ASSERT_VALUES_EQUAL(
            KqpSimpleStaleRoExec(runtime, Q_(R"(
                SELECT key, value
                FROM `/Root/table-2`
                ORDER BY key
                )")),
            "{ items { uint32_value: 2 } items { uint32_value: 2 } }, "
            "{ items { uint32_value: 4 } items { uint32_value: 4 } }, "
            "{ items { uint32_value: 6 } items { uint32_value: 6 } }");
    }

    // Regression test for KIKIMR-21060
    Y_UNIT_TEST(DistributedWriteRSNotAckedBeforeCommit) {
        TPortManager pm;
        TServerSettings serverSettings(pm.GetPort(2134));
        serverSettings.SetDomainName("Root")
            .SetUseRealThreads(false)
            .SetDomainPlanResolution(1000)
            .SetEnableDataShardVolatileTransactions(true);

        Tests::TServer::TPtr server = new TServer(serverSettings);
        auto &runtime = *server->GetRuntime();
        auto sender = runtime.AllocateEdgeActor();

        runtime.SetLogPriority(NKikimrServices::TX_DATASHARD, NLog::PRI_TRACE);
        runtime.SetLogPriority(NKikimrServices::TX_PROXY, NLog::PRI_DEBUG);

        InitRoot(server, sender);

        CreateShardedTable(server, sender, "/Root", "table-1", 1);
        CreateShardedTable(server, sender, "/Root", "table-2", 1);

        ExecSQL(server, sender, "UPSERT INTO `/Root/table-1` (key, value) VALUES (1, 10);");
        ExecSQL(server, sender, "UPSERT INTO `/Root/table-2` (key, value) VALUES (2, 20);");

        // Block readset exchange
        std::vector<std::unique_ptr<IEventHandle>> readSets;
        auto blockReadSets = runtime.AddObserver<TEvTxProcessing::TEvReadSet>([&](TEvTxProcessing::TEvReadSet::TPtr& ev) {
            Cerr << "... blocking readset" << Endl;
            readSets.emplace_back(ev.Release());
        });

        // Start a distributed write to both tables
        TString sessionId = CreateSessionRPC(runtime, "/Root");
        auto upsertResult = SendRequest(
            runtime,
            MakeSimpleRequestRPC(R"(
                UPSERT INTO `/Root/table-1` (key, value) VALUES (3, 30);
                UPSERT INTO `/Root/table-2` (key, value) VALUES (4, 40);
                )", sessionId, /* txId */ "", /* commitTx */ true),
            "/Root");
        WaitFor(runtime, [&]{ return readSets.size() >= 4; }, "readsets");

        // Stop blocking further readsets
        blockReadSets.Remove();

        // Sleep a little to make sure everything so far is fully committed
        runtime.SimulateSleep(TDuration::Seconds(1));

        // Start blocking commits for table-1
        const auto shards1 = GetTableShards(server, sender, "/Root/table-1");
        UNIT_ASSERT_VALUES_EQUAL(shards1.size(), 1u);
        std::vector<std::unique_ptr<IEventHandle>> putResponses;
        auto blockCommits = runtime.AddObserver<TEvBlobStorage::TEvPut>([&](TEvBlobStorage::TEvPut::TPtr& ev) {
            auto* msg = ev->Get();
            // Drop all put requests for table-1
            if (msg->Id.TabletID() == shards1.at(0)) {
                // We can't just drop requests, we must reply to it later
                putResponses.emplace_back(new IEventHandle(
                    ev->Sender,
                    ev->GetRecipientRewrite(),
                    msg->MakeErrorResponse(NKikimrProto::BLOCKED, "Fake blocked response", TGroupId::Zero()).release(),
                    0,
                    ev->Cookie));
                Cerr << "... dropping put " << msg->Id << Endl;
                ev.Reset();
            }
        });

        // Unblock readsets
        for (auto& ev : readSets) {
            runtime.Send(ev.release(), 0, true);
        }
        readSets.clear();

        // Sleep to make sure those readsets are fully processed
        // Bug was acknowledging readsets before tx state is fully persisted
        runtime.SimulateSleep(TDuration::Seconds(1));

        // Transaction will return success even when commits are blocked at this point
        Cerr << "... awaiting upsert result" << Endl;
        UNIT_ASSERT_VALUES_EQUAL(
            FormatResult(AwaitResponse(runtime, std::move(upsertResult))),
            "<empty>");

        // Now we stop blocking commits and gracefully restart the tablet, all pending commits will be lost
        blockCommits.Remove();
        for (auto& ev : putResponses) {
            runtime.Send(ev.release(), 0, true);
        }
        Cerr << "... restarting tablet " << shards1.at(0) << Endl;
        GracefulRestartTablet(runtime, shards1.at(0), sender);

        // We must see all rows as committed, i.e. nothing should be lost
        Cerr << "... reading final result" << Endl;
        UNIT_ASSERT_VALUES_EQUAL(
            KqpSimpleExec(runtime, R"(
                SELECT key, value FROM `/Root/table-1`
                UNION ALL
                SELECT key, value FROM `/Root/table-2`
                ORDER BY key
                )"),
            "{ items { uint32_value: 1 } items { uint32_value: 10 } }, "
            "{ items { uint32_value: 2 } items { uint32_value: 20 } }, "
            "{ items { uint32_value: 3 } items { uint32_value: 30 } }, "
            "{ items { uint32_value: 4 } items { uint32_value: 40 } }");
    }

    Y_UNIT_TEST(TwoAppendsMustBeVolatile) {
        TPortManager pm;
        TServerSettings serverSettings(pm.GetPort(2134));
        serverSettings.SetDomainName("Root")
            .SetNodeCount(2)
            .SetUseRealThreads(false)
            .SetDomainPlanResolution(100)
            .SetEnableDataShardVolatileTransactions(true);

        Tests::TServer::TPtr server = new TServer(serverSettings);
        auto &runtime = *server->GetRuntime();
        auto sender = runtime.AllocateEdgeActor();

        runtime.SetLogPriority(NKikimrServices::TX_DATASHARD, NLog::PRI_TRACE);
        runtime.SetLogPriority(NKikimrServices::TX_PROXY, NLog::PRI_DEBUG);
        runtime.SetLogPriority(NKikimrServices::KQP_EXECUTER, NLog::PRI_TRACE);
        runtime.SetLogPriority(NKikimrServices::KQP_SESSION, NLog::PRI_TRACE);

        InitRoot(server, sender);

        CreateShardedTable(server, sender, "/Root", "table-1", 1);
        CreateShardedTable(server, sender, "/Root", "table-2", 1);

        // Insert initial values
        ExecSQL(server, sender, Q_("UPSERT INTO `/Root/table-1` (key, value) VALUES (1, 10);"));
        ExecSQL(server, sender, Q_("UPSERT INTO `/Root/table-2` (key, value) VALUES (2, 20);"));

        size_t volatileTxs = 0;
        auto proposeObserver = runtime.AddObserver<TEvDataShard::TEvProposeTransaction>([&](TEvDataShard::TEvProposeTransaction::TPtr& ev) {
            auto* msg = ev->Get();
            if (msg->Record.GetFlags() & TTxFlags::VolatilePrepare) {
                ++volatileTxs;
            }
        });

        // This simulates a jepsen transaction that appends two values at different shards
        TString sessionId, txId;
        UNIT_ASSERT_VALUES_EQUAL(
            KqpSimpleBegin(runtime, sessionId, txId, Q_(R"(
                $next_index = (
                    SELECT COALESCE(MAX(key) + 1u, 0u)
                    FROM (
                        SELECT key FROM `/Root/table-1`
                        UNION ALL
                        SELECT key FROM `/Root/table-2`
                    )
                );
                UPSERT INTO `/Root/table-1` (key, value) VALUES ($next_index, 30u);
                )")),
            "<empty>");

        UNIT_ASSERT_VALUES_EQUAL(
            KqpSimpleCommit(runtime, sessionId, txId, Q_(R"(
                $next_index = (
                    SELECT COALESCE(MAX(key) + 1u, 0u)
                    FROM (
                        SELECT key FROM `/Root/table-1`
                        UNION ALL
                        SELECT key FROM `/Root/table-2`
                    )
                );
                UPSERT INTO `/Root/table-2` (key, value) VALUES ($next_index, 40u);
                )")),
            "<empty>");

        // There should have been volatile transactions at both shards
        UNIT_ASSERT_VALUES_EQUAL(volatileTxs, 2u);
    }

    // Regression test for KIKIMR-21156
    Y_UNIT_TEST(VolatileCommitOnBlobStorageFailure) {
        TPortManager pm;
        TServerSettings serverSettings(pm.GetPort(2134));
        serverSettings.SetDomainName("Root")
            .SetUseRealThreads(false)
            .SetDomainPlanResolution(1000)
            .SetEnableDataShardVolatileTransactions(true);

        Tests::TServer::TPtr server = new TServer(serverSettings);
        auto &runtime = *server->GetRuntime();
        auto sender = runtime.AllocateEdgeActor();

        runtime.SetLogPriority(NKikimrServices::TX_DATASHARD, NLog::PRI_TRACE);
        runtime.SetLogPriority(NKikimrServices::TX_PROXY, NLog::PRI_DEBUG);
        runtime.SetLogPriority(NKikimrServices::KQP_EXECUTER, NLog::PRI_TRACE);
        runtime.SetLogPriority(NKikimrServices::KQP_SESSION, NLog::PRI_TRACE);

        InitRoot(server, sender);

        TDisableDataShardLogBatching disableDataShardLogBatching;
        CreateShardedTable(server, sender, "/Root", "table-1", 1);
        CreateShardedTable(server, sender, "/Root", "table-2", 1);

        // Make sure read flags are persisted by performing a snapshot read
        UNIT_ASSERT_VALUES_EQUAL(
            KqpSimpleExec(runtime, R"(
                SELECT key, value FROM `/Root/table-1`
                UNION ALL
                SELECT key, value FROM `/Root/table-2`
                ORDER BY key
                )"),
            "");

        // Insert initial values
        ExecSQL(server, sender, Q_("UPSERT INTO `/Root/table-1` (key, value) VALUES (1, 10);"));
        ExecSQL(server, sender, Q_("UPSERT INTO `/Root/table-2` (key, value) VALUES (2, 20);"));

        // Start blocking commits for table-1
        const auto shards1 = GetTableShards(server, sender, "/Root/table-1");
        UNIT_ASSERT_VALUES_EQUAL(shards1.size(), 1u);
        std::deque<TEvBlobStorage::TEvPut::TPtr> blockedPuts;
        auto blockCommits = runtime.AddObserver<TEvBlobStorage::TEvPut>([&](TEvBlobStorage::TEvPut::TPtr& ev) {
            auto* msg = ev->Get();
            // Drop all put requests for table-1
            if (msg->Id.TabletID() == shards1.at(0)) {
                Cerr << "... blocking put " << msg->Id << Endl;
                blockedPuts.push_back(std::move(ev));
            }
        });

        // Start an upsert to table-1, this will block further readonly localdb tx completions
        Cerr << "... starting an upsert to table-1" << Endl;
        auto firstUpsertFuture = KqpSimpleSend(runtime, R"(
            UPSERT INTO `/Root/table-1` (key, value) VALUES (3, 30);
            )");

        // Wait until puts are blocked
        WaitFor(runtime, [&]{ return blockedPuts.size() > 0; }, "blocked puts");
        auto firstUpsertPuts = std::move(blockedPuts);
        UNIT_ASSERT(blockedPuts.empty());

        // Read from table-2 and write to table-1 based on the result
        // This will result in a two-shard volatile tx writing to table-1
        Cerr << "... starting distributed tx between table-1 and table-2" << Endl;
        auto volatileFuture = KqpSimpleSend(runtime, R"(
            UPSERT INTO `/Root/table-1`
                SELECT key + 2u AS key, value + 2u AS value
                FROM `/Root/table-2`;
            )");

        // Wait until it also tries to commit
        WaitFor(runtime, [&]{ return blockedPuts.size() > 0; }, "blocked puts");

        // Now unblock the first upsert puts
        blockCommits.Remove();
        for (auto& ev : firstUpsertPuts) {
            runtime.Send(ev.Release(), 0, true);
        }
        firstUpsertPuts.clear();

        // And wait for it to finish successfully
        Cerr << "... waiting for first upsert result" << Endl;
        UNIT_ASSERT_VALUES_EQUAL(
            FormatResult(AwaitResponse(runtime, std::move(firstUpsertFuture))),
            "<empty>");

        // Reply to everything previously blocked with an error, the shard will restart
        for (auto& ev : blockedPuts) {
            auto proxy = ev->Recipient;
            ui32 groupId = GroupIDFromBlobStorageProxyID(proxy);
            auto res = ev->Get()->MakeErrorResponse(NKikimrProto::ERROR, "Something went wrong", TGroupId::FromValue(groupId));
            runtime.Send(new IEventHandle(ev->Sender, proxy, res.release()), 0, true);
        }

        // Wait for the volatile tx result
        Cerr << "... waiting for volatile tx result" << Endl;
        auto result = FormatResult(AwaitResponse(runtime, std::move(volatileFuture)));
        if (result == "<empty>") {
            // A success result is not ok now, but in the future we might migrate state
            // Check that the supposedly committed row actually exists
            UNIT_ASSERT_VALUES_EQUAL(
                KqpSimpleExec(runtime, R"(
                    SELECT key, value FROM `/Root/table-1` ORDER BY key;
                    )"),
                "{ items { uint32_value: 1 } items { uint32_value: 10 } }, "
                "{ items { uint32_value: 3 } items { uint32_value: 30 } }, "
                "{ items { uint32_value: 4 } items { uint32_value: 22 } }");
        } else {
            // Otherwise the result must be undetermined
            UNIT_ASSERT_VALUES_EQUAL(result, "ERROR: UNDETERMINED");
        }
    }

    Y_UNIT_TEST(VolatileTxAbortedOnSplit) {
        TPortManager pm;
        TServerSettings serverSettings(pm.GetPort(2134));
        serverSettings.SetDomainName("Root")
            .SetUseRealThreads(false)
            .SetDomainPlanResolution(1000)
            .SetEnableDataShardVolatileTransactions(true);

        Tests::TServer::TPtr server = new TServer(serverSettings);
        auto &runtime = *server->GetRuntime();
        auto sender = runtime.AllocateEdgeActor();

        runtime.SetLogPriority(NKikimrServices::TX_DATASHARD, NLog::PRI_TRACE);

        InitRoot(server, sender);

        TDisableDataShardLogBatching disableDataShardLogBatching;
        CreateShardedTable(server, sender, "/Root", "table-1", 1);
        CreateShardedTable(server, sender, "/Root", "table-2", 1);

        // Insert initial values
        ExecSQL(server, sender, Q_("UPSERT INTO `/Root/table-1` (key, value) VALUES (1, 10);"));
        ExecSQL(server, sender, Q_("UPSERT INTO `/Root/table-2` (key, value) VALUES (2, 20);"));

        // Block propose to coordinator
        std::vector<TEvTxProxy::TEvProposeTransaction::TPtr> coordinatorProposes;
        auto blockCoordinatorProposes = runtime.AddObserver<TEvTxProxy::TEvProposeTransaction>(
            [&](TEvTxProxy::TEvProposeTransaction::TPtr& ev) {
                Cerr << "... blocked propose to coordinator" << Endl;
                coordinatorProposes.emplace_back(ev.Release());
            });

        auto upsertStartTs = runtime.GetCurrentTime();
        auto upsertFuture = KqpSimpleSend(runtime, R"(
            UPSERT INTO `/Root/table-1` (key, value) VALUES (3, 30);
            UPSERT INTO `/Root/table-2` (key, value) VALUES (4, 40);
        )");

        WaitFor(runtime, [&]{ return coordinatorProposes.size() > 0; }, "coordinator propose");
        UNIT_ASSERT_VALUES_EQUAL(coordinatorProposes.size(), 1u);
        blockCoordinatorProposes.Remove();
        coordinatorProposes.clear();

        auto splitStartTs = runtime.GetCurrentTime();
        Cerr << "... splitting table" << Endl;
        SetSplitMergePartCountLimit(server->GetRuntime(), -1);
        auto shards1before = GetTableShards(server, sender, "/Root/table-1");
        ui64 txId = AsyncSplitTable(server, sender, "/Root/table-1", shards1before.at(0), 3);
        Cerr << "... split txId# " << txId << " started" << Endl;
        WaitTxNotification(server, sender, txId);
        auto splitLatency = runtime.GetCurrentTime() - splitStartTs;
        Cerr << "... split finished in " << splitLatency << Endl;
        UNIT_ASSERT_C(splitLatency < TDuration::Seconds(5), "split latency: " << splitLatency);

        Cerr << "... waiting for upsert result" << Endl;
        UNIT_ASSERT_VALUES_EQUAL(
            FormatResult(AwaitResponse(runtime, std::move(upsertFuture))),
            "ERROR: ABORTED");
        auto upsertLatency = runtime.GetCurrentTime() - upsertStartTs;
        Cerr << "... upsert finished in " << upsertLatency << Endl;
        UNIT_ASSERT_C(upsertLatency < TDuration::Seconds(5), "upsert latency: " << upsertLatency);
    }

    Y_UNIT_TEST(VolatileTxAbortedOnDrop) {
        TPortManager pm;
        TServerSettings serverSettings(pm.GetPort(2134));
        serverSettings.SetDomainName("Root")
            .SetUseRealThreads(false)
            .SetDomainPlanResolution(1000)
            .SetEnableDataShardVolatileTransactions(true);

        Tests::TServer::TPtr server = new TServer(serverSettings);
        auto &runtime = *server->GetRuntime();
        auto sender = runtime.AllocateEdgeActor();

        runtime.SetLogPriority(NKikimrServices::TX_DATASHARD, NLog::PRI_TRACE);

        InitRoot(server, sender);

        TDisableDataShardLogBatching disableDataShardLogBatching;
        CreateShardedTable(server, sender, "/Root", "table-1", 1);
        CreateShardedTable(server, sender, "/Root", "table-2", 1);

        // Insert initial values
        ExecSQL(server, sender, Q_("UPSERT INTO `/Root/table-1` (key, value) VALUES (1, 10);"));
        ExecSQL(server, sender, Q_("UPSERT INTO `/Root/table-2` (key, value) VALUES (2, 20);"));

        // Block propose to coordinator
        std::vector<TEvTxProxy::TEvProposeTransaction::TPtr> coordinatorProposes;
        auto blockCoordinatorProposes = runtime.AddObserver<TEvTxProxy::TEvProposeTransaction>(
            [&](TEvTxProxy::TEvProposeTransaction::TPtr& ev) {
                Cerr << "... blocked propose to coordinator" << Endl;
                coordinatorProposes.emplace_back(ev.Release());
            });

        auto upsertStartTs = runtime.GetCurrentTime();
        auto upsertFuture = KqpSimpleSend(runtime, R"(
            UPSERT INTO `/Root/table-1` (key, value) VALUES (3, 30);
            UPSERT INTO `/Root/table-2` (key, value) VALUES (4, 40);
        )");

        WaitFor(runtime, [&]{ return coordinatorProposes.size() > 0; }, "coordinator propose");
        UNIT_ASSERT_VALUES_EQUAL(coordinatorProposes.size(), 1u);
        blockCoordinatorProposes.Remove();
        coordinatorProposes.clear();

        auto dropStartTs = runtime.GetCurrentTime();
        Cerr << "... dropping table" << Endl;
        ui64 txId = AsyncDropTable(server, sender, "/Root", "table-1");
        WaitTxNotification(server, sender, txId);
        auto dropLatency = runtime.GetCurrentTime() - dropStartTs;
        Cerr << "... drop finished in " << dropLatency << Endl;
        UNIT_ASSERT_C(dropLatency < TDuration::Seconds(5), "drop latency: " << dropLatency);

        Cerr << "... waiting for upsert result" << Endl;
        UNIT_ASSERT_VALUES_EQUAL(
            FormatResult(AwaitResponse(runtime, std::move(upsertFuture))),
            "ERROR: ABORTED");
        auto upsertLatency = runtime.GetCurrentTime() - upsertStartTs;
        Cerr << "... upsert finished in " << upsertLatency << Endl;
        UNIT_ASSERT_C(upsertLatency < TDuration::Seconds(5), "upsert latency: " << upsertLatency);
    }

    class TForceVolatileProposeArbiter {
    public:
        TForceVolatileProposeArbiter(TTestActorRuntime& runtime, ui64 arbiterShard)
            : ArbiterShard(arbiterShard)
            , Observer(runtime.AddObserver<TEvDataShard::TEvProposeTransaction>(
                [this](auto& ev) {
                    this->OnEvent(ev);
                }))
        {}

        void Remove() {
            Observer.Remove();
        }

    private:
        void OnEvent(TEvDataShard::TEvProposeTransaction::TPtr& ev) {
            auto* msg = ev->Get();
            int kind = msg->Record.GetTxKind();
            if (kind != NKikimrTxDataShard::TX_KIND_DATA) {
                Cerr << "... skipping TEvProposeTransaction with kind " << kind
                    << " (expected " << int(NKikimrTxDataShard::TX_KIND_DATA) << ")"
                    << Endl;
                return;
            }

            ui32 flags = msg->Record.GetFlags();
            if (!(flags & TTxFlags::VolatilePrepare)) {
                Cerr << "... skipping TEvProposeTransaction with flags " << flags
                    << " (missing VolatilePrepare flag)"
                    << Endl;
                return;
            }

            NKikimrTxDataShard::TDataTransaction tx;
            bool ok = tx.ParseFromString(msg->Record.GetTxBody());
            Y_ABORT_UNLESS(ok, "Failed to parse data transaction");
            if (!tx.HasKqpTransaction()) {
                Cerr << "... skipping TEvProposeTransaction without kqp transaction" << Endl;
                return;
            }

            auto* kqpTx = tx.MutableKqpTransaction();

            int kqpType = kqpTx->GetType();
            if (kqpType != NKikimrTxDataShard::KQP_TX_TYPE_DATA) {
                Cerr << "... skipping TEvProposeTransaction with kqp type " << kqpType
                    << " (expected " << int(NKikimrTxDataShard::KQP_TX_TYPE_DATA) << ")"
                    << Endl;
                return;
            }

            if (!kqpTx->HasLocks()) {
                Cerr << "... skipping TEvProposeTransaction without locks" << Endl;
                return;
            }

            auto* kqpLocks = kqpTx->MutableLocks();
            const auto& sendingShards = kqpLocks->GetSendingShards();
            const auto& receivingShards = kqpLocks->GetReceivingShards();

            if (std::find(sendingShards.begin(), sendingShards.end(), ArbiterShard) == sendingShards.end()) {
                Cerr << "... skipping TEvProposeTransaction without " << ArbiterShard << " in sending shards" << Endl;
                return;
            }

            if (std::find(receivingShards.begin(), receivingShards.end(), ArbiterShard) == receivingShards.end()) {
                Cerr << "... skipping TEvProposeTransaction without " << ArbiterShard << " in receiving shards" << Endl;
                return;
            }

            kqpLocks->SetArbiterShard(ArbiterShard);
            ok = tx.SerializeToString(msg->Record.MutableTxBody());
            Y_ABORT_UNLESS(ok, "Failed to serialize data transaction");
            ++Modified;
        }

    public:
        size_t Modified = 0;

    private:
        const ui64 ArbiterShard;
        TTestActorRuntime::TEventObserverHolder Observer;
    };

    class TForceBrokenLock {
    public:
        TForceBrokenLock(TTestActorRuntime& runtime, const TTableId& tableId, ui64 shard)
            : TableId(tableId)
            , Shard(shard)
            , ShardActor(ResolveTablet(runtime, shard))
            , Observer(runtime.AddObserver<TEvDataShard::TEvProposeTransaction>(
                [this](auto& ev) {
                    this->OnEvent(ev);
                }))
        {}

    private:
        void OnEvent(TEvDataShard::TEvProposeTransaction::TPtr& ev) {
            if (ev->GetRecipientRewrite() != ShardActor) {
                return;
            }

            auto* msg = ev->Get();
            int kind = msg->Record.GetTxKind();
            if (kind != NKikimrTxDataShard::TX_KIND_DATA) {
                Cerr << "... skipping TEvProposeTransaction with kind " << kind
                    << " (expected " << int(NKikimrTxDataShard::TX_KIND_DATA) << ")"
                    << Endl;
                return;
            }

            ui32 flags = msg->Record.GetFlags();
            if (!(flags & TTxFlags::VolatilePrepare)) {
                Cerr << "... skipping TEvProposeTransaction with flags " << flags
                    << " (missing VolatilePrepare flag)"
                    << Endl;
                return;
            }

            NKikimrTxDataShard::TDataTransaction tx;
            bool ok = tx.ParseFromString(msg->Record.GetTxBody());
            Y_ABORT_UNLESS(ok, "Failed to parse data transaction");
            if (!tx.HasKqpTransaction()) {
                Cerr << "... skipping TEvProposeTransaction without kqp transaction" << Endl;
                return;
            }

            auto* kqpTx = tx.MutableKqpTransaction();

            int kqpType = kqpTx->GetType();
            if (kqpType != NKikimrTxDataShard::KQP_TX_TYPE_DATA) {
                Cerr << "... skipping TEvProposeTransaction with kqp type " << kqpType
                    << " (expected " << int(NKikimrTxDataShard::KQP_TX_TYPE_DATA) << ")"
                    << Endl;
                return;
            }

            if (!kqpTx->HasLocks()) {
                Cerr << "... skipping TEvProposeTransaction without locks" << Endl;
                return;
            }

            auto* kqpLocks = kqpTx->MutableLocks();

            // We use a lock that should have never existed to simulate a broken lock
            auto* kqpLock = kqpLocks->AddLocks();
            kqpLock->SetLockId(msg->Record.GetTxId());
            kqpLock->SetDataShard(Shard);
            kqpLock->SetGeneration(1);
            kqpLock->SetCounter(1);
            kqpLock->SetSchemeShard(TableId.PathId.OwnerId);
            kqpLock->SetPathId(TableId.PathId.LocalPathId);

            ok = tx.SerializeToString(msg->Record.MutableTxBody());
            Y_ABORT_UNLESS(ok, "Failed to serialize data transaction");
            ++Modified;
        }

    public:
        size_t Modified = 0;

    private:
        const TTableId TableId;
        const ui64 Shard;
        const TActorId ShardActor;
        TTestActorRuntime::TEventObserverHolder Observer;
    };

    class TBlockReadSets : public std::vector<TEvTxProcessing::TEvReadSet::TPtr> {
    public:
        TBlockReadSets(TTestActorRuntime& runtime)
            : Runtime(runtime)
            , Observer(runtime.AddObserver<TEvTxProcessing::TEvReadSet>(
                [this](auto& ev) {
                    this->OnEvent(ev);
                }))
        {}

        void Remove() {
            Observer.Remove();
            clear();
        }

        void Unblock() {
            Observer.Remove();
            for (auto& ev : *this) {
                Runtime.Send(ev.Release(), 0, true);
            }
            clear();
        }

    private:
        void OnEvent(TEvTxProcessing::TEvReadSet::TPtr& ev) {
            push_back(std::move(ev));
        }

    private:
        TTestActorRuntime& Runtime;
        TTestActorRuntime::TEventObserverHolder Observer;
    };

    class TCountReadSets {
    public:
        TCountReadSets(TTestActorRuntime& runtime)
            : Observer(runtime.AddObserver<TEvTxProcessing::TEvReadSet>(
                [this](auto& ev) {
                    this->OnEvent(ev);
                }))
        {}

    private:
        void OnEvent(TEvTxProcessing::TEvReadSet::TPtr&) {
            ++Count;
        }

    public:
        size_t Count = 0;

    private:
        TTestActorRuntime::TEventObserverHolder Observer;
    };

    Y_UNIT_TEST(UpsertNoLocksArbiter) {
        TPortManager pm;
        TServerSettings serverSettings(pm.GetPort(2134));
        serverSettings.SetDomainName("Root")
            .SetUseRealThreads(false)
            .SetEnableDataShardVolatileTransactions(true);

        Tests::TServer::TPtr server = new TServer(serverSettings);
        auto &runtime = *server->GetRuntime();
        auto sender = runtime.AllocateEdgeActor();

        runtime.SetLogPriority(NKikimrServices::TX_DATASHARD, NLog::PRI_TRACE);

        InitRoot(server, sender);

        UNIT_ASSERT_VALUES_EQUAL(
            KqpSchemeExec(runtime, R"(
                CREATE TABLE `/Root/table` (key int, value int, PRIMARY KEY (key))
                WITH (PARTITION_AT_KEYS = (10, 20, 30));
            )"),
            "SUCCESS");

        const auto shards = GetTableShards(server, sender, "/Root/table");
        UNIT_ASSERT_VALUES_EQUAL(shards.size(), 4u);

        TForceVolatileProposeArbiter forceArbiter(runtime, shards.at(0));
        TCountReadSets countReadSets(runtime);

        Cerr << "========= Starting upsert =========" << Endl;
        UNIT_ASSERT_VALUES_EQUAL(
            KqpSimpleExec(runtime, R"(
                UPSERT INTO `/Root/table` (key, value)
                VALUES (1, 11), (11, 111), (21, 211), (31, 311);
            )"),
            "<empty>");

        // arbiter will send 6 readsets (3 decisions + 3 expectations)
        // shards will send 2 readsets each (decision + expectation)
        UNIT_ASSERT_VALUES_EQUAL(countReadSets.Count, 6 + 3 * 2);

        UNIT_ASSERT_VALUES_EQUAL(forceArbiter.Modified, 4u);
        forceArbiter.Remove();

        Cerr << "========= Checking table =========" << Endl;
        UNIT_ASSERT_VALUES_EQUAL(
            KqpSimpleExec(runtime, R"(
                SELECT key, value FROM `/Root/table`
                ORDER BY key;
            )"),
            "{ items { int32_value: 1 } items { int32_value: 11 } }, "
            "{ items { int32_value: 11 } items { int32_value: 111 } }, "
            "{ items { int32_value: 21 } items { int32_value: 211 } }, "
            "{ items { int32_value: 31 } items { int32_value: 311 } }");
    }

    Y_UNIT_TEST(UpsertBrokenLockArbiter) {
        TPortManager pm;
        TServerSettings serverSettings(pm.GetPort(2134));
        serverSettings.SetDomainName("Root")
            .SetUseRealThreads(false)
            .SetEnableDataShardVolatileTransactions(true);

        Tests::TServer::TPtr server = new TServer(serverSettings);
        auto &runtime = *server->GetRuntime();
        auto sender = runtime.AllocateEdgeActor();

        runtime.SetLogPriority(NKikimrServices::TX_DATASHARD, NLog::PRI_TRACE);

        InitRoot(server, sender);

        UNIT_ASSERT_VALUES_EQUAL(
            KqpSchemeExec(runtime, R"(
                CREATE TABLE `/Root/table` (key int, value int, PRIMARY KEY (key))
                WITH (PARTITION_AT_KEYS = (10, 20, 30));
            )"),
            "SUCCESS");

        const auto tableId = ResolveTableId(server, sender, "/Root/table");
        const auto shards = GetTableShards(server, sender, "/Root/table");
        UNIT_ASSERT_VALUES_EQUAL(shards.size(), 4u);

        for (size_t i = 0; i < shards.size(); ++i) {
            TForceVolatileProposeArbiter forceArbiter(runtime, shards.at(0));
            TForceBrokenLock forceBrokenLock(runtime, tableId, shards.at(i));
            TCountReadSets countReadSets(runtime);

            int key = 1 + i;
            int value = key * 10 + key;
            TString query = Sprintf(
                R"(UPSERT INTO `/Root/table` (key, value) VALUES (%d, %d), (%d, %d), (%d, %d), (%d, %d);)",
                key, value,
                key + 10, value + 100,
                key + 20, value + 200,
                key + 30, value + 300);

            Cerr << "========= Starting query " << query << " =========" << Endl;
            UNIT_ASSERT_VALUES_EQUAL(
                KqpSimpleExec(runtime, query),
                "ERROR: ABORTED");

            // Note: kqp stops gathering responses early on abort, allow everyone to settle
            runtime.SimulateSleep(TDuration::MilliSeconds(1));

            // arbiter will send 3 or 6 readsets (3 aborts or 3 decisions + 3 expectations)
            // shards will send 1 or 2 readsets each (abort or decision + expectation)
            size_t expectedReadSets = (i == 0 ? 3 + 3 * 2 : 6 + 2 * 2 + 1);
            UNIT_ASSERT_VALUES_EQUAL(countReadSets.Count, expectedReadSets);

            UNIT_ASSERT_VALUES_EQUAL(forceBrokenLock.Modified, 1u);
            UNIT_ASSERT_VALUES_EQUAL(forceArbiter.Modified, 4u);
        }

        Cerr << "========= Checking table =========" << Endl;
        UNIT_ASSERT_VALUES_EQUAL(
            KqpSimpleExec(runtime, R"(
                SELECT key, value FROM `/Root/table`
                ORDER BY key;
            )"),
            "");
    }

    Y_UNIT_TEST(UpsertNoLocksArbiterRestart) {
        TPortManager pm;
        TServerSettings serverSettings(pm.GetPort(2134));
        serverSettings.SetDomainName("Root")
            .SetUseRealThreads(false)
            .SetEnableDataShardVolatileTransactions(true);

        Tests::TServer::TPtr server = new TServer(serverSettings);
        auto &runtime = *server->GetRuntime();
        auto sender = runtime.AllocateEdgeActor();

        runtime.SetLogPriority(NKikimrServices::TX_DATASHARD, NLog::PRI_TRACE);
        runtime.SetLogPriority(NKikimrServices::PIPE_CLIENT, NLog::PRI_TRACE);

        InitRoot(server, sender);

        UNIT_ASSERT_VALUES_EQUAL(
            KqpSchemeExec(runtime, R"(
                CREATE TABLE `/Root/table` (key int, value int, PRIMARY KEY (key))
                WITH (PARTITION_AT_KEYS = (10, 20, 30));
            )"),
            "SUCCESS");

        const auto shards = GetTableShards(server, sender, "/Root/table");
        UNIT_ASSERT_VALUES_EQUAL(shards.size(), 4u);

        TForceVolatileProposeArbiter forceArbiter(runtime, shards.at(0));
        TBlockReadSets blockedReadSets(runtime);

        Cerr << "========= Starting upsert =========" << Endl;
        auto upsertFuture = KqpSimpleSend(runtime, R"(
            UPSERT INTO `/Root/table` (key, value)
            VALUES (1, 11), (11, 111), (21, 211), (31, 311);
            )");

        // arbiter will send 3 expectations
        // shards will send 1 commit decision + 1 expectation
        size_t expectedReadSets = 3 + 3 * 2;
        runtime.SimulateSleep(TDuration::Seconds(1));
        UNIT_ASSERT_VALUES_EQUAL(blockedReadSets.size(), expectedReadSets);

        // Reboot arbiter
        Cerr << "========= Rebooting arbiter =========" << Endl;
        blockedReadSets.clear();
        RebootTablet(runtime, shards.at(0), sender);
        runtime.SimulateSleep(TDuration::Seconds(1));
        UNIT_ASSERT_VALUES_EQUAL(blockedReadSets.size(), expectedReadSets);

        Cerr << "========= Unblocking readsets =========" << Endl;
        blockedReadSets.Unblock();
        TCountReadSets countReadSets(runtime);
        runtime.SimulateSleep(TDuration::Seconds(1));

        // arbiter will send 3 additional commit decisions
        UNIT_ASSERT_VALUES_EQUAL(countReadSets.Count, expectedReadSets + 3);

        Cerr << "========= Checking table =========" << Endl;
        UNIT_ASSERT_VALUES_EQUAL(
            KqpSimpleExec(runtime, R"(
                SELECT key, value FROM `/Root/table`
                ORDER BY key;
            )"),
            "{ items { int32_value: 1 } items { int32_value: 11 } }, "
            "{ items { int32_value: 11 } items { int32_value: 111 } }, "
            "{ items { int32_value: 21 } items { int32_value: 211 } }, "
            "{ items { int32_value: 31 } items { int32_value: 311 } }");

        UNIT_ASSERT_VALUES_EQUAL(
            FormatResult(AwaitResponse(runtime, std::move(upsertFuture))),
            "ERROR: UNDETERMINED");
    }

    Y_UNIT_TEST(UpsertBrokenLockArbiterRestart) {
        TPortManager pm;
        TServerSettings serverSettings(pm.GetPort(2134));
        serverSettings.SetDomainName("Root")
            .SetUseRealThreads(false)
            .SetEnableDataShardVolatileTransactions(true);

        Tests::TServer::TPtr server = new TServer(serverSettings);
        auto &runtime = *server->GetRuntime();
        auto sender = runtime.AllocateEdgeActor();

        runtime.SetLogPriority(NKikimrServices::TX_DATASHARD, NLog::PRI_TRACE);
        runtime.SetLogPriority(NKikimrServices::PIPE_CLIENT, NLog::PRI_TRACE);

        InitRoot(server, sender);

        UNIT_ASSERT_VALUES_EQUAL(
            KqpSchemeExec(runtime, R"(
                CREATE TABLE `/Root/table` (key int, value int, PRIMARY KEY (key))
                WITH (PARTITION_AT_KEYS = (10, 20, 30));
            )"),
            "SUCCESS");

        const auto tableId = ResolveTableId(server, sender, "/Root/table");
        const auto shards = GetTableShards(server, sender, "/Root/table");
        UNIT_ASSERT_VALUES_EQUAL(shards.size(), 4u);

        TForceVolatileProposeArbiter forceArbiter(runtime, shards.at(0));
        TForceBrokenLock forceBrokenLock(runtime, tableId, shards.at(3));

        TBlockReadSets blockedReadSets(runtime);

        Cerr << "========= Starting upsert =========" << Endl;
        auto upsertFuture = KqpSimpleSend(runtime, R"(
            UPSERT INTO `/Root/table` (key, value)
            VALUES (1, 11), (11, 111), (21, 211), (31, 311);
            )");

        // arbiter will send 3 expectations
        // two shards will send 1 commit decision + 1 expectation
        size_t expectedReadSets = 3 + 2 * 2;
        runtime.SimulateSleep(TDuration::Seconds(1));
        UNIT_ASSERT_VALUES_EQUAL(blockedReadSets.size(), expectedReadSets);

        // Reboot arbiter
        Cerr << "========= Rebooting arbiter =========" << Endl;
        blockedReadSets.clear();
        RebootTablet(runtime, shards.at(0), sender);
        runtime.SimulateSleep(TDuration::Seconds(1));
        UNIT_ASSERT_VALUES_EQUAL(blockedReadSets.size(), expectedReadSets);

        Cerr << "========= Unblocking readsets =========" << Endl;
        blockedReadSets.Unblock();
        TCountReadSets countReadSets(runtime);
        runtime.SimulateSleep(TDuration::Seconds(1));

        // arbiter will send 3 additional commit decisions
        // the last shard sends a nodata readset to answer expectation
        UNIT_ASSERT_VALUES_EQUAL(countReadSets.Count, expectedReadSets + 4);

        Cerr << "========= Checking table =========" << Endl;
        UNIT_ASSERT_VALUES_EQUAL(
            KqpSimpleExec(runtime, R"(
                SELECT key, value FROM `/Root/table`
                ORDER BY key;
            )"),
            "");

        UNIT_ASSERT_VALUES_EQUAL(
            FormatResult(AwaitResponse(runtime, std::move(upsertFuture))),
            "ERROR: ABORTED");
    }

    Y_UNIT_TEST(UpsertDependenciesShardsRestart) {
        TPortManager pm;
        TServerSettings serverSettings(pm.GetPort(2134));
        serverSettings.SetDomainName("Root")
            .SetUseRealThreads(false)
            .SetEnableDataShardVolatileTransactions(true);

        Tests::TServer::TPtr server = new TServer(serverSettings);
        auto &runtime = *server->GetRuntime();
        auto sender = runtime.AllocateEdgeActor();

        runtime.SetLogPriority(NKikimrServices::TX_DATASHARD, NLog::PRI_TRACE);
        runtime.SetLogPriority(NKikimrServices::PIPE_CLIENT, NLog::PRI_TRACE);

        InitRoot(server, sender);

        UNIT_ASSERT_VALUES_EQUAL(
            KqpSchemeExec(runtime, R"(
                CREATE TABLE `/Root/table` (key uint32, value uint32, PRIMARY KEY (key))
                WITH (PARTITION_AT_KEYS = (10));
            )"),
            "SUCCESS");

        const auto shards = GetTableShards(server, sender, "/Root/table");
        UNIT_ASSERT_VALUES_EQUAL(shards.size(), 2u);

        // We need to fill table with some data
        Cerr << "========= Upserting initial values =========" << Endl;
        UNIT_ASSERT_VALUES_EQUAL(
            KqpSimpleExec(runtime, R"(
                UPSERT INTO `/Root/table` (key, value)
                VALUES (1, 1), (11, 11)
                )"),
            "<empty>");

        TForceVolatileProposeArbiter forceArbiter(runtime, shards.at(0));
        TBlockEvents<TEvTxProcessing::TEvPlanStep> blockedPlan(runtime,
            [actor = ResolveTablet(runtime, shards.at(0))](const auto& ev) {
                return ev->GetRecipientRewrite() == actor;
            });

        Cerr << "========= Starting upsert 1 =========" << Endl;
        auto upsertFuture1 = KqpSimpleSend(runtime, R"(
            UPSERT INTO `/Root/table` (key, value)
            VALUES (2, 2), (12, 12);
            )");
        runtime.SimulateSleep(TDuration::Seconds(1));

        Cerr << "========= Starting upsert 2 =========" << Endl;
        auto upsertFuture2 = KqpSimpleSend(runtime, R"(
            UPSERT INTO `/Root/table` (key, value)
            VALUES (2, 1002), (12, 1012);
            )");
        runtime.SimulateSleep(TDuration::Seconds(1));

        UNIT_ASSERT_VALUES_EQUAL(blockedPlan.size(), 2u);

        // We expect transaction to execute at shards[1]
        // However at shards[0] it didn't even start due to blocked plans
        // Now we need to restart both shards, without giving them a chance to communicate
        std::vector<TActorId> shardActors{
            ResolveTablet(runtime, shards.at(0)),
            ResolveTablet(runtime, shards.at(1)),
        };
        for (auto& shardActor : shardActors) {
            Cerr << "... killing actor " << shardActor << Endl;
            // Perform a synchronous send, this makes sure both shards handle TEvPoison before anything else
            runtime.Send(new IEventHandle(shardActor, TActorId(), new TEvents::TEvPoison), 0, /* viaActorSystem */ false);
        }

        blockedPlan.Stop().clear();

        // Both queries should abort with UNDETERMINED
        Cerr << "... waiting for query results" << Endl;
        UNIT_ASSERT_VALUES_EQUAL(
            FormatResult(runtime.WaitFuture(std::move(upsertFuture1))),
            "ERROR: UNDETERMINED");
        UNIT_ASSERT_VALUES_EQUAL(
            FormatResult(runtime.WaitFuture(std::move(upsertFuture2))),
            "ERROR: UNDETERMINED");

        // Split the second shard, which makes sure it's not stuck
        Cerr << "========= Splitting shard 2 =========" << Endl;
        SetSplitMergePartCountLimit(server->GetRuntime(), -1);
        ui64 txId = AsyncSplitTable(server, sender, "/Root/table", shards.at(1), 15);
        Cerr << "... split txId# " << txId << " started" << Endl;
        WaitTxNotification(server, sender, txId);
        Cerr << "... split finished" << Endl;
    }

    Y_UNIT_TEST(DistributedUpsertRestartBeforePrepare) {
        TPortManager pm;
        TServerSettings serverSettings(pm.GetPort(2134));
        serverSettings.SetDomainName("Root")
            .SetUseRealThreads(false)
            .SetEnableDataShardVolatileTransactions(true);

        Tests::TServer::TPtr server = new TServer(serverSettings);
        auto &runtime = *server->GetRuntime();
        auto sender = runtime.AllocateEdgeActor();

        runtime.SetLogPriority(NKikimrServices::TX_DATASHARD, NLog::PRI_TRACE);
        runtime.SetLogPriority(NKikimrServices::PIPE_CLIENT, NLog::PRI_TRACE);

        InitRoot(server, sender);

        Cerr << "========= Creating the table =========" << Endl;
        UNIT_ASSERT_VALUES_EQUAL(
            KqpSchemeExec(runtime, R"(
                CREATE TABLE `/Root/table` (key uint32, value uint32, PRIMARY KEY (key))
                WITH (PARTITION_AT_KEYS = (10));
            )"),
            "SUCCESS");

        const auto shards = GetTableShards(server, sender, "/Root/table");
        UNIT_ASSERT_VALUES_EQUAL(shards.size(), 2u);

        // We need to fill table with some data
        Cerr << "========= Upserting initial values =========" << Endl;
        UNIT_ASSERT_VALUES_EQUAL(
            KqpSimpleExec(runtime, R"(
                UPSERT INTO `/Root/table` (key, value)
                VALUES (1, 1), (11, 11)
                )"),
            "<empty>");

        TBlockEvents<TEvDataShard::TEvProposeTransaction> blockedPrepare(runtime);

        Cerr << "========= Starting upsert 1 =========" << Endl;
        auto upsertFuture1 = KqpSimpleSend(runtime, R"(
            UPSERT INTO `/Root/table` (key, value)
            VALUES (2, 2), (12, 12);
            )");

        runtime.WaitFor("prepare requests", [&]{ return blockedPrepare.size() >= 2; });
        UNIT_ASSERT_VALUES_EQUAL(blockedPrepare.size(), 2u);

        blockedPrepare.Stop();

        Cerr << "========= Restarting shard 1 =========" << Endl;
        GracefulRestartTablet(runtime, shards.at(0), sender);

        UNIT_ASSERT_VALUES_EQUAL(
            FormatResult(runtime.WaitFuture(std::move(upsertFuture1))),
            "ERROR: UNAVAILABLE");
    }

    Y_UNIT_TEST(DistributedUpsertRestartAfterPrepare) {
        TPortManager pm;
        TServerSettings serverSettings(pm.GetPort(2134));
        serverSettings.SetDomainName("Root")
            .SetUseRealThreads(false)
            .SetEnableDataShardVolatileTransactions(true);

        Tests::TServer::TPtr server = new TServer(serverSettings);
        auto &runtime = *server->GetRuntime();
        auto sender = runtime.AllocateEdgeActor();

        runtime.SetLogPriority(NKikimrServices::TX_DATASHARD, NLog::PRI_TRACE);
        runtime.SetLogPriority(NKikimrServices::PIPE_CLIENT, NLog::PRI_TRACE);

        InitRoot(server, sender);

        Cerr << "========= Creating the table =========" << Endl;
        UNIT_ASSERT_VALUES_EQUAL(
            KqpSchemeExec(runtime, R"(
                CREATE TABLE `/Root/table` (key uint32, value uint32, PRIMARY KEY (key))
                WITH (PARTITION_AT_KEYS = (10));
            )"),
            "SUCCESS");

        const auto shards = GetTableShards(server, sender, "/Root/table");
        UNIT_ASSERT_VALUES_EQUAL(shards.size(), 2u);

        // We need to fill table with some data
        Cerr << "========= Upserting initial values =========" << Endl;
        UNIT_ASSERT_VALUES_EQUAL(
            KqpSimpleExec(runtime, R"(
                UPSERT INTO `/Root/table` (key, value)
                VALUES (1, 1), (11, 11)
                )"),
            "<empty>");

        TBlockEvents<TEvDataShard::TEvProposeTransactionResult> blockedPrepare(runtime);

        Cerr << "========= Starting upsert 1 =========" << Endl;
        auto upsertFuture1 = KqpSimpleSend(runtime, R"(
            UPSERT INTO `/Root/table` (key, value)
            VALUES (2, 2), (12, 12);
            )");

        runtime.WaitFor("prepare results", [&]{ return blockedPrepare.size() >= 2; });
        UNIT_ASSERT_VALUES_EQUAL(blockedPrepare.size(), 2u);

        for (auto& ev : blockedPrepare) {
            auto* msg = ev->Get();
            UNIT_ASSERT_VALUES_EQUAL(msg->Record.GetStatus(), NKikimrTxDataShard::TEvProposeTransactionResult::PREPARED);
        }

        // Unblock prepare results and restart the first shard
        blockedPrepare.Stop().Unblock();

        Cerr << "========= Restarting shard 1 =========" << Endl;
        GracefulRestartTablet(runtime, shards.at(0), sender);

        UNIT_ASSERT_VALUES_EQUAL(
            FormatResult(runtime.WaitFuture(std::move(upsertFuture1))),
            "ERROR: ABORTED");
    }

    Y_UNIT_TEST(DistributedUpsertRestartAfterPlan) {
        TPortManager pm;
        TServerSettings serverSettings(pm.GetPort(2134));
        serverSettings.SetDomainName("Root")
            .SetUseRealThreads(false)
            .SetEnableDataShardVolatileTransactions(true);

        Tests::TServer::TPtr server = new TServer(serverSettings);
        auto &runtime = *server->GetRuntime();
        auto sender = runtime.AllocateEdgeActor();

        runtime.SetLogPriority(NKikimrServices::TX_DATASHARD, NLog::PRI_TRACE);
        runtime.SetLogPriority(NKikimrServices::PIPE_CLIENT, NLog::PRI_TRACE);

        InitRoot(server, sender);

        Cerr << "========= Creating the table =========" << Endl;
        UNIT_ASSERT_VALUES_EQUAL(
            KqpSchemeExec(runtime, R"(
                CREATE TABLE `/Root/table` (key uint32, value uint32, PRIMARY KEY (key))
                WITH (PARTITION_AT_KEYS = (10));
            )"),
            "SUCCESS");

        const auto shards = GetTableShards(server, sender, "/Root/table");
        UNIT_ASSERT_VALUES_EQUAL(shards.size(), 2u);

        // We need to fill table with some data
        Cerr << "========= Upserting initial values =========" << Endl;
        UNIT_ASSERT_VALUES_EQUAL(
            KqpSimpleExec(runtime, R"(
                UPSERT INTO `/Root/table` (key, value)
                VALUES (1, 1), (11, 11)
                )"),
            "<empty>");

        TBlockEvents<TEvTxProcessing::TEvPlanStep> blockedPlan(runtime);

        Cerr << "========= Starting upsert 1 =========" << Endl;
        auto upsertFuture1 = KqpSimpleSend(runtime, R"(
            UPSERT INTO `/Root/table` (key, value)
            VALUES (2, 2), (12, 12);
            )");

        runtime.WaitFor("shard plans", [&]{ return blockedPlan.size() >= 2; });
        UNIT_ASSERT_VALUES_EQUAL(blockedPlan.size(), 2u);

        // Block TEvPrivate::TEvProgressTransaction for shard1
        auto shard1actor = ResolveTablet(runtime, shards.at(0));
        TBlockEvents<IEventHandle> blockedProgress(runtime,
            [&](const TAutoPtr<IEventHandle>& ev) {
                return ev->GetRecipientRewrite() == shard1actor &&
                    ev->GetTypeRewrite() == EventSpaceBegin(TKikimrEvents::ES_PRIVATE) + 0;
            });

        // Unblock prepare results and restart the first shard
        blockedPlan.Stop().Unblock();
        runtime.WaitFor("blocked progress", [&]{ return blockedProgress.size() >= 1; });
        UNIT_ASSERT_VALUES_EQUAL(blockedProgress.size(), 1u);

        Cerr << "... sleeping for 1 second" << Endl;
        runtime.SimulateSleep(TDuration::Seconds(1));

        Cerr << "========= Restarting shard 1 =========" << Endl;
        GracefulRestartTablet(runtime, shards.at(0), sender);

        UNIT_ASSERT_VALUES_EQUAL(
            FormatResult(runtime.WaitFuture(std::move(upsertFuture1))),
            "ERROR: ABORTED");

        Cerr << "========= Checking table =========" << Endl;
        UNIT_ASSERT_VALUES_EQUAL(
            KqpSimpleExec(runtime, R"(
                SELECT key, value FROM `/Root/table`
                ORDER BY key;
            )"),
            "{ items { uint32_value: 1 } items { uint32_value: 1 } }, "
            "{ items { uint32_value: 11 } items { uint32_value: 11 } }");
    }

    // Regression test for KIKIMR-22506
    Y_UNIT_TEST(NotCachingAbortingDeletes) {
        TPortManager pm;
        TServerSettings serverSettings(pm.GetPort(2134));
        serverSettings.SetDomainName("Root")
            .SetUseRealThreads(false)
            .SetEnableDataShardVolatileTransactions(true);

        Tests::TServer::TPtr server = new TServer(serverSettings);
        auto &runtime = *server->GetRuntime();
        auto sender = runtime.AllocateEdgeActor();

        runtime.SetLogPriority(NKikimrServices::TX_DATASHARD, NLog::PRI_TRACE);
        runtime.SetLogPriority(NKikimrServices::PIPE_CLIENT, NLog::PRI_TRACE);

        InitRoot(server, sender);

        TDisableDataShardLogBatching disableDataShardLogBatching;

        Cerr << "========= Creating table =========" << Endl;
        UNIT_ASSERT_VALUES_EQUAL(
            KqpSchemeExec(runtime, R"(
                CREATE TABLE `/Root/table` (key uint32, value uint32, PRIMARY KEY (key))
                WITH (PARTITION_AT_KEYS = (100));
            )"),
            "SUCCESS");

        const auto shards = GetTableShards(server, sender, "/Root/table");
        UNIT_ASSERT_VALUES_EQUAL(shards.size(), 2u);

        // We need to fill table with some data
        Cerr << "========= Upserting initial values =========" << Endl;
        UNIT_ASSERT_VALUES_EQUAL(
            KqpSimpleExec(runtime, R"(
                UPSERT INTO `/Root/table` (key, value)
                VALUES
                    (1, 1), (2, 2), (3, 3), (4, 4), (5, 5),
                    (6, 6), (7, 7), (8, 8), (9, 9), (10, 10),
                    (11, 11), (12, 12), (13, 13), (14, 14), (15, 15),
                    (16, 16), (17, 17), (18, 18), (19, 19), (20, 20);
                )"),
            "<empty>");

        // We need to delete the first key (will be the trigger)
        UNIT_ASSERT_VALUES_EQUAL(
            KqpSimpleExec(runtime, R"(
                DELETE FROM `/Root/table` WHERE key = 1;
                )"),
            "<empty>");

        // Start transaction that deletes many rows and reads the result
        // It is not committed yet, so should not be cached
        Cerr << "========= Deleting rows (uncommitted) =========" << Endl;
        TString sessionId, txId;
        UNIT_ASSERT_VALUES_EQUAL(
            KqpSimpleBegin(runtime, sessionId, txId, R"(
                DELETE FROM `/Root/table` WHERE key < 20;
                SELECT key, value FROM `/Root/table` ORDER BY key;
            )"),
            "{ items { uint32_value: 20 } items { uint32_value: 20 } }");

        // Make sure the lock is broken at the second shard
        Cerr << "========= Upserting key 200 (breaking lock) =========" << Endl;
        UNIT_ASSERT_VALUES_EQUAL(
            KqpSimpleExec(runtime, R"(
                UPSERT INTO `/Root/table` (key, value)
                VALUES (200, 200);
                )"),
            "<empty>");

        Cerr << "========= Validating table contents =========" << Endl;
        UNIT_ASSERT_VALUES_EQUAL(
            KqpSimpleExec(runtime, R"(
                SELECT key, value FROM `/Root/table` ORDER BY key;
                )"),
            "{ items { uint32_value: 2 } items { uint32_value: 2 } }, "
            "{ items { uint32_value: 3 } items { uint32_value: 3 } }, "
            "{ items { uint32_value: 4 } items { uint32_value: 4 } }, "
            "{ items { uint32_value: 5 } items { uint32_value: 5 } }, "
            "{ items { uint32_value: 6 } items { uint32_value: 6 } }, "
            "{ items { uint32_value: 7 } items { uint32_value: 7 } }, "
            "{ items { uint32_value: 8 } items { uint32_value: 8 } }, "
            "{ items { uint32_value: 9 } items { uint32_value: 9 } }, "
            "{ items { uint32_value: 10 } items { uint32_value: 10 } }, "
            "{ items { uint32_value: 11 } items { uint32_value: 11 } }, "
            "{ items { uint32_value: 12 } items { uint32_value: 12 } }, "
            "{ items { uint32_value: 13 } items { uint32_value: 13 } }, "
            "{ items { uint32_value: 14 } items { uint32_value: 14 } }, "
            "{ items { uint32_value: 15 } items { uint32_value: 15 } }, "
            "{ items { uint32_value: 16 } items { uint32_value: 16 } }, "
            "{ items { uint32_value: 17 } items { uint32_value: 17 } }, "
            "{ items { uint32_value: 18 } items { uint32_value: 18 } }, "
            "{ items { uint32_value: 19 } items { uint32_value: 19 } }, "
            "{ items { uint32_value: 20 } items { uint32_value: 20 } }, "
            "{ items { uint32_value: 200 } items { uint32_value: 200 } }");

        TBlockEvents<TEvDataShard::TEvProposeTransactionResult> blockedResults(runtime,
            [&](const auto& ev) {
                auto* msg = ev->Get();
                if (msg->Record.GetStatus() == NKikimrTxDataShard::TEvProposeTransactionResult::PREPARED) {
                    return false;
                }
                return true;
            });

        size_t otherReadSets = 0;
        TBlockEvents<TEvTxProcessing::TEvReadSet> blockedReadSets(runtime,
            [&otherReadSets, actor = ResolveTablet(runtime, shards.at(0))](const auto& ev) {
                if (ev->GetRecipientRewrite() == actor) {
                    return true;
                }
                ++otherReadSets;
                return false;
            });

        Cerr << "========= Starting commit =========" << Endl;
        auto commitFuture = KqpSimpleSendCommit(runtime, sessionId, txId, "SELECT 1");

        runtime.WaitFor("blocked readsets", [&]{ return blockedReadSets.size() >= 1 && otherReadSets >= 1; });
        UNIT_ASSERT_VALUES_EQUAL(blockedReadSets.size(), 1u);
        UNIT_ASSERT_VALUES_EQUAL(otherReadSets, 1u);
        runtime.SimulateSleep(TDuration::MilliSeconds(1));

        TBlockEvents<TEvBlobStorage::TEvPut> blockedCommits(runtime,
            [&](const auto& ev) {
                auto* msg = ev->Get();
                if (msg->Id.TabletID() == shards.at(0)) {
                    Cerr << "... blocking put " << msg->Id << Endl;
                    return true;
                }
                return false;
            });

        // Unblock readsets, but block commits, so abort can't commit
        blockedReadSets.Stop().Unblock();
        runtime.WaitFor("blocked commit", [&]{ return blockedCommits.size() >= 1; });

        Cerr << "========= Starting a concurrent read =========" << Endl;
        auto readFuture = KqpSimpleSend(runtime, R"(
            SELECT key, value FROM `/Root/table` WHERE key <= 30 ORDER BY key;
        )");
        runtime.SimulateSleep(TDuration::Seconds(1));

        Cerr << "========= Unblocking commits and checking results =========" << Endl;
        blockedCommits.Stop().Unblock();

        runtime.WaitFor("both results", [&]{ return blockedResults.size() >= 2; });
        blockedResults.Stop().Unblock();

        UNIT_ASSERT_VALUES_EQUAL(
            FormatResult(runtime.WaitFuture(std::move(commitFuture))),
            "ERROR: ABORTED");

        UNIT_ASSERT_VALUES_EQUAL(
            FormatResult(runtime.WaitFuture(std::move(readFuture))),
            "{ items { uint32_value: 2 } items { uint32_value: 2 } }, "
            "{ items { uint32_value: 3 } items { uint32_value: 3 } }, "
            "{ items { uint32_value: 4 } items { uint32_value: 4 } }, "
            "{ items { uint32_value: 5 } items { uint32_value: 5 } }, "
            "{ items { uint32_value: 6 } items { uint32_value: 6 } }, "
            "{ items { uint32_value: 7 } items { uint32_value: 7 } }, "
            "{ items { uint32_value: 8 } items { uint32_value: 8 } }, "
            "{ items { uint32_value: 9 } items { uint32_value: 9 } }, "
            "{ items { uint32_value: 10 } items { uint32_value: 10 } }, "
            "{ items { uint32_value: 11 } items { uint32_value: 11 } }, "
            "{ items { uint32_value: 12 } items { uint32_value: 12 } }, "
            "{ items { uint32_value: 13 } items { uint32_value: 13 } }, "
            "{ items { uint32_value: 14 } items { uint32_value: 14 } }, "
            "{ items { uint32_value: 15 } items { uint32_value: 15 } }, "
            "{ items { uint32_value: 16 } items { uint32_value: 16 } }, "
            "{ items { uint32_value: 17 } items { uint32_value: 17 } }, "
            "{ items { uint32_value: 18 } items { uint32_value: 18 } }, "
            "{ items { uint32_value: 19 } items { uint32_value: 19 } }, "
            "{ items { uint32_value: 20 } items { uint32_value: 20 } }");
    }

<<<<<<< HEAD
=======
    Y_UNIT_TEST(GracefulShardRestartNoEarlyReadSetAck) {
        TPortManager pm;
        TServerSettings serverSettings(pm.GetPort(2134));
        serverSettings.SetDomainName("Root")
            .SetUseRealThreads(false)
            .SetEnableDataShardVolatileTransactions(true);

        Tests::TServer::TPtr server = new TServer(serverSettings);
        auto &runtime = *server->GetRuntime();
        auto sender = runtime.AllocateEdgeActor();

        runtime.SetLogPriority(NKikimrServices::TABLET_EXECUTOR, NLog::PRI_DEBUG);
        runtime.SetLogPriority(NKikimrServices::TX_DATASHARD, NLog::PRI_TRACE);
        runtime.SetLogPriority(NKikimrServices::PIPE_CLIENT, NLog::PRI_TRACE);

        InitRoot(server, sender);

        TDisableDataShardLogBatching disableDataShardLogBatching;

        struct TBootInfo {
            ui32 Generation;
            TActorId Launcher;
        };
        THashMap<ui64, TBootInfo> bootInfo;
        auto observeBootInfo = runtime.AddObserver<TEvTablet::TEvBoot>([&](auto& ev) {
            auto* msg = ev->Get();
            auto& info = bootInfo[msg->TabletID];
            info.Generation = msg->Generation;
            info.Launcher = msg->Launcher;
        });

        Cerr << "========= Creating table =========" << Endl;
        UNIT_ASSERT_VALUES_EQUAL(
            KqpSchemeExec(runtime, R"(
                CREATE TABLE `/Root/table` (key uint32, value uint32, PRIMARY KEY (key))
                WITH (PARTITION_AT_KEYS = (10, 20));
            )"),
            "SUCCESS");

        const auto shards = GetTableShards(server, sender, "/Root/table");
        UNIT_ASSERT_VALUES_EQUAL(shards.size(), 3u);
        // const auto tableId = ResolveTableId(server, sender, "/Root/table");

        // We need to fill table with some data
        Cerr << "========= Upserting initial values =========" << Endl;
        UNIT_ASSERT_VALUES_EQUAL(
            KqpSimpleExec(runtime, R"(
                UPSERT INTO `/Root/table` (key, value) VALUES (1, 1), (11, 11), (21, 21);
                )"),
            "<empty>");

        Cerr << "========= Starting a transaction =========" << Endl;
        TString sessionId, txId;
        UNIT_ASSERT_VALUES_EQUAL(
            KqpSimpleBegin(runtime, sessionId, txId, R"(
                SELECT key, value FROM `/Root/table` ORDER BY key;
            )"),
            "{ items { uint32_value: 1 } items { uint32_value: 1 } }, "
            "{ items { uint32_value: 11 } items { uint32_value: 11 } }, "
            "{ items { uint32_value: 21 } items { uint32_value: 21 } }");

        Cerr << "========= Upserting a row to shard 2 to break the lock =========" << Endl;
        UNIT_ASSERT_VALUES_EQUAL(
            KqpSimpleExec(runtime, R"(
                UPSERT INTO `/Root/table` (key, value) VALUES (11, 111);
                )"),
            "<empty>");

        runtime.SimulateSleep(TDuration::MilliSeconds(1));

        // Block channel 0 commits at shard 3
        TBlockEvents<TEvBlobStorage::TEvPut> blockedCommits(runtime,
            [shard3 = shards.at(2)](const auto& ev) {
                auto* msg = ev->Get();
                if (msg->Id.TabletID() == shard3 && msg->Id.Channel() == 0) {
                    return true;
                }
                return false;
            });

        // Block readsets at shard 3
        TBlockEvents<TEvTxProcessing::TEvReadSet> blockedReadSets(runtime,
            [shard3actor = ResolveTablet(runtime, shards.at(2))](const auto& ev) {
                return ev->GetRecipientRewrite() == shard3actor;
            });

        // Force shard 1 to be the arbiter
        TForceVolatileProposeArbiter forceArbiter(runtime, shards.at(0));

        Cerr << "========= Starting to commit =========" << Endl;
        auto commitFuture = KqpSimpleSendCommit(runtime, sessionId, txId, R"(
            UPSERT INTO `/Root/table` (key, value) VALUES (2, 2), (12, 12), (22, 22);
        )");

        // After a short while shard 3 must have 2 blocked commits and 2 blocked readsets (expectation + abort):
        // - Sys update on the new PlanStep
        // - Execute and persist volatile tx
        // - Processed abort tx persistence
        runtime.SimulateSleep(TDuration::MilliSeconds(1));
        UNIT_ASSERT_VALUES_EQUAL(blockedCommits.size(), 2u);
        UNIT_ASSERT_VALUES_EQUAL(blockedReadSets.size(), 2u);

        // Unblock readsets and wait for one more commit attempt (abort persistence)
        blockedReadSets.Stop().Unblock();
        runtime.WaitFor("1 more commit", [&]{ return blockedCommits.size() >= 3; });

        // Block channel 0 commit responses at shard 3
        TBlockEvents<TEvBlobStorage::TEvPutResult> blockedCommitResults(runtime,
            [shard3 = shards.at(2)](const auto& ev) {
                auto* msg = ev->Get();
                if (msg->Id.TabletID() == shard3 && msg->Id.Channel() == 0) {
                    return true;
                }
                return false;
            });

        // Unblock the first two commits and wait for their blocked responses
        blockedCommits.Unblock(2);
        runtime.WaitFor("2 commit results", [&]{ return blockedCommitResults.size() >= 2; });
        blockedCommits.Stop();
        blockedCommitResults.Stop();

        Cerr << "========= Starting new shard3 generation =========" << Endl;
        UNIT_ASSERT(bootInfo.contains(shards.at(2)));
        auto shard3sys = ResolveTablet(runtime, shards.at(2), 0, true);
        auto shard3info = bootInfo.at(shards.at(2));
        runtime.Send(
            new IEventHandle(shard3info.Launcher, shard3sys,
                new TEvTablet::TEvTabletDead(shards.at(2), TEvTablet::TEvTabletDead::ReasonPill, shard3info.Generation)),
            0, true);
        runtime.SimulateSleep(TDuration::MilliSeconds(1));
        InvalidateTabletResolverCache(runtime, shards.at(2), 0);

        Cerr << "========= Unblocking old shard3 generation =========" << Endl;
        blockedCommitResults.Unblock();
        blockedCommits.Unblock();

        UNIT_ASSERT_VALUES_EQUAL(
            FormatResult(runtime.WaitFuture(std::move(commitFuture))),
            "ERROR: ABORTED");

        Cerr << "========= Final read (must not hang) =========" << Endl;
        auto readFuture = KqpSimpleSend(runtime, R"(
            SELECT key, value FROM `/Root/table` ORDER BY key;
        )");
        runtime.SimulateSleep(TDuration::MilliSeconds(100));
        UNIT_ASSERT_C(readFuture.HasValue(), "Read didn't finish in 100ms of simulated time");

        UNIT_ASSERT_VALUES_EQUAL(
            FormatResult(readFuture.ExtractValueSync()),
            "{ items { uint32_value: 1 } items { uint32_value: 1 } }, "
            "{ items { uint32_value: 11 } items { uint32_value: 111 } }, "
            "{ items { uint32_value: 21 } items { uint32_value: 21 } }");
    }

>>>>>>> 757b075b
} // Y_UNIT_TEST_SUITE(DataShardVolatile)

} // namespace NKikimr<|MERGE_RESOLUTION|>--- conflicted
+++ resolved
@@ -3457,8 +3457,6 @@
             "{ items { uint32_value: 20 } items { uint32_value: 20 } }");
     }
 
-<<<<<<< HEAD
-=======
     Y_UNIT_TEST(GracefulShardRestartNoEarlyReadSetAck) {
         TPortManager pm;
         TServerSettings serverSettings(pm.GetPort(2134));
@@ -3614,7 +3612,6 @@
             "{ items { uint32_value: 21 } items { uint32_value: 21 } }");
     }
 
->>>>>>> 757b075b
 } // Y_UNIT_TEST_SUITE(DataShardVolatile)
 
 } // namespace NKikimr