#pragma once

#ifndef KIKIMR_DISABLE_S3_OPS

#include "export_iface.h"

#include <ydb/core/base/appdata_fwd.h>
#include <ydb/core/protos/datashard_config.pb.h>
#include <ydb/core/protos/s3_settings.pb.h>

namespace NKikimr {
namespace NDataShard {

class TS3Export: public IExport {
public:
    explicit TS3Export(const TTask& task, const TTableColumns& columns)
        : Task(task)
        , Columns(columns)
    {
        Y_ABORT_UNLESS(task.HasS3Settings());
    }

    IActor* CreateUploader(const TActorId& dataShard, ui64 txId) const override;

<<<<<<< HEAD
    IBuffer* CreateBuffer() const override;
=======
    IBuffer* CreateBuffer() const override {
        using namespace NBackupRestoreTraits;

        const auto& scanSettings = Task.GetScanSettings();
        const ui64 maxRows = scanSettings.GetRowsBatchSize() ? scanSettings.GetRowsBatchSize() : Max<ui64>();

        const ui64 configMaxBytes = AppData()->DataShardConfig.GetBackupBytesBatchSize();
        const ui64 maxBytes = scanSettings.HasBytesBatchSize() ? scanSettings.GetBytesBatchSize() : configMaxBytes;

        const ui64 minBytes = Task.GetS3Settings().GetLimits().GetMinWriteBatchSize();

        switch (CodecFromTask(Task)) {
        case ECompressionCodec::None:
            return CreateS3ExportBufferRaw(Columns, maxRows, maxBytes, Task.GetEnableChecksums());
        case ECompressionCodec::Zstd:
            return CreateS3ExportBufferZstd(Task.GetCompression().GetLevel(), Columns, maxRows,
                maxBytes, minBytes, Task.GetEnableChecksums());
        case ECompressionCodec::Invalid:
            Y_ABORT("unreachable");
        }
    }
>>>>>>> a0d5cb38

    void Shutdown() const override {}

protected:
    const TTask Task;
    const TTableColumns Columns;
};

} // NDataShard
} // NKikimr

#endif // KIKIMR_DISABLE_S3_OPS<|MERGE_RESOLUTION|>--- conflicted
+++ resolved
@@ -22,31 +22,7 @@
 
     IActor* CreateUploader(const TActorId& dataShard, ui64 txId) const override;
 
-<<<<<<< HEAD
     IBuffer* CreateBuffer() const override;
-=======
-    IBuffer* CreateBuffer() const override {
-        using namespace NBackupRestoreTraits;
-
-        const auto& scanSettings = Task.GetScanSettings();
-        const ui64 maxRows = scanSettings.GetRowsBatchSize() ? scanSettings.GetRowsBatchSize() : Max<ui64>();
-
-        const ui64 configMaxBytes = AppData()->DataShardConfig.GetBackupBytesBatchSize();
-        const ui64 maxBytes = scanSettings.HasBytesBatchSize() ? scanSettings.GetBytesBatchSize() : configMaxBytes;
-
-        const ui64 minBytes = Task.GetS3Settings().GetLimits().GetMinWriteBatchSize();
-
-        switch (CodecFromTask(Task)) {
-        case ECompressionCodec::None:
-            return CreateS3ExportBufferRaw(Columns, maxRows, maxBytes, Task.GetEnableChecksums());
-        case ECompressionCodec::Zstd:
-            return CreateS3ExportBufferZstd(Task.GetCompression().GetLevel(), Columns, maxRows,
-                maxBytes, minBytes, Task.GetEnableChecksums());
-        case ECompressionCodec::Invalid:
-            Y_ABORT("unreachable");
-        }
-    }
->>>>>>> a0d5cb38
 
     void Shutdown() const override {}
 
