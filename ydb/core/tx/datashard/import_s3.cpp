--- conflicted
+++ resolved
@@ -727,15 +727,11 @@
             << ", content-length# " << ContentLength
             << ", body-size# " << msg.Body.size());
 
-<<<<<<< HEAD
+        *Counters.BytesReceived += msg.Body.size();
+        Counters.LatencyRead.Finish(Now());
+
         ReadBytes += msg.Body.size();
         Reader->Feed(std::move(msg.Body), ReadBytes >= ContentLength);
-=======
-        *Counters.BytesReceived += msg.Body.size();
-        Counters.LatencyRead.Finish(Now());
-
-        Reader->Feed(std::move(msg.Body));
->>>>>>> a0d5cb38
         Process();
     }
 
