--- conflicted
+++ resolved
@@ -16,12 +16,6 @@
 private:
     TAtomicCounter LastProcessId = 0;
     TConfig ServiceConfig = TConfig::BuildDisabledConfig();
-<<<<<<< HEAD
-    std::shared_ptr<TCounters> Counters;
-    std::shared_ptr<TStageFeatures> DefaultStageFeatures =
-        std::make_shared<TStageFeatures>("DEFAULT", std::nullopt, std::nullopt, nullptr, nullptr);
-=======
->>>>>>> d972f1d2
     using TSelf = TServiceOperatorImpl<TMemoryLimiterPolicy>;
     static void Register(const TConfig& serviceConfig) {
         Singleton<TSelf>()->ServiceConfig = serviceConfig;
