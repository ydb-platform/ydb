--- conflicted
+++ resolved
@@ -80,8 +80,7 @@
         for (auto recordPtr : ev->Get()->Records) {
             MemoryPool.Clear();
             const auto& record = *recordPtr->Get<TChangeRecord>();
-<<<<<<< HEAD
-            record.Serialize(*event->Record.AddChanges());
+            record.Serialize(*event->Record.AddChanges(), MemoryPool);
 
             if (!source) {
                 source = record.GetSourceId();
@@ -92,10 +91,6 @@
 
         if (source) {
             event->Record.SetSource(source);
-=======
-            record.Serialize(*event->Record.AddChanges(), MemoryPool);
-            // TODO: set WriteTxId, Source
->>>>>>> 36732169
         }
 
         Send(LeaderPipeCache, new TEvPipeCache::TEvForward(event.Release(), TabletId, false));
