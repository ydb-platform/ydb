--- conflicted
+++ resolved
@@ -945,11 +945,7 @@
             }
 
             log("Inject description only by pathId, it is update from GSS");
-<<<<<<< HEAD
-            // Don't use UpsertDescriptionWithRelinkSubscribers (relink is not reuiqred?)
-=======
             // Don't use UpdateDescriptionWithRelinkSubscribers (relink is not required?)
->>>>>>> 95dadd91
             UpsertDescriptionByPathId(path, pathId, std::move(pathDescription));
             return AckUpdate(ev);
         }
