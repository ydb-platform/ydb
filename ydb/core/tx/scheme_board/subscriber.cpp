--- conflicted
+++ resolved
@@ -1002,11 +1002,7 @@
     void Handle(TEvStateStorage::TEvResolveReplicasList::TPtr& ev) {
         SBS_LOG_D("Handle " << ev->Get()->ToString());
 
-<<<<<<< HEAD
-        const auto& replicas = ev->Get()->GetPlainReplicas();
-=======
         const auto& replicaGroups = ev->Get()->ReplicaGroups;
->>>>>>> 832cd121
 
         if (replicaGroups.empty()) {
             Y_ABORT_UNLESS(ProxyGroups.empty());
