#include "update.h"
#include <ydb/library/yql/minikql/mkql_type_ops.h>
#include <ydb/core/scheme/scheme_types_proto.h>
#include <ydb/core/scheme_types/scheme_type_registry.h>
#include <ydb/core/formats/arrow/serializer/abstract.h>
#include <ydb/core/formats/arrow/arrow_helpers.h>

namespace NKikimr::NSchemeShard {

    bool TOlapColumnAdd::ParseFromRequest(const NKikimrSchemeOp::TOlapColumnDescription& columnSchema, IErrorCollector& errors) {
        if (!columnSchema.GetName()) {
            errors.AddError("Columns cannot have an empty name");
            return false;
        }
        Name = columnSchema.GetName();
        NotNullFlag = columnSchema.GetNotNull();
        TypeName = columnSchema.GetType();
        StorageId = columnSchema.GetStorageId();
        if (columnSchema.HasSerializer()) {
            NArrow::NSerialization::TSerializerContainer serializer;
            if (!serializer.DeserializeFromProto(columnSchema.GetSerializer())) {
                errors.AddError("Cannot parse serializer info");
                return false;
            }
            Serializer = serializer;
        }
        if (columnSchema.HasDictionaryEncoding()) {
            auto settings = NArrow::NDictionary::TEncodingSettings::BuildFromProto(columnSchema.GetDictionaryEncoding());
            if (!settings) {
                errors.AddError("Cannot parse dictionary compression info: " + settings.GetErrorMessage());
                return false;
            }
            DictionaryEncoding = *settings;
        }

        if (columnSchema.HasTypeId()) {
            errors.AddError(TStringBuilder() << "Cannot set TypeId for column '" << Name << ", use Type");
            return false;
        }

        if (!columnSchema.HasType()) {
            errors.AddError(TStringBuilder() << "Missing Type for column '" << Name);
            return false;
        }

        if (const auto& typeName = NMiniKQL::AdaptLegacyYqlType(TypeName); typeName.StartsWith("pg")) {
            const auto typeDesc = NPg::TypeDescFromPgTypeName(typeName);
            if (!(typeDesc && TOlapColumnAdd::IsAllowedPgType(NPg::PgTypeIdFromTypeDesc(typeDesc)))) {
                errors.AddError(TStringBuilder() << "Type '" << typeName << "' specified for column '" << Name << "' is not supported");
                return false;
            }
            Type = NScheme::TTypeInfo(NScheme::NTypeIds::Pg, typeDesc);
        } else {
            Y_ABORT_UNLESS(AppData()->TypeRegistry);
            const NScheme::IType* type = AppData()->TypeRegistry->GetType(typeName);
            if (!type) {
                errors.AddError(TStringBuilder() << "Type '" << typeName << "' specified for column '" << Name << "' is not supported");
                return false;
            }
            if (!NScheme::NTypeIds::IsYqlType(type->GetTypeId())) {
                errors.AddError(TStringBuilder() << "Type '" << typeName << "' specified for column '" << Name << "' is not supported");
                return false;;
            }
            Type = NScheme::TTypeInfo(type->GetTypeId());
            if (!IsAllowedType(type->GetTypeId())){
                errors.AddError(TStringBuilder() << "Type '" << typeName << "' specified for column '" << Name << "' is not supported");
                return false;
            }
        }
        const auto arrowTypeStatus = NArrow::GetArrowType(Type).status();
        if (!arrowTypeStatus.ok()) {
            errors.AddError(TStringBuilder() << "Column '" << Name << "': " << arrowTypeStatus.ToString());
            return false;
        }
        return true;
    }

    void TOlapColumnAdd::ParseFromLocalDB(const NKikimrSchemeOp::TOlapColumnDescription& columnSchema) {
        Name = columnSchema.GetName();
        TypeName = columnSchema.GetType();
        StorageId = columnSchema.GetStorageId();

        if (columnSchema.HasTypeInfo()) {
            Type = NScheme::TypeInfoModFromProtoColumnType(
                columnSchema.GetTypeId(), &columnSchema.GetTypeInfo())
                .TypeInfo;
        } else {
            Type = NScheme::TypeInfoModFromProtoColumnType(
                columnSchema.GetTypeId(), nullptr)
                .TypeInfo;
        }
        if (columnSchema.HasSerializer()) {
            NArrow::NSerialization::TSerializerContainer serializer;
            AFL_VERIFY(serializer.DeserializeFromProto(columnSchema.GetSerializer()));
            Serializer = serializer;
        } else if (columnSchema.HasCompression()) {
            NArrow::NSerialization::TSerializerContainer serializer;
            serializer.DeserializeFromProto(columnSchema.GetCompression()).Validate();
            Serializer = serializer;
        }
        if (columnSchema.HasDictionaryEncoding()) {
            auto settings = NArrow::NDictionary::TEncodingSettings::BuildFromProto(columnSchema.GetDictionaryEncoding());
            Y_ABORT_UNLESS(settings.IsSuccess());
            DictionaryEncoding = *settings;
        }
        NotNullFlag = columnSchema.GetNotNull();
    }

    bool TOlapColumnAdd::IsAllowedPgType(ui32 /*pgTypeId*/) {
        return false;
    }

    void TOlapColumnAdd::Serialize(NKikimrSchemeOp::TOlapColumnDescription& columnSchema) const {
        columnSchema.SetName(Name);
        columnSchema.SetType(TypeName);
        columnSchema.SetNotNull(NotNullFlag);
        columnSchema.SetStorageId(StorageId);
        if (Serializer) {
            Serializer->SerializeToProto(*columnSchema.MutableSerializer());
        }
        if (DictionaryEncoding) {
            *columnSchema.MutableDictionaryEncoding() = DictionaryEncoding->SerializeToProto();
        }

        auto columnType = NScheme::ProtoColumnTypeFromTypeInfoMod(Type, "");
        columnSchema.SetTypeId(columnType.TypeId);
        if (columnType.TypeInfo) {
            *columnSchema.MutableTypeInfo() = *columnType.TypeInfo;
        }
    }

    bool TOlapColumnAdd::ApplyDiff(const TOlapColumnDiff& diffColumn, IErrorCollector& errors) {
        Y_ABORT_UNLESS(GetName() == diffColumn.GetName());
        if (diffColumn.GetStorageId()) {
            StorageId = *diffColumn.GetStorageId();
        }
        if (diffColumn.GetSerializer()) {
            Serializer = diffColumn.GetSerializer();
        }
        {
            auto result = diffColumn.GetDictionaryEncoding().Apply(DictionaryEncoding);
            if (!result) {
                errors.AddError("Cannot merge dictionary encoding info: " + result.GetErrorMessage());
                return false;
            }
        }
        return true;
    }

    bool TOlapColumnAdd::IsAllowedType(ui32 typeId) {
        if (!NScheme::NTypeIds::IsYqlType(typeId)) {
            return false;
        }

        switch (typeId) {
            case NYql::NProto::Bool:
            case NYql::NProto::Interval:
            case NYql::NProto::DyNumber:
                return false;
            default:
                break;
        }
        return true;
    }

    bool TOlapColumnAdd::IsAllowedPkType(ui32 typeId) {
        switch (typeId) {
            case NYql::NProto::Int8:
            case NYql::NProto::Uint8: // Byte
            case NYql::NProto::Int16:
            case NYql::NProto::Uint16:
            case NYql::NProto::Int32:
            case NYql::NProto::Uint32:
            case NYql::NProto::Int64:
            case NYql::NProto::Uint64:
            case NYql::NProto::String:
            case NYql::NProto::Utf8:
            case NYql::NProto::Date:
            case NYql::NProto::Datetime:
            case NYql::NProto::Timestamp:
            case NYql::NProto::Decimal:
                return true;
<<<<<<< HEAD
=======
            case NYql::NProto::Interval:
            case NYql::NProto::DyNumber:
            case NYql::NProto::Yson:
            case NYql::NProto::Json:
            case NYql::NProto::JsonDocument:
            case NYql::NProto::Float:
            case NYql::NProto::Double:
            case NYql::NProto::Bool:
                return false;
>>>>>>> ea2ef697
            default:
                return false;
        }
    }

    bool TOlapColumnsUpdate::Parse(const NKikimrSchemeOp::TAlterColumnTableSchema& alterRequest, IErrorCollector& errors) {
        for (const auto& column : alterRequest.GetDropColumns()) {
            if (!DropColumns.emplace(column.GetName()).second) {
                errors.AddError(NKikimrScheme::StatusInvalidParameter, "Duplicated column for drop");
                return false;
            }
        }
        TSet<TString> addColumnNames;
        for (auto& columnSchema : alterRequest.GetAddColumns()) {
            TOlapColumnAdd column({});
            if (!column.ParseFromRequest(columnSchema, errors)) {
                return false;
            }
            if (addColumnNames.contains(column.GetName())) {
                errors.AddError(NKikimrScheme::StatusAlreadyExists, TStringBuilder() << "column '" << column.GetName() << "' duplication for add");
                return false;
            }
            addColumnNames.emplace(column.GetName());
            AddColumns.emplace_back(std::move(column));
        }

        TSet<TString> alterColumnNames;
        for (auto& columnSchemaDiff : alterRequest.GetAlterColumns()) {
            TOlapColumnDiff columnDiff;
            if (!columnDiff.ParseFromRequest(columnSchemaDiff, errors)) {
                return false;
            }
            if (addColumnNames.contains(columnDiff.GetName())) {
                errors.AddError(NKikimrScheme::StatusSchemeError, TStringBuilder() << "column '" << columnDiff.GetName() << "' have to be either add or update");
                return false;
            }
            if (alterColumnNames.contains(columnDiff.GetName())) {
                errors.AddError(NKikimrScheme::StatusSchemeError, TStringBuilder() << "column '" << columnDiff.GetName() << "' duplication for update");
                return false;
            }
            alterColumnNames.emplace(columnDiff.GetName());
            AlterColumns.emplace_back(std::move(columnDiff));
        }
        return true;
    }

    bool TOlapColumnsUpdate::Parse(const NKikimrSchemeOp::TColumnTableSchema& tableSchema, IErrorCollector& errors, bool allowNullKeys) {
        TMap<TString, ui32> keyColumnNames;
        for (auto&& pkKey : tableSchema.GetKeyColumnNames()) {
            if (!keyColumnNames.emplace(pkKey, keyColumnNames.size()).second) {
                errors.AddError(NKikimrScheme::StatusSchemeError, TStringBuilder() << "Duplicate key column '" << pkKey << "'");
                return false;
            }
        }

        TSet<TString> columnNames;
        for (auto& columnSchema : tableSchema.GetColumns()) {
            std::optional<ui32> keyOrder;
            {
                auto it = keyColumnNames.find(columnSchema.GetName());
                if (it != keyColumnNames.end()) {
                    keyOrder = it->second;
                }
            }

            TOlapColumnAdd column(keyOrder);
            if (!column.ParseFromRequest(columnSchema, errors)) {
                return false;
            }
            if (column.IsKeyColumn()) {
                if (!TOlapColumnAdd::IsAllowedPkType(column.GetType().GetTypeId())) {
                    errors.AddError(NKikimrScheme::StatusSchemeError, TStringBuilder()
                        << "Type '" << column.GetTypeName() << "' specified for column '" << column.GetName()
                        << "' is not supported as primary key");
                    return false;
                }
            }
            if (columnNames.contains(column.GetName())) {
                errors.AddError(NKikimrScheme::StatusMultipleModifications, TStringBuilder() << "Duplicate column '" << column.GetName() << "'");
                return false;
            }
            if (!allowNullKeys) {
                if (keyColumnNames.contains(column.GetName()) && !column.IsNotNull()) {
                    errors.AddError(NKikimrScheme::StatusSchemeError, TStringBuilder() << "Nullable key column '" << column.GetName() << "'");
                    return false;
                }
            }
            columnNames.emplace(column.GetName());
            AddColumns.emplace_back(std::move(column));
        }

        return true;
    }

}<|MERGE_RESOLUTION|>--- conflicted
+++ resolved
@@ -180,18 +180,6 @@
             case NYql::NProto::Timestamp:
             case NYql::NProto::Decimal:
                 return true;
-<<<<<<< HEAD
-=======
-            case NYql::NProto::Interval:
-            case NYql::NProto::DyNumber:
-            case NYql::NProto::Yson:
-            case NYql::NProto::Json:
-            case NYql::NProto::JsonDocument:
-            case NYql::NProto::Float:
-            case NYql::NProto::Double:
-            case NYql::NProto::Bool:
-                return false;
->>>>>>> ea2ef697
             default:
                 return false;
         }
