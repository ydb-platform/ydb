#include "update.h"
#include <ydb/core/tx/schemeshard/schemeshard_info_types.h>
#include <ydb/library/yql/minikql/mkql_type_ops.h>
#include <ydb/core/scheme/scheme_types_proto.h>
#include <ydb/core/scheme_types/scheme_type_registry.h>
#include <ydb/core/formats/arrow/serializer/abstract.h>
#include <ydb/core/formats/arrow/arrow_helpers.h>

extern "C" {
#include <ydb/library/yql/parser/pg_wrapper/postgresql/src/include/catalog/pg_type_d.h>
}

namespace NKikimr::NSchemeShard {

bool TOlapColumnDiff::ParseFromRequest(const NKikimrSchemeOp::TOlapColumnDiff& columnSchema, IErrorCollector& errors) {
    Name = columnSchema.GetName();
    if (!!columnSchema.GetStorageId()) {
        StorageId = columnSchema.GetStorageId();
    }
    if (!Name) {
        errors.AddError("empty field name");
        return false;
    }
    if (columnSchema.HasDefaultValue()) {
        DefaultValue = columnSchema.GetDefaultValue();
    }
    if (columnSchema.HasDataAccessorConstructor()) {
        if (!AccessorConstructor.DeserializeFromProto(columnSchema.GetDataAccessorConstructor())) {
            errors.AddError("cannot parse accessor constructor from proto");
            return false;
        }
    }

    if (columnSchema.HasColumnFamilyName()) {
        ColumnFamilyName = columnSchema.GetColumnFamilyName();
    }
    if (columnSchema.HasSerializer()) {
        if (!Serializer.DeserializeFromProto(columnSchema.GetSerializer())) {
            errors.AddError("cannot parse serializer diff from proto");
            return false;
        }
    }
    if (!DictionaryEncoding.DeserializeFromProto(columnSchema.GetDictionaryEncoding())) {
        errors.AddError("cannot parse dictionary encoding diff from proto");
        return false;
    }
    return true;
}

<<<<<<< HEAD
bool TOlapColumnBase::ParseFromRequest(const NKikimrSchemeOp::TOlapColumnDescription& columnSchema, IErrorCollector& errors) {
    if (!columnSchema.GetName()) {
        errors.AddError("Columns cannot have an empty name");
        return false;
    }
    Name = columnSchema.GetName();
    NotNullFlag = columnSchema.GetNotNull();
    TypeName = columnSchema.GetType();
    StorageId = columnSchema.GetStorageId();
    if (columnSchema.HasColumnFamilyId()) {
        ColumnFamilyId = columnSchema.GetColumnFamilyId();
    }
    if (columnSchema.HasSerializer()) {
        NArrow::NSerialization::TSerializerContainer serializer;
        if (!serializer.DeserializeFromProto(columnSchema.GetSerializer())) {
            errors.AddError("Cannot parse serializer info");
=======
        TString errStr;
        Y_ABORT_UNLESS(AppData()->TypeRegistry);
        if (!GetTypeInfo(AppData()->TypeRegistry->GetType(TypeName), columnSchema.GetTypeInfo(), TypeName, Name, Type, errStr)) {
            errors.AddError(errStr);
            return false;
        }

        if (Type.GetTypeId() == NScheme::NTypeIds::Pg) {
            if (!TOlapColumnAdd::IsAllowedPgType(NPg::PgTypeIdFromTypeDesc(Type.GetPgTypeDesc()))) {
                errors.AddError(TStringBuilder() << "Type '" << TypeName << "' specified for column '" << Name << "' is not supported");
                return false;
            }
        } else {
            if (!IsAllowedType(Type.GetTypeId())){
                errors.AddError(TStringBuilder() << "Type '" << TypeName << "' specified for column '" << Name << "' is not supported");
                return false;
            }
        }


        auto arrowTypeResult = NArrow::GetArrowType(Type);
        const auto arrowTypeStatus = arrowTypeResult.status();
        if (!arrowTypeStatus.ok()) {
            errors.AddError(TStringBuilder() << "Column '" << Name << "': " << arrowTypeStatus.ToString());
>>>>>>> 8c7adfc3
            return false;
        }
        Serializer = serializer;
    }
    if (columnSchema.HasDictionaryEncoding()) {
        auto settings = NArrow::NDictionary::TEncodingSettings::BuildFromProto(columnSchema.GetDictionaryEncoding());
        if (!settings) {
            errors.AddError("Cannot parse dictionary compression info: " + settings.GetErrorMessage());
            return false;
        }
        DictionaryEncoding = *settings;
    }

    if (columnSchema.HasTypeId()) {
        errors.AddError(TStringBuilder() << "Cannot set TypeId for column '" << Name << ", use Type");
        return false;
    }

    if (!columnSchema.HasType()) {
        errors.AddError(TStringBuilder() << "Missing Type for column '" << Name);
        return false;
    }

    if (const auto& typeName = NMiniKQL::AdaptLegacyYqlType(TypeName); typeName.StartsWith("pg")) {
        const auto typeDesc = NPg::TypeDescFromPgTypeName(typeName);
        if (!(typeDesc && TOlapColumnAdd::IsAllowedPgType(NPg::PgTypeIdFromTypeDesc(typeDesc)))) {
            errors.AddError(TStringBuilder() << "Type '" << typeName << "' specified for column '" << Name << "' is not supported");
            return false;
        }
        Type = NScheme::TTypeInfo(NScheme::NTypeIds::Pg, typeDesc);
    } else {
        Y_ABORT_UNLESS(AppData()->TypeRegistry);
        const NScheme::IType* type = AppData()->TypeRegistry->GetType(typeName);
        if (!type) {
            errors.AddError(TStringBuilder() << "Type '" << typeName << "' specified for column '" << Name << "' is not supported");
            return false;
        }
        if (!NScheme::NTypeIds::IsYqlType(type->GetTypeId())) {
            errors.AddError(TStringBuilder() << "Type '" << typeName << "' specified for column '" << Name << "' is not supported");
            return false;;
        }
        Type = NScheme::TTypeInfo(type->GetTypeId());
        if (!IsAllowedType(type->GetTypeId())){
            errors.AddError(TStringBuilder() << "Type '" << typeName << "' specified for column '" << Name << "' is not supported");
            return false;
        }
    }
    auto arrowTypeResult = NArrow::GetArrowType(Type);
    const auto arrowTypeStatus = arrowTypeResult.status();
    if (!arrowTypeStatus.ok()) {
        errors.AddError(TStringBuilder() << "Column '" << Name << "': " << arrowTypeStatus.ToString());
        return false;
    }
    if (columnSchema.HasDefaultValue()) {
        auto conclusion = DefaultValue.DeserializeFromProto(columnSchema.GetDefaultValue());
        if (conclusion.IsFail()) {
            errors.AddError(conclusion.GetErrorMessage());
            return false;
        }
        if (!DefaultValue.IsCompatibleType(*arrowTypeResult)) {
            errors.AddError(
                "incompatible types for default write: def" + DefaultValue.DebugString() + ", col:" + (*arrowTypeResult)->ToString());
            return false;
        }
    }
    return true;
}

void TOlapColumnBase::ParseFromLocalDB(const NKikimrSchemeOp::TOlapColumnDescription& columnSchema) {
    Name = columnSchema.GetName();
    TypeName = columnSchema.GetType();
    StorageId = columnSchema.GetStorageId();

    if (columnSchema.HasTypeInfo()) {
        Type = NScheme::TypeInfoModFromProtoColumnType(columnSchema.GetTypeId(), &columnSchema.GetTypeInfo()).TypeInfo;
    } else {
        Type = NScheme::TypeInfoModFromProtoColumnType(columnSchema.GetTypeId(), nullptr).TypeInfo;
    }
    auto arrowType = NArrow::TStatusValidator::GetValid(NArrow::GetArrowType(Type));
    if (columnSchema.HasDefaultValue()) {
        DefaultValue.DeserializeFromProto(columnSchema.GetDefaultValue()).Validate();
        AFL_VERIFY(DefaultValue.IsCompatibleType(arrowType));
    }
    if (columnSchema.HasColumnFamilyId()) {
        ColumnFamilyId = columnSchema.GetColumnFamilyId();
    }
    if (columnSchema.HasSerializer()) {
        NArrow::NSerialization::TSerializerContainer serializer;
        AFL_VERIFY(serializer.DeserializeFromProto(columnSchema.GetSerializer()));
        Serializer = serializer;
    } else if (columnSchema.HasCompression()) {
        NArrow::NSerialization::TSerializerContainer serializer;
        serializer.DeserializeFromProto(columnSchema.GetCompression()).Validate();
        Serializer = serializer;
    }
    if (columnSchema.HasDataAccessorConstructor()) {
        NArrow::NAccessor::TConstructorContainer container;
        AFL_VERIFY(container.DeserializeFromProto(columnSchema.GetDataAccessorConstructor()));
        AccessorConstructor = container;
    }
    if (columnSchema.HasDictionaryEncoding()) {
        auto settings = NArrow::NDictionary::TEncodingSettings::BuildFromProto(columnSchema.GetDictionaryEncoding());
        Y_ABORT_UNLESS(settings.IsSuccess());
        DictionaryEncoding = *settings;
    }
    if (columnSchema.HasNotNull()) {
        NotNullFlag = columnSchema.GetNotNull();
    } else {
        NotNullFlag = false;
    }
}

void TOlapColumnBase::Serialize(NKikimrSchemeOp::TOlapColumnDescription& columnSchema) const {
    columnSchema.SetName(Name);
    columnSchema.SetType(TypeName);
    columnSchema.SetNotNull(NotNullFlag);
    columnSchema.SetStorageId(StorageId);
    *columnSchema.MutableDefaultValue() = DefaultValue.SerializeToProto();
    if (ColumnFamilyId.has_value()) {
        columnSchema.SetColumnFamilyId(ColumnFamilyId.value());
    }
    if (Serializer) {
        Serializer.SerializeToProto(*columnSchema.MutableSerializer());
    }
    if (AccessorConstructor) {
        *columnSchema.MutableDataAccessorConstructor() = AccessorConstructor.SerializeToProto();
    }
    if (DictionaryEncoding) {
        *columnSchema.MutableDictionaryEncoding() = DictionaryEncoding->SerializeToProto();
    }

    auto columnType = NScheme::ProtoColumnTypeFromTypeInfoMod(Type, "");
    columnSchema.SetTypeId(columnType.TypeId);
    if (columnType.TypeInfo) {
        *columnSchema.MutableTypeInfo() = *columnType.TypeInfo;
    }
}

bool TOlapColumnBase::ApplySerializerFromColumnFamily(const TOlapColumnFamiliesDescription& columnFamilies, IErrorCollector& errors) {
    if (GetColumnFamilyId().has_value()) {
        SetSerializer(columnFamilies.GetByIdVerified(GetColumnFamilyId().value())->GetSerializerContainer());
    } else {
        TString familyName = "default";
        const TOlapColumnFamily* columnFamily = columnFamilies.GetByName(familyName);

        if (!columnFamily) {
            errors.AddError(NKikimrScheme::StatusSchemeError,
                TStringBuilder() << "Cannot set column family `" << familyName << "` for column `" << GetName() << "`. Family not found");
            return false;
        }

        ColumnFamilyId = columnFamily->GetId();
        SetSerializer(columnFamilies.GetByIdVerified(columnFamily->GetId())->GetSerializerContainer());
    }
    return true;
}

bool TOlapColumnBase::ApplyDiff(
    const TOlapColumnDiff& diffColumn, const TOlapColumnFamiliesDescription& columnFamilies, IErrorCollector& errors) {
    Y_ABORT_UNLESS(GetName() == diffColumn.GetName());
    if (diffColumn.GetDefaultValue()) {
        auto conclusion = DefaultValue.ParseFromString(*diffColumn.GetDefaultValue(), Type);
        if (conclusion.IsFail()) {
            errors.AddError(conclusion.GetErrorMessage());
            return false;
        }
    }
    if (!!diffColumn.GetAccessorConstructor()) {
        auto conclusion = diffColumn.GetAccessorConstructor()->BuildConstructor();
        if (conclusion.IsFail()) {
            errors.AddError(conclusion.GetErrorMessage());
            return false;
        }
        AccessorConstructor = conclusion.DetachResult();
    }
    if (diffColumn.GetStorageId()) {
        StorageId = *diffColumn.GetStorageId();
    }
    if (diffColumn.GetColumnFamilyName().has_value()) {
        TString columnFamilyName = diffColumn.GetColumnFamilyName().value();
        const TOlapColumnFamily* columnFamily = columnFamilies.GetByName(columnFamilyName);
        if (!columnFamily) {
            errors.AddError(NKikimrScheme::StatusSchemeError, TStringBuilder() << "Cannot alter column family `" << columnFamilyName
                                                                               << "` for column `" << GetName() << "`. Family not found");
            return false;
        }
        ColumnFamilyId = columnFamily->GetId();
    }

    if (diffColumn.GetSerializer()) {
        Serializer = diffColumn.GetSerializer();
    } else {
        if (!columnFamilies.GetColumnFamilies().empty() && !ApplySerializerFromColumnFamily(columnFamilies, errors)) {
            return false;
        }
    }
    {
        auto result = diffColumn.GetDictionaryEncoding().Apply(DictionaryEncoding);
        if (!result) {
            errors.AddError("Cannot merge dictionary encoding info: " + result.GetErrorMessage());
            return false;
        }
    }
    return true;
}

bool TOlapColumnBase::IsAllowedType(ui32 typeId) {
    if (!NScheme::NTypeIds::IsYqlType(typeId)) {
        return false;
    }

    switch (typeId) {
        case NYql::NProto::Bool:
        case NYql::NProto::Interval:
        case NYql::NProto::DyNumber:
            return false;
        default:
            break;
    }
    return true;
}

bool TOlapColumnBase::IsAllowedPgType(ui32 pgTypeId) {
    switch (pgTypeId) {
        case INT2OID:
        case INT4OID:
        case INT8OID:
        case FLOAT4OID:
        case FLOAT8OID:
            return true;
        default:
            break;
    }
    return false;
}

bool TOlapColumnBase::IsAllowedPkType(ui32 typeId) {
    switch (typeId) {
        case NYql::NProto::Int8:
        case NYql::NProto::Uint8:  // Byte
        case NYql::NProto::Int16:
        case NYql::NProto::Uint16:
        case NYql::NProto::Int32:
        case NYql::NProto::Uint32:
        case NYql::NProto::Int64:
        case NYql::NProto::Uint64:
        case NYql::NProto::String:
        case NYql::NProto::Utf8:
        case NYql::NProto::Date:
        case NYql::NProto::Datetime:
        case NYql::NProto::Timestamp:
        case NYql::NProto::Date32:
        case NYql::NProto::Datetime64:
        case NYql::NProto::Timestamp64:
        case NYql::NProto::Interval64:
        case NYql::NProto::Decimal:
            return true;
        default:
            return false;
    }
}

bool TOlapColumnAdd::ParseFromRequest(const NKikimrSchemeOp::TOlapColumnDescription& columnSchema, IErrorCollector& errors) {
    if (columnSchema.HasColumnFamilyName()) {
        ColumnFamilyName = columnSchema.GetColumnFamilyName();
    }
    return TBase::ParseFromRequest(columnSchema, errors);
}

void TOlapColumnAdd::ParseFromLocalDB(const NKikimrSchemeOp::TOlapColumnDescription& columnSchema) {
    if (columnSchema.HasColumnFamilyName()) {
        ColumnFamilyName = columnSchema.GetColumnFamilyName();
    }
    TBase::ParseFromLocalDB(columnSchema);
}

    bool TOlapColumnsUpdate::Parse(const NKikimrSchemeOp::TAlterColumnTableSchema& alterRequest, IErrorCollector& errors) {
        for (const auto& column : alterRequest.GetDropColumns()) {
            if (!DropColumns.emplace(column.GetName()).second) {
                errors.AddError(NKikimrScheme::StatusInvalidParameter, "Duplicated column for drop");
                return false;
            }
        }
        TSet<TString> addColumnNames;
        for (auto& columnSchema : alterRequest.GetAddColumns()) {
            TOlapColumnAdd column({});
            if (!column.ParseFromRequest(columnSchema, errors)) {
                return false;
            }
            if (addColumnNames.contains(column.GetName())) {
                errors.AddError(NKikimrScheme::StatusAlreadyExists, TStringBuilder() << "column '" << column.GetName() << "' duplication for add");
                return false;
            }
            addColumnNames.emplace(column.GetName());
            AddColumns.emplace_back(std::move(column));
        }

        TSet<TString> alterColumnNames;
        for (auto& columnSchemaDiff : alterRequest.GetAlterColumns()) {
            TOlapColumnDiff columnDiff;
            if (!columnDiff.ParseFromRequest(columnSchemaDiff, errors)) {
                return false;
            }
            if (addColumnNames.contains(columnDiff.GetName())) {
                errors.AddError(NKikimrScheme::StatusSchemeError, TStringBuilder() << "column '" << columnDiff.GetName() << "' have to be either add or update");
                return false;
            }
            if (alterColumnNames.contains(columnDiff.GetName())) {
                errors.AddError(NKikimrScheme::StatusSchemeError, TStringBuilder() << "column '" << columnDiff.GetName() << "' duplication for update");
                return false;
            }
            alterColumnNames.emplace(columnDiff.GetName());
            AlterColumns.emplace_back(std::move(columnDiff));
        }
        return true;
    }

    bool TOlapColumnsUpdate::Parse(const NKikimrSchemeOp::TColumnTableSchema& tableSchema, IErrorCollector& errors, bool allowNullKeys) {
        TMap<TString, ui32> keyColumnNames;
        for (auto&& pkKey : tableSchema.GetKeyColumnNames()) {
            if (!keyColumnNames.emplace(pkKey, keyColumnNames.size()).second) {
                errors.AddError(NKikimrScheme::StatusSchemeError, TStringBuilder() << "Duplicate key column '" << pkKey << "'");
                return false;
            }
        }

        TSet<TString> columnNames;
        for (auto& columnSchema : tableSchema.GetColumns()) {
            std::optional<ui32> keyOrder;
            {
                auto it = keyColumnNames.find(columnSchema.GetName());
                if (it != keyColumnNames.end()) {
                    keyOrder = it->second;
                }
            }

            TOlapColumnAdd column(keyOrder);
            if (!column.ParseFromRequest(columnSchema, errors)) {
                return false;
            }
            if (column.IsKeyColumn()) {
                if (!TOlapColumnAdd::IsAllowedPkType(column.GetType().GetTypeId())) {
                    errors.AddError(NKikimrScheme::StatusSchemeError, TStringBuilder()
                        << "Type '" << column.GetTypeName() << "' specified for column '" << column.GetName()
                        << "' is not supported as primary key");
                    return false;
                }
            }
            if (columnNames.contains(column.GetName())) {
                errors.AddError(NKikimrScheme::StatusMultipleModifications, TStringBuilder() << "Duplicate column '" << column.GetName() << "'");
                return false;
            }
            if (!allowNullKeys) {
                if (keyColumnNames.contains(column.GetName()) && !column.IsNotNull()) {
                    errors.AddError(NKikimrScheme::StatusSchemeError, TStringBuilder() << "Nullable key column '" << column.GetName() << "'");
                    return false;
                }
            }
            columnNames.emplace(column.GetName());
            AddColumns.emplace_back(std::move(column));
        }

        return true;
    }

}<|MERGE_RESOLUTION|>--- conflicted
+++ resolved
@@ -47,7 +47,6 @@
     return true;
 }
 
-<<<<<<< HEAD
 bool TOlapColumnBase::ParseFromRequest(const NKikimrSchemeOp::TOlapColumnDescription& columnSchema, IErrorCollector& errors) {
     if (!columnSchema.GetName()) {
         errors.AddError("Columns cannot have an empty name");
@@ -64,32 +63,6 @@
         NArrow::NSerialization::TSerializerContainer serializer;
         if (!serializer.DeserializeFromProto(columnSchema.GetSerializer())) {
             errors.AddError("Cannot parse serializer info");
-=======
-        TString errStr;
-        Y_ABORT_UNLESS(AppData()->TypeRegistry);
-        if (!GetTypeInfo(AppData()->TypeRegistry->GetType(TypeName), columnSchema.GetTypeInfo(), TypeName, Name, Type, errStr)) {
-            errors.AddError(errStr);
-            return false;
-        }
-
-        if (Type.GetTypeId() == NScheme::NTypeIds::Pg) {
-            if (!TOlapColumnAdd::IsAllowedPgType(NPg::PgTypeIdFromTypeDesc(Type.GetPgTypeDesc()))) {
-                errors.AddError(TStringBuilder() << "Type '" << TypeName << "' specified for column '" << Name << "' is not supported");
-                return false;
-            }
-        } else {
-            if (!IsAllowedType(Type.GetTypeId())){
-                errors.AddError(TStringBuilder() << "Type '" << TypeName << "' specified for column '" << Name << "' is not supported");
-                return false;
-            }
-        }
-
-
-        auto arrowTypeResult = NArrow::GetArrowType(Type);
-        const auto arrowTypeStatus = arrowTypeResult.status();
-        if (!arrowTypeStatus.ok()) {
-            errors.AddError(TStringBuilder() << "Column '" << Name << "': " << arrowTypeStatus.ToString());
->>>>>>> 8c7adfc3
             return false;
         }
         Serializer = serializer;
@@ -113,36 +86,32 @@
         return false;
     }
 
-    if (const auto& typeName = NMiniKQL::AdaptLegacyYqlType(TypeName); typeName.StartsWith("pg")) {
-        const auto typeDesc = NPg::TypeDescFromPgTypeName(typeName);
-        if (!(typeDesc && TOlapColumnAdd::IsAllowedPgType(NPg::PgTypeIdFromTypeDesc(typeDesc)))) {
-            errors.AddError(TStringBuilder() << "Type '" << typeName << "' specified for column '" << Name << "' is not supported");
-            return false;
-        }
-        Type = NScheme::TTypeInfo(NScheme::NTypeIds::Pg, typeDesc);
+    TString errStr;
+    Y_ABORT_UNLESS(AppData()->TypeRegistry);
+    if (!GetTypeInfo(AppData()->TypeRegistry->GetType(TypeName), columnSchema.GetTypeInfo(), TypeName, Name, Type, errStr)) {
+        errors.AddError(errStr);
+        return false;
+    }
+
+    if (Type.GetTypeId() == NScheme::NTypeIds::Pg) {
+        if (!TOlapColumnAdd::IsAllowedPgType(NPg::PgTypeIdFromTypeDesc(Type.GetPgTypeDesc()))) {
+            errors.AddError(TStringBuilder() << "Type '" << TypeName << "' specified for column '" << Name << "' is not supported");
+            return false;
+        }
     } else {
-        Y_ABORT_UNLESS(AppData()->TypeRegistry);
-        const NScheme::IType* type = AppData()->TypeRegistry->GetType(typeName);
-        if (!type) {
-            errors.AddError(TStringBuilder() << "Type '" << typeName << "' specified for column '" << Name << "' is not supported");
-            return false;
-        }
-        if (!NScheme::NTypeIds::IsYqlType(type->GetTypeId())) {
-            errors.AddError(TStringBuilder() << "Type '" << typeName << "' specified for column '" << Name << "' is not supported");
-            return false;;
-        }
-        Type = NScheme::TTypeInfo(type->GetTypeId());
-        if (!IsAllowedType(type->GetTypeId())){
-            errors.AddError(TStringBuilder() << "Type '" << typeName << "' specified for column '" << Name << "' is not supported");
-            return false;
-        }
-    }
+        if (!IsAllowedType(Type.GetTypeId())){
+            errors.AddError(TStringBuilder() << "Type '" << TypeName << "' specified for column '" << Name << "' is not supported");
+            return false;
+        }
+    }
+
     auto arrowTypeResult = NArrow::GetArrowType(Type);
     const auto arrowTypeStatus = arrowTypeResult.status();
     if (!arrowTypeStatus.ok()) {
         errors.AddError(TStringBuilder() << "Column '" << Name << "': " << arrowTypeStatus.ToString());
         return false;
     }
+
     if (columnSchema.HasDefaultValue()) {
         auto conclusion = DefaultValue.DeserializeFromProto(columnSchema.GetDefaultValue());
         if (conclusion.IsFail()) {
