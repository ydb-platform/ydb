--- conflicted
+++ resolved
@@ -3883,11 +3883,8 @@
                 sid.SetName(rowset.GetValue<Schema::LoginSids::SidName>());
                 sid.SetType(rowset.GetValue<Schema::LoginSids::SidType>());
                 sid.SetHash(rowset.GetValue<Schema::LoginSids::SidHash>());
-<<<<<<< HEAD
+                sid.SetCreatedAt(rowset.GetValueOrDefault<Schema::LoginSids::CreatedAt>());
                 sid.SetLastSuccessfulLogin(rowset.GetValue<Schema::LoginSids::LastSuccessfulAttempt>());
-=======
-                sid.SetCreatedAt(rowset.GetValueOrDefault<Schema::LoginSids::CreatedAt>());
->>>>>>> b7192f67
                 sidIndex[sid.name()] = securityState.SidsSize() - 1;
                 if (!rowset.Next()) {
                     return false;
