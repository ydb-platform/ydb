#include "schemeshard_impl.h"
#include "schemeshard_utils.h"  // for PQGroupReserve
#include "schemeshard__data_erasure_manager.h"

#include <ydb/core/protos/table_stats.pb.h>  // for TStoragePoolsStats
#include <ydb/core/protos/s3_settings.pb.h>
#include <ydb/core/scheme/scheme_types_proto.h>
#include <ydb/core/tablet/tablet_exception.h>
#include <ydb/core/tablet_flat/flat_cxx_database.h>
#include <ydb/core/util/pb.h>

namespace NKikimr {
namespace NSchemeShard {

using namespace NTabletFlatExecutor;

struct TSchemeShard::TTxInit : public TTransactionBase<TSchemeShard> {
    TSideEffects OnComplete;
    TMemoryChanges MemChanges;
    TStorageChanges DbChanges;
    THashMap<TTxId, TDeque<TPathId>> Publications;
    TVector<TPathId> TablesToClean;
    TDeque<TPathId> BlockStoreVolumesToClean;
    TVector<ui64> ExportsToResume;
    TVector<ui64> ImportsToResume;
    THashMap<TPathId, TVector<TPathId>> CdcStreamScansToResume;
    TVector<TPathId> RestoreTablesToUnmark;
    bool Broken = false;

    explicit TTxInit(TSelf *self)
        : TBase(self)
    {}

    bool CreateScheme(TTransactionContext &txc) {
        if (!txc.DB.GetScheme().IsEmpty())
            return false;

        NIceDb::TNiceDb(txc.DB).Materialize<Schema>();

        return true;
    }

    void CollectObjectsToClean() {
        THashSet<TPathId> underOperation;
        for (auto& item : Self->TxInFlight) {
            const TTxState& txState = item.second;
            underOperation.insert(txState.TargetPathId);
            if (txState.SourcePathId) {
                underOperation.insert(txState.SourcePathId);
            }
        }

        TablesToClean.clear();
        for (auto& tItem : Self->Tables) {
            TPathId pathId = tItem.first;
            TPathElement::TPtr path = Self->PathsById.at(pathId);

            if (path->IsTable() && path->Dropped() && !underOperation.contains(pathId)) {
                TablesToClean.push_back(pathId);
            }
        }

        BlockStoreVolumesToClean.clear();
        for (auto& xpair : Self->BlockStoreVolumes) {
            TPathId pathId = xpair.first;
            TPathElement::TPtr path = Self->PathsById.at(pathId);

            if (path->IsBlockStoreVolume() && path->Dropped() && !underOperation.contains(pathId)) {
                BlockStoreVolumesToClean.push_back(pathId);
            }
        }

        for (const auto& item : Self->PathsById) {
            if (item.second->DbRefCount == 0 && item.second->Dropped()) {
                Y_DEBUG_ABORT_UNLESS(!underOperation.contains(item.first));
                Self->CleanDroppedPathsCandidates.insert(item.first);
            }
        }

        for (const auto& item : Self->SubDomains) {
            if (!item.second->GetInternalShards().empty()) {
                continue;
            }
            auto path = Self->PathsById.at(item.first);
            if (path->DbRefCount == 1 && path->AllChildrenCount == 0 && path->Dropped()) {
                Y_DEBUG_ABORT_UNLESS(!underOperation.contains(item.first));
                Self->CleanDroppedSubDomainsCandidates.insert(item.first);
            }
        }
    }

    typedef std::tuple<TPathId, TPathId, TString, TString,
                       TPathElement::EPathType,
                       TStepId, TTxId, TStepId, TTxId,
                       TString, TTxId,
                       ui64, ui64, ui64,
                       TString> TPathRec;
    typedef TDeque<TPathRec> TPathRows;

    template <typename SchemaTable, typename TRowSet>
    static TPathRec MakePathRec(const TPathId& pathId, const TPathId& parentPathId, TRowSet& rowSet) {
        return std::make_tuple(pathId, parentPathId,
            rowSet.template GetValue<typename SchemaTable::Name>(),
            rowSet.template GetValueOrDefault<typename SchemaTable::Owner>(),
            static_cast<TPathElement::EPathType>(rowSet.template GetValue<typename SchemaTable::PathType>()),
            rowSet.template GetValueOrDefault<typename SchemaTable::StepCreated>(InvalidStepId),
            rowSet.template GetValue<typename SchemaTable::CreateTxId>(),
            rowSet.template GetValueOrDefault<typename SchemaTable::StepDropped>(InvalidStepId),
            rowSet.template GetValueOrDefault<typename SchemaTable::DropTxId>(InvalidTxId),
            rowSet.template GetValueOrDefault<typename SchemaTable::ACL>(),
            rowSet.template GetValueOrDefault<typename SchemaTable::LastTxId>(InvalidTxId),
            rowSet.template GetValueOrDefault<typename SchemaTable::DirAlterVersion>(1),
            rowSet.template GetValueOrDefault<typename SchemaTable::UserAttrsAlterVersion>(1),
            rowSet.template GetValueOrDefault<typename SchemaTable::ACLVersion>(0),
            rowSet.template GetValueOrDefault<typename SchemaTable::TempDirOwnerActorId>()
        );
    }

    TPathElement::TPtr MakePathElement(const TPathRec& rec) const {
        TPathId pathId = std::get<0>(rec);
        TPathId parentPathId = std::get<1>(rec);

        TString name = std::get<2>(rec);
        TString owner = std::get<3>(rec);

        TPathId domainId = Self->RootPathId();
        if (pathId != Self->RootPathId()) {
            Y_VERIFY_S(Self->PathsById.contains(parentPathId), "Parent path not found"
                           << ", pathId: " << pathId
                           << ", parentPathId: " << parentPathId);
            auto parent = Self->PathsById.at(parentPathId);
            if (parent->IsDomainRoot()) {
                domainId = parentPathId;
            } else {
                domainId = parent->DomainPathId;
            }
        }

        TPathElement::TPtr path = new TPathElement(pathId, parentPathId, domainId, name, owner);

        TString tempDirOwnerActorId;
        std::tie(
            std::ignore, //pathId
            std::ignore, //parentPathId
            std::ignore, //name
            std::ignore, //owner
            path->PathType,
            path->StepCreated,
            path->CreateTxId,
            path->StepDropped,
            path->DropTxId,
            path->ACL,
            path->LastTxId,
            path->DirAlterVersion,
            path->UserAttrs->AlterVersion,
            path->ACLVersion,
            tempDirOwnerActorId) = rec;

        path->PathState = TPathElement::EPathState::EPathStateNoChanges;
        if (path->StepDropped) {
            path->PathState = TPathElement::EPathState::EPathStateNotExist;
        }

        path->TempDirOwnerActorId.Parse(tempDirOwnerActorId.c_str(), tempDirOwnerActorId.size());

        return path;
    }

    bool LoadPaths(NIceDb::TNiceDb& db, TPathRows& pathRows) const {
        {
            auto rows = db.Table<Schema::MigratedPaths>().Range().Select();
            if (!rows.IsReady()) {
                return false;
            }
            while (!rows.EndOfSet()) {
                const auto pathId = TPathId(
                    rows.GetValue<Schema::MigratedPaths::OwnerPathId>(),
                    rows.GetValue<Schema::MigratedPaths::LocalPathId>()
                );
                const auto parentPathId = TPathId(
                    rows.GetValue<Schema::MigratedPaths::ParentOwnerId>(),
                    rows.GetValue<Schema::MigratedPaths::ParentLocalId>()
                );
                pathRows.push_back(MakePathRec<Schema::MigratedPaths>(pathId, parentPathId, rows));

                if (!rows.Next()) {
                    return false;
                }
            }
        }
        {
            auto rows = db.Table<Schema::Paths>().Range().Select();
            if (!rows.IsReady()) {
                return false;
            }
            while (!rows.EndOfSet()) {
                const auto pathId = Self->MakeLocalId(rows.GetValue<Schema::Paths::Id>());
                const auto parentPathId = TPathId(
                    rows.GetValueOrDefault<Schema::Paths::ParentOwnerId>(Self->TabletID()),
                    rows.GetValue<Schema::Paths::ParentId>()
                );

                if (pathId.LocalPathId == 0) {
                    const auto name = rows.GetValue<Schema::Paths::Name>();
                    // Skip special incompatibility marker
                    Y_VERIFY_S(parentPathId.LocalPathId == 0 && name == "/incompatible/",
                        "Unexpected row PathId# " << pathId << " ParentPathId# " << parentPathId << " Name# " << name);

                    if (!rows.Next()) {
                        return false;
                    }

                    continue;
                }

                if (pathId == parentPathId) {
                    pathRows.push_front(MakePathRec<Schema::Paths>(pathId, parentPathId, rows));
                } else {
                    pathRows.push_back(MakePathRec<Schema::Paths>(pathId, parentPathId, rows));
                }

                if (!rows.Next()) {
                    return false;
                }
            }
        }

        return true;
    }

    typedef std::tuple<TPathId, TString, TString> TUserAttrsRec;
    typedef TDeque<TUserAttrsRec> TUserAttrsRows;

    template <typename SchemaTable, typename TRowSet>
    static TUserAttrsRec MakeUserAttrsRec(const TPathId& pathId, TRowSet& rowSet) {
        return std::make_tuple(pathId,
            rowSet.template GetValue<typename SchemaTable::AttrName>(),
            rowSet.template GetValue<typename SchemaTable::AttrValue>()
        );
    }

    bool LoadUserAttrs(NIceDb::TNiceDb& db, TUserAttrsRows& userAttrsRows) const {
        {
            auto rowSet = db.Table<Schema::UserAttributes>().Range().Select();
            if (!rowSet.IsReady()) {
                return false;
            }
            while (!rowSet.EndOfSet()) {
                const auto pathId = Self->MakeLocalId(rowSet.GetValue<Schema::UserAttributes::PathId>());
                userAttrsRows.push_back(MakeUserAttrsRec<Schema::UserAttributes>(pathId, rowSet));

                if (!rowSet.Next()) {
                    return false;
                }
            }
        }
        {
            auto rowSet = db.Table<Schema::MigratedUserAttributes>().Range().Select();
            if (!rowSet.IsReady()) {
                return false;
            }
            while (!rowSet.EndOfSet()) {
                const auto pathId = TPathId(
                    rowSet.GetValue<Schema::MigratedUserAttributes::OwnerPathId>(),
                    rowSet.GetValue<Schema::MigratedUserAttributes::LocalPathId>()
                );
                userAttrsRows.push_back(MakeUserAttrsRec<Schema::MigratedUserAttributes>(pathId, rowSet));

                if (!rowSet.Next()) {
                    return false;
                }
            }
        }

        return true;
    }

    bool LoadUserAttrsAlterData(NIceDb::TNiceDb& db, TUserAttrsRows& userAttrsRows) const {
        {
            auto rowSet = db.Table<Schema::UserAttributesAlterData>().Range().Select();
            if (!rowSet.IsReady()) {
                return false;
            }
            while (!rowSet.EndOfSet()) {
                const auto pathId = Self->MakeLocalId(rowSet.GetValue<Schema::UserAttributesAlterData::PathId>());
                userAttrsRows.push_back(MakeUserAttrsRec<Schema::UserAttributesAlterData>(pathId, rowSet));

                if (!rowSet.Next()) {
                    return false;
                }
            }
        }
        {
            auto rowSet = db.Table<Schema::MigratedUserAttributesAlterData>().Range().Select();
            if (!rowSet.IsReady()) {
                return false;
            }
            while (!rowSet.EndOfSet()) {
                const auto pathId = TPathId(
                    rowSet.GetValue<Schema::MigratedUserAttributesAlterData::OwnerPathId>(),
                    rowSet.GetValue<Schema::MigratedUserAttributesAlterData::LocalPathId>()
                );
                userAttrsRows.push_back(MakeUserAttrsRec<Schema::MigratedUserAttributesAlterData>(pathId, rowSet));

                if (!rowSet.Next()) {
                    return false;
                }
            }
        }

        return true;
    }

    typedef std::tuple<TPathId, ui32, ui64, TString, TString, TString, ui64, TString, bool, TString, bool, TString, TString, bool> TTableRec;
    typedef TDeque<TTableRec> TTableRows;

    template <typename SchemaTable, typename TRowSet>
    static TTableRec MakeTableRec(const TPathId& pathId, TRowSet& rowSet) {
        return std::make_tuple(pathId,
            rowSet.template GetValue<typename SchemaTable::NextColId>(),
            rowSet.template GetValueOrDefault<typename SchemaTable::AlterVersion>(0),
            rowSet.template GetValueOrDefault<typename SchemaTable::PartitionConfig>(),
            rowSet.template GetValueOrDefault<typename SchemaTable::AlterTableFull>(),
            rowSet.template GetValueOrDefault<typename SchemaTable::AlterTable>(),
            rowSet.template GetValueOrDefault<typename SchemaTable::PartitioningVersion>(0),
            rowSet.template GetValueOrDefault<typename SchemaTable::TTLSettings>(),
            rowSet.template GetValueOrDefault<typename SchemaTable::IsBackup>(false),
            rowSet.template GetValueOrDefault<typename SchemaTable::ReplicationConfig>(),
            rowSet.template GetValueOrDefault<typename SchemaTable::IsTemporary>(false),
            rowSet.template GetValueOrDefault<typename SchemaTable::OwnerActorId>(""),
            rowSet.template GetValueOrDefault<typename SchemaTable::IncrementalBackupConfig>(),
            rowSet.template GetValueOrDefault<typename SchemaTable::IsRestore>(false)
        );
    }

    bool LoadTables(NIceDb::TNiceDb& db, TTableRows& tableRows) const {
        {
            auto rowSet = db.Table<Schema::Tables>().Range().Select();
            if (!rowSet.IsReady()) {
                return false;
            }
            while (!rowSet.EndOfSet()) {
                const auto pathId = Self->MakeLocalId(rowSet.GetValue<Schema::Tables::TabId>());
                tableRows.push_back(MakeTableRec<Schema::Tables>(pathId, rowSet));

                if (!rowSet.Next()) {
                    return false;
                }
            }
        }
        {
            auto rowSet = db.Table<Schema::MigratedTables>().Range().Select();
            if (!rowSet.IsReady()) {
                return false;
            }
            while (!rowSet.EndOfSet()) {
                const auto pathId = TPathId(
                    rowSet.GetValue<Schema::MigratedTables::OwnerPathId>(),
                    rowSet.GetValue<Schema::MigratedTables::LocalPathId>()
                );
                tableRows.push_back(MakeTableRec<Schema::MigratedTables>(pathId, rowSet));

                if (!rowSet.Next()) {
                    return false;
                }
            }
        }

        return true;
    }

    typedef std::tuple<TPathId, ui32, TString, NScheme::TTypeInfo, TString, ui32, ui64, ui64, ui32, ETableColumnDefaultKind, TString, bool, bool> TColumnRec;
    typedef TDeque<TColumnRec> TColumnRows;

    template <typename SchemaTable, typename TRowSet>
    static TColumnRec MakeColumnRec(const TPathId& pathId, TRowSet& rowSet) {
        const auto typeId = static_cast<NScheme::TTypeId>(rowSet.template GetValue<typename SchemaTable::ColType>());
        NScheme::TTypeInfoMod typeInfoMod;

        if (const TString typeData = rowSet.template GetValueOrDefault<typename SchemaTable::ColTypeData>("")) {
            NKikimrProto::TTypeInfo protoType;
            Y_ABORT_UNLESS(ParseFromStringNoSizeLimit(protoType, typeData));
            typeInfoMod = NScheme::TypeInfoModFromProtoColumnType(typeId, &protoType);
        } else {
            // Decimal column was created before SchemaTable::ColTypeData was filled with decimal params
            // So, it's default
            if (typeId == NScheme::NTypeIds::Decimal) {
                typeInfoMod.TypeInfo = NScheme::TTypeInfo(NScheme::TDecimalType::Default());
            } else {
                typeInfoMod.TypeInfo = NScheme::TTypeInfo(typeId);
            }
        }

        return std::make_tuple(pathId,
            rowSet.template GetValue<typename SchemaTable::ColId>(),
            rowSet.template GetValue<typename SchemaTable::ColName>(),
            typeInfoMod.TypeInfo,
            typeInfoMod.TypeMod,
            rowSet.template GetValue<typename SchemaTable::ColKeyOrder>(),
            rowSet.template GetValueOrDefault<typename SchemaTable::CreateVersion>(0),
            rowSet.template GetValueOrDefault<typename SchemaTable::DeleteVersion>(-1),
            rowSet.template GetValueOrDefault<typename SchemaTable::Family>(0),
            rowSet.template GetValue<typename SchemaTable::DefaultKind>(),
            rowSet.template GetValue<typename SchemaTable::DefaultValue>(),
            rowSet.template GetValueOrDefault<typename SchemaTable::NotNull>(false),
            rowSet.template GetValueOrDefault<typename SchemaTable::IsBuildInProgress>(false)
        );
    }

    bool LoadColumns(NIceDb::TNiceDb& db, TColumnRows& columnRows) const {
        {
            auto rowSet = db.Table<Schema::Columns>().Range().Select();
            if (!rowSet.IsReady()) {
                return false;
            }
            while (!rowSet.EndOfSet()) {
                const auto pathId = Self->MakeLocalId(rowSet.GetValue<Schema::Columns::TabId>());
                columnRows.push_back(MakeColumnRec<Schema::Columns>(pathId, rowSet));

                if (!rowSet.Next()) {
                    return false;
                }
            }
        }
        {
            auto rowSet = db.Table<Schema::MigratedColumns>().Range().Select();
            if (!rowSet.IsReady()) {
                return false;
            }
            while (!rowSet.EndOfSet()) {
                const auto pathId = TPathId(
                    rowSet.GetValue<Schema::MigratedColumns::OwnerPathId>(),
                    rowSet.GetValue<Schema::MigratedColumns::LocalPathId>()
                );
                columnRows.push_back(MakeColumnRec<Schema::MigratedColumns>(pathId, rowSet));

                if (!rowSet.Next()) {
                    return false;
                }
            }
        }

        return true;
    }

    bool LoadColumnsAlters(NIceDb::TNiceDb& db, TColumnRows& columnRows) const {
        {
            auto rowSet = db.Table<Schema::ColumnAlters>().Range().Select();
            if (!rowSet.IsReady()) {
                return false;
            }
            while (!rowSet.EndOfSet()) {
                const auto pathId = Self->MakeLocalId(rowSet.GetValue<Schema::ColumnAlters::TabId>());
                columnRows.push_back(MakeColumnRec<Schema::ColumnAlters>(pathId, rowSet));

                if (!rowSet.Next()) {
                    return false;
                }
            }
        }
        {
            auto rowSet = db.Table<Schema::MigratedColumnAlters>().Range().Select();
            if (!rowSet.IsReady()) {
                return false;
            }
            while (!rowSet.EndOfSet()) {
                const auto pathId = TPathId(
                    rowSet.GetValue<Schema::MigratedColumnAlters::OwnerPathId>(),
                    rowSet.GetValue<Schema::MigratedColumnAlters::LocalPathId>()
                );
                columnRows.push_back(MakeColumnRec<Schema::MigratedColumnAlters>(pathId, rowSet));

                if (!rowSet.Next()) {
                    return false;
                }
            }
        }

        return true;
    }

    typedef std::tuple<TPathId, ui64, TString, TShardIdx, ui64, ui64> TTablePartitionRec;
    typedef TDeque<TTablePartitionRec> TTablePartitionsRows;

    template <typename SchemaTable, typename TRowSet>
    static TTablePartitionRec MakeTablePartitionRec(const TPathId& pathId, const TShardIdx& shardIdx, TRowSet& rowSet) {
        return std::make_tuple(pathId,
            rowSet.template GetValue<typename SchemaTable::Id>(),
            rowSet.template GetValue<typename SchemaTable::RangeEnd>(),
            shardIdx,
            rowSet.template GetValueOrDefault<typename SchemaTable::LastCondErase>(0),
            rowSet.template GetValueOrDefault<typename SchemaTable::NextCondErase>(0)
        );
    }

    bool LoadTablePartitions(NIceDb::TNiceDb& db, TTablePartitionsRows& partitionsRows) const {
        {
            auto rowSet = db.Table<Schema::TablePartitions>().Range().Select();
            if (!rowSet.IsReady()) {
                return false;
            }
            while (!rowSet.EndOfSet()) {
                const auto pathId = Self->MakeLocalId(rowSet.GetValue<Schema::TablePartitions::TabId>());
                const auto datashardIdx = Self->MakeLocalId(rowSet.GetValue<Schema::TablePartitions::DatashardIdx>());
                partitionsRows.push_back(MakeTablePartitionRec<Schema::TablePartitions>(pathId, datashardIdx, rowSet));

                if (!rowSet.Next()) {
                    return false;
                }
            }
        }
        {
            auto rowSet = db.Table<Schema::MigratedTablePartitions>().Range().Select();
            if (!rowSet.IsReady()) {
                return false;
            }
            while (!rowSet.EndOfSet()) {
                const auto pathId = TPathId(
                    rowSet.GetValue<Schema::MigratedTablePartitions::OwnerPathId>(),
                    rowSet.GetValue<Schema::MigratedTablePartitions::LocalPathId>()
                );
                const auto datashardIdx = TShardIdx(
                    rowSet.GetValue<Schema::MigratedTablePartitions::OwnerShardIdx>(),
                    rowSet.GetValue<Schema::MigratedTablePartitions::LocalShardIdx>()
                );
                partitionsRows.push_back(MakeTablePartitionRec<Schema::MigratedTablePartitions>(pathId, datashardIdx, rowSet));

                if (!rowSet.Next()) {
                    return false;
                }
            }
        }

        // We need to sort partitions by PathId/PartitionId due to incompatible change 1
        std::sort(partitionsRows.begin(), partitionsRows.end());

        return true;
    }

    typedef std::tuple<TShardIdx, TString> TTableShardPartitionConfigRec;
    typedef TDeque<TTableShardPartitionConfigRec> TTableShardPartitionConfigRows;

    template <typename SchemaTable, typename TRowSet>
    static TTableShardPartitionConfigRec MakeTableShardPartitionConfigRec(const TShardIdx& shardIdx, TRowSet& rowSet) {
        return std::make_tuple(shardIdx,
            rowSet.template GetValue<typename SchemaTable::PartitionConfig>()
        );
    }

    bool LoadTableShardPartitionConfigs(NIceDb::TNiceDb& db, TTableShardPartitionConfigRows& partitionsRows) const {
        {
            auto rowSet = db.Table<Schema::TableShardPartitionConfigs>().Range().Select();
            if (!rowSet.IsReady()) {
                return false;
            }
            while (!rowSet.EndOfSet()) {
                const auto shardIdx = Self->MakeLocalId(rowSet.GetValue<Schema::TableShardPartitionConfigs::ShardIdx>());
                partitionsRows.push_back(MakeTableShardPartitionConfigRec<Schema::TableShardPartitionConfigs>(shardIdx, rowSet));

                if (!rowSet.Next()) {
                    return false;
                }
            }
        }
        {
            auto rowSet = db.Table<Schema::MigratedTableShardPartitionConfigs>().Range().Select();
            if (!rowSet.IsReady()) {
                return false;
            }
            while (!rowSet.EndOfSet()) {
                const auto shardIdx = TShardIdx(
                    rowSet.GetValue<Schema::MigratedTableShardPartitionConfigs::OwnerShardIdx>(),
                    rowSet.GetValue<Schema::MigratedTableShardPartitionConfigs::LocalShardIdx>()
                );
                partitionsRows.push_back(MakeTableShardPartitionConfigRec<Schema::MigratedTableShardPartitionConfigs>(shardIdx, rowSet));

                if (!rowSet.Next()) {
                    return false;
                }
            }
        }

        return true;
    }

    typedef std::tuple<TTxId, TPathId, ui64> TPublicationRec;
    typedef TDeque<TPublicationRec> TPublicationsRows;

    template <typename SchemaTable, typename TRowSet>
    static TPublicationRec MakePublicationRec(const TPathId& pathId, TRowSet& rowSet) {
        return std::make_tuple(
            rowSet.template GetValue<typename SchemaTable::TxId>(),
            pathId,
            rowSet.template GetValue<typename SchemaTable::Version>()
        );
    }

    bool LoadPublications(NIceDb::TNiceDb& db, TPublicationsRows& publicationsRows) const {
        {
            auto rowSet = db.Table<Schema::PublishingPaths>().Range().Select();
            if (!rowSet.IsReady()) {
                return false;
            }
            while (!rowSet.EndOfSet()) {
                const auto pathId = Self->MakeLocalId(rowSet.GetValue<Schema::PublishingPaths::PathId>());
                publicationsRows.push_back(MakePublicationRec<Schema::PublishingPaths>(pathId, rowSet));

                if (!rowSet.Next()) {
                    return false;
                }
            }
        }
        {
            auto rowSet = db.Table<Schema::MigratedPublishingPaths>().Range().Select();
            if (!rowSet.IsReady()) {
                return false;
            }
            while (!rowSet.EndOfSet()) {
                const auto pathId = TPathId(
                    rowSet.GetValue<Schema::MigratedPublishingPaths::PathOwnerId>(),
                    rowSet.GetValue<Schema::MigratedPublishingPaths::LocalPathId>()
                );
                publicationsRows.push_back(MakePublicationRec<Schema::MigratedPublishingPaths>(pathId, rowSet));

                if (!rowSet.Next()) {
                    return false;
                }
            }
        }

        return true;
    }

    typedef std::tuple<TShardIdx> TShardsToDeleteRec;
    typedef TDeque<TShardsToDeleteRec> TShardsToDeleteRows;

    bool LoadShardsToDelete(NIceDb::TNiceDb& db, TShardsToDeleteRows& shardsToDelete) const {
        {
            auto rowSet = db.Table<Schema::ShardsToDelete>().Range().Select();
            if (!rowSet.IsReady()) {
                return false;
            }
            while (!rowSet.EndOfSet()) {
                const auto shardIdx = Self->MakeLocalId(rowSet.GetValue<Schema::ShardsToDelete::ShardIdx>());
                shardsToDelete.emplace_back(shardIdx);

                if (!rowSet.Next()) {
                    return false;
                }
            }
        }
        {
            auto rowSet = db.Table<Schema::MigratedShardsToDelete>().Range().Select();
            if (!rowSet.IsReady()) {
                return false;
            }
            while (!rowSet.EndOfSet()) {
                const auto shardIdx = TShardIdx(
                    rowSet.GetValue<Schema::MigratedShardsToDelete::ShardOwnerId>(),
                    rowSet.GetValue<Schema::MigratedShardsToDelete::ShardLocalIdx>()
                );
                shardsToDelete.emplace_back(shardIdx);

                if (!rowSet.Next()) {
                    return false;
                }
            }
        }

        return true;
    }

    typedef std::tuple<TOperationId, TShardIdx, TTxState::ETxState> TTxShardRec;
    typedef TVector<TTxShardRec> TTxShardsRows;

    template <typename SchemaTable, typename TRowSet>
    TTxShardRec MakeTxShardRec(const TOperationId& opId, TRowSet& rowSet) const {
        return MakeTxShardRec<SchemaTable>(opId,
            Self->MakeLocalId(rowSet.template GetValue<typename SchemaTable::ShardIdx>()), rowSet
        );
    }

    template <typename SchemaTable, typename TRowSet>
    static TTxShardRec MakeTxShardRec(const TOperationId& opId, const TShardIdx& shardIdx, TRowSet& rowSet) {
        return std::make_tuple(opId, shardIdx,
            static_cast<TTxState::ETxState>(rowSet.template GetValue<typename SchemaTable::Operation>())
        );
    }

    bool LoadTxShards(NIceDb::TNiceDb& db, TTxShardsRows& txShards) const {
        {
            auto rowset = db.Table<Schema::TxShards>().Range().Select();
            if (!rowset.IsReady()) {
                return false;
            }
            while (!rowset.EndOfSet()) {
                const auto operationId = TOperationId(rowset.GetValue<Schema::TxShards::TxId>(), 0);
                txShards.push_back(MakeTxShardRec<Schema::TxShards>(operationId, rowset));

                if (!rowset.Next()) {
                    return false;
                }
            }
        }
        {
            auto rowset = db.Table<Schema::TxShardsV2>().Range().Select();
            if (!rowset.IsReady()) {
                return false;
            }
            while (!rowset.EndOfSet()) {
                const auto operationId = TOperationId(
                    rowset.GetValue<Schema::TxShardsV2::TxId>(),
                    rowset.GetValue<Schema::TxShardsV2::TxPartId>()
                );
                txShards.push_back(MakeTxShardRec<Schema::TxShardsV2>(operationId, rowset));

                if (!rowset.Next()) {
                    return false;
                }
            }
        }
        {
            auto rowset = db.Table<Schema::MigratedTxShards>().Range().Select();
            if (!rowset.IsReady()) {
                return false;
            }
            while (!rowset.EndOfSet()) {
                const auto operationId = TOperationId(
                    rowset.GetValue<Schema::MigratedTxShards::TxId>(),
                    rowset.GetValue<Schema::MigratedTxShards::TxPartId>()
                );
                const auto shardIdx = TShardIdx(
                    rowset.GetValue<Schema::MigratedTxShards::ShardOwnerId>(),
                    rowset.GetValue<Schema::MigratedTxShards::ShardLocalIdx>()
                );
                txShards.push_back(MakeTxShardRec<Schema::MigratedTxShards>(operationId, shardIdx, rowset));

                if (!rowset.Next()) {
                    return false;
                }
            }
        }

        Sort(txShards);
        auto last = Unique(txShards.begin(), txShards.end());
        txShards.erase(last, txShards.end());

        return true;
    }

    typedef std::tuple<TShardIdx, TTabletId, TPathId, TTxId, TTabletTypes::EType> TShardsRec;
    typedef TDeque<TShardsRec> TShardsRows;

    template <typename SchemaTable, typename TRowSet>
    static TShardsRec MakeShardsRec(const TShardIdx& shardIdx, const TPathId& pathId, TRowSet& rowSet) {
        return std::make_tuple(shardIdx,
            rowSet.template GetValue<typename SchemaTable::TabletId>(),
            pathId,
            rowSet.template GetValueOrDefault<typename SchemaTable::LastTxId>(InvalidTxId),
            rowSet.template GetValue<typename SchemaTable::TabletType>()
        );
    }

    bool LoadShards(NIceDb::TNiceDb& db, TShardsRows& shards) const {
        {
            auto rowSet = db.Table<Schema::Shards>().Range().Select();
            if (!rowSet.IsReady()) {
                return false;
            }
            while (!rowSet.EndOfSet()) {
                const auto shardIdx = Self->MakeLocalId(rowSet.GetValue<Schema::Shards::ShardIdx>());
                const auto pathId = TPathId(
                    rowSet.GetValueOrDefault<Schema::Shards::OwnerPathId>(Self->TabletID()),
                    rowSet.GetValue<Schema::Shards::PathId>()
                );
                shards.push_back(MakeShardsRec<Schema::Shards>(shardIdx, pathId, rowSet));

                if (!rowSet.Next()) {
                    return false;
                }
            }
        }
        {
            auto rowSet = db.Table<Schema::MigratedShards>().Range().Select();
            if (!rowSet.IsReady()) {
                return false;
            }
            while (!rowSet.EndOfSet()) {
                const auto shardIdx = TShardIdx(
                    rowSet.GetValue<Schema::MigratedShards::OwnerShardId>(),
                    rowSet.GetValue<Schema::MigratedShards::LocalShardId>()
                );
                const auto pathId = TPathId(
                    rowSet.GetValue<Schema::MigratedShards::OwnerPathId>(),
                    rowSet.GetValue<Schema::MigratedShards::LocalPathId>()
                );
                shards.push_back(MakeShardsRec<Schema::MigratedShards>(shardIdx, pathId, rowSet));

                if (!rowSet.Next()) {
                    return false;
                }
            }
        }

        return true;
    }

    typedef std::tuple<TPathId, TString, TString, TString, TString, bool, TString, ui32, bool, bool, TString> TBackupSettingsRec;
    typedef TDeque<TBackupSettingsRec> TBackupSettingsRows;

    template <typename SchemaTable, typename TRowSet>
    static TBackupSettingsRec MakeBackupSettingsRec(const TPathId& pathId, TRowSet& rowSet) {
        return std::make_tuple(pathId,
            rowSet.template GetValue<typename SchemaTable::TableName>(),
            rowSet.template GetValueOrDefault<typename SchemaTable::YTSettings>(""),
            rowSet.template GetValueOrDefault<typename SchemaTable::S3Settings>(""),
            rowSet.template GetValueOrDefault<typename SchemaTable::ScanSettings>(""),
            rowSet.template GetValueOrDefault<typename SchemaTable::NeedToBill>(true),
            rowSet.template GetValueOrDefault<typename SchemaTable::TableDescription>(""),
            rowSet.template GetValueOrDefault<typename SchemaTable::NumberOfRetries>(0),
            rowSet.template GetValueOrDefault<typename SchemaTable::EnableChecksums>(false),
            rowSet.template GetValueOrDefault<typename SchemaTable::EnablePermissions>(false),
            rowSet.template GetValueOrDefault<typename SchemaTable::ChangefeedUnderlyingTopics>("")
        );
    }

    bool LoadBackupSettings(NIceDb::TNiceDb& db, TBackupSettingsRows& settings) const {
        {
            auto rowSet = db.Table<Schema::BackupSettings>().Range().Select();
            if (!rowSet.IsReady()) {
                return false;
            }
            while (!rowSet.EndOfSet()) {
                const auto pathId = Self->MakeLocalId(rowSet.GetValue<Schema::BackupSettings::PathId>());
                settings.push_back(MakeBackupSettingsRec<Schema::BackupSettings>(pathId, rowSet));

                if (!rowSet.Next()) {
                    return false;
                }
            }
        }
        {
            auto rowSet = db.Table<Schema::MigratedBackupSettings>().Range().Select();
            if (!rowSet.IsReady()) {
                return false;
            }
            while (!rowSet.EndOfSet()) {
                const auto pathId = TPathId(
                    rowSet.GetValue<Schema::MigratedBackupSettings::OwnerPathId>(),
                    rowSet.GetValue<Schema::MigratedBackupSettings::LocalPathId>()
                );
                settings.push_back(MakeBackupSettingsRec<Schema::MigratedBackupSettings>(pathId, rowSet));

                if (!rowSet.Next()) {
                    return false;
                }
            }
        }

        return true;
    }

    typedef std::tuple<TPathId, TTxId, ui64, ui32, ui32, ui64, ui64, ui8> TCompletedBackupRestoreRec;
    typedef TDeque<TCompletedBackupRestoreRec> TCompletedBackupRestoreRows;

    template <typename SchemaTable, typename TRowSet>
    static TCompletedBackupRestoreRec MakeCompletedBackupRestoreRec(const TPathId& pathId, TRowSet& rowSet) {
        return std::make_tuple(pathId,
            rowSet.template GetValue<typename SchemaTable::TxId>(),
            rowSet.template GetValue<typename SchemaTable::DateTimeOfCompletion>(),
            rowSet.template GetValue<typename SchemaTable::SuccessShardCount>(),
            rowSet.template GetValue<typename SchemaTable::TotalShardCount>(),
            rowSet.template GetValue<typename SchemaTable::StartTime>(),
            rowSet.template GetValue<typename SchemaTable::DataTotalSize>(),
            rowSet.template GetValueOrDefault<typename SchemaTable::Kind>(0)
        );
    }

    bool LoadBackupRestoreHistory(NIceDb::TNiceDb& db, TCompletedBackupRestoreRows& history) const {
        {
            auto rowSet = db.Table<Schema::CompletedBackups>().Range().Select();
            if (!rowSet.IsReady()) {
                return false;
            }
            while (!rowSet.EndOfSet()) {
                const auto pathId = Self->MakeLocalId(rowSet.GetValue<Schema::CompletedBackups::PathId>());
                history.push_back(MakeCompletedBackupRestoreRec<Schema::CompletedBackups>(pathId, rowSet));

                if (!rowSet.Next()) {
                    return false;
                }
            }
        }
        {
            auto rowSet = db.Table<Schema::MigratedCompletedBackups>().Range().Select();
            if (!rowSet.IsReady()) {
                return false;
            }
            while (!rowSet.EndOfSet()) {
                const auto pathId = TPathId(
                    rowSet.GetValue<Schema::MigratedCompletedBackups::OwnerPathId>(),
                    rowSet.GetValue<Schema::MigratedCompletedBackups::LocalPathId>()
                );
                history.push_back(MakeCompletedBackupRestoreRec<Schema::MigratedCompletedBackups>(pathId, rowSet));

                if (!rowSet.Next()) {
                    return false;
                }
            }
        }

        return true;
    }

    typedef std::tuple<TTxId, TShardIdx, bool, TString, ui64, ui64> TShardBackupStatusRec;
    typedef TDeque<TShardBackupStatusRec> TShardBackupStatusRows;

    template <typename SchemaTable, typename TRowSet>
    static TShardBackupStatusRec MakeShardBackupStatusRec(const TShardIdx& shardIdx, TRowSet& rowSet) {
        return std::make_tuple(
            rowSet.template GetValue<typename SchemaTable::TxId>(),
            shardIdx, false,
            rowSet.template GetValue<typename SchemaTable::Explain>(),
            0, 0
        );
    }

    template <typename T, typename U, typename V>
    bool LoadBackupStatusesImpl(TShardBackupStatusRows& statuses,
            T& byShardBackupStatus, U& byMigratedShardBackupStatus, V& byTxShardStatus) const
    {
        {
            T& rowSet = byShardBackupStatus;
            if (!rowSet.IsReady()) {
                return false;
            }
            while (!rowSet.EndOfSet()) {
                const auto shardIdx = Self->MakeLocalId(rowSet.template GetValue<Schema::ShardBackupStatus::ShardIdx>());
                statuses.push_back(MakeShardBackupStatusRec<Schema::ShardBackupStatus>(shardIdx, rowSet));

                if (!rowSet.Next()) {
                    return false;
                }
            }
        }
        {
            U& rowSet = byMigratedShardBackupStatus;
            if (!rowSet.IsReady()) {
                return false;
            }
            while (!rowSet.EndOfSet()) {
                const auto shardIdx = TShardIdx(
                    rowSet.template GetValue<Schema::MigratedShardBackupStatus::OwnerShardId>(),
                    rowSet.template GetValue<Schema::MigratedShardBackupStatus::LocalShardId>()
                );
                statuses.push_back(MakeShardBackupStatusRec<Schema::MigratedShardBackupStatus>(shardIdx, rowSet));

                if (!rowSet.Next()) {
                    return false;
                }
            }
        }
        {
            V& rowSet = byTxShardStatus;
            if (!rowSet.IsReady()) {
                return false;
            }
            while (!rowSet.EndOfSet()) {
                auto txId = rowSet.template GetValue<Schema::TxShardStatus::TxId>();
                auto shardIdx = TShardIdx(
                    rowSet.template GetValue<Schema::TxShardStatus::OwnerShardId>(),
                    rowSet.template GetValue<Schema::TxShardStatus::LocalShardId>()
                );
                auto success = rowSet.template GetValue<Schema::TxShardStatus::Success>();
                auto error = rowSet.template GetValue<Schema::TxShardStatus::Error>();
                auto bytes = rowSet.template GetValue<Schema::TxShardStatus::BytesProcessed>();
                auto rows = rowSet.template GetValue<Schema::TxShardStatus::RowsProcessed>();

                statuses.emplace_back(txId, shardIdx, success, error, bytes, rows);

                if (!rowSet.Next()) {
                    return false;
                }
            }
        }

        return true;
    }

    bool LoadBackupStatuses(NIceDb::TNiceDb& db, TShardBackupStatusRows& statuses) const {
        auto byShardBackupStatus = db.Table<Schema::ShardBackupStatus>().Range().Select();
        auto byMigratedShardBackupStatus = db.Table<Schema::MigratedShardBackupStatus>().Range().Select();
        auto byTxShardStatus = db.Table<Schema::TxShardStatus>().Range().Select();

        return LoadBackupStatusesImpl(statuses, byShardBackupStatus, byMigratedShardBackupStatus, byTxShardStatus);
    }

    typedef std::tuple<TPathId, ui64, NKikimrSchemeOp::EIndexType, NKikimrSchemeOp::EIndexState, TString> TTableIndexRec;
    typedef TDeque<TTableIndexRec> TTableIndexRows;

    bool LoadTableIndexes(NIceDb::TNiceDb& db, TTableIndexRows& tableIndexes) const {
        {
            auto rowSet = db.Table<Schema::TableIndex>().Range().Select();
            if (!rowSet.IsReady()) {
                return false;
            }
            while (!rowSet.EndOfSet()) {
                const auto pathId = Self->MakeLocalId(TLocalPathId(rowSet.GetValue<Schema::TableIndex::PathId>()));
                tableIndexes.emplace_back(
                    pathId,
                    rowSet.GetValue<Schema::TableIndex::AlterVersion>(),
                    rowSet.GetValue<Schema::TableIndex::IndexType>(),
                    rowSet.GetValue<Schema::TableIndex::State>(),
                    rowSet.GetValue<Schema::TableIndex::Description>()
                );

                if (!rowSet.Next()) {
                    return false;
                }
            }
        }
        {
            auto rowSet = db.Table<Schema::MigratedTableIndex>().Range().Select();
            if (!rowSet.IsReady()) {
                return false;
            }
            while (!rowSet.EndOfSet()) {
                const auto pathId = TPathId(
                    TOwnerId(rowSet.GetValue<Schema::MigratedTableIndex::OwnerPathId>()),
                    TLocalPathId(rowSet.GetValue<Schema::MigratedTableIndex::LocalPathId>())
                );
                tableIndexes.emplace_back(
                    pathId,
                    rowSet.GetValue<Schema::MigratedTableIndex::AlterVersion>(),
                    rowSet.GetValue<Schema::MigratedTableIndex::IndexType>(),
                    rowSet.GetValue<Schema::MigratedTableIndex::State>(),
                    TString{}
                );

                if (!rowSet.Next()) {
                    return false;
                }
            }
        }

        return true;
    }

    typedef std::tuple<TPathId, ui64, TString> TTableIndexColRec;
    typedef TDeque<TTableIndexColRec> TTableIndexKeyRows;
    typedef TDeque<TTableIndexColRec> TTableIndexDataRows;

    template <typename SchemaTable, typename TRowSet>
    static TTableIndexColRec MakeTableIndexColRec(const TPathId& pathId, TRowSet& rowSet) {
        return std::make_tuple(pathId,
            rowSet.template GetValue<typename SchemaTable::KeyId>(),
            rowSet.template GetValue<typename SchemaTable::KeyName>()
        );
    }

    bool LoadTableIndexKeys(NIceDb::TNiceDb& db, TTableIndexKeyRows& tableIndexKeys) const {
        {
            auto rowSet = db.Table<Schema::TableIndexKeys>().Range().Select();
            if (!rowSet.IsReady()) {
                return false;
            }
            while (!rowSet.EndOfSet()) {
                const auto pathId = Self->MakeLocalId(TLocalPathId(rowSet.GetValue<Schema::TableIndexKeys::PathId>()));
                tableIndexKeys.push_back(MakeTableIndexColRec<Schema::TableIndexKeys>(pathId, rowSet));

                if (!rowSet.Next()) {
                    return false;
                }
            }
        }
        {
            auto rowSet = db.Table<Schema::MigratedTableIndexKeys>().Range().Select();
            if (!rowSet.IsReady()) {
                return false;
            }
            while (!rowSet.EndOfSet()) {
                const auto pathId = TPathId(
                    rowSet.GetValue<Schema::MigratedTableIndexKeys::OwnerPathId>(),
                    rowSet.GetValue<Schema::MigratedTableIndexKeys::LocalPathId>()
                );
                tableIndexKeys.push_back(MakeTableIndexColRec<Schema::MigratedTableIndexKeys>(pathId, rowSet));

                if (!rowSet.Next()) {
                    return false;
                }
            }
        }

        return true;
    }

    bool LoadTableIndexDataColumns(NIceDb::TNiceDb& db, TTableIndexDataRows& tableIndexData) const {
        auto rowSet = db.Table<Schema::TableIndexDataColumns>().Range().Select();
        if (!rowSet.IsReady()) {
            return false;
        }
        while (!rowSet.EndOfSet()) {
            const auto pathId = TPathId(
                rowSet.GetValue<Schema::TableIndexDataColumns::PathOwnerId>(),
                rowSet.GetValue<Schema::TableIndexDataColumns::PathLocalId>()
            );
            auto id = rowSet.GetValue<Schema::TableIndexDataColumns::DataColumnId>();
            auto name = rowSet.GetValue<Schema::TableIndexDataColumns::DataColumnName>();
            tableIndexData.emplace_back(pathId, id, name);

            if (!rowSet.Next()) {
                return false;
            }
        }

        return true;
    }

    typedef std::tuple<TShardIdx, ui32, TString, TString> TChannelBindingRec;
    typedef TDeque<TChannelBindingRec> TChannelBindingRows;

    template <typename SchemaTable, typename TRowSet>
    static TChannelBindingRec MakeChannelBindingRec(const TShardIdx& shardIdx, TRowSet& rowSet) {
        return std::make_tuple(shardIdx,
            rowSet.template GetValue<typename SchemaTable::ChannelId>(),
            rowSet.template GetValue<typename SchemaTable::Binding>(),
            rowSet.template GetValue<typename SchemaTable::PoolName>()
        );
    }

    bool LoadChannelBindings(NIceDb::TNiceDb& db, TChannelBindingRows& channeldBindings) const {
        {
            auto rowSet = db.Table<Schema::ChannelsBinding>().Range().Select();
            if (!rowSet.IsReady()) {
                return false;
            }
            while (!rowSet.EndOfSet()) {
                const auto shardIdx = Self->MakeLocalId(rowSet.GetValue<Schema::ChannelsBinding::ShardId>());
                channeldBindings.push_back(MakeChannelBindingRec<Schema::ChannelsBinding>(shardIdx, rowSet));

                if (!rowSet.Next()) {
                    return false;
                }
            }
        }
        {
            auto rowSet = db.Table<Schema::MigratedChannelsBinding>().Range().Select();
            if (!rowSet.IsReady()) {
                return false;
            }
            while (!rowSet.EndOfSet()) {
                const auto shardIdx = TShardIdx(
                    rowSet.GetValue<Schema::MigratedChannelsBinding::OwnerShardId>(),
                    rowSet.GetValue<Schema::MigratedChannelsBinding::LocalShardId>()
                );
                channeldBindings.push_back(MakeChannelBindingRec<Schema::MigratedChannelsBinding>(shardIdx, rowSet));

                if (!rowSet.Next()) {
                    return false;
                }
            }
        }

        return true;
    }

    typedef std::tuple<TPathId, TString, ui64> TKesusInfosRec;
    typedef TDeque<TKesusInfosRec> TKesusInfosRows;

    template <typename SchemaTable, typename TRowSet>
    static TKesusInfosRec MakeKesusInfosRec(const TPathId& pathId, TRowSet& rowSet) {
        return std::make_tuple(pathId,
            rowSet.template GetValue<typename SchemaTable::Config>(),
            rowSet.template GetValueOrDefault<typename SchemaTable::Version>()
        );
    }

    bool LoadKesusInfos(NIceDb::TNiceDb& db, TKesusInfosRows& kesusInfosData) const {
        {
            auto rowSet = db.Table<Schema::KesusInfos>().Range().Select();
            if (!rowSet.IsReady()) {
                return false;
            }
            while (!rowSet.EndOfSet()) {
                const auto pathId = Self->MakeLocalId(rowSet.GetValue<Schema::KesusInfos::PathId>());
                kesusInfosData.push_back(MakeKesusInfosRec<Schema::KesusInfos>(pathId, rowSet));

                if (!rowSet.Next()) {
                    return false;
                }
            }
        }
        {
            auto rowSet = db.Table<Schema::MigratedKesusInfos>().Range().Select();
            if (!rowSet.IsReady()) {
                return false;
            }
            while (!rowSet.EndOfSet()) {
                const auto pathId = TPathId(
                    rowSet.GetValue<Schema::MigratedKesusInfos::OwnerPathId>(),
                    rowSet.GetValue<Schema::MigratedKesusInfos::LocalPathId>()
                );
                kesusInfosData.push_back(MakeKesusInfosRec<Schema::MigratedKesusInfos>(pathId, rowSet));

                if (!rowSet.Next()) {
                    return false;
                }
            }
        }

        return true;
    }

    typedef std::tuple<TPathId, TString, ui64> TKesusAlterRec;
    typedef TDeque<TKesusAlterRec> TKesusAlterRows;

    bool LoadKesusAlters(NIceDb::TNiceDb& db, TKesusAlterRows& kesusAlterData) const {
        {
            auto rowSet = db.Table<Schema::KesusAlters>().Range().Select();
            if (!rowSet.IsReady()) {
                return false;
            }
            while (!rowSet.EndOfSet()) {
                const auto pathId = Self->MakeLocalId(rowSet.GetValue<Schema::KesusAlters::PathId>());
                kesusAlterData.push_back(MakeKesusInfosRec<Schema::KesusAlters>(pathId, rowSet));

                if (!rowSet.Next()) {
                    return false;
                }
            }
        }
        {
            auto rowSet = db.Table<Schema::MigratedKesusAlters>().Range().Select();
            if (!rowSet.IsReady()) {
                return false;
            }
            while (!rowSet.EndOfSet()) {
                const auto pathId = TPathId(
                    rowSet.GetValue<Schema::MigratedKesusAlters::OwnerPathId>(),
                    rowSet.GetValue<Schema::MigratedKesusAlters::LocalPathId>()
                );
                kesusAlterData.push_back(MakeKesusInfosRec<Schema::MigratedKesusAlters>(pathId, rowSet));

                if (!rowSet.Next()) {
                    return false;
                }
            }
        }

        return true;
    }

    template <typename PersistentTable, typename TRowSet>
    TSchemeLimits LoadSchemeLimitsImpl(const TSchemeLimits& defaults, TRowSet& rowSet) {
        return TSchemeLimits {
            .MaxDepth = rowSet.template GetValueOrDefault<typename PersistentTable::DepthLimit>(defaults.MaxDepth),
            .MaxPaths = rowSet.template GetValueOrDefault<typename PersistentTable::PathsLimit>(defaults.MaxPaths),
            .MaxChildrenInDir = rowSet.template GetValueOrDefault<typename PersistentTable::ChildrenLimit>(defaults.MaxChildrenInDir),
            .MaxAclBytesSize = rowSet.template GetValueOrDefault<typename PersistentTable::AclByteSizeLimit>(defaults.MaxAclBytesSize),
            .MaxPathElementLength = rowSet.template GetValueOrDefault<typename PersistentTable::PathElementLength>(defaults.MaxPathElementLength),
            .ExtraPathSymbolsAllowed = rowSet.template GetValueOrDefault<typename PersistentTable::ExtraPathSymbolsAllowed>(defaults.ExtraPathSymbolsAllowed),
            .MaxTableColumns = rowSet.template GetValueOrDefault<typename PersistentTable::TableColumnsLimit>(defaults.MaxTableColumns),
            .MaxColumnTableColumns = rowSet.template GetValueOrDefault<typename PersistentTable::ColumnTableColumnsLimit>(defaults.MaxColumnTableColumns),
            .MaxTableColumnNameLength = rowSet.template GetValueOrDefault<typename PersistentTable::TableColumnNameLengthLimit>(defaults.MaxTableColumnNameLength),
            .MaxTableKeyColumns = rowSet.template GetValueOrDefault<typename PersistentTable::TableKeyColumnsLimit>(defaults.MaxTableKeyColumns),
            .MaxTableIndices = rowSet.template GetValueOrDefault<typename PersistentTable::TableIndicesLimit>(defaults.MaxTableIndices),
            .MaxTableCdcStreams = rowSet.template GetValueOrDefault<typename PersistentTable::TableCdcStreamsLimit>(defaults.MaxTableCdcStreams),
            .MaxShards = rowSet.template GetValueOrDefault<typename PersistentTable::ShardsLimit>(defaults.MaxShards),
            .MaxShardsInPath = rowSet.template GetValueOrDefault<typename PersistentTable::PathShardsLimit>(defaults.MaxShardsInPath),
            .MaxConsistentCopyTargets = rowSet.template GetValueOrDefault<typename PersistentTable::ConsistentCopyingTargetsLimit>(defaults.MaxConsistentCopyTargets),
            .MaxPQPartitions = rowSet.template GetValueOrDefault<typename PersistentTable::PQPartitionsLimit>(defaults.MaxPQPartitions),
            .MaxExports = rowSet.template GetValueOrDefault<typename PersistentTable::ExportsLimit>(defaults.MaxExports),
            .MaxImports = rowSet.template GetValueOrDefault<typename PersistentTable::ImportsLimit>(defaults.MaxImports),
        };
    }

    template <typename TRowSet>
    TSchemeLimits LoadSchemeLimits(const TSchemeLimits& defaults, TRowSet& rowSet) {
        return LoadSchemeLimitsImpl<Schema::SubDomains>(defaults, rowSet);
    }

    template <typename TRowSet>
    TSchemeLimits LoadSchemeLimitsAlter(const TSchemeLimits& defaults, TRowSet& rowSet) {
        return LoadSchemeLimitsImpl<Schema::SubDomainsAlterData>(defaults, rowSet);
    }

    bool ReadEverything(TTransactionContext& txc, const TActorContext& ctx) {
        const TOwnerId selfId = Self->TabletID();

        Self->Clear();

        NIceDb::TNiceDb db(txc.DB);
        if (!db.Precharge<Schema>()) {
            return false;
        }

#define RETURN_IF_NO_PRECHARGED(readIsOk) \
        if (!readIsOk) { \
            return false;\
        }

        RETURN_IF_NO_PRECHARGED(Self->ReadSysValue(db, Schema::SysParam_MaxIncompatibleChange, Self->MaxIncompatibleChange));
        if (Self->MaxIncompatibleChange > Schema::MaxIncompatibleChangeSupported) {
            LOG_ERROR_S(ctx, NKikimrServices::FLAT_TX_SCHEMESHARD,
                        "TTxInit, unsupported changes detected: MaxIncompatibleChange = " << Self->MaxIncompatibleChange <<
                        ", MaxIncompatibleChangeSupported = " << Schema::MaxIncompatibleChangeSupported <<
                        ", restarting!");
            Self->BreakTabletAndRestart(ctx);
            Broken = true;
            return true;
        }

        {
            ui64 initStateVal = (ui64)TTenantInitState::InvalidState;
            RETURN_IF_NO_PRECHARGED(Self->ReadSysValue(db, Schema::SysParam_TenantInitState, initStateVal, (ui64)TTenantInitState::InvalidState));
            Self->InitState = TTenantInitState::EInitState(initStateVal);
        }

        RETURN_IF_NO_PRECHARGED(Self->ReadSysValue(db, Schema::SysParam_NextPathId, Self->NextLocalPathId));
        RETURN_IF_NO_PRECHARGED(Self->ReadSysValue(db, Schema::SysParam_NextShardIdx, Self->NextLocalShardIdx));

        {
            ui64 isReadOnlyModeVal = 0;
            RETURN_IF_NO_PRECHARGED(Self->ReadSysValue(db, Schema::SysParam_IsReadOnlyMode, isReadOnlyModeVal));
            Self->IsReadOnlyMode = isReadOnlyModeVal;
        }

        if (!Self->IsDomainSchemeShard) {
            ui64 parentDomainSchemeShard = 0;
            RETURN_IF_NO_PRECHARGED(Self->ReadSysValue(db, Schema::SysParam_ParentDomainSchemeShard, parentDomainSchemeShard));

            ui64 parentDomainPathId = 0;
            RETURN_IF_NO_PRECHARGED(Self->ReadSysValue(db, Schema::SysParam_ParentDomainPathId, parentDomainPathId));

            Self->ParentDomainId = TPathId(parentDomainSchemeShard, parentDomainPathId);

            RETURN_IF_NO_PRECHARGED(Self->ReadSysValue(db, Schema::SysParam_ParentDomainOwner, Self->ParentDomainOwner));
            RETURN_IF_NO_PRECHARGED(Self->ReadSysValue(db, Schema::SysParam_ParentDomainEffectiveACL, Self->ParentDomainEffectiveACL));
            RETURN_IF_NO_PRECHARGED(Self->ReadSysValue(db, Schema::SysParam_ParentDomainEffectiveACLVersion, Self->ParentDomainEffectiveACLVersion));

            Self->ParentDomainCachedEffectiveACL.Init(Self->ParentDomainEffectiveACL);
        } else {
            Self->ParentDomainId = Self->RootPathId();
        }

        {
            ui64 secondsSinceEpoch = 0;
            RETURN_IF_NO_PRECHARGED(Self->ReadSysValue(db, Schema::SysParam_ServerlessStorageLastBillTime, secondsSinceEpoch));
            Self->ServerlessStorageLastBillTime = TInstant::Seconds(secondsSinceEpoch);
        }

#undef RETURN_IF_NO_PRECHARGED

        if (!Self->IsSchemeShardConfigured()) {
            LOG_NOTICE_S(ctx, NKikimrServices::FLAT_TX_SCHEMESHARD,
                         "TTxInit, SS hasn't been configured yet"
                             << ", state: " << (ui64)Self->InitState
                             << ", at schemeshard: " << Self->TabletID());
            return true;
        }

        // Read reversed migrations
        {
            auto attrsRowset = db.Table<Schema::RevertedMigrations>().Range().Select();
            if (!attrsRowset.IsReady()) {
                return false;
            }

            while (!attrsRowset.EndOfSet()) {
                TLocalPathId localPathId = attrsRowset.GetValue<Schema::RevertedMigrations::LocalPathId>();
                TPathId pathId = Self->MakeLocalId(localPathId);
                TTabletId abandonedSchemeShardID = attrsRowset.GetValue<Schema::RevertedMigrations::SchemeShardId>();

                Self->RevertedMigrations[pathId].push_back(abandonedSchemeShardID);

                if (!attrsRowset.Next()) {
                    return false;
                }
            }
        }

        // Read paths
        {

            TPathRows pathRows;
            if (!LoadPaths(db, pathRows)) {
                return false;
            }

            LOG_NOTICE_S(ctx, NKikimrServices::FLAT_TX_SCHEMESHARD,
                        "TTxInit for Paths"
                             << ", read records: " << pathRows.size()
                             << ", at schemeshard: " << Self->TabletID());

            if (pathRows) {
                // read Root
                TPathElement::TPtr rootPath = MakePathElement(pathRows.front());
                Y_ABORT_UNLESS(rootPath->PathId == Self->RootPathId());
                Y_ABORT_UNLESS(rootPath->ParentPathId == Self->RootPathId());
                Y_ABORT_UNLESS(rootPath->DomainPathId == Self->RootPathId());

                Y_ABORT_UNLESS(!IsStartWithSlash(rootPath->Name));
                Self->RootPathElements = SplitPath(rootPath->Name);

                Y_ABORT_UNLESS(!rootPath->StepDropped);
                Self->PathsById[rootPath->PathId] = rootPath;

                pathRows.pop_front();
            }

            Y_DEBUG_ABORT_UNLESS(IsSorted(pathRows.begin(), pathRows.end()));

            for (auto& rec: pathRows) {
                TPathElement::TPtr path = MakePathElement(rec);

                Y_ABORT_UNLESS(path->PathId != Self->RootPathId());

                Y_VERIFY_S(!Self->PathsById.contains(path->PathId), "Path already exists"
                               << ", pathId: " << path->PathId);

                TPathElement::TPtr parent = Self->PathsById.at(path->ParentPathId);
                parent->DbRefCount++;
                parent->AllChildrenCount++;

                if (path->TempDirOwnerActorId) {
                    const TActorId& tempDirOwnerActorId = path->TempDirOwnerActorId;

                    auto& TempDirsByOwner = Self->TempDirsState.TempDirsByOwner;
                    auto& nodeStates = Self->TempDirsState.NodeStates;

                    auto it = TempDirsByOwner.find(tempDirOwnerActorId);
                    const auto nodeId = tempDirOwnerActorId.NodeId();

                    auto itNodeStates = nodeStates.find(nodeId);
                    if (itNodeStates == nodeStates.end()) {
                        auto& nodeState = nodeStates[nodeId];
                        nodeState.Owners.insert(tempDirOwnerActorId);
                        nodeState.RetryState.CurrentDelay =
                            TDuration::MilliSeconds(Self->BackgroundCleaningRetrySettings.GetStartDelayMs());
                    } else {
                        itNodeStates->second.Owners.insert(tempDirOwnerActorId);
                    }

                    if (it == TempDirsByOwner.end()) {
                        auto& currentTempTables = TempDirsByOwner[tempDirOwnerActorId];
                        currentTempTables.insert(path->PathId);
                    } else {
                        it->second.insert(path->PathId);
                    }
                }

                Self->AttachChild(path);
                Self->PathsById[path->PathId] = path;
            }
        }

        // Read user attrs
        {
            TUserAttrsRows userAttrsRows;
            if (!LoadUserAttrs(db, userAttrsRows)) {
                return false;
            }

            LOG_NOTICE_S(ctx, NKikimrServices::FLAT_TX_SCHEMESHARD,
                         "TTxInit for UserAttributes"
                             << ", read records: " << userAttrsRows.size()
                             << ", at schemeshard: " << Self->TabletID());

            for (auto& rec: userAttrsRows) {
                TPathId pathId = std::get<0>(rec);
                TString name = std::get<1>(rec);
                TString value = std::get<2>(rec);

                Y_VERIFY_S(Self->PathsById.contains(pathId), "Unknown pathId: " << pathId);
                auto pathElem = Self->PathsById.at(pathId);

                Y_ABORT_UNLESS(pathElem->UserAttrs);
                Y_ABORT_UNLESS(pathElem->UserAttrs->AlterVersion > 0);
                pathElem->UserAttrs->Set(name, value);
            }
        }

        // Read user attrs alter data
        {
            TUserAttrsRows userAttrsRows;
            if (!LoadUserAttrsAlterData(db, userAttrsRows)) {
                return false;
            }

            LOG_NOTICE_S(ctx, NKikimrServices::FLAT_TX_SCHEMESHARD,
                         "TTxInit for UserAttributesAlterData"
                             << ", read records: " << userAttrsRows.size()
                             << ", at schemeshard: " << Self->TabletID());

            for (auto& rec: userAttrsRows) {
                TPathId pathId = std::get<0>(rec);
                TString name = std::get<1>(rec);
                TString value = std::get<2>(rec);

                Y_VERIFY_S(Self->PathsById.contains(pathId), "Unknown pathId: " << pathId);
                auto pathElem = Self->PathsById.at(pathId);

                Y_ABORT_UNLESS(pathElem->UserAttrs);
                if (pathElem->UserAttrs->AlterData == nullptr) {
                    pathElem->UserAttrs->AlterData = new TUserAttributes(pathElem->UserAttrs->AlterVersion + 1);
                }

                pathElem->UserAttrs->AlterData->Set(name, value);
            }
        }

        // Read SubDomains
        {
            TSchemeLimits rootLimits = TSchemeShard::DefaultLimits;

            if (Self->PathsById.contains(Self->RootPathId()) && Self->IsDomainSchemeShard) {
                auto row = db.Table<Schema::SubDomains>().Key(Self->RootPathId().LocalPathId).Select();

                if (!row.IsReady())
                    return false;

                ui64 version = 0;

                if (row.IsValid()) {
                    version = row.GetValue<Schema::SubDomains::AlterVersion>();
                    rootLimits.MaxPaths = rootLimits.MaxPathsCompat;
                    rootLimits = LoadSchemeLimits(rootLimits, row);
                }

                TSubDomainInfo::TPtr rootDomainInfo = new TSubDomainInfo(version, Self->RootPathId());
                rootDomainInfo->SetSchemeLimits(rootLimits, Self);
                rootDomainInfo->SetSecurityStateVersion(row.GetValueOrDefault<Schema::SubDomains::SecurityStateVersion>());

                rootDomainInfo->InitializeAsGlobal(Self->CreateRootProcessingParams(ctx));

                Self->SubDomains[Self->RootPathId()] = rootDomainInfo;
            }

            auto rowset = db.Table<Schema::SubDomains>().Range().Select();
            if (!rowset.IsReady())
                return false;
            while (!rowset.EndOfSet()) {
                TLocalPathId localPathId = rowset.GetValue<Schema::SubDomains::PathId>();
                TPathId pathId(selfId, localPathId);

                Y_VERIFY_S(Self->PathsById.contains(pathId), "Path doesn't exist, pathId: " << pathId);

                TPathElement::TPtr path = Self->PathsById.at(pathId);
                Y_VERIFY_S(path->IsDomainRoot(), "Path is not a domain, pathId: " << pathId);

                if (!path->IsRoot() || !Self->IsDomainSchemeShard) {
                    Y_ABORT_UNLESS(!Self->SubDomains.contains(pathId));

                    ui64 alterVersion = rowset.GetValue<Schema::SubDomains::AlterVersion>();
                    ui64 planResolution = rowset.GetValue<Schema::SubDomains::PlanResolution>();
                    ui32 timeCastBuckets = rowset.GetValue<Schema::SubDomains::TimeCastBuckets>();
                    TPathId resourcesDomainId = TPathId(
                        rowset.GetValue<Schema::SubDomains::ResourcesDomainOwnerPathId>(),
                        rowset.GetValue<Schema::SubDomains::ResourcesDomainLocalPathId>());
                    TSubDomainInfo::TPtr domainInfo = new TSubDomainInfo(
                        alterVersion,
                        planResolution,
                        timeCastBuckets,
                        resourcesDomainId);
                    Self->SubDomains[pathId] = domainInfo;
                    Self->IncrementPathDbRefCount(pathId);

                    TTabletId sharedHiveId = rowset.GetValue<Schema::SubDomains::SharedHiveId>();
                    domainInfo->SetSharedHive(sharedHiveId);

                    domainInfo->SetSchemeLimits(LoadSchemeLimits(rootLimits, rowset), !Self->IsDomainSchemeShard ? Self : nullptr);

                    if (rowset.HaveValue<Schema::SubDomains::DeclaredSchemeQuotas>()) {
                        NKikimrSubDomains::TSchemeQuotas declaredSchemeQuotas;
                        Y_ABORT_UNLESS(ParseFromStringNoSizeLimit(declaredSchemeQuotas, rowset.GetValue<Schema::SubDomains::DeclaredSchemeQuotas>()));
                        domainInfo->SetDeclaredSchemeQuotas(declaredSchemeQuotas);
                    }

                    if (rowset.HaveValue<Schema::SubDomains::DatabaseQuotas>()) {
                        Ydb::Cms::DatabaseQuotas databaseQuotas;
                        Y_ABORT_UNLESS(ParseFromStringNoSizeLimit(databaseQuotas, rowset.GetValue<Schema::SubDomains::DatabaseQuotas>()));
                        domainInfo->SetDatabaseQuotas(databaseQuotas, Self);
                    }

                    domainInfo->SetDomainStateVersion(rowset.GetValueOrDefault<Schema::SubDomains::StateVersion>(0));
                    domainInfo->SetSecurityStateVersion(rowset.GetValueOrDefault<Schema::SubDomains::SecurityStateVersion>());
                    domainInfo->SetDiskQuotaExceeded(rowset.GetValueOrDefault<Schema::SubDomains::DiskQuotaExceeded>(false));
                    if (domainInfo->GetDiskQuotaExceeded()) {
                        Self->ChangeDiskSpaceQuotaExceeded(+1);
                    }

                    if (rowset.HaveValue<Schema::SubDomains::AuditSettings>()) {
                        NKikimrSubDomains::TAuditSettings value;
                        Y_ABORT_UNLESS(ParseFromStringNoSizeLimit(value, rowset.GetValue<Schema::SubDomains::AuditSettings>()));
                        domainInfo->SetAuditSettings(value);
                    }

                    if (rowset.HaveValue<Schema::SubDomains::ServerlessComputeResourcesMode>()) {
                        domainInfo->SetServerlessComputeResourcesMode(
                            rowset.GetValue<Schema::SubDomains::ServerlessComputeResourcesMode>()
                        );
                    } else if (Self->IsServerlessDomain(domainInfo) || Self->IsServerlessDomainGlobal(pathId, domainInfo)) {
                        domainInfo->SetServerlessComputeResourcesMode(
                            NKikimrSubDomains::EServerlessComputeResourcesModeShared
                        );
                    }
                }

                if (!rowset.Next())
                    return false;
            }

            // Read SubDomainsAlterData
            {
                auto rowset = db.Table<Schema::SubDomainsAlterData>().Range().Select();
                if (!rowset.IsReady())
                    return false;
                while (!rowset.EndOfSet()) {
                    TLocalPathId localPathId = rowset.GetValue<Schema::SubDomainsAlterData::PathId>();
                    TPathId pathId(selfId, localPathId);

                    ui64 alterVersion = rowset.GetValue<Schema::SubDomainsAlterData::AlterVersion>();
                    ui64 planResolution = rowset.GetValue<Schema::SubDomainsAlterData::PlanResolution>();
                    ui32 timeCastBuckets = rowset.GetValue<Schema::SubDomainsAlterData::TimeCastBuckets>();

                    TPathId resourcesDomainId = TPathId(
                        rowset.GetValue<Schema::SubDomainsAlterData::ResourcesDomainOwnerPathId>(),
                        rowset.GetValue<Schema::SubDomainsAlterData::ResourcesDomainLocalPathId>());
                    if (resourcesDomainId && Self->IsDomainSchemeShard) {
                        // we cannot check that on TSS
                        Y_VERIFY_S(Self->SubDomains.contains(resourcesDomainId), "Unknown ResourcesDomainId: " << resourcesDomainId);
                    }

                    Y_VERIFY_S(Self->PathsById.contains(pathId), "Path doesn't exist, pathId: " << pathId);
                    TPathElement::TPtr path = Self->PathsById.at(pathId);
                    Y_VERIFY_S(path->IsDomainRoot(), "Path is not a subdomain, pathId: " << pathId);

                    Y_ABORT_UNLESS(Self->SubDomains.contains(pathId));
                    auto subdomainInfo = Self->SubDomains[pathId];
                    Y_ABORT_UNLESS(!subdomainInfo->GetAlter());

                    TSubDomainInfo::TPtr alter;
                    alter = new TSubDomainInfo(
                        alterVersion,
                        planResolution,
                        timeCastBuckets,
                        resourcesDomainId);

                    TTabletId sharedHiveId = rowset.GetValue<Schema::SubDomainsAlterData::SharedHiveId>();
                    alter->SetSharedHive(sharedHiveId);

                    if (Self->IsDomainSchemeShard && path->IsRoot()) {
                        alter->InitializeAsGlobal(Self->CreateRootProcessingParams(ctx));
                    }

                    if (rowset.HaveValue<Schema::SubDomainsAlterData::DeclaredSchemeQuotas>()) {
                        NKikimrSubDomains::TSchemeQuotas declaredSchemeQuotas;
                        Y_ABORT_UNLESS(ParseFromStringNoSizeLimit(declaredSchemeQuotas, rowset.GetValue<Schema::SubDomainsAlterData::DeclaredSchemeQuotas>()));
                        alter->SetDeclaredSchemeQuotas(declaredSchemeQuotas);
                    }

                    if (rowset.HaveValue<Schema::SubDomainsAlterData::DatabaseQuotas>()) {
                        Ydb::Cms::DatabaseQuotas databaseQuotas;
                        Y_ABORT_UNLESS(ParseFromStringNoSizeLimit(databaseQuotas, rowset.GetValue<Schema::SubDomainsAlterData::DatabaseQuotas>()));
                        alter->SetDatabaseQuotas(databaseQuotas);
                    }

                    alter->SetSchemeLimits(LoadSchemeLimitsAlter(subdomainInfo->GetSchemeLimits(), rowset));

                    if (rowset.HaveValue<Schema::SubDomainsAlterData::ServerlessComputeResourcesMode>()) {
                        alter->SetServerlessComputeResourcesMode(
                            rowset.GetValue<Schema::SubDomainsAlterData::ServerlessComputeResourcesMode>()
                        );
                    } else if (Self->IsServerlessDomain(alter) || Self->IsServerlessDomainGlobal(pathId, alter)) {
                        alter->SetServerlessComputeResourcesMode(
                            NKikimrSubDomains::EServerlessComputeResourcesModeShared
                        );
                    }

                    subdomainInfo->SetAlter(alter);

                    if (!rowset.Next())
                        return false;
                }
            }

            // Set ResourcesDomainId for older subdomains & check validity
            for (auto [id, subDomain] : Self->SubDomains) {
                auto alter = subDomain->GetAlter();

                if (!subDomain->GetResourcesDomainId() && (!alter || !alter->GetResourcesDomainId())) {
                    if (Self->IsDomainSchemeShard) {
                        subDomain->SetResourcesDomainId(id);
                    } else {
                        subDomain->SetResourcesDomainId(Self->ParentDomainId);
                    }

                    continue;
                }

                if (!Self->IsDomainSchemeShard) {
                    // we cannot check validity on TSS
                    continue;
                }

                if (auto resourcesDomainId = subDomain->GetResourcesDomainId()) {
                    Y_VERIFY_S(Self->SubDomains.contains(resourcesDomainId), "Unknown ResourcesDomainId: " << resourcesDomainId);
                }

                if (!alter) {
                    continue;
                }

                if (auto resourcesDomainId = alter->GetResourcesDomainId()) {
                    Y_VERIFY_S(Self->SubDomains.contains(resourcesDomainId), "Unknown ResourcesDomainId: " << resourcesDomainId);
                }
            }
        }

        // Read SubDomainShards
        {
            auto rowset = db.Table<Schema::SubDomainShards>().Range().Select();
            if (!rowset.IsReady())
                return false;
            while (!rowset.EndOfSet()) {
                TLocalPathId localPathId = rowset.GetValue<Schema::SubDomainShards::PathId>();
                TPathId pathId(selfId, localPathId);

                TLocalShardIdx localShardIdx = rowset.GetValue<Schema::SubDomainShards::ShardIdx>();
                TShardIdx shardIdx = Self->MakeLocalId(localShardIdx);

                Y_ABORT_UNLESS(Self->SubDomains.contains(pathId));
                Self->SubDomains[pathId]->AddPrivateShard(shardIdx);

                if (!rowset.Next())
                    return false;
            }

            // Read SubDomainShardsAlterData
            {
                auto rowset = db.Table<Schema::SubDomainShardsAlterData>().Range().Select();
                if (!rowset.IsReady())
                    return false;
                while (!rowset.EndOfSet()) {
                    TLocalPathId localPathId = rowset.GetValue<Schema::SubDomainShardsAlterData::PathId>();
                    TPathId pathId(selfId, localPathId);

                    TLocalShardIdx localShardIdx = rowset.GetValue<Schema::SubDomainShardsAlterData::ShardIdx>();
                    TShardIdx shardIdx = Self->MakeLocalId(localShardIdx);

                    Y_ABORT_UNLESS(Self->SubDomains.contains(pathId));
                    auto subdomainInfo = Self->SubDomains[pathId];
                    Y_ABORT_UNLESS(subdomainInfo->GetAlter());
                    subdomainInfo->GetAlter()->AddPrivateShard(shardIdx);

                    if (!rowset.Next())
                        return false;
                }
            }
        }

        // Read SubDomainSchemeQuotas
        {
            auto rowset = db.Table<Schema::SubDomainSchemeQuotas>().Range().Select();
            if (!rowset.IsReady())
                return false;
            while (!rowset.EndOfSet()) {
                TLocalPathId localPathId = rowset.GetValue<Schema::SubDomainSchemeQuotas::PathId>();
                TPathId pathId(selfId, localPathId);

                if (Self->SubDomains.contains(pathId)) {
                    TSchemeQuota quota;
                    quota.BucketSize = rowset.GetValue<Schema::SubDomainSchemeQuotas::BucketSize>();
                    quota.BucketDuration = TDuration::MicroSeconds(rowset.GetValue<Schema::SubDomainSchemeQuotas::BucketDurationUs>());
                    quota.Available = rowset.GetValue<Schema::SubDomainSchemeQuotas::Available>();
                    quota.LastUpdate = TInstant::MicroSeconds(rowset.GetValue<Schema::SubDomainSchemeQuotas::LastUpdateUs>());
                    quota.Dirty = false;
                    Self->SubDomains[pathId]->AddSchemeQuota(quota);
                }

                if (!rowset.Next())
                    return false;
            }
        }

        {
            TTableRows tableRows;
            if (!LoadTables(db, tableRows)) {
                return false;
            }

            LOG_NOTICE_S(ctx, NKikimrServices::FLAT_TX_SCHEMESHARD,
                         "TTxInit for Tables"
                             << ", read records: " << tableRows.size()
                             << ", at schemeshard: " << Self->TabletID());

            for (const auto& rec: tableRows) {
                TPathId pathId = std::get<0>(rec);

                Y_VERIFY_S(Self->PathsById.contains(pathId), "Path doesn't exist, pathId: " << pathId);
                Y_VERIFY_S(Self->PathsById.at(pathId)->IsTable(), "Path is not a table, pathId: " << pathId);
                Y_VERIFY_S(Self->Tables.FindPtr(pathId) == nullptr, "Table duplicated in DB, pathId: " << pathId);

                TTableInfo::TPtr tableInfo = new TTableInfo();
                tableInfo->NextColumnId = std::get<1>(rec);
                tableInfo->AlterVersion = std::get<2>(rec);

                TString partitionConfig = std::get<3>(rec);
                if (partitionConfig) {
                    auto& config = tableInfo->MutablePartitionConfig();
                    bool parseOk = ParseFromStringNoSizeLimit(config, partitionConfig);
                    Y_ABORT_UNLESS(parseOk);

                    if (config.ColumnFamiliesSize() > 1) {
                        // Fix any incorrect legacy config at load time
                        TPartitionConfigMerger::DeduplicateColumnFamiliesById(config);
                    }

                    if (config.HasCrossDataCenterFollowerCount()) {
                        config.ClearFollowerCount();
                    }
                }

                TString alterTabletFull = std::get<4>(rec);
                TString alterTabletDiff = std::get<5>(rec);
                if (alterTabletFull) {
                    tableInfo->InitAlterData();
                    tableInfo->AlterData->TableDescriptionFull = NKikimrSchemeOp::TTableDescription();
                    auto& tableDesc = tableInfo->AlterData->TableDescriptionFull.GetRef();
                    bool parseOk = ParseFromStringNoSizeLimit(tableDesc, alterTabletFull);
                    Y_ABORT_UNLESS(parseOk);

                    if (tableDesc.HasPartitionConfig() &&
                        tableDesc.GetPartitionConfig().ColumnFamiliesSize() > 1)
                    {
                        // Fix any incorrect legacy config at load time
                        TPartitionConfigMerger::DeduplicateColumnFamiliesById(*tableDesc.MutablePartitionConfig());
                    }
                } else if (alterTabletDiff) {
                    tableInfo->InitAlterData();
                    bool parseOk = ParseFromStringNoSizeLimit(tableInfo->AlterData->TableDescriptionDiff, alterTabletDiff);
                    Y_ABORT_UNLESS(parseOk);
                }

                tableInfo->PartitioningVersion = std::get<6>(rec);

                if (const auto ttlSettings = std::get<7>(rec)) {
                    bool parseOk = ParseFromStringNoSizeLimit(tableInfo->MutableTTLSettings(), ttlSettings);
                    Y_ABORT_UNLESS(parseOk);
                }

                if (const auto replicationConfig = std::get<9>(rec)) {
                    bool parseOk = ParseFromStringNoSizeLimit(tableInfo->MutableReplicationConfig(), replicationConfig);
                    Y_ABORT_UNLESS(parseOk);

                    if (tableInfo->IsAsyncReplica()) {
                        Self->PathsById.at(pathId)->SetAsyncReplica(true);
                    }
                }

                if (const auto incrementalBackupConfig = std::get<12>(rec)) {
                    bool parseOk = ParseFromStringNoSizeLimit(tableInfo->MutableIncrementalBackupConfig(), incrementalBackupConfig);
                    Y_ABORT_UNLESS(parseOk);

                    if (tableInfo->IsIncrementalRestoreTable()) {
                        Self->PathsById.at(pathId)->SetIncrementalRestoreTable();
                    }
                }

                tableInfo->IsBackup = std::get<8>(rec);
                tableInfo->IsRestore = std::get<13>(rec);

                Self->Tables[pathId] = tableInfo;
                Self->IncrementPathDbRefCount(pathId);
                if (tableInfo->IsTTLEnabled()) {
                    Self->TTLEnabledTables[pathId] = tableInfo;
                    Self->TabletCounters->Simple()[COUNTER_TTL_ENABLED_TABLE_COUNT].Add(1);
                }
            }

        }

        // Read Running data erasure for tenants
        {
            if (!Self->DataErasureManager->Restore(db)) {
                return false;
            }
        }

        // Read External Tables
        {
            auto rowset = db.Table<Schema::ExternalTable>().Range().Select();
            if (!rowset.IsReady())
                return false;

            while (!rowset.EndOfSet()) {
                TOwnerId ownerPathId = rowset.GetValue<Schema::ExternalTable::OwnerPathId>();
                TLocalPathId localPathId = rowset.GetValue<Schema::ExternalTable::LocalPathId>();
                TPathId pathId(ownerPathId, localPathId);

                auto& externalTable = Self->ExternalTables[pathId] = new TExternalTableInfo();
                externalTable->SourceType = rowset.GetValue<Schema::ExternalTable::SourceType>();
                externalTable->DataSourcePath = rowset.GetValue<Schema::ExternalTable::DataSourcePath>();
                externalTable->Location = rowset.GetValue<Schema::ExternalTable::Location>();
                externalTable->AlterVersion = rowset.GetValue<Schema::ExternalTable::AlterVersion>();
                externalTable->Content = rowset.GetValue<Schema::ExternalTable::Content>();
                Self->IncrementPathDbRefCount(pathId);

                if (!rowset.Next())
                    return false;
            }
        }

        // Externel Data Source
        {
            auto rowset = db.Table<Schema::ExternalDataSource>().Range().Select();
            if (!rowset.IsReady())
                return false;

            while (!rowset.EndOfSet()) {
                TOwnerId ownerPathId = rowset.GetValue<Schema::ExternalDataSource::OwnerPathId>();
                TLocalPathId localPathId = rowset.GetValue<Schema::ExternalDataSource::LocalPathId>();
                TPathId pathId(ownerPathId, localPathId);

                auto& externalDataSource = Self->ExternalDataSources[pathId] = new TExternalDataSourceInfo();
                externalDataSource->AlterVersion = rowset.GetValue<Schema::ExternalDataSource::AlterVersion>();
                externalDataSource->SourceType = rowset.GetValue<Schema::ExternalDataSource::SourceType>();
                externalDataSource->Location = rowset.GetValue<Schema::ExternalDataSource::Location>();
                externalDataSource->Installation = rowset.GetValue<Schema::ExternalDataSource::Installation>();
                Y_PROTOBUF_SUPPRESS_NODISCARD externalDataSource->Auth.ParseFromString(rowset.GetValue<Schema::ExternalDataSource::Auth>());
                Y_PROTOBUF_SUPPRESS_NODISCARD externalDataSource->ExternalTableReferences.ParseFromString(rowset.GetValue<Schema::ExternalDataSource::ExternalTableReferences>());
                Y_PROTOBUF_SUPPRESS_NODISCARD externalDataSource->Properties.ParseFromString(rowset.GetValue<Schema::ExternalDataSource::Properties>());
                Self->IncrementPathDbRefCount(pathId);

                if (!rowset.Next())
                    return false;
            }
        }

        // Read Views
        {
            auto rowset = db.Table<Schema::View>().Range().Select();
            if (!rowset.IsReady()) {
                return false;
            }

            while (!rowset.EndOfSet()) {
                TLocalPathId localPathId = rowset.GetValue<Schema::View::PathId>();
                TPathId pathId(selfId, localPathId);

                auto& view = Self->Views[pathId] = new TViewInfo();
                view->AlterVersion = rowset.GetValue<Schema::View::AlterVersion>();
                view->QueryText = rowset.GetValue<Schema::View::QueryText>();
                Y_PROTOBUF_SUPPRESS_NODISCARD view->CapturedContext.ParseFromString(
                    rowset.GetValue<Schema::View::CapturedContext>()
                );
                Self->IncrementPathDbRefCount(pathId);

                if (!rowset.Next()) {
                    return false;
                }
            }
        }

        // Read SysViews
        {
            auto rowset = db.Table<Schema::SysView>().Range().Select();
            if (!rowset.IsReady()) {
                return false;
            }

            while (!rowset.EndOfSet()) {
                TLocalPathId localPathId = rowset.GetValue<Schema::SysView::PathId>();
                TPathId pathId(selfId, localPathId);

                auto& sysView = Self->SysViews[pathId] = new TSysViewInfo();
                sysView->AlterVersion = rowset.GetValue<Schema::SysView::AlterVersion>();
                sysView->Type = rowset.GetValue<Schema::SysView::SysViewType>();
                Self->IncrementPathDbRefCount(pathId);

                if (!rowset.Next()) {
                    return false;
                }
            }
        }

        // Resorce Pool
        {
            auto rowset = db.Table<Schema::ResourcePool>().Range().Select();
            if (!rowset.IsReady()) {
                return false;
            }

            while (!rowset.EndOfSet()) {
                TOwnerId ownerPathId = rowset.GetValue<Schema::ResourcePool::OwnerPathId>();
                TLocalPathId localPathId = rowset.GetValue<Schema::ResourcePool::LocalPathId>();
                TPathId pathId(ownerPathId, localPathId);

                auto& resourcePool = Self->ResourcePools[pathId] = new TResourcePoolInfo();
                resourcePool->AlterVersion = rowset.GetValue<Schema::ResourcePool::AlterVersion>();
                Y_PROTOBUF_SUPPRESS_NODISCARD resourcePool->Properties.ParseFromString(rowset.GetValue<Schema::ResourcePool::Properties>());
                Self->IncrementPathDbRefCount(pathId);

                if (!rowset.Next()) {
                    return false;
                }
            }
        }

        // Read backup collections
        {
            auto rowset = db.Table<Schema::BackupCollection>().Range().Select();
            if (!rowset.IsReady()) {
                return false;
            }

            while (!rowset.EndOfSet()) {
                TOwnerId ownerPathId = rowset.GetValue<Schema::BackupCollection::OwnerPathId>();
                TLocalPathId localPathId = rowset.GetValue<Schema::BackupCollection::LocalPathId>();
                TPathId pathId(ownerPathId, localPathId);

                auto& backupCollection = Self->BackupCollections[pathId] = new TBackupCollectionInfo();
                backupCollection->AlterVersion = rowset.GetValue<Schema::BackupCollection::AlterVersion>();
                Y_PROTOBUF_SUPPRESS_NODISCARD backupCollection->Description.ParseFromString(rowset.GetValue<Schema::BackupCollection::Description>());
                Self->IncrementPathDbRefCount(pathId);

                if (!rowset.Next()) {
                    return false;
                }
            }
        }

        // Read table columns
        {
            TColumnRows columnRows;
            if (!LoadColumns(db, columnRows)) {
                return false;
            }

            LOG_NOTICE_S(ctx, NKikimrServices::FLAT_TX_SCHEMESHARD,
                         "TTxInit for Columns"
                             << ", read records: " << columnRows.size()
                             << ", at schemeshard: " << Self->TabletID());

            for (const auto& rec: columnRows) {
                TPathId pathId = std::get<0>(rec);
                ui32 colId = std::get<1>(rec);
                TString colName = std::get<2>(rec);
                NScheme::TTypeInfo typeInfo = std::get<3>(rec);
                TString typeMod = std::get<4>(rec);
                ui32 keyOrder = std::get<5>(rec);
                ui64 createVersion = std::get<6>(rec);
                ui64 deleteVersion = std::get<7>(rec);
                ui32 family = std::get<8>(rec);
                auto defaultKind = std::get<9>(rec);
                auto defaultValue = std::get<10>(rec);
                auto notNull = std::get<11>(rec);
                auto isBuildInProgress = std::get<12>(rec);

                Y_VERIFY_S(Self->PathsById.contains(pathId), "Path doesn't exist, pathId: " << pathId);
                Y_VERIFY_S(Self->PathsById.at(pathId)->IsTable() || Self->PathsById.at(pathId)->IsExternalTable(), "Path is not a table or external table, pathId: " << pathId);
                Y_VERIFY_S(Self->Tables.FindPtr(pathId) || Self->ExternalTables.FindPtr(pathId), "Table or external table don't exist, pathId: " << pathId);

                TTableInfo::TColumn colInfo(colName, colId, typeInfo, typeMod, notNull);
                colInfo.KeyOrder = keyOrder;
                colInfo.CreateVersion = createVersion;
                colInfo.DeleteVersion = deleteVersion;
                colInfo.Family = family;
                colInfo.DefaultKind = defaultKind;
                colInfo.DefaultValue = defaultValue;
                colInfo.NotNull = notNull;
                colInfo.IsBuildInProgress = isBuildInProgress;

                if (auto it = Self->Tables.find(pathId); it != Self->Tables.end()) {
                    TTableInfo::TPtr tableInfo = it->second;
                    Y_VERIFY_S(colId < tableInfo->NextColumnId, "Column id should be less than NextColId"
                                << ", columnId: " << colId
                                << ", NextColId: " << tableInfo->NextColumnId);

                    tableInfo->Columns[colId] = colInfo;

                    if (colInfo.KeyOrder != (ui32)-1) {
                        tableInfo->KeyColumnIds.resize(Max<ui32>(tableInfo->KeyColumnIds.size(), colInfo.KeyOrder + 1));
                        tableInfo->KeyColumnIds[colInfo.KeyOrder] = colId;
                    }
                } else if (auto it = Self->ExternalTables.find(pathId); it != Self->ExternalTables.end()) {
                    TExternalTableInfo::TPtr externalTableInfo = it->second;
                    externalTableInfo->Columns[colId] = colInfo;
                }
            }
        }

        // Read table columns' alters
        {
            TColumnRows columnRows;
            if (!LoadColumnsAlters(db, columnRows)) {
                return false;
            }

            LOG_NOTICE_S(ctx, NKikimrServices::FLAT_TX_SCHEMESHARD,
                         "TTxInit for ColumnsAlters"
                             << ", read records: " << columnRows.size()
                             << ", at schemeshard: " << Self->TabletID());

            for (const auto& rec: columnRows) {
                TPathId pathId = std::get<0>(rec);
                ui32 colId = std::get<1>(rec);
                TString colName = std::get<2>(rec);
                NScheme::TTypeInfo typeInfo = std::get<3>(rec);
                TString typeMod = std::get<4>(rec);
                ui32 keyOrder = std::get<5>(rec);
                ui64 createVersion = std::get<6>(rec);
                ui64 deleteVersion = std::get<7>(rec);
                ui32 family = std::get<8>(rec);
                auto defaultKind = std::get<9>(rec);
                auto defaultValue = std::get<10>(rec);
                auto notNull = std::get<11>(rec);
                auto isBuildInProgress = std::get<12>(rec);

                Y_VERIFY_S(Self->PathsById.contains(pathId), "Path doesn't exist, pathId: " << pathId);
                Y_VERIFY_S(Self->PathsById.at(pathId)->IsTable(), "Path is not a table, pathId: " << pathId);

                Y_VERIFY_S(Self->Tables.FindPtr(pathId), "Table doesn't exist, pathId: " << pathId);

                TTableInfo::TPtr tableInfo = Self->Tables[pathId];
                tableInfo->InitAlterData();
                if (colId >= tableInfo->AlterData->NextColumnId) {
                    tableInfo->AlterData->NextColumnId = colId + 1; // calc next NextColumnId
                }

                TTableInfo::TColumn colInfo(colName, colId, typeInfo, typeMod, notNull);
                colInfo.KeyOrder = keyOrder;
                colInfo.CreateVersion = createVersion;
                colInfo.DeleteVersion = deleteVersion;
                colInfo.Family = family;
                colInfo.DefaultKind = defaultKind;
                colInfo.DefaultValue = defaultValue;
                colInfo.NotNull = notNull;
                colInfo.IsBuildInProgress = isBuildInProgress;
                tableInfo->AlterData->Columns[colId] = colInfo;
            }
        }

        // Read shards (any type of tablets)
        THashMap<TPathId, TShardIdx> pqBalancers; // pathId -> shardIdx
        THashMap<TPathId, TShardIdx> nbsVolumeShards; // pathId -> shardIdx
        THashMap<TPathId, TShardIdx> fileStoreShards; // pathId -> shardIdx
        THashMap<TPathId, TShardIdx> kesusShards; // pathId -> shardIdx
        THashMap<TPathId, TShardIdx> replicationControllers;
        THashMap<TPathId, TShardIdx> blobDepotShards;
        THashMap<TPathId, TVector<TShardIdx>> olapColumnShards;
        {
            TShardsRows shards;
            if (!LoadShards(db, shards)) {
                return false;
            }

            LOG_NOTICE_S(ctx, NKikimrServices::FLAT_TX_SCHEMESHARD,
                         "TTxInit for Shards"
                             << ", read records: " << shards.size()
                             << ", at schemeshard: " << Self->TabletID());

            for (auto& rec: shards) {
                TShardIdx idx = std::get<0>(rec);

                LOG_TRACE_S(ctx, NKikimrServices::FLAT_TX_SCHEMESHARD,
                             "TTxInit for Shards"
                                << ", read: " << idx
                                << ", tabletId: " << std::get<1>(rec)
                                << ", PathId: " << std::get<2>(rec)
                                << ", TabletType: " << TTabletTypes::TypeToStr(std::get<4>(rec))
                                << ", at schemeshard: " << Self->TabletID());

                Y_ABORT_UNLESS(!Self->ShardInfos.contains(idx));
                TShardInfo& shard = Self->ShardInfos[idx];

                shard.TabletID = std::get<1>(rec);
                shard.PathId = std::get<2>(rec);
                shard.CurrentTxId = std::get<3>(rec);
                shard.TabletType = std::get<4>(rec);

                Self->IncrementPathDbRefCount(shard.PathId);

                Y_ABORT_UNLESS(shard.TabletType != ETabletType::TypeInvalid, "upgrade schema was wrong");

                switch (shard.TabletType) {
                    case ETabletType::PersQueueReadBalancer:
                        pqBalancers[shard.PathId] = idx;
                        break;
                    case ETabletType::BlockStoreVolume:
                        nbsVolumeShards[shard.PathId] = idx;
                        break;
                    case ETabletType::FileStore:
                        fileStoreShards[shard.PathId] = idx;
                        break;
                    case ETabletType::Kesus:
                        kesusShards[shard.PathId] = idx;
                        break;
                    case ETabletType::ColumnShard:
                        olapColumnShards[shard.PathId].push_back(idx);
                        break;
                    case ETabletType::ReplicationController:
                        replicationControllers.emplace(shard.PathId, idx);
                        break;
                    case ETabletType::BlobDepot:
                        blobDepotShards.emplace(shard.PathId, idx);
                        break;
                    default:
                        break;
                }
            }
        }

        {
            auto adoptedRowset = db.Table<Schema::AdoptedShards>().Range().Select();
            if (!adoptedRowset.IsReady())
                return false;
            while (!adoptedRowset.EndOfSet()) {
                TLocalShardIdx localShardIdx = adoptedRowset.GetValue<Schema::AdoptedShards::ShardIdx>();
                TShardIdx shardIdx = Self->MakeLocalId(localShardIdx);
                TAdoptedShard& adoptedShard = Self->AdoptedShards[shardIdx];
                adoptedShard.PrevOwner = adoptedRowset.GetValue<Schema::AdoptedShards::PrevOwner>();
                adoptedShard.PrevShardIdx = adoptedRowset.GetValue<Schema::AdoptedShards::PrevShardIdx>();

                TShardInfo* shard = Self->ShardInfos.FindPtr(shardIdx);
                Y_ABORT_UNLESS(shard);

                TTabletId tabletId = adoptedRowset.GetValue<Schema::AdoptedShards::TabletId>();
                Y_ABORT_UNLESS(shard->TabletID == InvalidTabletId || shard->TabletID == tabletId);
                shard->TabletID = tabletId;

                if (!adoptedRowset.Next())
                    return false;
            }
        }

        // Read partitions
        {
            TTablePartitionsRows tablePartitions;
            if (!LoadTablePartitions(db, tablePartitions)) {
                return false;
            }

            LOG_NOTICE_S(ctx, NKikimrServices::FLAT_TX_SCHEMESHARD,
                         "TTxInit for TablePartitions"
                             << ", read records: " << tablePartitions.size()
                             << ", at schemeshard: " << Self->TabletID());

            TPathId prevTableId;
            TVector<TTableShardInfo> partitions;

            const auto now = ctx.Now();
            for (auto& rec: tablePartitions) {
                TPathId tableId = std::get<0>(rec);
                ui64 id = std::get<1>(rec);
                TString rangeEnd = std::get<2>(rec);
                TShardIdx datashardIdx = std::get<3>(rec);
                ui64 lastCondErase = std::get<4>(rec);
                ui64 nextCondErase = std::get<5>(rec);

                if (tableId != prevTableId) {
                    if (prevTableId) {
                        Y_ABORT_UNLESS(!partitions.empty());
                        Y_ABORT_UNLESS(Self->Tables.contains(prevTableId));
                        TTableInfo::TPtr tableInfo = Self->Tables.at(prevTableId);
                        Self->SetPartitioning(prevTableId, tableInfo, std::move(partitions));
                        partitions.clear();
                    }

                    prevTableId = tableId;
                }

                // TODO: check that table exists
                if (partitions.size() <= id) {
                    partitions.resize(id+1);
                }

                partitions[id] = TTableShardInfo(datashardIdx, rangeEnd, lastCondErase, nextCondErase);

                if (Self->TTLEnabledTables.contains(tableId)) {
                    auto& lag = partitions[id].LastCondEraseLag;
                    if (now >= partitions[id].LastCondErase) {
                        lag = now - partitions[id].LastCondErase;
                    } else {
                        lag = TDuration::Zero();
                    }

                    Self->TabletCounters->Percentile()[COUNTER_NUM_SHARDS_BY_TTL_LAG].IncrementFor(lag->Seconds());
                }

                // TODO: check rangeEnd validity
                // TODO: check datashard idx existence
            }

            if (prevTableId) {
                Y_ABORT_UNLESS(!partitions.empty());
                Y_ABORT_UNLESS(Self->Tables.contains(prevTableId));
                TTableInfo::TPtr tableInfo = Self->Tables.at(prevTableId);
                Self->SetPartitioning(prevTableId, tableInfo, std::move(partitions));
            }
        }

        // Read partition config patches
        {
            TTableShardPartitionConfigRows tablePartitions;
            if (!LoadTableShardPartitionConfigs(db, tablePartitions)) {
                return false;
            }

            LOG_NOTICE_S(ctx, NKikimrServices::FLAT_TX_SCHEMESHARD,
                         "TTxInit for TableShardPartitionConfigs"
                             << ", read records: " << tablePartitions.size()
                             << ", at schemeshard: " << Self->TabletID());

            for (auto& rec: tablePartitions) {
                TShardIdx shardIdx = std::get<0>(rec);
                TString data = std::get<1>(rec);

                // NOTE: we ignore rows for shards we don't know
                if (auto* shardInfo = Self->ShardInfos.FindPtr(shardIdx)) {
                    // NOTE: we ignore rows for shards that don't belong to known tables
                    auto it = Self->Tables.find(shardInfo->PathId);
                    if (it != Self->Tables.end()) {
                        bool parseOk = ParseFromStringNoSizeLimit(it->second->PerShardPartitionConfig[shardIdx], data);
                        Y_ABORT_UNLESS(parseOk);
                    }
                }
            }
        }

        // Read partition stats
        {
            auto rowSet = db.Table<Schema::TablePartitionStats>().Range().Select();
            if (!rowSet.IsReady()) {
                return false;
            }

            TPathId prevTableId;

            while (!rowSet.EndOfSet()) {
                const TPathId tableId = TPathId(
                    rowSet.GetValue<Schema::TablePartitionStats::TableOwnerId>(),
                    rowSet.GetValue<Schema::TablePartitionStats::TableLocalId>());

                if (tableId != prevTableId) {
                    if (prevTableId) {
                        Y_ABORT_UNLESS(Self->Tables.contains(prevTableId));
                        TTableInfo::TPtr tableInfo = Self->Tables.at(prevTableId);
                        if (!tableInfo->IsBackup && !tableInfo->IsShardsStatsDetached()) {
                            Self->ResolveDomainInfo(prevTableId)->AggrDiskSpaceUsage(Self, tableInfo->GetStats().Aggregated);
                        }
                    }

                    prevTableId = tableId;
                }

                Y_ABORT_UNLESS(Self->Tables.contains(tableId));
                TTableInfo::TPtr tableInfo = Self->Tables.at(tableId);

                const ui64 partitionId = rowSet.GetValue<Schema::TablePartitionStats::PartitionId>();
                Y_ABORT_UNLESS(partitionId < tableInfo->GetPartitions().size());

                const TShardIdx shardIdx = tableInfo->GetPartitions()[partitionId].ShardIdx;
                Y_ABORT_UNLESS(shardIdx != InvalidShardIdx);

                if (Self->ShardInfos.contains(shardIdx)) {
                    const TShardInfo& shardInfo = Self->ShardInfos.at(shardIdx);
                    if (shardInfo.PathId != tableId) {
                         tableInfo->DetachShardsStats();
                    }
                }

                TPartitionStats stats;

                stats.SeqNo = TMessageSeqNo(
                    rowSet.GetValue<Schema::TablePartitionStats::SeqNoGeneration>(),
                    rowSet.GetValue<Schema::TablePartitionStats::SeqNoRound>());

                stats.RowCount = rowSet.GetValue<Schema::TablePartitionStats::RowCount>();
                stats.DataSize = rowSet.GetValue<Schema::TablePartitionStats::DataSize>();
                stats.IndexSize = rowSet.GetValue<Schema::TablePartitionStats::IndexSize>();
                stats.ByKeyFilterSize = rowSet.GetValue<Schema::TablePartitionStats::ByKeyFilterSize>();
                if (rowSet.HaveValue<Schema::TablePartitionStats::StoragePoolsStats>()) {
                    NKikimrTableStats::TStoragePoolsStats protobufRepresentation;
                    Y_ABORT_UNLESS(ParseFromStringNoSizeLimit(
                            protobufRepresentation,
                            rowSet.GetValue<Schema::TablePartitionStats::StoragePoolsStats>()
                        )
                    );
                    for (const auto& poolUsage : protobufRepresentation.GetPoolsUsage()) {
                        stats.StoragePoolsStats.emplace(
                            poolUsage.GetPoolKind(),
                            TPartitionStats::TStoragePoolStats{poolUsage.GetDataSize(),
                                                               poolUsage.GetIndexSize()
                            }
                        );
                    }
                }

                stats.LastAccessTime = TInstant::FromValue(rowSet.GetValue<Schema::TablePartitionStats::LastAccessTime>());
                stats.LastUpdateTime = TInstant::FromValue(rowSet.GetValue<Schema::TablePartitionStats::LastUpdateTime>());

                stats.ImmediateTxCompleted = rowSet.GetValue<Schema::TablePartitionStats::ImmediateTxCompleted>();
                stats.PlannedTxCompleted = rowSet.GetValue<Schema::TablePartitionStats::PlannedTxCompleted>();
                stats.TxRejectedByOverload = rowSet.GetValue<Schema::TablePartitionStats::TxRejectedByOverload>();
                stats.TxRejectedBySpace = rowSet.GetValue<Schema::TablePartitionStats::TxRejectedBySpace>();
                stats.TxCompleteLag = TDuration::FromValue(rowSet.GetValue<Schema::TablePartitionStats::TxCompleteLag>());
                stats.InFlightTxCount = rowSet.GetValue<Schema::TablePartitionStats::InFlightTxCount>();

                stats.RowUpdates = rowSet.GetValue<Schema::TablePartitionStats::RowUpdates>();
                stats.RowDeletes = rowSet.GetValue<Schema::TablePartitionStats::RowDeletes>();
                stats.RowReads = rowSet.GetValue<Schema::TablePartitionStats::RowReads>();
                stats.RangeReads = rowSet.GetValue<Schema::TablePartitionStats::RangeReads>();
                stats.RangeReadRows = rowSet.GetValue<Schema::TablePartitionStats::RangeReadRows>();

                TInstant now = AppData(ctx)->TimeProvider->Now();
                stats.SetCurrentRawCpuUsage(rowSet.GetValue<Schema::TablePartitionStats::CPU>(), now);
                stats.Memory = rowSet.GetValue<Schema::TablePartitionStats::Memory>();
                stats.Network = rowSet.GetValue<Schema::TablePartitionStats::Network>();
                stats.Storage = rowSet.GetValue<Schema::TablePartitionStats::Storage>();
                stats.ReadThroughput = rowSet.GetValue<Schema::TablePartitionStats::ReadThroughput>();
                stats.WriteThroughput = rowSet.GetValue<Schema::TablePartitionStats::WriteThroughput>();
                stats.ReadIops = rowSet.GetValue<Schema::TablePartitionStats::ReadIops>();
                stats.WriteIops = rowSet.GetValue<Schema::TablePartitionStats::WriteIops>();

                stats.SearchHeight = rowSet.GetValueOrDefault<Schema::TablePartitionStats::SearchHeight>();
                stats.FullCompactionTs = rowSet.GetValueOrDefault<Schema::TablePartitionStats::FullCompactionTs>();
                stats.MemDataSize = rowSet.GetValueOrDefault<Schema::TablePartitionStats::MemDataSize>();

                stats.LocksAcquired = rowSet.GetValueOrDefault<Schema::TablePartitionStats::LocksAcquired>();
                stats.LocksWholeShard = rowSet.GetValueOrDefault<Schema::TablePartitionStats::LocksWholeShard>();
                stats.LocksBroken = rowSet.GetValueOrDefault<Schema::TablePartitionStats::LocksBroken>();

                tableInfo->UpdateShardStats(shardIdx, stats);

                // note that we don't update shard metrics here, because we will always update
                // the shard metrics in TSchemeShard::SetPartitioning

                if (!rowSet.Next()) {
                    return false;
                }
            }

            if (prevTableId) {
                Y_ABORT_UNLESS(Self->Tables.contains(prevTableId));
                TTableInfo::TPtr tableInfo = Self->Tables.at(prevTableId);
                if (!tableInfo->IsBackup && !tableInfo->IsShardsStatsDetached()) {
                    Self->ResolveDomainInfo(prevTableId)->AggrDiskSpaceUsage(Self, tableInfo->GetStats().Aggregated);
                }
            }
        }

        // Read channels binding
        {
            TChannelBindingRows channelBindingRows;
            if (!LoadChannelBindings(db, channelBindingRows)) {
                return false;
            }

            LOG_NOTICE_S(ctx, NKikimrServices::FLAT_TX_SCHEMESHARD,
                         "TTxInit for ChannelsBinding"
                             << ", read records: " << channelBindingRows.size()
                             << ", at schemeshard: " << Self->TabletID());

            for (auto& rec: channelBindingRows) {
                TShardIdx shardIdx = std::get<0>(rec);
                ui32 channelId = std::get<1>(rec);
                TString bindingData = std::get<2>(rec);
                TString poolName = std::get<3>(rec);

                Y_ABORT_UNLESS(Self->ShardInfos.contains(shardIdx));
                TShardInfo& shardInfo = Self->ShardInfos[shardIdx];
                if (shardInfo.BindedChannels.size() <= channelId) {
                    shardInfo.BindedChannels.resize(channelId + 1);
                }
                TChannelBind& channelBind = shardInfo.BindedChannels[channelId];

                if (bindingData) {
                    bool parseOk = ParseFromStringNoSizeLimit(channelBind, bindingData);
                    Y_ABORT_UNLESS(parseOk);
                }
                if (poolName) {
                    channelBind.SetStoragePoolName(poolName);
                }
            }

        }

        // Read PersQueue groups
        {
            auto rowset = db.Table<Schema::PersQueueGroups>().Range().Select();
            if (!rowset.IsReady())
                return false;
            while (!rowset.EndOfSet()) {
                TLocalPathId localPathId = rowset.GetValue<Schema::PersQueueGroups::PathId>();
                TPathId pathId(selfId, localPathId);

                TTopicInfo::TPtr pqGroup = new TTopicInfo();
                pqGroup->TabletConfig = rowset.GetValue<Schema::PersQueueGroups::TabletConfig>();
                pqGroup->MaxPartsPerTablet = rowset.GetValue<Schema::PersQueueGroups::MaxPQPerShard>();
                pqGroup->AlterVersion = rowset.GetValue<Schema::PersQueueGroups::AlterVersion>();
                pqGroup->NextPartitionId = rowset.GetValueOrDefault<Schema::PersQueueGroups::NextPartitionId>(0);
                pqGroup->TotalGroupCount = rowset.GetValueOrDefault<Schema::PersQueueGroups::TotalGroupCount>(0);

                const bool ok = pqGroup->FillKeySchema(pqGroup->TabletConfig);
                Y_ABORT_UNLESS(ok);

                Self->Topics[pathId] = pqGroup;
                Self->IncrementPathDbRefCount(pathId);

                auto it = pqBalancers.find(pathId);
                if (it != pqBalancers.end()) {
                    auto idx = it->second;
                    Y_ABORT_UNLESS(Self->ShardInfos.contains(idx));
                    const TShardInfo& shard = Self->ShardInfos.at(idx);
                    pqGroup->BalancerTabletID = shard.TabletID;
                    pqGroup->BalancerShardIdx = idx;
                }

                if (!rowset.Next())
                    return false;
            }
        }

        // Read PersQueues
        {
            auto rowset = db.Table<Schema::PersQueues>().Range().Select();
            if (!rowset.IsReady())
                return false;
            while (!rowset.EndOfSet()) {
                auto pqInfo = MakeHolder<TTopicTabletInfo::TTopicPartitionInfo>();
                TLocalPathId localPathId = rowset.GetValue<Schema::PersQueues::PathId>();
                TPathId pathId(selfId, localPathId);
                pqInfo->PqId = rowset.GetValue<Schema::PersQueues::PqId>();
                pqInfo->GroupId = rowset.GetValueOrDefault<Schema::PersQueues::GroupId>(pqInfo->PqId + 1);
                TLocalShardIdx localShardIdx = rowset.GetValue<Schema::PersQueues::ShardIdx>();
                TShardIdx shardIdx = Self->MakeLocalId(localShardIdx);
                pqInfo->AlterVersion = rowset.GetValue<Schema::PersQueues::AlterVersion>();
                pqInfo->CreateVersion =
                    rowset.GetValueOrDefault<Schema::PersQueues::CreateVersion>(pqInfo->AlterVersion);

                if (rowset.HaveValue<Schema::PersQueues::RangeBegin>()) {
                    if (!pqInfo->KeyRange) {
                         pqInfo->KeyRange.ConstructInPlace();
                    }

                    pqInfo->KeyRange->FromBound = rowset.GetValue<Schema::PersQueues::RangeBegin>();
                }

                if (rowset.HaveValue<Schema::PersQueues::RangeEnd>()) {
                    if (!pqInfo->KeyRange) {
                         pqInfo->KeyRange.ConstructInPlace();
                    }

                    pqInfo->KeyRange->ToBound = rowset.GetValue<Schema::PersQueues::RangeEnd>();
                }

                if (rowset.HaveValue<Schema::PersQueues::Status>()) {
                    pqInfo->SetStatus(ctx, rowset.GetValue<Schema::PersQueues::Status>());
                } else {
                    pqInfo->Status = NKikimrPQ::ETopicPartitionStatus::Active;
                }

                if (rowset.HaveValue<Schema::PersQueues::Parent>() &&
                    rowset.GetValue<Schema::PersQueues::Parent>() != Max<ui32>()) {
                    pqInfo->ParentPartitionIds.insert(rowset.GetValue<Schema::PersQueues::Parent>());
                }
                if (rowset.HaveValue<Schema::PersQueues::AdjacentParent>() &&
                    rowset.GetValue<Schema::PersQueues::AdjacentParent>() != Max<ui32>()) {
                    pqInfo->ParentPartitionIds.insert(rowset.GetValue<Schema::PersQueues::AdjacentParent>());
                }

                auto it = Self->Topics.find(pathId);
                Y_ABORT_UNLESS(it != Self->Topics.end());
                Y_ABORT_UNLESS(it->second);
                TTopicInfo::TPtr pqGroup = it->second;
                if (pqInfo->AlterVersion <= pqGroup->AlterVersion) {
                    ++pqGroup->TotalPartitionCount;
                    if (pqInfo->Status == NKikimrPQ::ETopicPartitionStatus::Active) {
                        ++pqGroup->ActivePartitionCount;
                    }
                }
                if (pqInfo->PqId >= pqGroup->NextPartitionId) {
                    pqGroup->NextPartitionId = pqInfo->PqId + 1;
                    pqGroup->TotalGroupCount = pqInfo->PqId + 1;
                }

                pqGroup->AddPartition(shardIdx, pqInfo.Release());

                if (!rowset.Next())
                    return false;
            }

            // Initializing partition split/merge graph
            for (auto& [_, topic] : Self->Topics) {
                topic->InitSplitMergeGraph();
            }
        }

        // Read PersQueue groups' alters
        {
            auto rowset = db.Table<Schema::PersQueueGroupAlters>().Range().Select();
            if (!rowset.IsReady())
                return false;
            while (!rowset.EndOfSet()) {
                TLocalPathId localPathId = rowset.GetValue<Schema::PersQueueGroupAlters::PathId>();
                TPathId pathId(selfId, localPathId);

                TTopicInfo::TPtr alterData = new TTopicInfo();
                alterData->TabletConfig = rowset.GetValue<Schema::PersQueueGroupAlters::TabletConfig>();
                alterData->MaxPartsPerTablet = rowset.GetValue<Schema::PersQueueGroupAlters::MaxPQPerShard>();
                alterData->AlterVersion = rowset.GetValue<Schema::PersQueueGroupAlters::AlterVersion>();
                alterData->TotalGroupCount = rowset.GetValue<Schema::PersQueueGroupAlters::TotalGroupCount>();
                alterData->NextPartitionId = rowset.GetValueOrDefault<Schema::PersQueueGroupAlters::NextPartitionId>(alterData->TotalGroupCount);
                alterData->BootstrapConfig = rowset.GetValue<Schema::PersQueueGroupAlters::BootstrapConfig>();

                const bool ok = alterData->FillKeySchema(alterData->TabletConfig);
                Y_ABORT_UNLESS(ok);

                auto it = Self->Topics.find(pathId);
                Y_ABORT_UNLESS(it != Self->Topics.end());

                alterData->TotalPartitionCount = it->second->GetTotalPartitionCountWithAlter();
                alterData->BalancerTabletID = it->second->BalancerTabletID;
                alterData->BalancerShardIdx = it->second->BalancerShardIdx;
                it->second->AlterData = alterData;

                if (!rowset.Next())
                    return false;
            }
        }

        // Read PersQueue groups stats
        {
            auto rowset = db.Table<Schema::PersQueueGroupStats>().Range().Select();
            if (!rowset.IsReady()) {
                return false;
            }
            while (!rowset.EndOfSet()) {
                TLocalPathId localPathId = rowset.GetValue<Schema::PersQueueGroupStats::PathId>();
                TPathId pathId(selfId, localPathId);

                auto it = Self->Topics.find(pathId);
                if (it != Self->Topics.end()) {
                    auto& topic = it->second;

                    auto dataSize = rowset.GetValue<Schema::PersQueueGroupStats::DataSize>();
                    auto usedReserveSize = rowset.GetValue<Schema::PersQueueGroupStats::UsedReserveSize>();
                    if (dataSize >= usedReserveSize) {
                        topic->Stats.SeqNo = TMessageSeqNo(rowset.GetValue<Schema::PersQueueGroupStats::SeqNoGeneration>(), rowset.GetValue<Schema::PersQueueGroupStats::SeqNoRound>());
                        topic->Stats.DataSize = dataSize;
                        topic->Stats.UsedReserveSize = usedReserveSize;

                        Self->ResolveDomainInfo(pathId)->AggrDiskSpaceUsage(topic->Stats, {});
                    }
                }

                if (!rowset.Next()) {
                    return false;
                }
            }
        }


        // Read RTMR volumes
        {
            auto rowset = db.Table<Schema::RtmrVolumes>().Range().Select();
            if (!rowset.IsReady())
                return false;

            while (!rowset.EndOfSet()) {
                TLocalPathId localPathId = rowset.GetValue<Schema::RtmrVolumes::PathId>();
                TPathId pathId(selfId, localPathId);

                Self->RtmrVolumes[pathId] = new TRtmrVolumeInfo();
                Self->IncrementPathDbRefCount(pathId);

                if (!rowset.Next())
                    return false;
            }
        }

        // Read RTMR partitions
        {
            auto rowset = db.Table<Schema::RTMRPartitions>().Range().Select();
            if (!rowset.IsReady())
                return false;

            while (!rowset.EndOfSet()) {
                TLocalPathId localPathId = rowset.GetValue<Schema::RTMRPartitions::PathId>();
                TPathId pathId(selfId, localPathId);

                auto it = Self->RtmrVolumes.find(pathId);
                Y_ABORT_UNLESS(it != Self->RtmrVolumes.end());
                Y_ABORT_UNLESS(it->second);

                auto partitionId = rowset.GetValue<Schema::RTMRPartitions::PartitionId>();
                Y_ABORT_UNLESS(partitionId.size() == sizeof(TGUID));

                TGUID guidId;
                Copy(partitionId.cbegin(), partitionId.cend(), (char*)guidId.dw);

                ui64 busKey = rowset.GetValue<Schema::RTMRPartitions::BusKey>();
                TLocalShardIdx localShardIdx = rowset.GetValue<Schema::RTMRPartitions::ShardIdx>();
                TShardIdx shardIdx = Self->MakeLocalId(localShardIdx);
                auto tabletId = Self->ShardInfos.at(shardIdx).TabletID;

                TRtmrPartitionInfo::TPtr partitionInfo = new TRtmrPartitionInfo(guidId, busKey, shardIdx, tabletId);
                it->second->Partitions[shardIdx] = partitionInfo;

                if (!rowset.Next())
                    return false;
            }
        }

        // Read Solomon volumes
        {
            auto rowset = db.Table<Schema::SolomonVolumes>().Range().Select();
            if (!rowset.IsReady())
                return false;

            while (!rowset.EndOfSet()) {
                TLocalPathId localPathId = rowset.GetValue<Schema::SolomonVolumes::PathId>();
                TPathId pathId = Self->MakeLocalId(localPathId);
                ui64 version = rowset.GetValueOrDefault<Schema::SolomonVolumes::Version>(1);

                TSolomonVolumeInfo::TPtr solomon = new TSolomonVolumeInfo(version);
                solomon->Version = version;

                Self->SolomonVolumes[pathId] = solomon;
                Self->IncrementPathDbRefCount(pathId);

                if (!rowset.Next())
                    return false;
            }
        }

        // Read Solomon partitions
        {
            auto rowset = db.Table<Schema::SolomonPartitions>().Range().Select();
            if (!rowset.IsReady())
                return false;

            while (!rowset.EndOfSet()) {
                TLocalPathId localPathId = rowset.GetValue<Schema::SolomonPartitions::PathId>();
                TPathId pathId = Self->MakeLocalId(localPathId);

                auto it = Self->SolomonVolumes.find(pathId);
                Y_ABORT_UNLESS(it != Self->SolomonVolumes.end());
                Y_ABORT_UNLESS(it->second);

                ui64 partitionId = rowset.GetValue<Schema::SolomonPartitions::PartitionId>();
                TLocalShardIdx localShardIdx = rowset.GetValue<Schema::SolomonPartitions::ShardId>();
                TShardIdx shardIdx = Self->MakeLocalId(localShardIdx);

                auto shardInfo = Self->ShardInfos.FindPtr(shardIdx);
                if (shardInfo) {
                    it->second->Partitions[shardIdx] = new TSolomonPartitionInfo(partitionId, shardInfo->TabletID);
                } else {
                    it->second->Partitions[shardIdx] = new TSolomonPartitionInfo(partitionId);
                }


                if (!rowset.Next())
                    return false;
            }
        }

        // Read Alter Solomon volumes
        {
            auto rowset = db.Table<Schema::AlterSolomonVolumes>().Range().Select();
            if (!rowset.IsReady())
                return false;

            while (!rowset.EndOfSet()) {
                auto pathId = TPathId(rowset.GetValue<Schema::AlterSolomonVolumes::OwnerPathId>(),
                                      rowset.GetValue<Schema::AlterSolomonVolumes::LocalPathId>());
                ui64 version = rowset.GetValue<Schema::AlterSolomonVolumes::Version>();

                Y_ABORT_UNLESS(Self->SolomonVolumes.contains(pathId));
                TSolomonVolumeInfo::TPtr solomon = Self->SolomonVolumes.at(pathId);

                Y_ABORT_UNLESS(solomon->AlterData == nullptr);
                solomon->AlterData = solomon->CreateAlter(version);

                if (!rowset.Next())
                    return false;
            }
        }

        // Read Alter Solomon partitions
        {
            auto rowset = db.Table<Schema::AlterSolomonPartitions>().Range().Select();
            if (!rowset.IsReady())
                return false;

            while (!rowset.EndOfSet()) {
                const auto pathId = TPathId(rowset.GetValue<Schema::AlterSolomonPartitions::OwnerPathId>(),
                                            rowset.GetValue<Schema::AlterSolomonPartitions::LocalPathId>());

                const auto shardIdx = TShardIdx(rowset.GetValue<Schema::AlterSolomonPartitions::ShardOwnerId>(),
                                                rowset.GetValue<Schema::AlterSolomonPartitions::ShardLocalIdx>());

                const ui64 partitionId = rowset.GetValue<Schema::AlterSolomonPartitions::PartitionId>();

                Y_ABORT_UNLESS(Self->SolomonVolumes.contains(pathId));
                TSolomonVolumeInfo::TPtr solomon = Self->SolomonVolumes.at(pathId);
                Y_ABORT_UNLESS(solomon->AlterData);

                if (solomon->Partitions.size() <= partitionId) {
                    Y_ABORT_UNLESS(!solomon->AlterData->Partitions.contains(shardIdx));

                    auto shardInfo = Self->ShardInfos.FindPtr(shardIdx);
                    if (shardInfo) {
                        solomon->AlterData->Partitions[shardIdx] = new TSolomonPartitionInfo(partitionId, shardInfo->TabletID);
                    } else {
                        solomon->AlterData->Partitions[shardIdx] = new TSolomonPartitionInfo(partitionId);
                    }

                } else {
                    //old partition
                    Y_ABORT_UNLESS(solomon->AlterData->Partitions.contains(shardIdx));
                    Y_ABORT_UNLESS(solomon->AlterData->Partitions.at(shardIdx)->PartitionId == partitionId);
                    Y_ABORT_UNLESS(Self->ShardInfos.contains(shardIdx));
                }

                if (!rowset.Next())
                    return false;
            }
        }

        // Read Table Indexes
        {
            TTableIndexRows indexes;
            if (!LoadTableIndexes(db, indexes)) {
                return false;
            }

            LOG_NOTICE_S(ctx, NKikimrServices::FLAT_TX_SCHEMESHARD,
                         "TTxInit for TableIndexes"
                             << ", read records: " << indexes.size()
                             << ", at schemeshard: " << Self->TabletID());

            for (auto& rec: indexes) {
                TPathId pathId = std::get<0>(rec);
                ui64 alterVersion = std::get<1>(rec);
                TTableIndexInfo::EType indexType = std::get<2>(rec);
                TTableIndexInfo::EState state = std::get<3>(rec);
                auto description = std::get<4>(rec);

                Y_VERIFY_S(Self->PathsById.contains(pathId), "Path doesn't exist, pathId: " << pathId);
                TPathElement::TPtr path = Self->PathsById.at(pathId);
                Y_VERIFY_S(path->IsTableIndex(), "Path is not a table index"
                               << ", pathId: " << pathId
                               << ", path type: " << NKikimrSchemeOp::EPathType_Name(path->PathType));

                Y_ABORT_UNLESS(!Self->Indexes.contains(pathId));
                Self->Indexes[pathId] = new TTableIndexInfo(alterVersion, indexType, state, description);
                Self->IncrementPathDbRefCount(pathId);
            }

            // Read IndexesAlterData
            {
                auto rowset = db.Table<Schema::TableIndexAlterData>().Range().Select();
                if (!rowset.IsReady())
                    return false;

                while (!rowset.EndOfSet()) {
                    TLocalPathId localPathId = rowset.GetValue<Schema::TableIndexAlterData::PathId>();
                    TPathId pathId(selfId, localPathId);

                    ui64 alterVersion = rowset.GetValue<Schema::TableIndexAlterData::AlterVersion>();
                    TTableIndexInfo::EType indexType = rowset.GetValue<Schema::TableIndexAlterData::IndexType>();
                    TTableIndexInfo::EState state = rowset.GetValue<Schema::TableIndexAlterData::State>();
                    auto description = rowset.GetValue<Schema::TableIndexAlterData::Description>();

                    Y_VERIFY_S(Self->PathsById.contains(pathId), "Path doesn't exist, pathId: " << pathId);
                    TPathElement::TPtr path = Self->PathsById.at(pathId);
                    Y_VERIFY_S(path->IsTableIndex(), "Path is not a table index, pathId: " << pathId);

                    if (!Self->Indexes.contains(pathId)) {
                        Self->Indexes[pathId] = TTableIndexInfo::NotExistedYet(indexType);
                        Self->IncrementPathDbRefCount(pathId);
                    }
                    auto tableIndex = Self->Indexes.at(pathId);
                    Y_ABORT_UNLESS(tableIndex->AlterData == nullptr);
                    Y_ABORT_UNLESS(tableIndex->AlterVersion < alterVersion);
                    tableIndex->AlterData = new TTableIndexInfo(alterVersion, indexType, state, description);

                    Y_VERIFY_S(Self->PathsById.contains(path->ParentPathId), "Parent path is not found"
                                   << ", index pathId: " << pathId
                                   << ", parent pathId: " << path->ParentPathId);
                    TPathElement::TPtr parent = Self->PathsById.at(path->ParentPathId);
                    Y_VERIFY_S(parent->IsTable(), "Parent path is not a table"
                                   << ", index pathId: " << pathId
                                   << ", parent pathId: " << path->ParentPathId);

                    if (!rowset.Next()) {
                        return false;
                    }
                }
            }
        }

        // Read Table TableIndexKeys
        {

            TTableIndexKeyRows indexKeys;
            TTableIndexDataRows indexData;
            if (!LoadTableIndexKeys(db, indexKeys)) {
                return false;
            }

            if (!LoadTableIndexDataColumns(db, indexData)) {
                return false;
            }

            LOG_NOTICE_S(ctx, NKikimrServices::FLAT_TX_SCHEMESHARD,
                         "TTxInit for TableIndexKeys"
                             << ", read records: " << indexKeys.size()
                             << ", at schemeshard: " << Self->TabletID());

            for (const auto& rec: indexKeys) {
                TPathId pathId = std::get<0>(rec);
                ui32 keyId = std::get<1>(rec);
                TString keyName = std::get<2>(rec);

                Y_VERIFY_S(Self->PathsById.contains(pathId), "Path doesn't exist, pathId: " << pathId);
                TPathElement::TPtr path = Self->PathsById.at(pathId);
                Y_VERIFY_S(path->IsTableIndex(), "Path is not a table index, pathId: " << pathId);

                Y_ABORT_UNLESS(Self->Indexes.contains(pathId));
                auto tableIndex = Self->Indexes.at(pathId);

                Y_ABORT_UNLESS(keyId == tableIndex->IndexKeys.size());
                tableIndex->IndexKeys.emplace_back(keyName);
            }

            // See KIKIMR-13300 and restore VERIFY after at least one restart
            TVector<std::pair<TPathId, ui32>> leakedDataColumns;
            for (const auto& rec: indexData) {
                TPathId pathId = std::get<0>(rec);
                ui32 dataId = std::get<1>(rec);
                TString dataName = std::get<2>(rec);

                if (Self->PathsById.contains(pathId)) {
                    TPathElement::TPtr path = Self->PathsById.at(pathId);
                    Y_VERIFY_S(path->IsTableIndex(), "Path is not a table index, pathId: " << pathId);

                    if (Self->Indexes.contains(pathId)) {
                        auto tableIndex = Self->Indexes.at(pathId);

                        Y_ABORT_UNLESS(dataId == tableIndex->IndexDataColumns.size());
                        tableIndex->IndexDataColumns.emplace_back(dataName);
                    } else {
                        leakedDataColumns.emplace_back(pathId, dataId);
                    }
                } else {
                    leakedDataColumns.emplace_back(pathId, dataId);
                }
            }

            for (const auto& pair : leakedDataColumns) {
                db.Table<Schema::TableIndexDataColumns>().Key(pair.first.OwnerId, pair.first.LocalPathId, pair.second).Delete();
            }
            leakedDataColumns.clear();

            // Read TableIndexKeysAlterData
            {
                auto rowset = db.Table<Schema::TableIndexKeysAlterData>().Range().Select();
                if (!rowset.IsReady())
                    return false;

                while (!rowset.EndOfSet()) {
                    TLocalPathId localPathId = rowset.GetValue<Schema::TableIndexKeysAlterData::PathId>();
                    TPathId pathId(selfId, localPathId);

                    ui32 keyId = rowset.GetValue<Schema::TableIndexKeysAlterData::KeyId>();
                    TString keyName = rowset.GetValue<Schema::TableIndexKeysAlterData::KeyName>();

                    Y_VERIFY_S(Self->PathsById.contains(pathId), "Path doesn't exist, pathId: " << pathId);
                    TPathElement::TPtr path = Self->PathsById.at(pathId);
                    Y_VERIFY_S(path->IsTableIndex(), "Path is not a table index, pathId: " << pathId);

                    Y_ABORT_UNLESS(Self->Indexes.contains(pathId));
                    auto tableIndex = Self->Indexes.at(pathId);

                    Y_ABORT_UNLESS(tableIndex->AlterData != nullptr);
                    auto alterData = tableIndex->AlterData;
                    Y_ABORT_UNLESS(tableIndex->AlterVersion < alterData->AlterVersion);

                    Y_ABORT_UNLESS(keyId == alterData->IndexKeys.size());
                    alterData->IndexKeys.emplace_back(keyName);

                    if (!rowset.Next())
                        return false;
                }
            }

            // Read TableIndexDataColumnsAlterData
            {
                TVector<std::pair<TPathId, ui32>> leakedDataColumnsAlterData;
                auto rowset = db.Table<Schema::TableIndexDataColumnsAlterData>().Range().Select();
                if (!rowset.IsReady())
                    return false;

                while (!rowset.EndOfSet()) {
                    TOwnerId ownerId = rowset.GetValue<Schema::TableIndexDataColumnsAlterData::PathOwnerId>();
                    TLocalPathId localPathId = rowset.GetValue<Schema::TableIndexDataColumnsAlterData::PathLocalId>();
                    TPathId pathId(ownerId, localPathId);

                    ui32 dataColId = rowset.GetValue<Schema::TableIndexDataColumnsAlterData::DataColumnId>();
                    TString dataColName = rowset.GetValue<Schema::TableIndexDataColumnsAlterData::DataColumnName>();

                    if (Self->PathsById.contains(pathId)) {
                        TPathElement::TPtr path = Self->PathsById.at(pathId);
                        Y_VERIFY_S(path->IsTableIndex(), "Path is not a table index, pathId: " << pathId);

                        if (Self->Indexes.contains(pathId)) {
                            auto tableIndex = Self->Indexes.at(pathId);

                            Y_ABORT_UNLESS(tableIndex->AlterData != nullptr);
                            auto alterData = tableIndex->AlterData;
                            Y_ABORT_UNLESS(tableIndex->AlterVersion < alterData->AlterVersion);

                            Y_ABORT_UNLESS(dataColId == alterData->IndexDataColumns.size());
                            alterData->IndexDataColumns.emplace_back(dataColName);
                        } else {
                           leakedDataColumnsAlterData.emplace_back(pathId, dataColId);
                        }
                    } else {
                       leakedDataColumnsAlterData.emplace_back(pathId, dataColId);
                    }

                    if (!rowset.Next())
                        return false;
                }
                for (const auto& pair : leakedDataColumnsAlterData) {
                    db.Table<Schema::TableIndexDataColumnsAlterData>().Key(pair.first.OwnerId, pair.first.LocalPathId, pair.second).Delete();
                }
            }
        }

        // Read CdcStream
        {
            auto rowset = db.Table<Schema::CdcStream>().Range().Select();
            if (!rowset.IsReady()) {
                return false;
            }

            while (!rowset.EndOfSet()) {
                auto pathId = TPathId(
                    TOwnerId(rowset.GetValue<Schema::CdcStream::OwnerPathId>()),
                    TLocalPathId(rowset.GetValue<Schema::CdcStream::LocalPathId>())
                );
                auto alterVersion = rowset.GetValue<Schema::CdcStream::AlterVersion>();
                auto settings = TCdcStreamSettings()
                    .WithMode(rowset.GetValue<Schema::CdcStream::Mode>())
                    .WithFormat(rowset.GetValue<Schema::CdcStream::Format>())
                    .WithVirtualTimestamps(rowset.GetValueOrDefault<Schema::CdcStream::VirtualTimestamps>(false))
                    .WithResolvedTimestamps(TDuration::MilliSeconds(rowset.GetValueOrDefault<Schema::CdcStream::ResolvedTimestampsIntervalMs>(0)))
                    .WithSchemaChanges(rowset.GetValueOrDefault<Schema::CdcStream::SchemaChanges>(false))
                    .WithAwsRegion(rowset.GetValue<Schema::CdcStream::AwsRegion>())
                    .WithState(rowset.GetValue<Schema::CdcStream::State>());

                Y_VERIFY_S(Self->PathsById.contains(pathId), "Path doesn't exist, pathId: " << pathId);
                auto path = Self->PathsById.at(pathId);

                Y_VERIFY_S(path->IsCdcStream(), "Path is not a cdc stream"
                    << ", pathId: " << pathId
                    << ", path type: " << NKikimrSchemeOp::EPathType_Name(path->PathType));

                Y_ABORT_UNLESS(!Self->CdcStreams.contains(pathId));
                const auto& stream = Self->CdcStreams[pathId] = new TCdcStreamInfo(alterVersion, std::move(settings));
                Self->IncrementPathDbRefCount(pathId);

                if (stream->State == NKikimrSchemeOp::ECdcStreamStateScan) {
                    Y_VERIFY_S(Self->PathsById.contains(path->ParentPathId), "Parent path is not found"
                        << ", cdc stream pathId: " << pathId
                        << ", parent pathId: " << path->ParentPathId);
                    CdcStreamScansToResume[path->ParentPathId].push_back(pathId);
                }

                if (!rowset.Next()) {
                    return false;
                }
            }
        }

        // Read CdcStreamAlterData
        {
            auto rowset = db.Table<Schema::CdcStreamAlterData>().Range().Select();
            if (!rowset.IsReady()) {
                return false;
            }

            while (!rowset.EndOfSet()) {
                auto pathId = TPathId(
                    TOwnerId(rowset.GetValue<Schema::CdcStreamAlterData::OwnerPathId>()),
                    TLocalPathId(rowset.GetValue<Schema::CdcStreamAlterData::LocalPathId>())
                );
                auto alterVersion = rowset.GetValue<Schema::CdcStreamAlterData::AlterVersion>();
                auto settings = TCdcStreamSettings()
                    .WithMode(rowset.GetValue<Schema::CdcStreamAlterData::Mode>())
                    .WithFormat(rowset.GetValue<Schema::CdcStreamAlterData::Format>())
                    .WithVirtualTimestamps(rowset.GetValueOrDefault<Schema::CdcStreamAlterData::VirtualTimestamps>(false))
                    .WithResolvedTimestamps(TDuration::MilliSeconds(rowset.GetValueOrDefault<Schema::CdcStreamAlterData::ResolvedTimestampsIntervalMs>(0)))
                    .WithSchemaChanges(rowset.GetValueOrDefault<Schema::CdcStreamAlterData::SchemaChanges>(false))
                    .WithAwsRegion(rowset.GetValue<Schema::CdcStreamAlterData::AwsRegion>())
                    .WithState(rowset.GetValue<Schema::CdcStreamAlterData::State>());

                Y_VERIFY_S(Self->PathsById.contains(pathId), "Path doesn't exist, pathId: " << pathId);
                auto path = Self->PathsById.at(pathId);

                Y_VERIFY_S(path->IsCdcStream(), "Path is not a cdc stream"
                    << ", pathId: " << pathId
                    << ", path type: " << NKikimrSchemeOp::EPathType_Name(path->PathType));

                if (!Self->CdcStreams.contains(pathId)) {
                    Y_ABORT_UNLESS(alterVersion == 1);
                    Self->CdcStreams[pathId] = TCdcStreamInfo::New(settings);
                    Self->IncrementPathDbRefCount(pathId);
                }

                auto stream = Self->CdcStreams.at(pathId);
                Y_ABORT_UNLESS(stream->AlterData == nullptr);
                Y_ABORT_UNLESS(stream->AlterVersion < alterVersion);
                stream->AlterData = new TCdcStreamInfo(alterVersion, std::move(settings));

                Y_VERIFY_S(Self->PathsById.contains(path->ParentPathId), "Parent path is not found"
                    << ", cdc stream pathId: " << pathId
                    << ", parent pathId: " << path->ParentPathId);
                auto parent = Self->PathsById.at(path->ParentPathId);

                Y_VERIFY_S(parent->IsTable(), "Parent path is not a table"
                    << ", cdc stream pathId: " << pathId
                    << ", parent pathId: " << path->ParentPathId);
                Y_VERIFY_S(Self->Tables.contains(path->ParentPathId), "Parent path is not found in Tables map"
                    << ", cdc stream pathId: " << pathId
                    << ", parent pathId: " << path->ParentPathId);

                if (!rowset.Next()) {
                    return false;
                }
            }
        }

        // Read CdcStreamScanShardStatus
        {
            auto rowset = db.Table<Schema::CdcStreamScanShardStatus>().Range().Select();
            if (!rowset.IsReady()) {
                return false;
            }

            while (!rowset.EndOfSet()) {
                auto pathId = TPathId(
                    rowset.GetValue<Schema::CdcStreamScanShardStatus::OwnerPathId>(),
                    rowset.GetValue<Schema::CdcStreamScanShardStatus::LocalPathId>()
                );
                auto shardIdx = TShardIdx(
                    rowset.GetValue<Schema::CdcStreamScanShardStatus::OwnerShardIdx>(),
                    rowset.GetValue<Schema::CdcStreamScanShardStatus::LocalShardIdx>()
                );
                auto status = rowset.GetValue<Schema::CdcStreamScanShardStatus::Status>();

                Y_VERIFY_S(Self->CdcStreams.contains(pathId), "Cdc stream not found"
                    << ": pathId# " << pathId);

                auto stream = Self->CdcStreams.at(pathId);
                stream->ScanShards.emplace(shardIdx, status);

                if (status != NKikimrTxDataShard::TEvCdcStreamScanResponse::DONE) {
                    stream->PendingShards.insert(shardIdx);
                } else {
                    stream->DoneShards.insert(shardIdx);
                }

                if (!rowset.Next()) {
                    return false;
                }
            }
        }

        // Read DomainsPools
        {
            auto rowset = db.Table<Schema::StoragePools>().Range().Select();
            if (!rowset.IsReady())
                return false;
            while (!rowset.EndOfSet()) {
                TLocalPathId localPathId = rowset.GetValue<Schema::StoragePools::PathId>();
                TPathId pathId(selfId, localPathId);

                TString name = rowset.GetValue<Schema::StoragePools::PoolName>();
                TString kind = rowset.GetValue<Schema::StoragePools::PoolKind>();

                Y_ABORT_UNLESS(Self->SubDomains.contains(pathId));
                Self->SubDomains[pathId]->AddStoragePool(TStoragePool(name, kind));

                if (!rowset.Next())
                    return false;
            }

            // Read DomainsPoolsAlterData
            {
                auto rowset = db.Table<Schema::StoragePoolsAlterData>().Range().Select();
                if (!rowset.IsReady())
                    return false;

                while (!rowset.EndOfSet()) {
                    TLocalPathId localPathId = rowset.GetValue<Schema::StoragePoolsAlterData::PathId>();
                    TPathId pathId(selfId, localPathId);

                    TString name = rowset.GetValue<Schema::StoragePoolsAlterData::PoolName>();
                    TString kind = rowset.GetValue<Schema::StoragePoolsAlterData::PoolKind>();

                    Y_ABORT_UNLESS(Self->SubDomains.contains(pathId));
                    auto subdomainInfo = Self->SubDomains[pathId];
                    Y_ABORT_UNLESS(subdomainInfo->GetAlter());
                    subdomainInfo->GetAlter()->AddStoragePool(TStoragePool(name, kind));

                    if (!rowset.Next())
                        return false;
                }
            }
        }

        // Initialize SubDomains
        {
            for(auto item: Self->SubDomains) {
                auto pathId = item.first;
                Y_VERIFY_S(Self->PathsById.contains(pathId), "Unknown pathId: " << pathId);
                auto pathItem = Self->PathsById.at(pathId);
                if (pathItem->Dropped()) {
                    continue;
                }
                if (pathItem->IsRoot() && Self->IsDomainSchemeShard) {
                    continue;
                }
                auto subDomainInfo = item.second;
                subDomainInfo->Initialize(Self->ShardInfos);
                if (subDomainInfo->GetAlter()) {
                    subDomainInfo->GetAlter()->Initialize(Self->ShardInfos);
                }
            }

            if (!Self->IsDomainSchemeShard && Self->SubDomains.contains(Self->RootPathId())) {
                Self->SubDomains.at(Self->RootPathId())->Initialize(Self->ShardInfos);
            }
        }

        // Read BlockStoreVolumes
        {
            auto rowset = db.Table<Schema::BlockStoreVolumes>().Range().Select();
            if (!rowset.IsReady())
                return false;

            while (!rowset.EndOfSet()) {
                TLocalPathId localPathId = rowset.GetValue<Schema::BlockStoreVolumes::PathId>();
                TPathId pathId(selfId, localPathId);

                TBlockStoreVolumeInfo::TPtr volume = new TBlockStoreVolumeInfo();
                {
                    auto cfg = rowset.GetValue<Schema::BlockStoreVolumes::VolumeConfig>();
                    bool parseOk = ParseFromStringNoSizeLimit(volume->VolumeConfig, cfg);
                    Y_ABORT_UNLESS(parseOk);
                }
                volume->AlterVersion = rowset.GetValue<Schema::BlockStoreVolumes::AlterVersion>();
                volume->MountToken = rowset.GetValue<Schema::BlockStoreVolumes::MountToken>();
                volume->TokenVersion = rowset.GetValue<Schema::BlockStoreVolumes::TokenVersion>();
                Self->BlockStoreVolumes[pathId] = volume;
                Self->IncrementPathDbRefCount(pathId);

                auto it = nbsVolumeShards.find(pathId);
                if (it != nbsVolumeShards.end()) {
                    auto shardIdx = it->second;
                    const auto& shard = Self->ShardInfos[shardIdx];
                    volume->VolumeTabletId = shard.TabletID;
                    volume->VolumeShardIdx = shardIdx;
                }

                if (!rowset.Next())
                    return false;
            }
        }

        // Read BlockStorePartitions
        {
            auto rowset = db.Table<Schema::BlockStorePartitions>().Range().Select();
            if (!rowset.IsReady())
                return false;

            while (!rowset.EndOfSet()) {
                TLocalPathId localPathId = rowset.GetValue<Schema::BlockStorePartitions::PathId>();
                TPathId pathId(selfId, localPathId);

                TLocalShardIdx localShardIdx = rowset.GetValue<Schema::BlockStorePartitions::ShardIdx>();
                TShardIdx shardIdx = Self->MakeLocalId(localShardIdx);

                auto it = Self->BlockStoreVolumes.find(pathId);
                Y_ABORT_UNLESS(it != Self->BlockStoreVolumes.end());
                TBlockStoreVolumeInfo::TPtr volume = it->second;
                Y_ABORT_UNLESS(volume);
                TBlockStorePartitionInfo::TPtr& part = volume->Shards[shardIdx];
                Y_ABORT_UNLESS(!part);
                part.Reset(new TBlockStorePartitionInfo());
                part->PartitionId = rowset.GetValue<Schema::BlockStorePartitions::PartitionId>();
                part->AlterVersion = rowset.GetValue<Schema::BlockStorePartitions::AlterVersion>();
                if (part->AlterVersion <= volume->AlterVersion)
                    ++volume->DefaultPartitionCount; // visible partition

                if (!rowset.Next())
                    return false;
            }
        }

        // Read BlockStoreVolumeAlters
        {
            auto rowset = db.Table<Schema::BlockStoreVolumeAlters>().Range().Select();
            if (!rowset.IsReady())
                return false;

            while (!rowset.EndOfSet()) {
                TLocalPathId localPathId = rowset.GetValue<Schema::BlockStoreVolumeAlters::PathId>();
                TPathId pathId(selfId, localPathId);

                TBlockStoreVolumeInfo::TPtr alterData = new TBlockStoreVolumeInfo();
                {
                    auto cfg = rowset.GetValue<Schema::BlockStoreVolumeAlters::VolumeConfig>();
                    bool parseOk = ParseFromStringNoSizeLimit(alterData->VolumeConfig, cfg);
                    Y_ABORT_UNLESS(parseOk);
                }
                alterData->AlterVersion = rowset.GetValue<Schema::BlockStoreVolumeAlters::AlterVersion>();
                alterData->DefaultPartitionCount = rowset.GetValue<Schema::BlockStoreVolumeAlters::PartitionCount>();

                auto it = Self->BlockStoreVolumes.find(pathId);
                Y_ABORT_UNLESS(it != Self->BlockStoreVolumes.end());
                TBlockStoreVolumeInfo::TPtr volume = it->second;
                Y_ABORT_UNLESS(volume);
                alterData->VolumeTabletId = volume->VolumeTabletId;
                alterData->VolumeShardIdx = volume->VolumeShardIdx;

                Y_ABORT_UNLESS(!volume->AlterData);
                volume->AlterData = std::move(alterData);

                if (!rowset.Next())
                    return false;
            }
        }

        // Read FileStoreInfos
        {
            auto rowset = db.Table<Schema::FileStoreInfos>().Range().Select();
            if (!rowset.IsReady())
                return false;

            while (!rowset.EndOfSet()) {
                TLocalPathId localPathId = rowset.GetValue<Schema::FileStoreInfos::PathId>();
                TPathId pathId(selfId, localPathId);

                TFileStoreInfo::TPtr fs = new TFileStoreInfo();
                {
                    auto cfg = rowset.GetValue<Schema::FileStoreInfos::Config>();
                    bool parseOk = ParseFromStringNoSizeLimit(fs->Config, cfg);
                    Y_ABORT_UNLESS(parseOk);
                    fs->Version = rowset.GetValueOrDefault<Schema::FileStoreInfos::Version>();
                }
                Self->FileStoreInfos[pathId] = fs;
                Self->IncrementPathDbRefCount(pathId);

                auto it = fileStoreShards.find(pathId);
                if (it != fileStoreShards.end()) {
                    TShardIdx shardIdx = it->second;
                    const auto& shard = Self->ShardInfos[shardIdx];
                    fs->IndexShardIdx = shardIdx;
                    fs->IndexTabletId = shard.TabletID;
                }

                if (!rowset.Next())
                    return false;
            }

            // Read FileStoreAlters
            {
                auto rowset = db.Table<Schema::FileStoreAlters>().Range().Select();
                if (!rowset.IsReady())
                    return false;

                while (!rowset.EndOfSet()) {
                    TLocalPathId localPathId = rowset.GetValue<Schema::FileStoreAlters::PathId>();
                    TPathId pathId(selfId, localPathId);

                    auto it = Self->FileStoreInfos.find(pathId);
                    Y_ABORT_UNLESS(it != Self->FileStoreInfos.end());

                    TFileStoreInfo::TPtr fs = it->second;
                    Y_ABORT_UNLESS(fs);

                    {
                        fs->AlterConfig = MakeHolder<NKikimrFileStore::TConfig>();
                        auto cfg = rowset.GetValue<Schema::FileStoreAlters::Config>();
                        bool parseOk = ParseFromStringNoSizeLimit(*fs->AlterConfig, cfg);
                        Y_ABORT_UNLESS(parseOk);
                        fs->AlterVersion = rowset.GetValue<Schema::FileStoreAlters::Version>();
                    }

                    if (!rowset.Next())
                        return false;
                }
            }
        }

        // Read KesusInfos
        {
            TKesusInfosRows kesusRows;
            if (!LoadKesusInfos(db, kesusRows)) {
                return false;
            }

            LOG_NOTICE_S(ctx, NKikimrServices::FLAT_TX_SCHEMESHARD,
                         "TTxInit for KesusInfos"
                             << ", read records: " << kesusRows.size()
                             << ", at schemeshard: " << Self->TabletID());

            for (const auto& rec: kesusRows) {
                const TPathId& pathId = std::get<0>(rec);
                const TString& config = std::get<1>(rec);
                const ui64& version = std::get<2>(rec);

                TKesusInfo::TPtr kesus = new TKesusInfo();
                {
                    bool parseOk = ParseFromStringNoSizeLimit(kesus->Config, config);
                    Y_ABORT_UNLESS(parseOk);
                    kesus->Version = version;
                }
                Self->KesusInfos[pathId] = kesus;
                Self->IncrementPathDbRefCount(pathId);

                auto it = kesusShards.find(pathId);
                if (it != kesusShards.end()) {
                    const auto& shardIdx = it->second;
                    const auto& shard = Self->ShardInfos[shardIdx];
                    kesus->KesusShardIdx = shardIdx;
                    kesus->KesusTabletId = shard.TabletID;
                }
            }
        }

        // Read KesusAlters
        {
            TKesusAlterRows kesusAlterRows;
            if (!LoadKesusAlters(db, kesusAlterRows)) {
                return false;
            }

            LOG_NOTICE_S(ctx, NKikimrServices::FLAT_TX_SCHEMESHARD,
                         "TTxInit for KesusAlters"
                             << ", read records: " << kesusAlterRows.size()
                             << ", at schemeshard: " << Self->TabletID());

            for (const auto& rec: kesusAlterRows) {
                const TPathId& pathId = std::get<0>(rec);
                const TString& config = std::get<1>(rec);
                const ui64& version = std::get<2>(rec);

                auto it = Self->KesusInfos.find(pathId);
                Y_ABORT_UNLESS(it != Self->KesusInfos.end());
                TKesusInfo::TPtr kesus = it->second;
                Y_ABORT_UNLESS(kesus);
                {
                    kesus->AlterConfig.Reset(new Ydb::Coordination::Config);
                    bool parseOk = ParseFromStringNoSizeLimit(*kesus->AlterConfig, config);
                    Y_ABORT_UNLESS(parseOk);
                    kesus->AlterVersion = version;
                }
            }
        }

        TVector<TOperationId> splitOpIds;
        TVector<TOperationId> forceDropOpIds;
        THashSet<TPathId> pathsUnderOperation;
        // Read in-flight txid
        {
            auto txInFlightRowset = db.Table<Schema::TxInFlightV2>().Range().Select();
            if (!txInFlightRowset.IsReady())
                return false;
            while (!txInFlightRowset.EndOfSet()) {
                auto operationId = TOperationId(txInFlightRowset.GetValue<Schema::TxInFlightV2::TxId>(),
                                                txInFlightRowset.GetValue<Schema::TxInFlightV2::TxPartId>());

                TTxState& txState = Self->TxInFlight[operationId];

                txState.TxType =        (TTxState::ETxType)txInFlightRowset.GetValue<Schema::TxInFlightV2::TxType>();

                txState.State =         (TTxState::ETxState)txInFlightRowset.GetValue<Schema::TxInFlightV2::State>();

                TLocalPathId ownerTarget =  txInFlightRowset.GetValue<Schema::TxInFlightV2::TargetOwnerPathId>();
                TLocalPathId localTarget =  txInFlightRowset.GetValue<Schema::TxInFlightV2::TargetPathId>();
                txState.TargetPathId = ownerTarget == InvalidOwnerId
                    ? TPathId(selfId, localTarget)
                    : TPathId(ownerTarget, localTarget);

                txState.MinStep =       txInFlightRowset.GetValueOrDefault<Schema::TxInFlightV2::MinStep>(InvalidStepId);
                txState.PlanStep =      txInFlightRowset.GetValueOrDefault<Schema::TxInFlightV2::PlanStep>(InvalidStepId);

                TString extraData =     txInFlightRowset.GetValueOrDefault<Schema::TxInFlightV2::ExtraBytes>("");
                txState.StartTime =     TInstant::MicroSeconds(txInFlightRowset.GetValueOrDefault<Schema::TxInFlightV2::StartTime>());
                txState.DataTotalSize = txInFlightRowset.GetValueOrDefault<Schema::TxInFlightV2::DataTotalSize>(0);
                txState.Cancel = txInFlightRowset.GetValueOrDefault<Schema::TxInFlightV2::CancelBackup>(false);
                txState.BuildIndexId =  txInFlightRowset.GetValueOrDefault<Schema::TxInFlightV2::BuildIndexId>();

                txState.SourcePathId =  TPathId(txInFlightRowset.GetValueOrDefault<Schema::TxInFlightV2::SourceOwnerId>(),
                                                txInFlightRowset.GetValueOrDefault<Schema::TxInFlightV2::SourceLocalPathId>());
                txState.NeedUpdateObject = txInFlightRowset.GetValueOrDefault<Schema::TxInFlightV2::NeedUpdateObject>(false);
                txState.NeedSyncHive = txInFlightRowset.GetValueOrDefault<Schema::TxInFlightV2::NeedSyncHive>(false);

                if (txState.TxType == TTxState::TxCopyTable && txState.SourcePathId) {
                    Y_ABORT_UNLESS(txState.SourcePathId);
                    TPathElement::TPtr srcPath = Self->PathsById.at(txState.SourcePathId);
                    Y_VERIFY_S(srcPath, "Null path element, pathId: " << txState.SourcePathId);

                    // CopyTable source must not be altered or dropped while the Tx is in progress
                    srcPath->PathState = TPathElement::EPathState::EPathStateCopying;
                    srcPath->DbRefCount++;
                }

                if (txState.TxType == TTxState::TxMoveTable || txState.TxType == TTxState::TxMoveTableIndex || txState.TxType == TTxState::TxMoveSequence) {
                    Y_ABORT_UNLESS(txState.SourcePathId);
                    TPathElement::TPtr srcPath = Self->PathsById.at(txState.SourcePathId);
                    Y_VERIFY_S(srcPath, "Null path element, pathId: " << txState.SourcePathId);

                    // Moving source must not be altered or dropped while the Tx is in progress
                    if (!srcPath->Dropped()) {
                        srcPath->PathState = TPathElement::EPathState::EPathStateMoving;
                    }
                    srcPath->DbRefCount++;
                }

                if (txState.TxType == TTxState::TxCreateSubDomain) {
                    Y_ABORT_UNLESS(Self->SubDomains.contains(txState.TargetPathId));
                    auto subDomainInfo = Self->SubDomains.at(txState.TargetPathId);
                    if (txState.State <= TTxState::Propose) {
                        Y_ABORT_UNLESS(subDomainInfo->GetAlter());
                    }
                } else if (txState.TxType == TTxState::TxSplitTablePartition || txState.TxType == TTxState::TxMergeTablePartition) {
                    Y_ABORT_UNLESS(!extraData.empty(), "Split Tx must have non-empty split description");
                    txState.SplitDescription = std::make_shared<NKikimrTxDataShard::TSplitMergeDescription>();
                    bool deserializeRes = ParseFromStringNoSizeLimit(*txState.SplitDescription, extraData);
                    Y_ABORT_UNLESS(deserializeRes);
                    splitOpIds.push_back(operationId);
                } else if (txState.TxType == TTxState::TxFinalizeBuildIndex) {
                    if (!extraData.empty()) {
                        txState.BuildIndexOutcome = std::make_shared<NKikimrSchemeOp::TBuildIndexOutcome>();
                        bool deserializeRes = ParseFromStringNoSizeLimit(*txState.BuildIndexOutcome, extraData);
                        Y_ABORT_UNLESS(deserializeRes);
                    }
                } else if (txState.TxType == TTxState::TxAlterTable) {
                    if (txState.State <= TTxState::Propose) {
                        // If state is >=Propose then alter has already been applied to the table
                        // and AlterData should be cleared

                        TPathId tablePathId = txState.TargetPathId;

                        Y_VERIFY_S(Self->PathsById.contains(tablePathId), "Path doesn't exist, pathId: " << tablePathId);
                        Y_VERIFY_S(Self->PathsById.at(tablePathId)->IsTable(), "Path is not a table, pathId: " << tablePathId);
                        Y_VERIFY_S(Self->Tables.FindPtr(tablePathId), "Table doesn't exist, pathId: " << tablePathId);

                        // legacy, ???
                        Y_ABORT_UNLESS(Self->Tables.contains(tablePathId));
                        TTableInfo::TPtr tableInfo = Self->Tables.at(tablePathId);
                        tableInfo->InitAlterData();
                        tableInfo->DeserializeAlterExtraData(extraData);
                    }
                } else if (txState.TxType == TTxState::TxBackup || txState.TxType == TTxState::TxRestore) {
                    auto byShardBackupStatus = db.Table<Schema::ShardBackupStatus>().Range(operationId.GetTxId()).Select();
                    auto byMigratedShardBackupStatus = db.Table<Schema::MigratedShardBackupStatus>().Range(operationId.GetTxId()).Select();
                    auto byTxShardStatus = db.Table<Schema::TxShardStatus>().Range(operationId.GetTxId()).Select();

                    TShardBackupStatusRows statuses;
                    if (!LoadBackupStatusesImpl(statuses, byShardBackupStatus, byMigratedShardBackupStatus, byTxShardStatus)) {
                        return false;
                    }

                    for (auto& rec : statuses) {
                        auto shardIdx = std::get<1>(rec);
                        auto success = std::get<2>(rec);
                        auto error = std::get<3>(rec);
                        auto bytes = std::get<4>(rec);
                        auto rows = std::get<5>(rec);

                        txState.ShardStatuses[shardIdx] = TTxState::TShardStatus(success, error, bytes, rows);
                    }
                } else if (txState.TxType == TTxState::TxForceDropSubDomain || txState.TxType == TTxState::TxForceDropExtSubDomain) {
                    forceDropOpIds.push_back(operationId);
                } else if (txState.TxType == TTxState::TxAlterUserAttributes) {
                    Y_VERIFY_S(Self->PathsById.contains(txState.TargetPathId), "Unknown pathId: " << txState.TargetPathId);
                    TPathElement::TPtr path = Self->PathsById.at(txState.TargetPathId);
                    if (!path->UserAttrs->AlterData) {
                        path->UserAttrs->AlterData = new TUserAttributes(path->UserAttrs->AlterVersion + 1);
                    }
                } else if (txState.TxType == TTxState::TxCopyTable) {
                    if (!extraData.empty()) {
                        NKikimrSchemeOp::TGenericTxInFlyExtraData proto;
                        bool deserializeRes = ParseFromStringNoSizeLimit(proto, extraData);
                        Y_ABORT_UNLESS(deserializeRes);
                        txState.CdcPathId = TPathId::FromProto(proto.GetTxCopyTableExtraData().GetCdcPathId());
                        if (proto.GetTxCopyTableExtraData().HasTargetPathTargetState()) {
                            txState.TargetPathTargetState = proto.GetTxCopyTableExtraData().GetTargetPathTargetState();
                        }
<<<<<<< HEAD
=======
                    }
                } else if (txState.TxType == TTxState::TxChangePathState) {
                    if (!extraData.empty()) {
                        NKikimrSchemeOp::TGenericTxInFlyExtraData proto;
                        bool deserializeRes = ParseFromStringNoSizeLimit(proto, extraData);
                        Y_ABORT_UNLESS(deserializeRes);
                        if (proto.GetTxCopyTableExtraData().HasTargetPathTargetState()) {
                            txState.TargetPathTargetState = proto.GetTxCopyTableExtraData().GetTargetPathTargetState();
                        }
>>>>>>> 832cd121
                    }
                }

                Y_ABORT_UNLESS(txState.TxType != TTxState::TxInvalid);
                Y_ABORT_UNLESS(txState.State != TTxState::Invalid);

                // Change path state (cause there's a transaction on it)
                // It's possible to restore Create or Alter TX on dropped PathId. Preserve 'NotExists' state.
                Y_VERIFY_S(Self->PathsById.contains(txState.TargetPathId), "No path element"
                               << ", txId: " << operationId.GetTxId()
                               << ", pathId: " << txState.TargetPathId);
                TPathElement::TPtr path = Self->PathsById.at(txState.TargetPathId);
                Y_VERIFY_S(path, "No path element for Tx: " <<  operationId.GetTxId() << ", pathId: " << txState.TargetPathId);
                path->PathState = CalcPathState(txState.TxType, path->PathState);

                if (path->PathState == TPathElement::EPathState::EPathStateDrop) {
                    path->DropTxId = operationId.GetTxId();
                }

                if (txState.TxType != TTxState::TxSplitTablePartition && txState.TxType != TTxState::TxMergeTablePartition) {
                    path->LastTxId = operationId.GetTxId();
                }
                path->DbRefCount++;

                // Remember which paths are still under operation
                pathsUnderOperation.insert(txState.TargetPathId);

                if (CdcStreamScansToResume.contains(txState.TargetPathId)) {
                    CdcStreamScansToResume.erase(txState.TargetPathId);
                }

                LOG_DEBUG_S(ctx, NKikimrServices::FLAT_TX_SCHEMESHARD,
                            "Adjusted PathState"
                                << ", pathId: " << txState.TargetPathId
                                << ", name: " << path->Name.data()
                                << ", state: " <<  NKikimrSchemeOp::EPathState_Name(path->PathState)
                                << ", txId: " << operationId.GetTxId()
                                << ", TxType: " << TTxState::TypeName(txState.TxType)
                                << ", LastTxId: " << path->LastTxId);

                if (!Self->Operations.contains(operationId.GetTxId())) {
                    Self->Operations[operationId.GetTxId()] = new TOperation(operationId.GetTxId());
                }

                TOperation::TPtr operation = Self->Operations.at(operationId.GetTxId());
                Y_ABORT_UNLESS(operationId.GetSubTxId() == operation->Parts.size());
                TOperationContext context{Self, txc, ctx, OnComplete, MemChanges, DbChanges};
                ISubOperation::TPtr part = operation->RestorePart(txState.TxType, txState.State, context);
                ++(operation->PreparedParts);
                operation->AddPart(part);

                if (!txInFlightRowset.Next())
                    return false;
            }
        }

        // Read tx's shards
        {
            TTxShardsRows txShardsRows;
            if (!LoadTxShards(db, txShardsRows)) {
                return false;
            }

            LOG_NOTICE_S(ctx, NKikimrServices::FLAT_TX_SCHEMESHARD,
                         "TTxInit for TxShards"
                             << ", read records: " << txShardsRows.size()
                             << ", at schemeshard: " << Self->TabletID());

            for (auto& rec: txShardsRows) {
                TOperationId operationId = std::get<0>(rec);
                TShardIdx shardIdx = std::get<1>(rec);;
                TTxState::ETxState operation = std::get<2>(rec);

                TTxState* txState = Self->FindTx(operationId);
                Y_VERIFY_S(txState, "There's shard for unknown Operation"
                               << ", shardIdx: " << shardIdx
                               << ", txId: " << operationId.GetTxId());

                // shard no present in ShardInfos if it is deleted, type unknown
                auto type = Self->ShardInfos.contains(shardIdx) ? Self->ShardInfos.at(shardIdx).TabletType : ETabletType::TypeInvalid;
                txState->Shards.emplace_back(TTxState::TShardOperation(shardIdx, type, operation));

                if (!Self->ShardInfos.contains(shardIdx)) {
                    if (txState->CanDeleteParts()
                        || ((txState->TxType == TTxState::TxAlterTable || txState->TxType == TTxState::TxCopyTable) //KIKIMR-7723
                            && (txState->State == TTxState::Waiting || txState->State == TTxState::CreateParts)))
                    {
                        LOG_INFO_S(ctx, NKikimrServices::FLAT_TX_SCHEMESHARD,
                                   "Already deleted shard in operation"
                                       << ", shardIdx: " << shardIdx
                                       << ", txId: " << operationId.GetTxId()
                                       << ", TxType: " << TTxState::TypeName(txState->TxType)
                                       << ", TxState: " << TTxState::StateName(txState->State)
                                   );
                    } else {
                        Y_VERIFY_S(Self->ShardInfos.contains(shardIdx), "Unknown shard"
                                       << ", shardIdx: " << shardIdx
                                       << ", txId: " << operationId.GetTxId()
                                       << ", TxType: " << TTxState::TypeName(txState->TxType)
                                       << ", TxState: " << TTxState::StateName(txState->State));
                    }
                } else { // remove that branch since we sure in persisting SourcePathId
                    // Figure out source path id for the Tx (for CopyTable)
                    if (Self->ShardInfos.at(shardIdx).PathId != txState->TargetPathId &&
                        !txState->SourcePathId &&
                        txState->TxType != TTxState::TxForceDropSubDomain &&
                        txState->TxType != TTxState::TxForceDropExtSubDomain &&
                        txState->TxType != TTxState::TxCreateColumnTable &&
                        txState->TxType != TTxState::TxAlterColumnTable &&
                        txState->TxType != TTxState::TxDropColumnTable &&
                        txState->TxType != TTxState::TxCreateSequence &&
                        txState->TxType != TTxState::TxAlterSequence &&
                        txState->TxType != TTxState::TxDropSequence &&
                        txState->TxType != TTxState::TxCreateReplication &&
                        txState->TxType != TTxState::TxAlterReplication &&
                        txState->TxType != TTxState::TxDropReplication &&
                        txState->TxType != TTxState::TxDropReplicationCascade)
                    {
                        Y_VERIFY_S(txState->TxType == TTxState::TxCopyTable, "Only CopyTable Tx can have participating shards from a different table"
                                       << ", txId: " << operationId.GetTxId()
                                       << ", targetPathId: " << txState->TargetPathId
                                       << ", shardIdx: " << shardIdx
                                       << ", shardPathId: " << Self->ShardInfos.at(shardIdx).PathId);

                        txState->SourcePathId = Self->ShardInfos.at(shardIdx).PathId;
                        Y_ABORT_UNLESS(txState->SourcePathId != InvalidPathId);
                        Y_VERIFY_S(Self->PathsById.contains(txState->SourcePathId), "No source path element for Operation"
                                     << ", txId: " << operationId.GetTxId()
                                     << ", pathId: " << txState->SourcePathId);

                        TPathElement::TPtr srcPath = Self->PathsById.at(txState->SourcePathId);
                        Y_VERIFY_S(srcPath, "Null path element, pathId: " << txState->SourcePathId);

                        // CopyTable source must not be altered or dropped while the Tx is in progress
                        srcPath->PathState = TPathElement::EPathState::EPathStateCopying;
                        srcPath->DbRefCount++;
                    }
                }
            }
        }

        // After all shard operations are loaded we can fill range ends for shards participating in split operations
        // and register shards as busy
        for (TOperationId opId : splitOpIds) {
            THashMap<TShardIdx, TString> shardIdxToRangeEnd;
            TTxState* txState = Self->FindTx(opId);
            Y_VERIFY_S(txState, "No txState for split/merge opId, txId: " << opId.GetTxId());
            Y_ABORT_UNLESS(txState->SplitDescription);

            Y_ABORT_UNLESS(Self->Tables.contains(txState->TargetPathId));
            TTableInfo::TPtr tableInfo = Self->Tables.at(txState->TargetPathId);
            tableInfo->RegisterSplitMergeOp(opId, *txState);

            for (ui32 i = 0; i < txState->SplitDescription->DestinationRangesSize(); ++i) {
                const auto& dst = txState->SplitDescription->GetDestinationRanges(i);
                auto localShardIdx = TLocalShardIdx(dst.GetShardIdx());
                auto shardIdx = Self->MakeLocalId(localShardIdx);
                shardIdxToRangeEnd[shardIdx] = dst.GetKeyRangeEnd();
            }
            for (TTxState::TShardOperation& shardOp : txState->Shards) {
                if (shardOp.Operation == TTxState::CreateParts) {
                    Y_ABORT_UNLESS(shardIdxToRangeEnd.contains(shardOp.Idx));
                    shardOp.RangeEnd = shardIdxToRangeEnd.at(shardOp.Idx);
                }
            }
        }

        //after all txs and splitTxs was loaded and processed, it is valid to initiate force drops
        for (TOperationId opId: forceDropOpIds) {
            TTxState* txState = Self->FindTx(opId);
            Y_ABORT_UNLESS(txState);
            auto paths = Self->ListSubTree(txState->TargetPathId, ctx);
            Self->MarkAsDropping(paths, opId.GetTxId(), ctx);
        }

        // Read txid dependencies
        {
            auto txDependenciesRowset = db.Table<Schema::TxDependencies>().Range().Select();
            if (!txDependenciesRowset.IsReady())
                return false;

            while (!txDependenciesRowset.EndOfSet()) {
                auto txId = txDependenciesRowset.GetValue<Schema::TxDependencies::TxId>();
                auto dependentTxId = txDependenciesRowset.GetValue<Schema::TxDependencies::DependentTxId>();

                Y_VERIFY_S(Self->Operations.contains(txId), "Parent operation is not found"
                                                            << ", parent txId " << txId
                                                            << ", dependentTxId " << dependentTxId);

                Y_VERIFY_S(Self->Operations.contains(dependentTxId), "Dependent operation is not found"
                                                                     << ", dependent txId:" << dependentTxId
                                                                     << ", parent txId " << txId);

                Self->Operations.at(txId)->DependentOperations.insert(dependentTxId);
                Self->Operations.at(dependentTxId)->WaitOperations.insert(txId);

                if (!txDependenciesRowset.Next())
                    return false;
            }
        }

        // Read shards to delete
        {
            TShardsToDeleteRows shardsToDelete;
            if (!LoadShardsToDelete(db, shardsToDelete)) {
                return false;
            }

            LOG_NOTICE_S(ctx, NKikimrServices::FLAT_TX_SCHEMESHARD,
                         "TTxInit for ShardToDelete"
                             << ", read records: " << shardsToDelete.size()
                             << ", at schemeshard: " << Self->TabletID());

            for (auto& rec: shardsToDelete) {
                OnComplete.DeleteShard(std::get<0>(rec));
            }
        }

        // Read backup settings
        {
            TBackupSettingsRows backupSettings;
            if (!LoadBackupSettings(db, backupSettings)) {
                return false;
            }

            LOG_NOTICE_S(ctx, NKikimrServices::FLAT_TX_SCHEMESHARD,
                         "TTxInit for BackupSettings"
                             << ", read records: " << backupSettings.size()
                             << ", at schemeshard: " << Self->TabletID());

            for (auto& rec: backupSettings) {
                TPathId pathId = std::get<0>(rec);
                TString tableName = std::get<1>(rec);
                TString ytSerializedSettings = std::get<2>(rec);
                TString s3SerializedSettings = std::get<3>(rec);
                TString scanSettings = std::get<4>(rec);
                bool needToBill = std::get<5>(rec);
                TString tableDesc = std::get<6>(rec);
                ui32 nRetries = std::get<7>(rec);
                bool enableChecksums = std::get<8>(rec);
                bool enablePermissions = std::get<9>(rec);
                TString changefeedUnderlyingTopics = std::get<10>(rec);

                Y_ABORT_UNLESS(tableName.size() > 0);

                TTableInfo::TPtr tableInfo = Self->Tables.at(pathId);
                Y_ABORT_UNLESS(tableInfo.Get() != nullptr);

                tableInfo->BackupSettings.SetTableName(tableName);
                tableInfo->BackupSettings.SetNeedToBill(needToBill);
                tableInfo->BackupSettings.SetNumberOfRetries(nRetries);
                tableInfo->BackupSettings.SetEnableChecksums(enableChecksums);
                tableInfo->BackupSettings.SetEnablePermissions(enablePermissions);

                if (ytSerializedSettings) {
                    auto settings = tableInfo->BackupSettings.MutableYTSettings();
                    Y_ABORT_UNLESS(ParseFromStringNoSizeLimit(*settings, ytSerializedSettings));
                } else if (s3SerializedSettings) {
                    auto settings = tableInfo->BackupSettings.MutableS3Settings();
                    Y_ABORT_UNLESS(ParseFromStringNoSizeLimit(*settings, s3SerializedSettings));
                } else {
                    Y_ABORT("Unknown settings");
                }

                if (scanSettings) {
                    auto settings = tableInfo->BackupSettings.MutableScanSettings();
                    Y_ABORT_UNLESS(ParseFromStringNoSizeLimit(*settings, scanSettings));
                }

                if (tableDesc) {
                    auto desc = tableInfo->BackupSettings.MutableTable();
                    Y_ABORT_UNLESS(ParseFromStringNoSizeLimit(*desc, tableDesc));
                }

                if (changefeedUnderlyingTopics) {
                    NKikimrSchemeOp::TChangefeedUnderlyingTopics wrapperOverTopics;
                    Y_ABORT_UNLESS(ParseFromStringNoSizeLimit(wrapperOverTopics, changefeedUnderlyingTopics));
                    for (const auto& topic : wrapperOverTopics.GetChangefeedUnderlyingTopics()) {
                        *tableInfo->BackupSettings.AddChangefeedUnderlyingTopics() = topic;
                    }
                }

                LOG_DEBUG_S(ctx, NKikimrServices::FLAT_TX_SCHEMESHARD, "Loaded backup settings"
                                << ", pathId: " << pathId
                                << ", tablename: " << tableName.data());
            }
        }

        // Read restore tasks
        {
            auto rowSet = db.Table<Schema::RestoreTasks>().Range().Select();
            if (!rowSet.IsReady()) {
                return false;
            }

            while (!rowSet.EndOfSet()) {
                auto pathId = TPathId(
                    rowSet.GetValue<Schema::RestoreTasks::OwnerPathId>(),
                    rowSet.GetValue<Schema::RestoreTasks::LocalPathId>());
                auto task = rowSet.GetValue<Schema::RestoreTasks::Task>();

                TTableInfo::TPtr tableInfo = Self->Tables.at(pathId);
                Y_ABORT_UNLESS(tableInfo.Get() != nullptr);
                Y_ABORT_UNLESS(ParseFromStringNoSizeLimit(tableInfo->RestoreSettings, task));

                LOG_DEBUG_S(ctx, NKikimrServices::FLAT_TX_SCHEMESHARD,
                            "Loaded restore task"
                                << ", pathId: " << pathId);

                if (!rowSet.Next()) {
                    return false;
                }
            }
        }

        // Read security state
        NLoginProto::TSecurityState securityState;
        {
            auto rowset = db.Table<Schema::LoginKeys>().Select();

            if (!rowset.IsReady()) {
                return false;
            }

            while (!rowset.EndOfSet()) {
                auto& key = *securityState.AddPublicKeys();
                key.SetKeyId(rowset.GetValue<Schema::LoginKeys::KeyId>());
                key.SetKeyDataPEM(rowset.GetValue<Schema::LoginKeys::KeyDataPEM>());
                key.SetExpiresAt(rowset.GetValueOrDefault<Schema::LoginKeys::ExpiresAt>());
                if (!rowset.Next()) {
                    return false;
                }
            }
        }
        std::unordered_map<TString, int> sidIndex;
        {
            auto rowset = db.Table<Schema::LoginSids>().Select();

            if (!rowset.IsReady()) {
                return false;
            }

            while (!rowset.EndOfSet()) {
                auto& sid = *securityState.AddSids();
                sid.SetName(rowset.GetValue<Schema::LoginSids::SidName>());
                sid.SetType(rowset.GetValue<Schema::LoginSids::SidType>());
                sid.SetHash(rowset.GetValue<Schema::LoginSids::SidHash>());
                sid.SetCreatedAt(rowset.GetValueOrDefault<Schema::LoginSids::CreatedAt>());
                sid.SetFailedLoginAttemptCount(rowset.GetValueOrDefault<Schema::LoginSids::FailedAttemptCount>());
                sid.SetLastFailedLogin(rowset.GetValueOrDefault<Schema::LoginSids::LastFailedAttempt>());
                sid.SetLastSuccessfulLogin(rowset.GetValueOrDefault<Schema::LoginSids::LastSuccessfulAttempt>());
                sid.SetIsEnabled(rowset.GetValueOrDefault<Schema::LoginSids::IsEnabled>());
                sidIndex[sid.name()] = securityState.SidsSize() - 1;
                if (!rowset.Next()) {
                    return false;
                }
            }
        }
        {
            auto rowset = db.Table<Schema::LoginSidMembers>().Select();

            if (!rowset.IsReady()) {
                return false;
            }

            while (!rowset.EndOfSet()) {
                TString sidName = rowset.GetValue<Schema::LoginSidMembers::SidName>();
                auto itSidIndex = sidIndex.find(sidName);
                if (itSidIndex != sidIndex.end()) {
                    NLoginProto::TSid& sid = (*securityState.MutableSids())[itSidIndex->second];
                    sid.AddMembers(rowset.GetValue<Schema::LoginSidMembers::SidMember>());
                }
                if (!rowset.Next()) {
                    return false;
                }
            }
        }
        Self->LoginProvider.UpdateSecurityState(std::move(securityState));

        {
            TShardBackupStatusRows backupStatuses;
            if (!LoadBackupStatuses(db, backupStatuses)) {
                return false;
            }

            LOG_NOTICE_S(ctx, NKikimrServices::FLAT_TX_SCHEMESHARD,
                         "TTxInit for ShardBackupStatus"
                             << ", read records: " << backupStatuses.size()
                             << ", at schemeshard: " << Self->TabletID());

            THashMap<TTxId, TShardBackupStatusRows> statusesByTxId;
            for (auto& rec: backupStatuses) {
                TTxId txId = std::get<0>(rec);
                statusesByTxId[txId].push_back(rec);
            }

            TCompletedBackupRestoreRows history;
            if (!LoadBackupRestoreHistory(db, history)) {
                return false;
            }

            LOG_NOTICE_S(ctx, NKikimrServices::FLAT_TX_SCHEMESHARD,
                         "TTxInit for CompletedBackup"
                             << ", read records: " << history.size()
                             << ", at schemeshard: " << Self->TabletID());

            RestoreTablesToUnmark.clear();

            for (auto& rec: history) {
                auto pathId = std::get<0>(rec);
                auto txId = std::get<1>(rec);
                auto completeTime = std::get<2>(rec);

                auto successShardsCount = std::get<3>(rec);
                auto totalShardCount = std::get<4>(rec);
                auto startTime = std::get<5>(rec);
                auto dataSize = std::get<6>(rec);
                auto kind = static_cast<TTableInfo::TBackupRestoreResult::EKind>(std::get<7>(rec));

                TTableInfo::TBackupRestoreResult info;
                info.CompletionDateTime = completeTime;
                info.TotalShardCount = totalShardCount;
                info.SuccessShardCount = successShardsCount;
                info.StartDateTime = startTime;
                info.DataTotalSize = dataSize;

                if (!Self->Tables.FindPtr(pathId)) {
                    LOG_DEBUG_S(ctx, NKikimrServices::FLAT_TX_SCHEMESHARD,
                                "Skip record in CompletedBackups"
                                    << ", pathId: " << pathId
                                    << ", txid: " << txId);
                    continue;
                }

                TTableInfo::TPtr tableInfo = Self->Tables.at(pathId);

                if (statusesByTxId.contains(txId)) {
                    for (auto& recByTxId: statusesByTxId.at(txId)) {
                        auto shardIdx = std::get<1>(recByTxId);
                        auto success = std::get<2>(recByTxId);
                        auto error = std::get<3>(recByTxId);
                        auto bytes = std::get<4>(recByTxId);
                        auto rows = std::get<5>(recByTxId);

                        info.ShardStatuses[shardIdx] = TTxState::TShardStatus(success, error, bytes, rows);
                    }
                }

                switch (kind) {
                case TTableInfo::TBackupRestoreResult::EKind::Backup:
                    tableInfo->BackupHistory[txId] = std::move(info);
                    break;
                case TTableInfo::TBackupRestoreResult::EKind::Restore:
                    tableInfo->RestoreHistory[txId] = std::move(info);
                    if (tableInfo->IsRestore) {
                        RestoreTablesToUnmark.push_back(pathId);
                    }
                    break;
                }

                LOG_DEBUG_S(ctx, NKikimrServices::FLAT_TX_SCHEMESHARD,
                            "Loaded completed backup status"
                                << ", pathId: " << pathId
                                << ", txid: " << txId);
            }
        }

        // Other persistent params
        for (const auto& si : Self->ShardInfos) {
            auto shardIdx = si.first;
            auto tabletId = si.second.TabletID;
            auto pathId = si.second.PathId;
            Self->TabletIdToShardIdx[tabletId] = shardIdx;

            Y_ABORT_UNLESS(Self->PathsById.contains(pathId));
            auto path = Self->PathsById.at(pathId); //path should't be dropped?
            path->IncShardsInside();

            auto domainInfo = Self->ResolveDomainInfo(pathId); //domain should't be dropped?
            domainInfo->AddInternalShard(shardIdx, Self, Self->IsBackupTable(pathId));

            switch (si.second.TabletType) {
            case ETabletType::DataShard:
                {
                    const auto table = Self->Tables.FindPtr(pathId);
                    if (tabletId != InvalidTabletId) {
                        bool active = !path->Dropped() &&
                                      !path->PlannedToDrop() &&
                                      table && (*table)->GetStats().PartitionStats.contains(shardIdx);
                        Self->TabletCounters->Simple()[active ? COUNTER_TABLE_SHARD_ACTIVE_COUNT : COUNTER_TABLE_SHARD_INACTIVE_COUNT].Add(1);
                    }
                    break;
                }
            case ETabletType::PersQueue:
                Self->TabletCounters->Simple()[COUNTER_PQ_SHARD_COUNT].Add(1);
                break;
            case ETabletType::PersQueueReadBalancer:
                Self->TabletCounters->Simple()[COUNTER_PQ_RB_SHARD_COUNT].Add(1);
                break;
            case ETabletType::BlockStoreVolume:
                Self->TabletCounters->Simple()[COUNTER_BLOCKSTORE_VOLUME_SHARD_COUNT].Add(1);
                break;
            case ETabletType::BlockStorePartition:
                Self->TabletCounters->Simple()[COUNTER_BLOCKSTORE_PARTITION_SHARD_COUNT].Add(1);
                break;
            case ETabletType::BlockStorePartition2:
                Self->TabletCounters->Simple()[COUNTER_BLOCKSTORE_PARTITION2_SHARD_COUNT].Add(1);
                break;
            case ETabletType::FileStore:
                Self->TabletCounters->Simple()[COUNTER_FILESTORE_COUNT].Add(1);
                break;
            case ETabletType::Kesus:
                Self->TabletCounters->Simple()[COUNTER_KESUS_SHARD_COUNT].Add(1);
                break;
            case ETabletType::Coordinator:
                Self->TabletCounters->Simple()[COUNTER_SUB_DOMAIN_COORDINATOR_COUNT].Add(1);
                break;
            case ETabletType::Mediator:
                Self->TabletCounters->Simple()[COUNTER_SUB_DOMAIN_MEDIATOR_COUNT].Add(1);
                break;
            case ETabletType::RTMRPartition:
                Self->TabletCounters->Simple()[COUNTER_RTMR_PARTITIONS_COUNT].Add(1);
                break;
            case ETabletType::KeyValue:
                Self->TabletCounters->Simple()[COUNTER_SOLOMON_PARTITIONS_COUNT].Add(1);
                break;
            case ETabletType::SchemeShard:
                Self->TabletCounters->Simple()[COUNTER_SUB_DOMAIN_SCHEME_SHARD_COUNT].Add(1);
                break;
            case ETabletType::Hive:
                Self->TabletCounters->Simple()[COUNTER_SUB_DOMAIN_HIVE_COUNT].Add(1);
                break;
            case ETabletType::SysViewProcessor:
                Self->TabletCounters->Simple()[COUNTER_SYS_VIEW_PROCESSOR_COUNT].Add(1);
                break;
            case ETabletType::ColumnShard:
                Self->TabletCounters->Simple()[COUNTER_COLUMN_SHARDS].Add(1);
                break;
            case ETabletType::SequenceShard:
                Self->TabletCounters->Simple()[COUNTER_SEQUENCESHARD_COUNT].Add(1);
                domainInfo->AddSequenceShard(shardIdx);
                break;
            case ETabletType::ReplicationController:
                Self->TabletCounters->Simple()[COUNTER_REPLICATION_CONTROLLER_COUNT].Add(1);
                break;
            case ETabletType::BlobDepot:
                Self->TabletCounters->Simple()[COUNTER_BLOB_DEPOT_COUNT].Add(1);
                break;
            case ETabletType::StatisticsAggregator:
                Self->TabletCounters->Simple()[COUNTER_STATISTICS_AGGREGATOR_COUNT].Add(1);
                break;
            case ETabletType::GraphShard:
                Self->TabletCounters->Simple()[COUNTER_GRAPHSHARD_COUNT].Add(1);
                break;
            case ETabletType::BackupController:
                Self->TabletCounters->Simple()[COUNTER_BACKUP_CONTROLLER_TABLET_COUNT].Add(1);
                break;
            default:
                LOG_WARN_S(ctx, NKikimrServices::FLAT_TX_SCHEMESHARD,
                         "dont know how to interpret tablet type"
                         << ", type id: " << (ui32)si.second.TabletType
                         << ", pathId: " << pathId
                         << ", shardId: " << shardIdx
                         << ", tabletId: " << tabletId);
                break;
            }
        }

        for (const auto& item : Self->PathsById) {
            auto& path = item.second;

            if (path->Dropped()) {
                continue;
            }

            TPathElement::TPtr parent = Self->PathsById.at(path->ParentPathId);
            TPathElement::TPtr inclusiveDomainPath = Self->PathsById.at(Self->ResolvePathIdForDomain(parent)); // take upper domain id info even when the path is domain by itself
            TSubDomainInfo::TPtr inclusiveDomainInfo = Self->ResolveDomainInfo(parent);

            if (inclusiveDomainPath->IsExternalSubDomainRoot()) {
                path->PathState = TPathElement::EPathState::EPathStateMigrated;
                continue;
            }

            if (!path->IsRoot()) {
                const bool isBackupTable = Self->IsBackupTable(item.first);
                parent->IncAliveChildrenPrivate(isBackupTable);
                inclusiveDomainInfo->IncPathsInside(Self, 1, isBackupTable);
            }

            Self->TabletCounters->Simple()[COUNTER_USER_ATTRIBUTES_COUNT].Add(path->UserAttrs->Size());

            if (path->IsPQGroup()) {
                auto pqGroup = Self->Topics.at(path->PathId);
                auto partitionDelta = pqGroup->AlterData ? pqGroup->AlterData->TotalPartitionCount : pqGroup->TotalPartitionCount;
                auto activePartitionDelta = pqGroup->AlterData ? pqGroup->AlterData->ActivePartitionCount : pqGroup->ActivePartitionCount;

                auto tabletConfig = pqGroup->AlterData ? (pqGroup->AlterData->TabletConfig.empty() ? pqGroup->TabletConfig : pqGroup->AlterData->TabletConfig)
                                                       : pqGroup->TabletConfig;
                NKikimrPQ::TPQTabletConfig config;
                Y_ABORT_UNLESS(!tabletConfig.empty());
                bool parseOk = ParseFromStringNoSizeLimit(config, tabletConfig);
                Y_ABORT_UNLESS(parseOk);

                const PQGroupReserve reserve(config, activePartitionDelta);

                inclusiveDomainInfo->IncPQPartitionsInside(partitionDelta);
                inclusiveDomainInfo->IncPQReservedStorage(reserve.Storage);

                Self->TabletCounters->Simple()[COUNTER_STREAM_SHARDS_COUNT].Add(partitionDelta);
                Self->TabletCounters->Simple()[COUNTER_STREAM_RESERVED_THROUGHPUT].Add(reserve.Throughput);
                Self->TabletCounters->Simple()[COUNTER_STREAM_RESERVED_STORAGE].Add(reserve.Storage);
            }

            if (path->PlannedToDrop()) {
                continue;
            }

            if (path->IsDirectory()) {
                Self->TabletCounters->Simple()[COUNTER_DIR_COUNT].Add(1);
            } else if (path->IsTable()) {
                Self->TabletCounters->Simple()[COUNTER_TABLE_COUNT].Add(1);
            } else if (path->IsPQGroup()) {
                Self->TabletCounters->Simple()[COUNTER_PQ_GROUP_COUNT].Add(1);
            } if (path->IsSubDomainRoot()) {
                Self->TabletCounters->Simple()[COUNTER_SUB_DOMAIN_COUNT].Add(1);
            } if (path->IsExternalSubDomainRoot()) {
                Self->TabletCounters->Simple()[COUNTER_EXTSUB_DOMAIN_COUNT].Add(1);
            } else if (path->IsBlockStoreVolume()) {
                Self->TabletCounters->Simple()[COUNTER_BLOCKSTORE_VOLUME_COUNT].Add(1);
            } else if (path->IsKesus()) {
                Self->TabletCounters->Simple()[COUNTER_KESUS_COUNT].Add(1);
            } else if (path->IsSolomon()) {
                Self->TabletCounters->Simple()[COUNTER_SOLOMON_VOLUME_COUNT].Add(1);
            } else if (path->IsOlapStore()) {
                Self->TabletCounters->Simple()[COUNTER_OLAP_STORE_COUNT].Add(1);
            } else if (path->IsColumnTable()) {
                Self->TabletCounters->Simple()[COUNTER_COLUMN_TABLE_COUNT].Add(1);
            } else if (path->IsSequence()) {
                Self->TabletCounters->Simple()[COUNTER_SEQUENCE_COUNT].Add(1);
            } else if (path->IsReplication()) {
                Self->TabletCounters->Simple()[COUNTER_REPLICATION_COUNT].Add(1);
            } else if (path->IsExternalTable()) {
                Self->TabletCounters->Simple()[COUNTER_EXTERNAL_TABLE_COUNT].Add(1);
            }

            path->ApplySpecialAttributes();
        }

        // Change allocated space for all blockstore volumes
        for (const auto& kv : Self->BlockStoreVolumes) {
            auto itPath = Self->PathsById.find(kv.first);
            if (itPath == Self->PathsById.end() || itPath->second->Dropped()) {
                continue;
            }
            auto volumeSpace = kv.second->GetVolumeSpace();
            auto domainDir = Self->PathsById.at(Self->ResolvePathIdForDomain(itPath->second));
            domainDir->ChangeVolumeSpaceBegin(volumeSpace, { });
        }

        // Change allocated space for all filestores
        for (const auto& kv : Self->FileStoreInfos) {
            auto itPath = Self->PathsById.find(kv.first);
            if (itPath == Self->PathsById.end() || itPath->second->Dropped()) {
                continue;
            }
            const auto newFileStoreSpace = kv.second->GetFileStoreSpace();
            auto domainDir = Self->PathsById.at(Self->ResolvePathIdForDomain(itPath->second));
            domainDir->ChangeFileStoreSpaceBegin(newFileStoreSpace, { });
        }

        // Find all operations that were in the process of execution
        for (auto& item : Self->TxInFlight) {
            const TTxState& txState = item.second;

            ui32 inFlightCounter = TTxState::TxTypeInFlightCounter(txState.TxType);
            Self->TabletCounters->Simple()[inFlightCounter].Add(1);
        }

        // Publications
        {
            TPublicationsRows publicationRows;
            if (!LoadPublications(db, publicationRows)) {
                return false;
            }

            LOG_NOTICE_S(ctx, NKikimrServices::FLAT_TX_SCHEMESHARD,
                         "TTxInit for Publications"
                             << ", read records: " << publicationRows.size()
                             << ", at schemeshard: " << Self->TabletID());

            for (auto& rec: publicationRows) {
                TTxId txId = std::get<0>(rec);
                TPathId pathId = std::get<1>(rec);
                ui64 version = std::get<2>(rec);

                LOG_NOTICE_S(ctx, NKikimrServices::FLAT_TX_SCHEMESHARD,
                             "Resume publishing for paths"
                                 << ", tx: " << txId
                                 << ", path id: " << pathId
                                 << ", version: " << version
                                 << ", at schemeshard: " << Self->TabletID());

                if (Self->Operations.contains(txId)) {
                    TOperation::TPtr operation = Self->Operations.at(txId);
                    operation->AddPublishingPath(pathId, version);
                } else {
                    Self->Publications[txId].Paths.emplace(pathId, version);
                }

                Publications[txId].push_back(pathId);
                Self->IncrementPathDbRefCount(pathId);
            }
        }

        // Read exports
        {
            // read main info
            {
                auto rowset = db.Table<Schema::Exports>().Range().Select();
                if (!rowset.IsReady()) {
                    return false;
                }

                while (!rowset.EndOfSet()) {
                    ui64 id = rowset.GetValue<Schema::Exports::Id>();
                    TString uid = rowset.GetValue<Schema::Exports::Uid>();
                    TExportInfo::EKind kind = static_cast<TExportInfo::EKind>(rowset.GetValueOrDefault<Schema::Exports::Kind>(0));
                    TString settings = rowset.GetValue<Schema::Exports::Settings>();
                    auto domainPathId = TPathId(rowset.GetValueOrDefault<Schema::Exports::DomainPathOwnerId>(selfId),
                                                rowset.GetValue<Schema::Exports::DomainPathId>());
                    TString peerName = rowset.GetValueOrDefault<Schema::Exports::PeerName>();

                    TExportInfo::TPtr exportInfo = new TExportInfo(id, uid, kind, settings, domainPathId, peerName);

                    if (rowset.HaveValue<Schema::Exports::UserSID>()) {
                        exportInfo->UserSID = rowset.GetValue<Schema::Exports::UserSID>();
                    }

                    ui32 items = rowset.GetValue<Schema::Exports::Items>();
                    exportInfo->Items.resize(items);

                    exportInfo->ExportPathId = TPathId(rowset.GetValueOrDefault<Schema::Exports::ExportOwnerPathId>(selfId),
                                                       rowset.GetValueOrDefault<Schema::Exports::ExportPathId>(InvalidLocalPathId));
                    if (exportInfo->ExportPathId.LocalPathId == InvalidLocalPathId) {
                        exportInfo->ExportPathId = InvalidPathId;
                    }
                    exportInfo->State = static_cast<TExportInfo::EState>(rowset.GetValue<Schema::Exports::State>());
                    exportInfo->WaitTxId = rowset.GetValueOrDefault<Schema::Exports::WaitTxId>(InvalidTxId);
                    exportInfo->Issue = rowset.GetValueOrDefault<Schema::Exports::Issue>(TString());

                    exportInfo->StartTime = TInstant::Seconds(rowset.GetValueOrDefault<Schema::Exports::StartTime>());
                    exportInfo->EndTime = TInstant::Seconds(rowset.GetValueOrDefault<Schema::Exports::EndTime>());
                    exportInfo->EnableChecksums = rowset.GetValueOrDefault<Schema::Exports::EnableChecksums>(false);
                    exportInfo->EnablePermissions = rowset.GetValueOrDefault<Schema::Exports::EnablePermissions>(false);

                    if (rowset.HaveValue<Schema::Exports::ExportMetadata>()) {
                        exportInfo->ExportMetadata = rowset.GetValue<Schema::Exports::ExportMetadata>();
                    }

                    Self->Exports[id] = exportInfo;
                    if (uid) {
                        Self->ExportsByUid[uid] = exportInfo;
                    }

                    if (exportInfo->WaitTxId != InvalidTxId) {
                        Self->TxIdToExport[exportInfo->WaitTxId] = {id, Max<ui32>()};
                    }

                    if (exportInfo->IsInProgress()) {
                        ExportsToResume.push_back(exportInfo->Id);
                    }

                    if (!rowset.Next()) {
                        return false;
                    }
                }
            }

            // read items info
            {
                auto rowset = db.Table<Schema::ExportItems>().Range().Select();
                if (!rowset.IsReady()) {
                    return false;
                }

                while (!rowset.EndOfSet()) {
                    ui64 exportId = rowset.GetValue<Schema::ExportItems::ExportId>();
                    Y_VERIFY_S(Self->Exports.contains(exportId), "Export not found"
                               << ": exportId# " << exportId);

                    TExportInfo::TPtr exportInfo = Self->Exports.at(exportId);

                    ui32 itemIdx = rowset.GetValue<Schema::ExportItems::Index>();
                    Y_VERIFY_S(itemIdx < exportInfo->Items.size(), "Invalid item's index"
                               << ": exportId# " << exportId
                               << ", itemIdx# " << itemIdx);

                    TExportInfo::TItem& item = exportInfo->Items[itemIdx];
                    item.SourcePathName = rowset.GetValue<Schema::ExportItems::SourcePathName>();

                    item.SourcePathId.OwnerId = rowset.GetValueOrDefault<Schema::ExportItems::SourceOwnerPathId>(selfId);
                    item.SourcePathId.LocalPathId = rowset.GetValue<Schema::ExportItems::SourcePathId>();
                    item.SourcePathType = rowset.GetValue<Schema::ExportItems::SourcePathType>();

                    item.State = static_cast<TExportInfo::EState>(rowset.GetValue<Schema::ExportItems::State>());
                    item.WaitTxId = rowset.GetValueOrDefault<Schema::ExportItems::BackupTxId>(InvalidTxId);
                    item.Issue = rowset.GetValueOrDefault<Schema::ExportItems::Issue>(TString());

                    if (item.State <= TExportInfo::EState::Transferring && item.WaitTxId == InvalidTxId) {
                        exportInfo->PendingItems.push_back(itemIdx);
                    } else if (item.WaitTxId != InvalidTxId) {
                        Self->TxIdToExport[item.WaitTxId] = {exportId, itemIdx};
                    }

                    if (!rowset.Next()) {
                        return false;
                    }
                }
            }
        }

        // Read imports
        {
            // read main info
            {
                auto rowset = db.Table<Schema::Imports>().Range().Select();
                if (!rowset.IsReady()) {
                    return false;
                }

                while (!rowset.EndOfSet()) {
                    ui64 id = rowset.GetValue<Schema::Imports::Id>();
                    TString uid = rowset.GetValue<Schema::Imports::Uid>();
                    TImportInfo::EKind kind = static_cast<TImportInfo::EKind>(rowset.GetValue<Schema::Imports::Kind>());
                    auto domainPathId = TPathId(rowset.GetValue<Schema::Imports::DomainPathOwnerId>(),
                                                rowset.GetValue<Schema::Imports::DomainPathLocalId>());
                    TString peerName = rowset.GetValueOrDefault<Schema::Imports::PeerName>();

                    Ydb::Import::ImportFromS3Settings settings;
                    Y_ABORT_UNLESS(ParseFromStringNoSizeLimit(settings, rowset.GetValue<Schema::Imports::Settings>()));

                    TImportInfo::TPtr importInfo = new TImportInfo(id, uid, kind, settings, domainPathId, peerName);

                    if (rowset.HaveValue<Schema::Imports::UserSID>()) {
                        importInfo->UserSID = rowset.GetValue<Schema::Imports::UserSID>();
                    }

                    ui32 items = rowset.GetValue<Schema::Imports::Items>();
                    importInfo->Items.resize(items);

                    importInfo->State = static_cast<TImportInfo::EState>(rowset.GetValue<Schema::Imports::State>());
                    importInfo->Issue = rowset.GetValueOrDefault<Schema::Imports::Issue>(TString());

                    importInfo->StartTime = TInstant::Seconds(rowset.GetValueOrDefault<Schema::Imports::StartTime>());
                    importInfo->EndTime = TInstant::Seconds(rowset.GetValueOrDefault<Schema::Imports::EndTime>());

                    Self->Imports[id] = importInfo;
                    if (uid) {
                        Self->ImportsByUid[uid] = importInfo;
                    }

                    switch (importInfo->State) {
                    case TImportInfo::EState::DownloadExportMetadata:
                    case TImportInfo::EState::Waiting:
                    case TImportInfo::EState::Cancellation:
                        ImportsToResume.push_back(importInfo->Id);
                        break;
                    default:
                        break;
                    }

                    if (!rowset.Next()) {
                        return false;
                    }
                }
            }

            // read items info
            {
                auto rowset = db.Table<Schema::ImportItems>().Range().Select();
                if (!rowset.IsReady()) {
                    return false;
                }

                while (!rowset.EndOfSet()) {
                    ui64 importId = rowset.GetValue<Schema::ImportItems::ImportId>();
                    Y_VERIFY_S(Self->Imports.contains(importId), "Import not found"
                               << ": importId# " << importId);

                    TImportInfo::TPtr importInfo = Self->Imports.at(importId);

                    ui32 itemIdx = rowset.GetValue<Schema::ImportItems::Index>();
                    Y_VERIFY_S(itemIdx < importInfo->Items.size(), "Invalid item's index"
                               << ": importId# " << importId
                               << ", itemIdx# " << itemIdx);

                    TImportInfo::TItem& item = importInfo->Items[itemIdx];
                    item.DstPathName = rowset.GetValue<Schema::ImportItems::DstPathName>();
                    item.DstPathId = TPathId(rowset.GetValueOrDefault<Schema::ImportItems::DstPathOwnerId>(InvalidOwnerId),
                                             rowset.GetValueOrDefault<Schema::ImportItems::DstPathLocalId>(InvalidLocalPathId));

                    if (rowset.HaveValue<Schema::ImportItems::Scheme>()) {
                        Ydb::Table::CreateTableRequest table;
                        Y_ABORT_UNLESS(ParseFromStringNoSizeLimit(table, rowset.GetValue<Schema::ImportItems::Scheme>()));
                        item.Table = table;
                    }

                    if (rowset.HaveValue<Schema::ImportItems::CreationQuery>()) {
                        item.CreationQuery = rowset.GetValue<Schema::ImportItems::CreationQuery>();
                    }

                    if (rowset.HaveValue<Schema::ImportItems::PreparedCreationQuery>()) {
                        NKikimrSchemeOp::TModifyScheme preparedQuery;
                        Y_ABORT_UNLESS(ParseFromStringNoSizeLimit(
                            preparedQuery,
                            rowset.GetValue<Schema::ImportItems::PreparedCreationQuery>()
                        ));
                        item.PreparedCreationQuery = std::move(preparedQuery);
                    }

                    if (rowset.HaveValue<Schema::ImportItems::Permissions>()) {
                        Ydb::Scheme::ModifyPermissionsRequest permissions;
                        Y_ABORT_UNLESS(ParseFromStringNoSizeLimit(permissions, rowset.GetValue<Schema::ImportItems::Permissions>()));
                        item.Permissions = permissions;
                    }

                    if (rowset.HaveValue<Schema::ImportItems::Metadata>()) {
                        item.Metadata = NBackup::TMetadata::Deserialize(rowset.GetValue<Schema::ImportItems::Metadata>());
                    }

                    if (rowset.HaveValue<Schema::ImportItems::Changefeeds>()) {
                        item.Changefeeds = rowset.GetValue<Schema::ImportItems::Changefeeds>();
                    }

                    if (rowset.HaveValue<Schema::ImportItems::Topic>()) {
                        Ydb::Topic::CreateTopicRequest topic;
                        Y_ABORT_UNLESS(ParseFromStringNoSizeLimit(topic, rowset.GetValue<Schema::ImportItems::Topic>()));
                        item.Topic = topic;
                    }

                    item.State = static_cast<TImportInfo::EState>(rowset.GetValue<Schema::ImportItems::State>());
                    item.WaitTxId = rowset.GetValueOrDefault<Schema::ImportItems::WaitTxId>(InvalidTxId);
                    item.NextIndexIdx = rowset.GetValueOrDefault<Schema::ImportItems::NextIndexIdx>(0);
                    item.NextChangefeedIdx = rowset.GetValueOrDefault<Schema::ImportItems::NextChangefeedIdx>(0);
                    item.Issue = rowset.GetValueOrDefault<Schema::ImportItems::Issue>(TString());
                    item.SrcPrefix = rowset.GetValueOrDefault<Schema::ImportItems::SrcPrefix>(TString());
                    item.SrcPath = rowset.GetValueOrDefault<Schema::ImportItems::SrcPath>(TString());
                    if (rowset.HaveValue<Schema::ImportItems::EncryptionIV>()) {
                        item.ExportItemIV = NBackup::TEncryptionIV::FromBinaryString(rowset.GetValue<Schema::ImportItems::EncryptionIV>());
                    }

                    if (item.WaitTxId != InvalidTxId) {
                        Self->TxIdToImport[item.WaitTxId] = {importId, itemIdx};
                    }

                    if (!rowset.Next()) {
                        return false;
                    }
                }
            }
        }

        // Read index build
        {
            auto fillBuildInfoSafe = [&](TIndexBuildInfo& buildInfo, const TString& stepName, const auto& fill) {
                try {
                    fill(buildInfo);
                } catch (const std::exception& exc) {
<<<<<<< HEAD
                    LOG_ERROR_S(ctx, NKikimrServices::BUILD_INDEX, 
=======
                    LOG_ERROR_S(ctx, NKikimrServices::BUILD_INDEX,
>>>>>>> 832cd121
                        "Init " << stepName << " unhandled exception, id#" << buildInfo.Id
                        << " " << TypeName(exc) << ": " << exc.what() << Endl
                        << TBackTrace::FromCurrentException().PrintToString()
                        << ", TIndexBuildInfo: " << buildInfo);
<<<<<<< HEAD
        
=======

>>>>>>> 832cd121
                    // in-memory volatile state:
                    buildInfo.IsBroken = true;
                    buildInfo.AddIssue(TStringBuilder() << "Init " << stepName << " unhandled exception " << exc.what());
                }
            };

            auto fillBuildInfoByIdSafe = [&](TIndexBuildId id, const TString& stepName, const auto& fill) {
                const auto* buildInfoPtr = Self->IndexBuilds.FindPtr(id);
                Y_ASSERT(buildInfoPtr);
                if (!buildInfoPtr) {
<<<<<<< HEAD
                    LOG_ERROR_S(ctx, NKikimrServices::BUILD_INDEX, 
=======
                    LOG_ERROR_S(ctx, NKikimrServices::BUILD_INDEX,
>>>>>>> 832cd121
                        "Init " << stepName << " BuildInfo not found: id#" << id);
                    return;
                }
                auto& buildInfo = *buildInfoPtr->Get();
                if (!buildInfo.IsBroken) {
                    fillBuildInfoSafe(buildInfo, stepName, fill);
                }
            };

            // read main info
            {
                auto rowset = db.Table<Schema::IndexBuild>().Range().Select();
                if (!rowset.IsReady()) {
                    return false;
                }

                while (!rowset.EndOfSet()) {
                    TIndexBuildInfo::TPtr buildInfo = new TIndexBuildInfo();
                    fillBuildInfoSafe(*buildInfo, "IndexBuild", [&](TIndexBuildInfo& buildInfo) {
                        TIndexBuildInfo::FillFromRow(rowset, &buildInfo);
                    });

                    // Note: broken build are also added to IndexBuilds
                    Y_ASSERT(!Self->IndexBuilds.contains(buildInfo->Id));
                    Self->IndexBuilds[buildInfo->Id] = buildInfo;

                    if (buildInfo->Uid) {
                        Y_ASSERT(!Self->IndexBuildsByUid.contains(buildInfo->Uid));
                        Self->IndexBuildsByUid[buildInfo->Uid] = buildInfo;
                    }

                    OnComplete.ToProgress(buildInfo->Id);

                    if (!rowset.Next()) {
                        return false;
                    }
                }
            }

            LOG_NOTICE_S(ctx, NKikimrServices::FLAT_TX_SCHEMESHARD,
                         "IndexBuild "
                             << ", records: " << Self->IndexBuilds.size()
                             << ", at schemeshard: " << Self->TabletID());

            // read kmeans tree state
            {
                auto rowset = db.Table<Schema::KMeansTreeProgress>().Range().Select();
                if (!rowset.IsReady()) {
                    return false;
                }

                while (!rowset.EndOfSet()) {
                    TIndexBuildId id = rowset.GetValue<Schema::KMeansTreeProgress::Id>();
                    fillBuildInfoByIdSafe(id, "KMeansTreeProgress", [&](TIndexBuildInfo& buildInfo) {
                        buildInfo.KMeans.Set(
                            rowset.GetValue<Schema::KMeansTreeProgress::Level>(),
                            rowset.GetValue<Schema::KMeansTreeProgress::ParentBegin>(),
                            rowset.GetValue<Schema::KMeansTreeProgress::Parent>(),
                            rowset.GetValue<Schema::KMeansTreeProgress::ChildBegin>(),
                            rowset.GetValue<Schema::KMeansTreeProgress::Child>(),
                            rowset.GetValue<Schema::KMeansTreeProgress::State>(),
                            rowset.GetValue<Schema::KMeansTreeProgress::TableSize>()
                        );
                        buildInfo.Sample.Rows.reserve(buildInfo.KMeans.K * 2);
                    });

                    if (!rowset.Next()) {
                        return false;
                    }
                }
            }


            // read kmeans tree sample
            {
                auto rowset = db.Table<Schema::KMeansTreeSample>().Range().Select();
                if (!rowset.IsReady()) {
                    return false;
                }

                size_t sampleCount = 0;
                while (!rowset.EndOfSet()) {
                    TIndexBuildId id = rowset.GetValue<Schema::KMeansTreeSample::Id>();
                    fillBuildInfoByIdSafe(id, "KMeansTreeSample", [&](TIndexBuildInfo& buildInfo) {
                        buildInfo.Sample.Add(
                            rowset.GetValue<Schema::KMeansTreeSample::Probability>(),
                            rowset.GetValue<Schema::KMeansTreeSample::Data>()
                        );
                    });
                    sampleCount++;

                    if (!rowset.Next()) {
                        return false;
                    }
                }

                LOG_NOTICE_S(ctx, NKikimrServices::FLAT_TX_SCHEMESHARD,
                             "KMeansTreeSample records: " << sampleCount
                             << ", at schemeshard: " << Self->TabletID());
            }

            // read index build columns
            {
                auto rowset = db.Table<Schema::IndexBuildColumns>().Range().Select();
                if (!rowset.IsReady()) {
                    return false;
                }

                while (!rowset.EndOfSet()) {
                    TIndexBuildId id = rowset.GetValue<Schema::IndexBuildColumns::Id>();
                    fillBuildInfoByIdSafe(id, "IndexBuildColumns", [&](TIndexBuildInfo& buildInfo) {
                        buildInfo.AddIndexColumnInfo(rowset);
                    });

                    if (!rowset.Next()) {
                        return false;
                    }
                }
            }

            {
                auto rowset = db.Table<Schema::BuildColumnOperationSettings>().Range().Select();
                if (!rowset.IsReady()) {
                    return false;
                }

                while (!rowset.EndOfSet()) {
                    TIndexBuildId id = rowset.GetValue<Schema::BuildColumnOperationSettings::Id>();
                    fillBuildInfoByIdSafe(id, "BuildColumnOperationSettings", [&](TIndexBuildInfo& buildInfo) {
                        buildInfo.AddBuildColumnInfo(rowset);
                    });

                    if (!rowset.Next()) {
                        return false;
                    }
                }
            }

            // read index build upload progress
            {
                auto rowset = db.Table<Schema::IndexBuildShardStatus>().Range().Select();
                if (!rowset.IsReady()) {
                    return false;
                }

                while (!rowset.EndOfSet()) {
                    TIndexBuildId id = rowset.GetValue<Schema::IndexBuildShardStatus::Id>();
                    fillBuildInfoByIdSafe(id, "IndexBuildShardStatus", [&](TIndexBuildInfo& buildInfo) {
                        buildInfo.AddShardStatus(rowset);
                    });

                    if (!rowset.Next()) {
                        return false;
                    }
                }
            }
        }

        // Read snapshot tables
        {
            ui64 records = 0;
            {
                auto rowset = db.Table<Schema::SnapshotTables>().Range().Select();
                if (!rowset.IsReady()) {
                    return false;
                }

                while (!rowset.EndOfSet()) {
                    TTxId id = rowset.GetValue<Schema::SnapshotTables::Id>();

                    TPathId tableId = TPathId(
                        rowset.GetValue<Schema::SnapshotTables::TableOwnerId>(),
                        rowset.GetValue<Schema::SnapshotTables::TableLocalId>());

                    Self->TablesWithSnapshots.emplace(tableId, id);
                    Self->SnapshotTables[id].insert(tableId);
                    ++records;

                    if (!rowset.Next()) {
                        return false;
                    }
                }
            }
            LOG_NOTICE_S(ctx, NKikimrServices::FLAT_TX_SCHEMESHARD,
                         "SnapshotTables: "
                             << " snapshots: " << Self->SnapshotTables.size()
                             << " tables: " << records
                             << ", at schemeshard: " << Self->TabletID());


            // read snapshot steps
            {
                auto rowset = db.Table<Schema::SnapshotSteps>().Range().Select();
                if (!rowset.IsReady()) {
                    return false;
                }

                while (!rowset.EndOfSet()) {
                    TTxId id = rowset.GetValue<Schema::SnapshotSteps::Id>();
                    Y_VERIFY_S(Self->SnapshotTables.contains(id), "Snapshot not found"
                                   << ": id# " << id);

                    TStepId stepId = rowset.GetValue<Schema::SnapshotSteps::StepId>();

                    Self->SnapshotsStepIds[id] = stepId;

                    if (!rowset.Next()) {
                        return false;
                    }
                }
            }
            LOG_NOTICE_S(ctx, NKikimrServices::FLAT_TX_SCHEMESHARD,
                         "SnapshotSteps: "
                             << " snapshots: " << Self->SnapshotsStepIds.size()
                             << ", at schemeshard: " << Self->TabletID());
        }

        // Read long locks
        {
            auto rowset = db.Table<Schema::LongLocks>().Range().Select();
            if (!rowset.IsReady()) {
                return false;
            }

            while (!rowset.EndOfSet()) {
                auto pathId = TPathId(
                    rowset.GetValue<Schema::LongLocks::PathOwnerId>(),
                    rowset.GetValue<Schema::LongLocks::PathLocalId>());

                TTxId txId = rowset.GetValue<Schema::LongLocks::LockId>();

                Self->LockedPaths[pathId] = txId;

                if (!rowset.Next()) {
                    return false;
                }
            }
        }
        LOG_NOTICE_S(ctx, NKikimrServices::FLAT_TX_SCHEMESHARD,
                     "LongLocks: "
                         << " records: " << Self->LockedPaths.size()
                         << ", at schemeshard: " << Self->TabletID());

        // Read olap stores
        {
            auto rowset = db.Table<Schema::OlapStores>().Select();
            if (!rowset.IsReady()) {
                return false;
            }

            while (!rowset.EndOfSet()) {
                TPathId pathId = Self->MakeLocalId(rowset.GetValue<Schema::OlapStores::PathId>());
                ui64 alterVersion = rowset.GetValue<Schema::OlapStores::AlterVersion>();
                NKikimrSchemeOp::TColumnStoreDescription description;
                Y_ABORT_UNLESS(description.ParseFromString(rowset.GetValue<Schema::OlapStores::Description>()));
                NKikimrSchemeOp::TColumnStoreSharding sharding;
                Y_ABORT_UNLESS(sharding.ParseFromString(rowset.GetValue<Schema::OlapStores::Sharding>()));

                TOlapStoreInfo::TPtr storeInfo = std::make_shared<TOlapStoreInfo>(alterVersion, std::move(sharding));
                storeInfo->ParseFromLocalDB(description);
                Self->OlapStores[pathId] = storeInfo;
                Self->IncrementPathDbRefCount(pathId);
                Self->SetPartitioning(pathId, Self->OlapStores[pathId]);

                if (!rowset.Next()) {
                    return false;
                }
            }
        }

        // Read olap stores (alters)
        {
            auto rowset = db.Table<Schema::OlapStoresAlters>().Select();
            if (!rowset.IsReady()) {
                return false;
            }

            while (!rowset.EndOfSet()) {
                TPathId pathId = Self->MakeLocalId(rowset.GetValue<Schema::OlapStoresAlters::PathId>());
                ui64 alterVersion = rowset.GetValue<Schema::OlapStoresAlters::AlterVersion>();
                NKikimrSchemeOp::TColumnStoreDescription description;
                Y_ABORT_UNLESS(description.ParseFromString(rowset.GetValue<Schema::OlapStoresAlters::Description>()));
                NKikimrSchemeOp::TColumnStoreSharding sharding;
                Y_ABORT_UNLESS(sharding.ParseFromString(rowset.GetValue<Schema::OlapStoresAlters::Sharding>()));
                TMaybe<NKikimrSchemeOp::TAlterColumnStore> alterBody;
                if (rowset.HaveValue<Schema::OlapStoresAlters::AlterBody>()) {
                    Y_ABORT_UNLESS(alterBody.ConstructInPlace().ParseFromString(rowset.GetValue<Schema::OlapStoresAlters::AlterBody>()));
                }

                Y_VERIFY_S(Self->OlapStores.contains(pathId),
                    "Cannot load alter for olap store " << pathId);

                TOlapStoreInfo::TPtr storeInfo = std::make_shared<TOlapStoreInfo>(alterVersion, std::move(sharding), std::move(alterBody));
                storeInfo->ParseFromLocalDB(description);
                Self->OlapStores[pathId]->AlterData = storeInfo;

                if (!rowset.Next()) {
                    return false;
                }
            }
        }

        // Read olap tables
        {
            auto rowset = db.Table<Schema::ColumnTables>().Select();
            if (!rowset.IsReady()) {
                return false;
            }

            while (!rowset.EndOfSet()) {
                TPathId pathId = Self->MakeLocalId(rowset.GetValue<Schema::ColumnTables::PathId>());
                ui64 alterVersion = rowset.GetValue<Schema::ColumnTables::AlterVersion>();
                NKikimrSchemeOp::TColumnTableDescription description;
                Y_ABORT_UNLESS(description.ParseFromString(rowset.GetValue<Schema::ColumnTables::Description>()));
                Y_ABORT_UNLESS(description.MutableSharding()->ParseFromString(rowset.GetValue<Schema::ColumnTables::Sharding>()));
                TMaybe<NKikimrSchemeOp::TColumnStoreSharding> storeSharding;
                if (rowset.HaveValue<Schema::ColumnTables::StandaloneSharding>()) {
                    Y_ABORT_UNLESS(storeSharding.ConstructInPlace().ParseFromString(
                        rowset.GetValue<Schema::ColumnTables::StandaloneSharding>()));
                }

                auto tableInfo = Self->ColumnTables.BuildNew(pathId, std::make_shared<TColumnTableInfo>(alterVersion,
                    std::move(description), std::move(storeSharding)));
                Self->IncrementPathDbRefCount(pathId);

                if (!tableInfo->IsStandalone()) {
                    auto itStore = Self->OlapStores.find(tableInfo->GetOlapStorePathIdVerified());
                    if (itStore != Self->OlapStores.end()) {
                        itStore->second->ColumnTables.insert(pathId);
                        if (pathsUnderOperation.contains(pathId)) {
                            itStore->second->ColumnTablesUnderOperation.insert(pathId);
                        }
                    }
                }

                if (!rowset.Next()) {
                    return false;
                }
            }
        }

        // Read olap tables (alters)
        {
            auto rowset = db.Table<Schema::ColumnTablesAlters>().Select();
            if (!rowset.IsReady()) {
                return false;
            }

            while (!rowset.EndOfSet()) {
                TPathId pathId = Self->MakeLocalId(rowset.GetValue<Schema::ColumnTablesAlters::PathId>());
                ui64 alterVersion = rowset.GetValue<Schema::ColumnTablesAlters::AlterVersion>();
                NKikimrSchemeOp::TColumnTableDescription description;
                Y_ABORT_UNLESS(description.ParseFromString(rowset.GetValue<Schema::ColumnTablesAlters::Description>()));
                Y_ABORT_UNLESS(description.MutableSharding()->ParseFromString(rowset.GetValue<Schema::ColumnTablesAlters::Sharding>()));
                TMaybe<NKikimrSchemeOp::TAlterColumnTable> alterBody;
                if (rowset.HaveValue<Schema::ColumnTablesAlters::AlterBody>()) {
                    Y_ABORT_UNLESS(alterBody.ConstructInPlace().ParseFromString(rowset.GetValue<Schema::ColumnTablesAlters::AlterBody>()));
                }
                TMaybe<NKikimrSchemeOp::TColumnStoreSharding> storeSharding;
                if (rowset.HaveValue<Schema::ColumnTablesAlters::StandaloneSharding>()) {
                    Y_ABORT_UNLESS(storeSharding.ConstructInPlace().ParseFromString(
                        rowset.GetValue<Schema::ColumnTablesAlters::StandaloneSharding>()));
                }

                Y_VERIFY_S(Self->ColumnTables.contains(pathId),
                    "Cannot load alter for olap table " << pathId);

                TColumnTableInfo::TPtr alterData = std::make_shared<TColumnTableInfo>(alterVersion,
                    std::move(description), std::move(storeSharding), std::move(alterBody));
                auto ctInfo = Self->ColumnTables.TakeVerified(pathId);
                ctInfo->AlterData = alterData;

                if (!rowset.Next()) {
                    return false;
                }
            }
        }

        // Read sequences
        {
            auto rowset = db.Table<Schema::Sequences>().Select();
            if (!rowset.IsReady()) {
                return false;
            }

            while (!rowset.EndOfSet()) {
                TPathId pathId = Self->MakeLocalId(rowset.GetValue<Schema::Sequences::PathId>());
                ui64 alterVersion = rowset.GetValue<Schema::Sequences::AlterVersion>();
                NKikimrSchemeOp::TSequenceDescription description;
                Y_ABORT_UNLESS(description.ParseFromString(rowset.GetValue<Schema::Sequences::Description>()));
                NKikimrSchemeOp::TSequenceSharding sharding;
                Y_ABORT_UNLESS(sharding.ParseFromString(rowset.GetValue<Schema::Sequences::Sharding>()));

                TSequenceInfo::TPtr sequenceInfo = new TSequenceInfo(alterVersion, std::move(description), std::move(sharding));
                Self->Sequences[pathId] = sequenceInfo;
                Self->IncrementPathDbRefCount(pathId);

                if (!rowset.Next()) {
                    return false;
                }
            }
        }

        // Read sequences (alters)
        {
            auto rowset = db.Table<Schema::SequencesAlters>().Select();
            if (!rowset.IsReady()) {
                return false;
            }

            while (!rowset.EndOfSet()) {
                TPathId pathId = Self->MakeLocalId(rowset.GetValue<Schema::SequencesAlters::PathId>());
                ui64 alterVersion = rowset.GetValue<Schema::SequencesAlters::AlterVersion>();
                NKikimrSchemeOp::TSequenceDescription description;
                Y_ABORT_UNLESS(description.ParseFromString(rowset.GetValue<Schema::SequencesAlters::Description>()));
                NKikimrSchemeOp::TSequenceSharding sharding;
                Y_ABORT_UNLESS(sharding.ParseFromString(rowset.GetValue<Schema::SequencesAlters::Sharding>()));

                TSequenceInfo::TPtr alterData = new TSequenceInfo(alterVersion, std::move(description), std::move(sharding));
                Y_VERIFY_S(Self->Sequences.contains(pathId),
                    "Cannot load alter for sequence " << pathId);
                Self->Sequences[pathId]->AlterData = alterData;

                if (!rowset.Next()) {
                    return false;
                }
            }
        }

        // Read replications
        {
            auto rowset = db.Table<Schema::Replications>().Select();
            if (!rowset.IsReady()) {
                return false;
            }

            while (!rowset.EndOfSet()) {
                TPathId pathId = Self->MakeLocalId(rowset.GetValue<Schema::Replications::PathId>());
                ui64 alterVersion = rowset.GetValue<Schema::Replications::AlterVersion>();
                NKikimrSchemeOp::TReplicationDescription description;
                Y_ABORT_UNLESS(description.ParseFromString(rowset.GetValue<Schema::Replications::Description>()));

                TReplicationInfo::TPtr replicationInfo = new TReplicationInfo(alterVersion, std::move(description));
                Self->Replications[pathId] = replicationInfo;
                Self->IncrementPathDbRefCount(pathId);

                if (replicationControllers.contains(pathId)) {
                    replicationInfo->ControllerShardIdx = replicationControllers.at(pathId);
                }

                if (!rowset.Next()) {
                    return false;
                }
            }
        }

        // Read replication alters
        {
            auto rowset = db.Table<Schema::ReplicationsAlterData>().Select();
            if (!rowset.IsReady()) {
                return false;
            }

            while (!rowset.EndOfSet()) {
                TPathId pathId = Self->MakeLocalId(rowset.GetValue<Schema::ReplicationsAlterData::PathId>());
                ui64 alterVersion = rowset.GetValue<Schema::ReplicationsAlterData::AlterVersion>();
                NKikimrSchemeOp::TReplicationDescription description;
                Y_ABORT_UNLESS(description.ParseFromString(rowset.GetValue<Schema::ReplicationsAlterData::Description>()));

                TReplicationInfo::TPtr alterData = new TReplicationInfo(alterVersion, std::move(description));
                Y_VERIFY_S(Self->Replications.contains(pathId),
                    "Cannot load alter for replication " << pathId);
                auto replicationInfo = Self->Replications.at(pathId);

                alterData->ControllerShardIdx = replicationInfo->ControllerShardIdx;
                replicationInfo->AlterData = alterData;

                if (!rowset.Next()) {
                    return false;
                }
            }
        }

        // Read blob depots
        {
            using T = Schema::BlobDepots;

            auto rowset = db.Table<T>().Select();
            if (!rowset.IsReady()) {
                return false;
            }

            while (!rowset.EndOfSet()) {
                const TPathId pathId = Self->MakeLocalId(rowset.GetValue<T::PathId>());
                const ui64 alterVersion = rowset.GetValue<T::AlterVersion>();
                NKikimrSchemeOp::TBlobDepotDescription description;
                const bool success = description.ParseFromString(rowset.GetValue<T::Description>());
                Y_ABORT_UNLESS(success);

                auto blobDepot = MakeIntrusive<TBlobDepotInfo>(alterVersion, description);
                Self->BlobDepots[pathId] = blobDepot;
                Self->IncrementPathDbRefCount(pathId);

                if (const auto it = blobDepotShards.find(pathId); it != blobDepotShards.end()) {
                    blobDepot->BlobDepotShardIdx = it->second;
                    if (const auto jt = Self->ShardInfos.find(it->second); jt != Self->ShardInfos.end()) {
                        blobDepot->BlobDepotTabletId = jt->second.TabletID;
                    }
                }

                if (!rowset.Next()) {
                    return false;
                }
            }
        }

        {
            if (!Self->BackgroundSessionsManager->LoadIdempotency(txc)) {
                return false;
            }
        }

        for (auto& item : Self->Operations) {
            auto& operation = item.second;
            LOG_NOTICE_S(ctx, NKikimrServices::FLAT_TX_SCHEMESHARD,
                         "TTxInit for TxInFlight"
                             << " execute ProgressState for all parts "
                             << ", txId: " << operation->TxId
                             << ", parts: " <<  operation->Parts.size()
                             << ", await num: " << operation->WaitOperations.size()
                             << ", dependent num: " << operation->DependentOperations.size()
                             << ", at schemeshard: " << Self->TabletID());

            if (operation->WaitOperations.size()) {
                continue;
            }

            for (auto& part: operation->Parts) {
                TOperationContext context{Self, txc, ctx, OnComplete, MemChanges, DbChanges};
                part->ProgressState(context);
            }
        }

        CollectObjectsToClean();

        OnComplete.ApplyOnExecute(Self, txc, ctx);
        DbChanges.Apply(Self, txc, ctx);
        return true;
    }

    TTxType GetTxType() const override { return TXTYPE_INIT; }

    bool Execute(TTransactionContext &txc, const TActorContext &ctx) override {
        try {
            bool newScheme = CreateScheme(txc);
            if (newScheme)
                return true;
            return ReadEverything(txc, ctx);
        } catch (const TNotReadyTabletException &) {
            return false;
        } catch (const TSchemeErrorTabletException &ex) {
            Y_ABORT("there must be no leaked scheme error exceptions: %s", ex.what());
        } catch (const std::exception& ex) {
            Y_ABORT("there must be no leaked exceptions: %s", ex.what());
        } catch (...) {
            Y_ABORT("there must be no leaked exceptions");
        }
    }

    void Complete(const TActorContext &ctx) override {
        if (Broken) {
            return;
        }

        auto delayPublications = OnComplete.ExtractPublicationsToSchemeBoard(); //there no Populator exist jet
        for (auto& [txId, pathIds] : Publications) {
            std::move(pathIds.begin(), pathIds.end(), std::back_inserter(delayPublications[txId]));
        }

        OnComplete.ApplyOnComplete(Self, ctx);

        if (!Self->IsSchemeShardConfigured()) {
            if (Self->IsDomainSchemeShard) { // self initiation
                Self->Execute(Self->CreateTxInitRoot(), ctx);
            } else { // wait initiation msg
                Self->SignalTabletActive(ctx);
                Self->Become(&TSelf::StateConfigure);
            }
            return;
        }

        // flatten
        TVector<TPathId> cdcStreamScansToResume;
        for (auto& [_, v] : CdcStreamScansToResume) {
            std::move(v.begin(), v.end(), std::back_inserter(cdcStreamScansToResume));
        }

        Self->ActivateAfterInitialization(ctx, {
            .DelayPublications = std::move(delayPublications),
            .ExportIds = ExportsToResume,
            .ImportsIds = ImportsToResume,
            .CdcStreamScans = std::move(cdcStreamScansToResume),
            .TablesToClean = std::move(TablesToClean),
            .BlockStoreVolumesToClean = std::move(BlockStoreVolumesToClean),
            .RestoreTablesToUnmark = std::move(RestoreTablesToUnmark),
        });
    }
};

NTabletFlatExecutor::ITransaction* TSchemeShard::CreateTxInit() {
    return new TTxInit(this);
}

}}<|MERGE_RESOLUTION|>--- conflicted
+++ resolved
@@ -3606,8 +3606,6 @@
                         if (proto.GetTxCopyTableExtraData().HasTargetPathTargetState()) {
                             txState.TargetPathTargetState = proto.GetTxCopyTableExtraData().GetTargetPathTargetState();
                         }
-<<<<<<< HEAD
-=======
                     }
                 } else if (txState.TxType == TTxState::TxChangePathState) {
                     if (!extraData.empty()) {
@@ -3617,7 +3615,6 @@
                         if (proto.GetTxCopyTableExtraData().HasTargetPathTargetState()) {
                             txState.TargetPathTargetState = proto.GetTxCopyTableExtraData().GetTargetPathTargetState();
                         }
->>>>>>> 832cd121
                     }
                 }
 
@@ -4587,20 +4584,12 @@
                 try {
                     fill(buildInfo);
                 } catch (const std::exception& exc) {
-<<<<<<< HEAD
-                    LOG_ERROR_S(ctx, NKikimrServices::BUILD_INDEX, 
-=======
                     LOG_ERROR_S(ctx, NKikimrServices::BUILD_INDEX,
->>>>>>> 832cd121
                         "Init " << stepName << " unhandled exception, id#" << buildInfo.Id
                         << " " << TypeName(exc) << ": " << exc.what() << Endl
                         << TBackTrace::FromCurrentException().PrintToString()
                         << ", TIndexBuildInfo: " << buildInfo);
-<<<<<<< HEAD
-        
-=======
-
->>>>>>> 832cd121
+
                     // in-memory volatile state:
                     buildInfo.IsBroken = true;
                     buildInfo.AddIssue(TStringBuilder() << "Init " << stepName << " unhandled exception " << exc.what());
@@ -4611,11 +4600,7 @@
                 const auto* buildInfoPtr = Self->IndexBuilds.FindPtr(id);
                 Y_ASSERT(buildInfoPtr);
                 if (!buildInfoPtr) {
-<<<<<<< HEAD
-                    LOG_ERROR_S(ctx, NKikimrServices::BUILD_INDEX, 
-=======
                     LOG_ERROR_S(ctx, NKikimrServices::BUILD_INDEX,
->>>>>>> 832cd121
                         "Init " << stepName << " BuildInfo not found: id#" << id);
                     return;
                 }
