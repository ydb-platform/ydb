--- conflicted
+++ resolved
@@ -817,17 +817,11 @@
 
                     << "CancelRequested: " << (info.CancelRequested ? "YES" : "NO") << Endl
 
-<<<<<<< HEAD
-                    << "State:                         " << info.State << Endl
-                    << "IsBroken:                      " << info.IsBroken << Endl
-                    << "Issue:                         " << info.GetIssue() << Endl
-=======
                     << "State: " << info.State << Endl
                     << "KMeans: " << info.KMeans.DebugString() << Endl
                     << "Sample: " << info.Sample.DebugString() << Endl
                     << "IsBroken: " << info.IsBroken << Endl
                     << "Issue: " << info.GetIssue() << Endl
->>>>>>> 832cd121
 
                     << "Shards.size: " << info.Shards.size() << Endl
                     << "ToUploadShards.size: " << info.ToUploadShards.size() << Endl
