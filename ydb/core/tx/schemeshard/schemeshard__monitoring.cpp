--- conflicted
+++ resolved
@@ -817,18 +817,12 @@
 
                     << "CancelRequested: " << (info.CancelRequested ? "YES" : "NO") << Endl
 
-<<<<<<< HEAD
-                    << "State:                         " << info.State << Endl
-                    << "SubState:                      " << info.SubState << Endl
-                    << "IsBroken:                      " << info.IsBroken << Endl
-                    << "Issue:                         " << info.GetIssue() << Endl
-=======
                     << "State: " << info.State << Endl
+                    << "SubState: " << info.SubState << Endl
                     << "KMeans: " << info.KMeans.DebugString() << Endl
                     << "Sample: " << info.Sample.DebugString() << Endl
                     << "IsBroken: " << info.IsBroken << Endl
                     << "Issue: " << info.GetIssue() << Endl
->>>>>>> 2503a6bd
 
                     << "Shards.size: " << info.Shards.size() << Endl
                     << "ToUploadShards.size: " << info.ToUploadShards.size() << Endl
@@ -883,7 +877,7 @@
 
             auto getKeyTypes = [&](TPathId pathId) {
                 TVector<NScheme::TTypeInfo> keyTypes;
-                
+
                 auto tableInfo = Self->Tables.FindPtr(pathId);
                 if (!tableInfo) {
                     return keyTypes;
