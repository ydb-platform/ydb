--- conflicted
+++ resolved
@@ -34,16 +34,10 @@
 
 namespace NTableState {
 
-<<<<<<< HEAD
-bool CollectProposeTransactionResults(const TOperationId& operationId, const TEvDataShard::TEvProposeTransactionResult::TPtr& ev, TOperationContext& context);
-bool CollectProposeTransactionResults(const TOperationId& operationId, const TEvColumnShard::TEvProposeTransactionResult::TPtr& ev, TOperationContext& context);
-bool CollectSchemaChanged(const TOperationId& operationId, const TEvDataShard::TEvSchemaChanged::TPtr& ev, TOperationContext& context);
-bool CollectSchemaChanged(const TOperationId& operationId, const TEvColumnShard::TEvProposeTransactionResult::TPtr& ev, TOperationContext& context);
-=======
 bool CollectProposeTransactionResults(const TOperationId& operationId, const TEvDataShard::TEvProposeTransactionResult__HandlePtr& ev, TOperationContext& context);
 bool CollectProposeTransactionResults(const TOperationId& operationId, const TEvColumnShard::TEvProposeTransactionResult__HandlePtr& ev, TOperationContext& context);
 bool CollectSchemaChanged(const TOperationId& operationId, const TEvDataShard::TEvSchemaChanged__HandlePtr& ev, TOperationContext& context);
->>>>>>> 9933314f
+bool CollectSchemaChanged(const TOperationId& operationId, const TEvColumnShard::TEvProposeTransactionResult__HandlePtr& ev, TOperationContext& context);
 
 void SendSchemaChangedNotificationAck(const TOperationId& operationId, TActorId ackTo, TShardIdx shardIdx, TOperationContext& context);
 void AckAllSchemaChanges(const TOperationId& operationId, TTxState& txState, TOperationContext& context);
@@ -68,19 +62,10 @@
     }
 
 public:
-<<<<<<< HEAD
-    TProposedWaitParts(TOperationId id, TTxState::ETxState nextState = TTxState::Done)
-        : OperationId(id)
-        , NextState(nextState)
-    {
-        IgnoreMessages(DebugHint(),
-            { TEvHive::TEvCreateTabletReply::EventType
-            , TEvDataShard::TEvProposeTransactionResult::EventType
-            , TEvPrivate::TEvOperationPlan::EventType }
-        );
-    }
-
-    bool HandleReply(TEvColumnShard::TEvProposeTransactionResult::TPtr& ev, TOperationContext& context) override {
+    TProposedWaitParts(TOperationId id, TTxState::ETxState nextState = TTxState::Done);
+
+    bool ProgressState(TOperationContext& context) override;
+    bool HandleReply(TEvColumnShard::TEvProposeTransactionResult__HandlePtr& ev, TOperationContext& context) override {
         TTabletId ssId = context.SS->SelfTabletId();
         const auto& evRecord = ev->Get()->Record;
 
@@ -111,43 +96,6 @@
 
         return true;
     }
-
-    bool HandleReply(TEvDataShard::TEvSchemaChanged::TPtr& ev, TOperationContext& context) override {
-        TTabletId ssId = context.SS->SelfTabletId();
-        const auto& evRecord = ev->Get()->Record;
-
-        LOG_INFO_S(context.Ctx, NKikimrServices::FLAT_TX_SCHEMESHARD,
-                   DebugHint() << " HandleReply TEvSchemaChanged"
-                               << " at tablet: " << ssId);
-        LOG_DEBUG_S(context.Ctx, NKikimrServices::FLAT_TX_SCHEMESHARD,
-                    DebugHint() << " HandleReply TEvSchemaChanged"
-                                << " at tablet: " << ssId
-                                << " message: " << evRecord.ShortDebugString());
-
-        if (!NTableState::CollectSchemaChanged(OperationId, ev, context)) {
-            LOG_DEBUG_S(context.Ctx, NKikimrServices::FLAT_TX_SCHEMESHARD,
-                        DebugHint() << " HandleReply TEvSchemaChanged"
-                                    << " CollectSchemaChanged: false");
-            return false;
-        }
-
-        Y_ABORT_UNLESS(context.SS->FindTx(OperationId));
-        TTxState& txState = *context.SS->FindTx(OperationId);
-
-        if (!txState.ReadyForNotifications) {
-            LOG_DEBUG_S(context.Ctx, NKikimrServices::FLAT_TX_SCHEMESHARD,
-                        DebugHint() << " HandleReply TEvSchemaChanged"
-                                    << " ReadyForNotifications: false");
-            return false;
-        }
-
-        return true;
-    }
-=======
-    TProposedWaitParts(TOperationId id, TTxState::ETxState nextState = TTxState::Done);
->>>>>>> 9933314f
-
-    bool ProgressState(TOperationContext& context) override;
     bool HandleReply(TEvDataShard::TEvSchemaChanged__HandlePtr& ev, TOperationContext& context) override;
 };
 
