--- conflicted
+++ resolved
@@ -10,8 +10,8 @@
 #include <ydb/core/ydb_convert/table_description.h>
 
 namespace NKikimr::NSchemeShard {
+using namespace NTableIndex;
 
-<<<<<<< HEAD
 TVector<ISubOperation::TPtr> CreateBuildOrCheckColumn(TOperationId opId, const TTxTransaction& tx, TOperationContext& context) {
     const auto& opType = tx.GetOperationType();
     Y_ABORT_UNLESS(opType == NKikimrSchemeOp::EOperationType::ESchemeOpCreateColumnBuild
@@ -26,14 +26,6 @@
         const auto& op = tx.GetInitiateCheckingNotNull();
         table = std::make_unique<TPath>(TPath::Resolve(op.GetTable(), context.SS));
     }
-=======
-using namespace NTableIndex;
-
-TVector<ISubOperation::TPtr> CreateBuildColumn(TOperationId opId, const TTxTransaction& tx, TOperationContext& context) {
-    Y_ABORT_UNLESS(tx.GetOperationType() == NKikimrSchemeOp::EOperationType::ESchemeOpCreateColumnBuild);
-
-    const auto& op = tx.GetInitiateColumnBuild();
->>>>>>> 47434355
 
     TVector<ISubOperation::TPtr> result;
 
@@ -145,17 +137,12 @@
             indexLevelTableDesc = indexDesc.GetIndexImplTableDescriptions(0);
             indexPostingTableDesc = indexDesc.GetIndexImplTableDescriptions(0);
         }
-<<<<<<< HEAD
-        result.push_back(createIndexImplTable(NTableIndex::CalcVectorKmeansTreeLevelImplTableDesc(tableInfo->PartitionConfig(), indexLevelTableDesc)));
-        result.push_back(createIndexImplTable(NTableIndex::CalcVectorKmeansTreePostingImplTableDesc(tableInfo, tableInfo->PartitionConfig(), implTableColumns, indexPostingTableDesc)));
-=======
         result.push_back(createImplTable(CalcVectorKmeansTreeLevelImplTableDesc(tableInfo->PartitionConfig(), indexLevelTableDesc)));
         result.push_back(createImplTable(CalcVectorKmeansTreePostingImplTableDesc(tableInfo, tableInfo->PartitionConfig(), implTableColumns, indexPostingTableDesc)));
         // TODO Maybe better to use partition from main table
         // This tables are temporary and handled differently in apply_build_index
         result.push_back(createImplTable(CalcVectorKmeansTreePostingImplTableDesc(tableInfo, tableInfo->PartitionConfig(), implTableColumns, indexPostingTableDesc, NTableVectorKmeansTreeIndex::TmpPostingTableSuffix0)));
         result.push_back(createImplTable(CalcVectorKmeansTreePostingImplTableDesc(tableInfo, tableInfo->PartitionConfig(), implTableColumns, indexPostingTableDesc, NTableVectorKmeansTreeIndex::TmpPostingTableSuffix1)));
->>>>>>> 47434355
     } else {
         NKikimrSchemeOp::TTableDescription indexTableDesc;
         // TODO After IndexImplTableDescriptions are persisted, this should be replaced with Y_ABORT_UNLESS
