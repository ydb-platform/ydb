--- conflicted
+++ resolved
@@ -62,42 +62,6 @@
         Y_ABORT_UNLESS(context.SS->PathsById.contains(pathId));
         auto path = context.SS->PathsById.at(pathId);
 
-<<<<<<< HEAD
-    if (op.GetTopicAutoPartitioning()) {
-        auto * ps = pqConfig.MutablePartitionStrategy();
-        ps->SetPartitionStrategyType(::NKikimrPQ::TPQTabletConfig_TPartitionStrategyType::TPQTabletConfig_TPartitionStrategyType_CAN_SPLIT_AND_MERGE);
-        ps->SetMaxPartitionCount(op.GetMaxPartitionCount());
-        ps->SetMinPartitionCount(op.HasTopicPartitions() ? op.GetTopicPartitions() : 1);
-        ps->SetScaleThresholdSeconds(30);
-    } else {
-        for (const auto& tag : table->KeyColumnIds) {
-            Y_ABORT_UNLESS(table->Columns.contains(tag));
-            const auto& column = table->Columns.at(tag);
-
-            auto& keyComponent = *pqConfig.AddPartitionKeySchema();
-            keyComponent.SetName(column.Name);
-            auto columnType = NScheme::ProtoColumnTypeFromTypeInfoMod(column.PType, column.PTypeMod);
-            keyComponent.SetTypeId(columnType.TypeId);
-            if (columnType.TypeInfo) {
-                *keyComponent.MutableTypeInfo() = *columnType.TypeInfo;
-            }
-        }
-
-        for (const auto& serialized : boundaries) {
-            TSerializedCellVec endKey(serialized);
-            Y_ABORT_UNLESS(endKey.GetCells().size() <= table->KeyColumnIds.size());
-
-            TString errStr;
-            auto& boundary = *desc.AddPartitionBoundaries();
-            for (ui32 ki = 0; ki < endKey.GetCells().size(); ++ki) {
-                const auto& cell = endKey.GetCells()[ki];
-                const auto tag = table->KeyColumnIds.at(ki);
-                Y_ABORT_UNLESS(table->Columns.contains(tag));
-                const auto typeId = table->Columns.at(tag).PType;
-                const bool ok = NMiniKQL::CellToValue(typeId, cell, *boundary.AddTuple(), errStr);
-                Y_ABORT_UNLESS(ok, "Failed to build key tuple at position %" PRIu32 " error: %s", ki, errStr.data());
-            }
-=======
         Y_ABORT_UNLESS(context.SS->Tables.contains(pathId));
         auto table = context.SS->Tables.at(pathId);
 
@@ -151,7 +115,6 @@
 
         if (!NTableState::CollectProposeTransactionResults(OperationId, ev, context)) {
             return false;
->>>>>>> 652c970c
         }
 
         return true;
