#include "schemeshard__operation_part.h"
#include "schemeshard__operation_common.h"
#include "schemeshard_impl.h"

#include <ydb/core/protos/flat_scheme_op.pb.h>
#include <ydb/core/protos/datashard_config.pb.h>

#include <ydb/core/base/subdomain.h>

namespace {

using namespace NKikimr;
using namespace NSchemeShard;

void PrepareScheme(NKikimrSchemeOp::TTableDescription& schema) {
    // Ignore column ids if they were passed by user!
    for (auto& col : *schema.MutableColumns()) {
        col.ClearId();
    }
    schema.ClearKeyColumnIds();
}

bool CheckColumnTypesConstraints(NKikimrSchemeOp::TTableDescription& desc, TString& errMsg) {
    THashSet<TString> keyColumns(desc.GetKeyColumnNames().begin(), desc.GetKeyColumnNames().end());

    for (const auto& column : desc.GetColumns()) {
        const auto& type = column.GetType();
        if (type == "Uuid") {
            if (!AppData()->FeatureFlags.GetEnableUuidAsPrimaryKey() && keyColumns.contains(column.GetName())) {
                errMsg = TStringBuilder() << "Uuid as primary key is forbiden by configuration: " << column.GetName();
                return false;
            }
        }

        if (column.GetNotNull()) {
            bool isPrimaryKey = keyColumns.contains(column.GetName());

            if (isPrimaryKey && !AppData()->FeatureFlags.GetEnableNotNullColumns()) {
                errMsg = TStringBuilder() << "It is not allowed to create not null pk: " << column.GetName();
                return false;
            }

            if (!isPrimaryKey && !AppData()->FeatureFlags.GetEnableNotNullDataColumns()) {
                errMsg = TStringBuilder() << "It is not allowed to create not null data column: " << column.GetName();
                return false;
            }
        }
    }

    return true;
}

bool InitPartitioning(const NKikimrSchemeOp::TTableDescription& op,
                      const NScheme::TTypeRegistry* typeRegistry,
                      const TVector<ui32>& keyColIds,
                      const TVector<NScheme::TTypeInfo>& keyColTypeIds,
                      TString& errStr,
                      TVector<TTableShardInfo>& partitions,
                      const TSchemeLimits& limits) {
    ui32 partitionCount = 1;
    if (op.HasUniformPartitionsCount()) {
        partitionCount = op.GetUniformPartitionsCount();
    } else {
        partitionCount = op.SplitBoundarySize() + 1;
    }

    if (partitionCount == 0 || partitionCount > limits.MaxShardsInPath) {
        errStr = Sprintf("Invalid partition count specified: %u", partitionCount);
        return false;
    }

    TVector<TString> rangeEnds;
    if (op.HasUniformPartitionsCount()) {
        Y_ABORT_UNLESS(!keyColIds.empty());
        auto firstKeyColType = keyColTypeIds[0];
        if (!TSchemeShard::FillUniformPartitioning(rangeEnds, keyColIds.size(), firstKeyColType, partitionCount, typeRegistry, errStr)) {
            return false;
        }
    } else {
        if (!TSchemeShard::FillSplitPartitioning(rangeEnds, keyColTypeIds, op.GetSplitBoundary(), errStr)) {
            return false;
        }
    }

    for (ui32 i = 0; i < rangeEnds.size(); ++i) {
        partitions.emplace_back(InvalidShardIdx, rangeEnds[i]);
    }
    // Add end of last range
    partitions.emplace_back(InvalidShardIdx, TString());

    // Check that range ends are sorted in ascending order
    TVector<TCell> prevKey(keyColTypeIds.size()); // Start from (NULL, NULL, .., NULL)
    for (ui32 i = 0; i < partitions.size(); ++i) {
        TSerializedCellVec key(partitions[i].EndOfRange);
        if (CompareBorders<true, true>(prevKey, key.GetCells(), true, true, keyColTypeIds) >= 0) {
            errStr = Sprintf("Partition ranges are not sorted at index %u", i);
            return false;
        }
        prevKey.assign(key.GetCells().begin(), key.GetCells().end());
    }

    return true;
}

bool DoInitPartitioning(TTableInfo::TPtr tableInfo,
                        const NKikimrSchemeOp::TTableDescription& op,
                        const NScheme::TTypeRegistry* typeRegistry,
                        TString& errStr,
                        TVector<TTableShardInfo>& partitions,
                        const TSchemeLimits& limits) {
    const TVector<ui32>& keyColIds = tableInfo->KeyColumnIds;
    if (keyColIds.size() == 0) {
        errStr = Sprintf("No key columns specified");
        return false;
    }

    TVector<NScheme::TTypeInfo> keyColTypeIds;
    for (ui32 ki : keyColIds) {
        auto type = tableInfo->Columns[ki].PType;

        if (!IsAllowedKeyType(type)) {
            errStr = Sprintf("Column %s has wrong key type %s",
                tableInfo->Columns[ki].Name.c_str(), NScheme::TypeName(type).c_str());
            return false;
        }

        keyColTypeIds.push_back(type);
    }

    if (!InitPartitioning(op, typeRegistry, keyColIds, keyColTypeIds, errStr, partitions, limits)) {
        return false;
    }

    return true;
}

void ApplyPartitioning(TTxId txId,
                       const TPathId& pathId,
                       TTableInfo::TPtr tableInfo,
                       TTxState& txState,
                       const TChannelsBindings& bindedChannels,
                       TSchemeShard* ss,
                       TVector<TTableShardInfo>& partitions) {
    TShardInfo datashardInfo = TShardInfo::DataShardInfo(txId, pathId);
    datashardInfo.BindedChannels = bindedChannels;

    ui64 count = partitions.size();
    txState.Shards.reserve(count);
    for (ui64 i = 0; i < count; ++i) {
        auto idx = ss->RegisterShardInfo(datashardInfo);
        txState.Shards.emplace_back(idx, ETabletType::DataShard, TTxState::CreateParts);
        partitions[i].ShardIdx = idx;
    }

    ss->SetPartitioning(pathId, tableInfo, std::move(partitions));
}


class TConfigureParts: public TSubOperationState {
private:
    TOperationId OperationId;

    TString DebugHint() const override {
        return TStringBuilder()
                << "TCreateTable TConfigureParts"
                << " operationId#" << OperationId;
    }

public:
    TConfigureParts(TOperationId id)
        : OperationId(id)
    {
        IgnoreMessages(DebugHint(), {TEvHive::TEvCreateTabletReply::EventType});
    }

    bool HandleReply(TEvDataShard::TEvProposeTransactionResult::TPtr& ev, TOperationContext& context) override {
        TTabletId ssId = context.SS->SelfTabletId();

        LOG_INFO_S(context.Ctx, NKikimrServices::FLAT_TX_SCHEMESHARD,
                   DebugHint() << " HandleReply TEvProposeTransactionResult"
                               << " at tabletId# " << ssId);
        LOG_DEBUG_S(context.Ctx, NKikimrServices::FLAT_TX_SCHEMESHARD,
                    DebugHint() << " HandleReply TEvProposeTransactionResult"
                                << " message: " << ev->Get()->Record.ShortDebugString());

         return NTableState::CollectProposeTransactionResults(OperationId, ev, context);
    }

    bool ProgressState(TOperationContext& context) override {
        TTabletId ssId = context.SS->SelfTabletId();

        LOG_INFO_S(context.Ctx, NKikimrServices::FLAT_TX_SCHEMESHARD,
                   DebugHint() << " ProgressState"
                   << " at tabletId# " << ssId);

        TTxState* txState = context.SS->FindTx(OperationId);
        Y_ABORT_UNLESS(txState->TxType == TTxState::TxCreateTable);

        NKikimrTxDataShard::TFlatSchemeTransaction txTemplate;
        context.SS->FillAsyncIndexInfo(txState->TargetPathId, txTemplate);

        txState->ClearShardsInProgress();

        for (ui32 i = 0; i < txState->Shards.size(); ++i) {
            TShardIdx shardIdx = txState->Shards[i].Idx;
            TTabletId datashardId = context.SS->ShardInfos[shardIdx].TabletID;

            auto seqNo = context.SS->StartRound(*txState);

            LOG_DEBUG_S(context.Ctx, NKikimrServices::FLAT_TX_SCHEMESHARD,
                        DebugHint() << " ProgressState"
                        << " Propose modify scheme on datashard"
                        << " datashardId: " << datashardId
                        << " seqNo: " << seqNo);

            NKikimrTxDataShard::TFlatSchemeTransaction tx(txTemplate);
            auto tableDesc = tx.MutableCreateTable();
            context.SS->FillSeqNo(tx, seqNo);
            context.SS->FillTableDescription(txState->TargetPathId, i, NEW_TABLE_ALTER_VERSION, tableDesc);

            auto event = context.SS->MakeDataShardProposal(txState->TargetPathId, OperationId, tx.SerializeAsString(), context.Ctx);
            if (const ui64 subDomainPathId = context.SS->ResolvePathIdForDomain(txState->TargetPathId).LocalPathId) {
                event->Record.SetSubDomainPathId(subDomainPathId);
            }

            LOG_DEBUG_S(context.Ctx, NKikimrServices::FLAT_TX_SCHEMESHARD,
                        DebugHint() << " ProgressState"
                                    << " Propose modify scheme on datashard"
                                    << " datashardId: " << datashardId
                                    << " message: " << event->Record.ShortDebugString());

            context.OnComplete.BindMsgToPipe(OperationId, datashardId, shardIdx, event.Release());
        }

        txState->UpdateShardsInProgress();
        return false;
    }
};

class TPropose: public TSubOperationState {
private:
    TOperationId OperationId;

    TString DebugHint() const override {
        return TStringBuilder()
                << "TCreateTable TPropose"
                << " operationId#" << OperationId;
    }

public:
    TPropose(TOperationId id)
        : OperationId(id)
    {
        IgnoreMessages(DebugHint(), {TEvHive::TEvCreateTabletReply::EventType, TEvDataShard::TEvProposeTransactionResult::EventType});
    }

    bool HandleReply(TEvDataShard::TEvSchemaChanged::TPtr& ev, TOperationContext& context) override {
        TTabletId ssId = context.SS->SelfTabletId();
        const auto& evRecord = ev->Get()->Record;

        LOG_INFO_S(context.Ctx, NKikimrServices::FLAT_TX_SCHEMESHARD,
                     DebugHint() << " HandleReply TEvSchemaChanged"
                     << " at tablet: " << ssId);
        LOG_DEBUG_S(context.Ctx, NKikimrServices::FLAT_TX_SCHEMESHARD,
                    DebugHint() << " HandleReply TEvSchemaChanged"
                     << " triggered early"
                     << ", message: " << evRecord.ShortDebugString());

        NTableState::CollectSchemaChanged(OperationId, ev, context);
        return false;
    }

    bool HandleReply(TEvPrivate::TEvOperationPlan::TPtr& ev, TOperationContext& context) override {
        TStepId step = TStepId(ev->Get()->StepId);
        TTabletId ssId = context.SS->SelfTabletId();

        LOG_INFO_S(context.Ctx, NKikimrServices::FLAT_TX_SCHEMESHARD,
                     DebugHint() << " HandleReply TEvOperationPlan"
                     << " at tablet: " << ssId
                     << ", stepId: " << step);

        TTxState* txState = context.SS->FindTx(OperationId);
        Y_ABORT_UNLESS(txState->TxType == TTxState::TxCreateTable);

        TPathId pathId = txState->TargetPathId;
        TPathElement::TPtr path = context.SS->PathsById.at(pathId);

        NIceDb::TNiceDb db(context.GetDB());

        path->StepCreated = step;
        context.SS->PersistCreateStep(db, pathId, step);

        TTableInfo::TPtr table = context.SS->Tables[pathId];
        Y_ABORT_UNLESS(table);
        table->AlterVersion = NEW_TABLE_ALTER_VERSION;

        if (table->IsTTLEnabled() && !context.SS->TTLEnabledTables.contains(pathId)) {
            context.SS->TTLEnabledTables[pathId] = table;
            context.SS->TabletCounters->Simple()[COUNTER_TTL_ENABLED_TABLE_COUNT].Add(1);

            const auto now = context.Ctx.Now();
            for (auto& shard : table->GetPartitions()) {
                auto& lag = shard.LastCondEraseLag;
                Y_DEBUG_ABORT_UNLESS(!lag.Defined());

                lag = now - shard.LastCondErase;
                context.SS->TabletCounters->Percentile()[COUNTER_NUM_SHARDS_BY_TTL_LAG].IncrementFor(lag->Seconds());
            }
        }
        context.SS->PersistTableCreated(db, pathId);

        auto parentDir = context.SS->PathsById.at(path->ParentPathId);
        if (parentDir->IsDirectory() || parentDir->IsDomainRoot()) {
            ++parentDir->DirAlterVersion;
            context.SS->PersistPathDirAlterVersion(db, parentDir);
        }
        context.SS->ClearDescribePathCaches(parentDir);
        context.OnComplete.PublishToSchemeBoard(OperationId, parentDir->PathId);

        context.SS->ClearDescribePathCaches(path);
        context.OnComplete.PublishToSchemeBoard(OperationId, path->PathId);

        context.SS->ChangeTxState(db, OperationId, TTxState::ProposedWaitParts);
        return true;
    }

    bool ProgressState(TOperationContext& context) override {
        TTabletId ssId = context.SS->SelfTabletId();

        LOG_INFO_S(context.Ctx, NKikimrServices::FLAT_TX_SCHEMESHARD,
                     DebugHint() << " HandleReply ProgressState"
                     << " at tablet: " << ssId);

        TTxState* txState = context.SS->FindTx(OperationId);
        Y_ABORT_UNLESS(txState);
        Y_ABORT_UNLESS(txState->TxType == TTxState::TxCreateTable);

        TSet<TTabletId> shardSet;
        for (const auto& shard : txState->Shards) {
            TShardIdx idx = shard.Idx;
            TTabletId tablet = context.SS->ShardInfos.at(idx).TabletID;
            shardSet.insert(tablet);
        }

        context.OnComplete.ProposeToCoordinator(OperationId, txState->TargetPathId, txState->MinStep, shardSet);
        return false;
    }
};

class TCreateTable: public TSubOperation {
    bool AllowShadowData = false;
    THashSet<TString> LocalSequences;

    static TTxState::ETxState NextState() {
        return TTxState::CreateParts;
    }

    TTxState::ETxState NextState(TTxState::ETxState state) const override {
        switch (state) {
        case TTxState::Waiting:
        case TTxState::CreateParts:
            return TTxState::ConfigureParts;
        case TTxState::ConfigureParts:
            return TTxState::Propose;
        case TTxState::Propose:
            return TTxState::ProposedWaitParts;
        case TTxState::ProposedWaitParts:
            return TTxState::Done;
        default:
            return TTxState::Invalid;
        }
    }

    TSubOperationState::TPtr SelectStateFunc(TTxState::ETxState state) override {
        switch (state) {
        case TTxState::Waiting:
        case TTxState::CreateParts:
            return MakeHolder<TCreateParts>(OperationId);
        case TTxState::ConfigureParts:
            return MakeHolder<TConfigureParts>(OperationId);
        case TTxState::Propose:
            return MakeHolder<TPropose>(OperationId);
        case TTxState::ProposedWaitParts:
            return MakeHolder<NTableState::TProposedWaitParts>(OperationId);
        case TTxState::Done:
            return MakeHolder<TDone>(OperationId);
        default:
            return nullptr;
        }
    }

public:
    using TSubOperation::TSubOperation;

    void SetAllowShadowDataForBuildIndex() {
        AllowShadowData = true;
    }

    void SetLocalSequences(const THashSet<TString>& localSequences) {
        LocalSequences = localSequences;
    }

    bool IsShadowDataAllowed() const {
        return AllowShadowData || AppData()->AllowShadowDataInSchemeShardForTests;
    }

    THolder<TProposeResponse> Propose(const TString& owner, TOperationContext& context) override {
        const TTabletId ssId = context.SS->SelfTabletId();

        const auto acceptExisted = !Transaction.GetFailOnExist();
        auto schema = Transaction.GetCreateTable();

        const TString& parentPathStr = Transaction.GetWorkingDir();
        const TString& name = schema.GetName();

        LOG_NOTICE_S(context.Ctx, NKikimrServices::FLAT_TX_SCHEMESHARD,
                     "TCreateTable Propose"
                        << ", path: " << parentPathStr << "/" << name
                        << ", opId: " << OperationId
                        << ", at schemeshard: " << ssId);

        LOG_DEBUG_S(context.Ctx, NKikimrServices::FLAT_TX_SCHEMESHARD,
                    "TCreateTable Propose"
                        << ", path: " << parentPathStr << "/" << name
                        << ", opId: " << OperationId
                        << ", schema: " << schema.ShortDebugString()
                        << ", at schemeshard: " << ssId);

        auto result = MakeHolder<TProposeResponse>(NKikimrScheme::StatusAccepted, ui64(OperationId.GetTxId()), ui64(ssId));

        if (AppData()->DataShardConfig.GetDisabledOnSchemeShard()) {
            result->SetError(NKikimrScheme::StatusPreconditionFailed,
                "OLTP schema operations are not supported");
            return result;
        }

        NSchemeShard::TPath parentPath = NSchemeShard::TPath::Resolve(parentPathStr, context.SS);
        {
            NSchemeShard::TPath::TChecker checks = parentPath.Check();
            checks
                .NotUnderDomainUpgrade()
                .IsAtLocalSchemeShard()
                .IsResolved()
                .NotDeleted()
                .NotUnderDeleting()
                .FailOnRestrictedCreateInTempZone(Transaction.GetAllowCreateInTempDir());

            if (checks) {
                if (parentPath.Base()->IsTableIndex()) {
                    checks.IsInsideTableIndexPath();
<<<<<<< HEAD
                   // Not tmp index impl tables can be created only as part of create index
=======
                    // Not tmp index impl tables can be created only as part of create index
                    // tmp index impl tables created multiple times during index construction
>>>>>>> b69d5554
                    if (!NTableIndex::IsTmpImplTable(name)) {
                        checks
                            .IsUnderCreating(NKikimrScheme::StatusNameConflict)
                            .IsUnderTheSameOperation(OperationId.GetTxId());
                    }
                } else if (!Transaction.GetAllowAccessToPrivatePaths()) {
                    checks.IsCommonSensePath()
                          .IsLikeDirectory();
                }
            }

            if (!checks) {
                result->SetError(checks.GetStatus(), checks.GetError());
                return result;
            }
        }

        ui32 shardsToCreate = TTableInfo::ShardsToCreate(schema);
        const TString acl = Transaction.GetModifyACL().GetDiffACL();

        NSchemeShard::TPath dstPath = parentPath.Child(name);
        {
            NSchemeShard::TPath::TChecker checks = dstPath.Check();
            checks.IsAtLocalSchemeShard();
            if (dstPath.IsResolved()) {
                checks
                    .IsResolved()
                    .NotUnderDeleting()
                    .FailOnExist(TPathElement::EPathType::EPathTypeTable, acceptExisted);
            } else {
                checks
                    .NotEmpty()
                    .NotResolved();
            }

            if (checks) {
                if (!parentPath.Base()->IsTableIndex()) {
                    checks.DepthLimit();
                }

                checks
                    .IsValidLeafName()
                    .PathsLimit()
                    .DirChildrenLimit()
                    .ShardsLimit(shardsToCreate)
                    .PathShardsLimit(shardsToCreate)
                    .IsValidACL(acl);
            }

            if (!checks) {
                result->SetError(checks.GetStatus(), checks.GetError());
                if (dstPath.IsResolved()) {
                    result->SetPathCreateTxId(ui64(dstPath.Base()->CreateTxId));
                    result->SetPathId(dstPath.Base()->PathId.LocalPathId);
                }
                return result;
            }
        }

        if (schema.GetIsBackup()) {
            result->SetError(NKikimrScheme::StatusInvalidParameter, "Cannot create table with explicit 'IsBackup' property");
            return result;
        }

        if (parentPath.Base()->IsTableIndex()) {
            LOG_DEBUG_S(context.Ctx, NKikimrServices::FLAT_TX_SCHEMESHARD,
                         "Creating private table for table index"
                         << ", opId: " << OperationId);

            if (schema.HasTTLSettings()) {
                result->SetError(NKikimrScheme::StatusInvalidParameter, "TTL on index table is not supported");
                return result;
            }
        }

        auto domainInfo = parentPath.DomainInfo();
        bool transactionSupport = domainInfo->IsSupportTransactions();
        if (domainInfo->GetAlter()) {
            TPathId domainPathId = dstPath.GetPathIdForDomain();
            Y_ABORT_UNLESS(context.SS->PathsById.contains(domainPathId));
            TPathElement::TPtr domain = context.SS->PathsById.at(domainPathId);
            Y_ABORT_UNLESS(domain->PlannedToCreate() || domain->HasActiveChanges());

            transactionSupport |= domainInfo->GetAlter()->IsSupportTransactions();
        }
        if (!transactionSupport) {
            result->SetError(NKikimrScheme::StatusNameConflict, "Inclusive subDomain do not support shared transactions");
            return result;
        }

        PrepareScheme(schema);

        TString errStr;

        if (!CheckColumnTypesConstraints(schema, errStr)) {
            result->SetError(NKikimrScheme::StatusPreconditionFailed, errStr);
            return result;
        }

        NKikimrSchemeOp::TPartitionConfig compilationPartitionConfig;
        if (!TPartitionConfigMerger::ApplyChanges(compilationPartitionConfig, TPartitionConfigMerger::DefaultConfig(AppData()), schema.GetPartitionConfig(), AppData(), errStr)
            || !TPartitionConfigMerger::VerifyCreateParams(compilationPartitionConfig, AppData(), IsShadowDataAllowed(), errStr)) {
            result->SetError(NKikimrScheme::StatusInvalidParameter, errStr);
            return result;
        }
        schema.MutablePartitionConfig()->CopyFrom(compilationPartitionConfig);

        if (!schema.GetPartitionConfig().GetPartitioningPolicy().HasMinPartitionsCount()) {
            // This is the expected partitions count, see below
            schema.MutablePartitionConfig()->MutablePartitioningPolicy()->SetMinPartitionsCount(shardsToCreate);
        }

        const NScheme::TTypeRegistry* typeRegistry = AppData()->TypeRegistry;
        const TSchemeLimits& limits = domainInfo->GetSchemeLimits();
        const TTableInfo::TCreateAlterDataFeatureFlags featureFlags = {
            .EnableTablePgTypes = context.SS->EnableTablePgTypes,
            .EnableTableDatetime64 = context.SS->EnableTableDatetime64,
            .EnableParameterizedDecimal = context.SS->EnableParameterizedDecimal,
        };
        TTableInfo::TAlterDataPtr alterData = TTableInfo::CreateAlterData(
            nullptr,
            schema,
            *typeRegistry,
            limits,
            *domainInfo,
            featureFlags,
            errStr,
            LocalSequences);

        if (!alterData.Get()) {
            result->SetError(NKikimrScheme::StatusSchemeError, errStr);
            return result;
        }

        TTableInfo::TPtr tableInfo = new TTableInfo(std::move(*alterData));
        alterData.Reset();

        TVector<TTableShardInfo> partitions;

        if (!DoInitPartitioning(tableInfo, schema, typeRegistry, errStr, partitions, domainInfo->GetSchemeLimits())) {
            result->SetError(NKikimrScheme::StatusSchemeError, errStr);
            return result;
        }
        Y_ABORT_UNLESS(shardsToCreate == partitions.size());

        TChannelsBindings channelsBinding;

        bool storePerShardConfig = false;
        NKikimrSchemeOp::TPartitionConfig perShardConfig;

        if (context.SS->IsStorageConfigLogic(tableInfo)) {
            TVector<TStorageRoom> storageRooms;
            THashMap<ui32, ui32> familyRooms;
            storageRooms.emplace_back(0);
            if (!context.SS->GetBindingsRooms(dstPath.GetPathIdForDomain(), tableInfo->PartitionConfig(), storageRooms, familyRooms, channelsBinding, errStr)) {
                errStr = TString("database doesn't have required storage pools to create tablet with storage config, details: ") + errStr;
                result->SetError(NKikimrScheme::StatusInvalidParameter, errStr);
                return result;
            }
            tableInfo->SetRoom(storageRooms[0]);

            storePerShardConfig = true;
            for (const auto& room : storageRooms) {
                perShardConfig.AddStorageRooms()->CopyFrom(room);
            }
            for (const auto& familyRoom : familyRooms) {
                auto* protoFamily = perShardConfig.AddColumnFamilies();
                protoFamily->SetId(familyRoom.first);
                protoFamily->SetRoom(familyRoom.second);
            }
        } else if (context.SS->IsCompatibleChannelProfileLogic(dstPath.GetPathIdForDomain(), tableInfo)) {
            if (!context.SS->GetChannelsBindings(dstPath.GetPathIdForDomain(), tableInfo, channelsBinding, errStr)) {
                result->SetError(NKikimrScheme::StatusInvalidParameter, errStr);
                return result;
            }
        }

        if (!context.SS->CheckApplyIf(Transaction, errStr)) {
            result->SetError(NKikimrScheme::StatusPreconditionFailed, errStr);
            return result;
        }

        TUserAttributes::TPtr userAttrs = new TUserAttributes(1);
        const auto& userAttrsDetails = Transaction.GetAlterUserAttributes();
        if (!userAttrs->ApplyPatch(EUserAttributesOp::CreateTable, userAttrsDetails, errStr) ||
            !userAttrs->CheckLimits(errStr))
        {
            result->SetError(NKikimrScheme::StatusInvalidParameter, errStr);
            return result;
        }

        dstPath.MaterializeLeaf(owner);
        result->SetPathId(dstPath.Base()->PathId.LocalPathId);

        TPathElement::TPtr newTable = dstPath.Base();
        newTable->CreateTxId = OperationId.GetTxId();
        newTable->LastTxId = OperationId.GetTxId();
        newTable->PathState = TPathElement::EPathState::EPathStateCreate;
        newTable->PathType = TPathElement::EPathType::EPathTypeTable;
        newTable->UserAttrs->AlterData = userAttrs;

        NIceDb::TNiceDb db(context.GetDB());

        TTxState& txState = context.SS->CreateTx(OperationId, TTxState::TxCreateTable, newTable->PathId);

        ApplyPartitioning(OperationId.GetTxId(), newTable->PathId, tableInfo, txState, channelsBinding, context.SS, partitions);

        Y_ABORT_UNLESS(tableInfo->GetPartitions().back().EndOfRange.empty(), "End of last range must be +INF");

        if (tableInfo->IsAsyncReplica()) {
            newTable->SetAsyncReplica(true);
        }

        if (tableInfo->IsRestoreTable()) {
            newTable->SetRestoreTable();
        }

        context.SS->Tables[newTable->PathId] = tableInfo;
        context.SS->TabletCounters->Simple()[COUNTER_TABLE_COUNT].Add(1);
        context.SS->IncrementPathDbRefCount(newTable->PathId, "new path created");

        if ((parentPath.Base()->IsDirectory() || parentPath.Base()->IsDomainRoot()) && parentPath.Base()->HasActiveChanges()) {
            TTxId parentTxId = parentPath.Base()->PlannedToCreate() ? parentPath.Base()->CreateTxId : parentPath.Base()->LastTxId;
            context.OnComplete.Dependence(parentTxId, OperationId.GetTxId());
        }

        context.SS->ChangeTxState(db, OperationId, TTxState::CreateParts);
        context.OnComplete.ActivateTx(OperationId);

        context.SS->ApplyAndPersistUserAttrs(db, newTable->PathId);

        if (!acl.empty()) {
            newTable->ApplyACL(acl);
        }
        context.SS->PersistPath(db, newTable->PathId);
        context.SS->PersistTable(db, newTable->PathId);
        context.SS->PersistTxState(db, OperationId);

        context.SS->PersistUpdateNextPathId(db);
        context.SS->PersistUpdateNextShardIdx(db);
        // Persist new shards info
        for (const auto& shard : tableInfo->GetPartitions()) {
            Y_ABORT_UNLESS(context.SS->ShardInfos.contains(shard.ShardIdx), "shard info is set before");
            auto tabletType = context.SS->ShardInfos[shard.ShardIdx].TabletType;
            const auto& bindedChannels = context.SS->ShardInfos[shard.ShardIdx].BindedChannels;
            context.SS->PersistShardMapping(db, shard.ShardIdx, InvalidTabletId, newTable->PathId, OperationId.GetTxId(), tabletType);
            context.SS->PersistChannelsBinding(db, shard.ShardIdx, bindedChannels);

            if (storePerShardConfig) {
                tableInfo->PerShardPartitionConfig[shard.ShardIdx].CopyFrom(perShardConfig);
                context.SS->PersistAddTableShardPartitionConfig(db, shard.ShardIdx, perShardConfig);
            }
        }

        if (parentPath.Base()->IsDirectory() || parentPath.Base()->IsDomainRoot()) {
            ++parentPath.Base()->DirAlterVersion;
            context.SS->PersistPathDirAlterVersion(db, parentPath.Base());
        }
        context.SS->ClearDescribePathCaches(parentPath.Base());
        context.OnComplete.PublishToSchemeBoard(OperationId, parentPath.Base()->PathId);

        context.SS->ClearDescribePathCaches(dstPath.Base());
        context.OnComplete.PublishToSchemeBoard(OperationId, dstPath.Base()->PathId);

        Y_ABORT_UNLESS(shardsToCreate == txState.Shards.size());
        dstPath.DomainInfo()->IncPathsInside();
        dstPath.DomainInfo()->AddInternalShards(txState);

        dstPath.Base()->IncShardsInside(shardsToCreate);
        parentPath.Base()->IncAliveChildren();

        SetState(NextState());
        return result;
    }

    void AbortPropose(TOperationContext&) override {
        Y_ABORT("no AbortPropose for TCreateTable");
    }

    void AbortUnsafe(TTxId forceDropTxId, TOperationContext& context) override {
        LOG_NOTICE_S(context.Ctx, NKikimrServices::FLAT_TX_SCHEMESHARD,
                     "TCreateTable AbortUnsafe"
                         << ", opId: " << OperationId
                         << ", forceDropId: " << forceDropTxId
                         << ", at schemeshard: " << context.SS->TabletID());

        context.OnComplete.DoneOperation(OperationId);
    }
};

}

namespace NKikimr::NSchemeShard {

ISubOperation::TPtr CreateNewTable(TOperationId id, const TTxTransaction& tx, const THashSet<TString>& localSequences) {
    auto obj = MakeSubOperation<TCreateTable>(id, tx);
    static_cast<TCreateTable*>(obj.Get())->SetLocalSequences(localSequences);
    return obj;
}

ISubOperation::TPtr CreateNewTable(TOperationId id, TTxState::ETxState state) {
    Y_ABORT_UNLESS(state != TTxState::Invalid);
    return MakeSubOperation<TCreateTable>(id, state);
}

ISubOperation::TPtr CreateInitializeBuildIndexImplTable(TOperationId id, const TTxTransaction& tx) {
    auto obj = MakeSubOperation<TCreateTable>(id, tx);
    static_cast<TCreateTable*>(obj.Get())->SetAllowShadowDataForBuildIndex();
    return obj;
}

ISubOperation::TPtr CreateInitializeBuildIndexImplTable(TOperationId id, TTxState::ETxState state) {
    Y_ABORT_UNLESS(state != TTxState::Invalid);
    auto obj = MakeSubOperation<TCreateTable>(id, state);
    static_cast<TCreateTable*>(obj.Get())->SetAllowShadowDataForBuildIndex();
    return obj;
}

}<|MERGE_RESOLUTION|>--- conflicted
+++ resolved
@@ -448,12 +448,8 @@
             if (checks) {
                 if (parentPath.Base()->IsTableIndex()) {
                     checks.IsInsideTableIndexPath();
-<<<<<<< HEAD
-                   // Not tmp index impl tables can be created only as part of create index
-=======
                     // Not tmp index impl tables can be created only as part of create index
                     // tmp index impl tables created multiple times during index construction
->>>>>>> b69d5554
                     if (!NTableIndex::IsTmpImplTable(name)) {
                         checks
                             .IsUnderCreating(NKikimrScheme::StatusNameConflict)
