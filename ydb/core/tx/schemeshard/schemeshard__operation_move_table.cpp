#include "schemeshard__operation_part.h"
#include "schemeshard__operation_common.h"
#include "schemeshard_impl.h"

#include <ydb/core/mind/hive/hive.h>

namespace {

using namespace NKikimr;
using namespace NSchemeShard;

class TBaseShardMoveHelper {
protected:
    TSchemeShard* SS;
    const TPath& SrcPath;
    const TPath& DstPath;
public:
    TBaseShardMoveHelper(TSchemeShard* ss, const TPath& srcPath, const TPath& dstPath)
        : SS(ss)
        , SrcPath(srcPath)
        , DstPath(dstPath)
    {}
    virtual ~TBaseShardMoveHelper() = default;
    virtual TTabletTypes::EType GetTabletType() const = 0;
    virtual std::vector<TShardIdx> GetSrcShards() const = 0;//TODO Move me to ss
    virtual TString GetSerializedTxMsg(const TMessageSeqNo& seqNo) const = 0;
    virtual TAutoPtr<::NActors::IEventBase> MakeProposalEvent(const TPathId& targetPathId, const TOperationId& operationId, const TString& txBody, const TMessageSeqNo& seqNo, const TActorContext& actorCtx) = 0;
    virtual TPath CopyTable(NIceDb::TNiceDb& db) = 0;
};

class TDataShardMoveHelper: public TBaseShardMoveHelper {
private:
    TTableInfo::TPtr SrcTable;
public:
    TDataShardMoveHelper(TSchemeShard* ss, const TPath& srcPath, const TPath& dstPath)
        : TBaseShardMoveHelper(ss, srcPath, dstPath)
        , SrcTable(ss->Tables.at(srcPath->PathId))
    {}
    TTabletTypes::EType GetTabletType() const override {
        return ETabletType::DataShard;
    }
    std::vector<TShardIdx> GetSrcShards() const override {
        std::vector<TShardIdx> idxs;
        for (const auto& shard : SrcTable->GetPartitions()) {
            idxs.emplace_back(shard.ShardIdx);
        }
        return idxs;
    }
    TString GetSerializedTxMsg(const TMessageSeqNo& seqNo) const override {
        NKikimrTxDataShard::TFlatSchemeTransaction tx;
        SS->FillSeqNo(tx, seqNo);
        auto move = tx.MutableMoveTable();
        PathIdFromPathId(SrcPath->PathId, move->MutablePathId());
        move->SetTableSchemaVersion(SrcTable->AlterVersion+1);

        PathIdFromPathId(DstPath->PathId, move->MutableDstPathId());
        move->SetDstPath(TPath::Init(DstPath->PathId, SS).PathString());

        for (const auto& child: SrcPath->GetChildren()) {
            auto name = child.first;

            TPath srcIndexPath = SrcPath.Child(name);
            Y_ABORT_UNLESS(srcIndexPath.IsResolved());

            if (srcIndexPath.IsDeleted()) {
                continue;
            }

            TPath dstIndexPath = DstPath.Child(name);
            Y_ABORT_UNLESS(dstIndexPath.IsResolved());

            auto remap = move->AddReMapIndexes();
            PathIdFromPathId(srcIndexPath->PathId, remap->MutableSrcPathId());
            PathIdFromPathId(dstIndexPath->PathId, remap->MutableDstPathId());
        }
        TString result;
        Y_PROTOBUF_SUPPRESS_NODISCARD tx.SerializeToString(&result);
        return result;
    }
    TAutoPtr<::NActors::IEventBase> MakeProposalEvent(const TPathId& targetPathId, const TOperationId& operationId, const TString& txBody, const TMessageSeqNo& seqNo, const TActorContext& actorCtx) override {
        Y_UNUSED(seqNo); //???
        return SS->MakeDataShardProposal(targetPathId, operationId, txBody, actorCtx).Release();
    }
    TPath CopyTable(NIceDb::TNiceDb& db) override {
        Y_ABORT_UNLESS(SS->Tables.contains(SrcPath.Base()->PathId));
        TTableInfo::TPtr tableInfo = TTableInfo::DeepCopy(*SS->Tables.at(SrcPath.Base()->PathId));
        tableInfo->ResetDescriptionCache();
        tableInfo->AlterVersion += 1;
        // copy table info
        SS->Tables[DstPath.Base()->PathId] = tableInfo;
        SS->PersistTable(db, DstPath.Base()->PathId);
        SS->PersistTablePartitionStats(db, DstPath.Base()->PathId, tableInfo);
        return DstPath;
    }
};

class TColumnShardMoveHelper: public TBaseShardMoveHelper {
private:
    NKikimr::NSchemeShard::TTablesStorage::TTableReadGuard SrcTable;
public:
    TColumnShardMoveHelper(TSchemeShard* ss, const TPath& srcPath, const TPath& dstPath)
        : TBaseShardMoveHelper(ss, srcPath, dstPath)
        , SrcTable(ss->ColumnTables.GetVerified(srcPath.Base()->PathId))
    {}
    TTabletTypes::EType GetTabletType() const override {
        return ETabletType::ColumnShard;
    }

    std::vector<TShardIdx> GetSrcShards() const override {
        std::vector<TShardIdx> idxs;
        for (const auto& id: SrcTable->GetShardIdsSet()) {
            idxs.emplace_back(SS->TabletIdToShardIdx.at(TTabletId(id)));
        }
        return idxs;
    }
    TString GetSerializedTxMsg(const TMessageSeqNo& seqNo) const override {
        NKikimrTxColumnShard::TSchemaTxBody tx;
        SS->FillSeqNo(tx, seqNo);
        auto move = tx.MutableMoveTable();
        move->SetSrcPathId(SrcPath->PathId.LocalPathId);
        move->SetDstPathId(DstPath->PathId.LocalPathId);
        TString result;
        Y_PROTOBUF_SUPPRESS_NODISCARD tx.SerializeToString(&result);
        return result;
    }
    TAutoPtr<::NActors::IEventBase> MakeProposalEvent(const TPathId& targetPathId, const TOperationId& operationId, const TString& txBody, const TMessageSeqNo& seqNo, const TActorContext& actorCtx) override {
        return std::make_unique<TEvColumnShard::TEvProposeTransaction>(
            NKikimrTxColumnShard::TX_KIND_SCHEMA,
            SS->TabletID(),
            actorCtx.SelfID,
            ui64(operationId.GetTxId()),
            txBody, seqNo,
            SS->SelectProcessingParams(targetPathId)
        ).release();
    }
    TPath CopyTable(NIceDb::TNiceDb& db) override {
        auto srcTable = SS->ColumnTables.GetVerified(SrcPath.Base()->PathId);
        auto tableInfo = SS->ColumnTables.BuildNew(DstPath.Base()->PathId, srcTable.GetPtr());
        //tableInfo->ResetDescriptionCache();
        tableInfo->AlterVersion += 1;
        SS->PersistColumnTable(db, DstPath.Base()->PathId, *tableInfo, false);
        //SS->PersistTablePartitionStats(db, DstPath.Base()->PathId, tableInfo.GetPtr());
        return DstPath;
    }
};

std::unique_ptr<TBaseShardMoveHelper> MakeMoveHelper(TSchemeShard* ss, const TPath& srcPath, const TPath& dstPath) {
    if (srcPath->IsTable()) {
        return std::make_unique<TDataShardMoveHelper>(ss, srcPath, dstPath);
    }
    if (srcPath->IsColumnTable()) {
        return std::make_unique<TColumnShardMoveHelper>(ss, srcPath, dstPath);
    }
    AFL_VERIFY(false);
    return {};
}

class TConfigureParts: public TSubOperationState {
private:
    TOperationId OperationId;

    TString DebugHint() const override {
        return TStringBuilder()
               << "TMoveTable TConfigureParts"
            << ", operationId: " << OperationId;
    }

public:
    TConfigureParts(TOperationId id)
        : OperationId(id)
    {
        IgnoreMessages(DebugHint(), {});
    }

    bool HandleReply(TEvColumnShard::TEvProposeTransactionResult::TPtr& ev, TOperationContext& context) override {
        TTabletId ssId = context.SS->SelfTabletId();

        LOG_INFO_S(context.Ctx, NKikimrServices::FLAT_TX_SCHEMESHARD,
                   DebugHint() << " HandleReply TEvProposeTransactionResult"
                               << " at tabletId# " << ssId);
        LOG_DEBUG_S(context.Ctx, NKikimrServices::FLAT_TX_SCHEMESHARD,
                    DebugHint() << " HandleReply TEvProposeTransactionResult"
                                << " message# " << ev->Get()->Record.ShortDebugString());

        if (!NTableState::CollectProposeTransactionResults(OperationId, ev, context)) {
            return false;
        }

        TTxState* txState = context.SS->FindTx(OperationId);
        Y_ABORT_UNLESS(txState);
        Y_ABORT_UNLESS(txState->TxType == TTxState::TxMoveTable);
        //Y_ABORT_UNLESS(txState->MinStep); // we have to have right minstep

        return true;

    }

    bool HandleReply(TEvDataShard::TEvProposeTransactionResult::TPtr& ev, TOperationContext& context) override {
        TTabletId ssId = context.SS->SelfTabletId();

        LOG_INFO_S(context.Ctx, NKikimrServices::FLAT_TX_SCHEMESHARD,
                   DebugHint() << " HandleReply TEvProposeTransactionResult"
                               << " at tabletId# " << ssId);
        LOG_DEBUG_S(context.Ctx, NKikimrServices::FLAT_TX_SCHEMESHARD,
                    DebugHint() << " HandleReply TEvProposeTransactionResult"
                                << " message# " << ev->Get()->Record.ShortDebugString());

        if (!NTableState::CollectProposeTransactionResults(OperationId, ev, context)) {
            return false;
        }

        TTxState* txState = context.SS->FindTx(OperationId);
        Y_ABORT_UNLESS(txState);
        Y_ABORT_UNLESS(txState->TxType == TTxState::TxMoveTable);
        //Y_ABORT_UNLESS(txState->MinStep); // we have to have right minstep

        return true;
    }

    bool ProgressState(TOperationContext& context) override {
        TTabletId ssId = context.SS->SelfTabletId();

        LOG_INFO_S(context.Ctx, NKikimrServices::FLAT_TX_SCHEMESHARD,
                   DebugHint() << " ProgressState"
                               << ", at tablet# " << ssId);

        TTxState* txState = context.SS->FindTx(OperationId);
        Y_ABORT_UNLESS(txState);
        Y_ABORT_UNLESS(txState->TxType == TTxState::TxMoveTable);
        Y_ABORT_UNLESS(txState->SourcePathId);

        TPath dstPath = TPath::Init(txState->TargetPathId, context.SS);
        Y_ABORT_UNLESS(dstPath.IsResolved());
        TPath srcPath = TPath::Init(txState->SourcePathId, context.SS);
        Y_ABORT_UNLESS(srcPath.IsResolved());

        NIceDb::TNiceDb db(context.GetDB());
        const auto moveHelper = MakeMoveHelper(context.SS, srcPath, dstPath);
        // txState catches table shards
        if (!txState->Shards) {
            const auto shards = moveHelper->GetSrcShards();
            txState->Shards.reserve(shards.size());
            for (const auto& idx: shards) {
                auto& shardInfo = context.SS->ShardInfos[idx];

                txState->Shards.emplace_back(idx, moveHelper->GetTabletType(), TTxState::ConfigureParts);

                shardInfo.CurrentTxId = OperationId.GetTxId();
                context.SS->PersistShardTx(db, idx, OperationId.GetTxId());
            }
            context.SS->PersistTxState(db, OperationId);
        }
        Y_ABORT_UNLESS(txState->Shards.size());
<<<<<<< HEAD
        const auto& seqNo = context.SS->StartRound(*txState);
        TString txBody = moveHelper->GetSerializedTxMsg(seqNo);
=======

        TString txBody;
        {
            auto seqNo = context.SS->StartRound(*txState);

            NKikimrTxDataShard::TFlatSchemeTransaction tx;
            context.SS->FillSeqNo(tx, seqNo);
            auto move = tx.MutableMoveTable();
            srcPath->PathId.ToProto(move->MutablePathId());
            move->SetTableSchemaVersion(srcTable->AlterVersion+1);

            dstPath->PathId.ToProto(move->MutableDstPathId());
            move->SetDstPath(TPath::Init(dstPath->PathId, context.SS).PathString());

            for (const auto& child: srcPath->GetChildren()) {
                auto name = child.first;

                TPath srcChildPath = srcPath.Child(name);
                Y_ABORT_UNLESS(srcChildPath.IsResolved());

                if (srcChildPath.IsDeleted()) {
                    continue;
                }
                if (srcChildPath.IsSequence()) {
                    continue;
                }

                TPath dstIndexPath = dstPath.Child(name);
                Y_ABORT_UNLESS(dstIndexPath.IsResolved());

                auto remap = move->AddReMapIndexes();
                srcChildPath->PathId.ToProto(remap->MutableSrcPathId());
                dstIndexPath->PathId.ToProto(remap->MutableDstPathId());
            }

            Y_PROTOBUF_SUPPRESS_NODISCARD tx.SerializeToString(&txBody);
        }

>>>>>>> 9933314f
        // send messages
        txState->ClearShardsInProgress();
        for (const auto& shard: txState->Shards) {
            const auto& tabletId = context.SS->ShardInfos[shard.Idx].TabletID;
            auto event = moveHelper->MakeProposalEvent(txState->TargetPathId, OperationId, txBody, seqNo, context.Ctx);
            context.OnComplete.BindMsgToPipe(OperationId, tabletId, shard.Idx, event);
        }

        txState->UpdateShardsInProgress(TTxState::ConfigureParts);
        return false;
    }
};

void MarkSrcDropped(NIceDb::TNiceDb& db,
                    TOperationContext& context,
                    TOperationId operationId,
                    const TTxState& txState,
                    TPath& srcPath)
{
    const auto isBackupTable = context.SS->IsBackupTable(srcPath->PathId);
    DecAliveChildrenDirect(operationId, srcPath.Parent().Base(), context, isBackupTable);
    srcPath.DomainInfo()->DecPathsInside(1, isBackupTable);

    srcPath->SetDropped(txState.PlanStep, operationId.GetTxId());
    context.SS->PersistDropStep(db, srcPath->PathId, txState.PlanStep, operationId);
    if (srcPath->IsTable()) {
        context.SS->Tables.at(srcPath->PathId)->DetachShardsStats();
    } else {
        //TODO
    }
    context.SS->PersistRemoveTable(db, srcPath->PathId, context.Ctx);
    context.SS->PersistUserAttributes(db, srcPath->PathId, srcPath->UserAttrs, nullptr);

    IncParentDirAlterVersionWithRepublish(operationId, srcPath, context);
}

class TPropose: public TSubOperationState {
private:
    TOperationId OperationId;
    TTxState::ETxState& NextState;

    TString DebugHint() const override {
        return TStringBuilder()
            << "TMoveTable TPropose"
            << ", operationId: " << OperationId;
    }
public:
    TPropose(TOperationId id, TTxState::ETxState& nextState)
        : OperationId(id)
        , NextState(nextState)
    {
        IgnoreMessages(DebugHint(), {TEvHive::TEvCreateTabletReply::EventType, TEvDataShard::TEvProposeTransactionResult::EventType, TEvColumnShard::TEvProposeTransactionResult::EventType});
    }

    bool HandleReply(TEvColumnShard::TEvProposeTransactionResult::TPtr& ev, TOperationContext& context) override {
        TTabletId ssId = context.SS->SelfTabletId();
        const auto& evRecord = ev->Get()->Record;

        LOG_INFO_S(context.Ctx, NKikimrServices::FLAT_TX_SCHEMESHARD,
                     DebugHint() << " HandleReply TEvSchemaChanged"
                     << " at tablet: " << ssId);
        LOG_DEBUG_S(context.Ctx, NKikimrServices::FLAT_TX_SCHEMESHARD,
                    DebugHint() << " HandleReply TEvSchemaChanged"
                     << " triggered early"
                     << ", message: " << evRecord.ShortDebugString());

        NTableState::CollectSchemaChanged(OperationId, ev, context);
        return false;
    }

    bool HandleReply(TEvDataShard::TEvSchemaChanged::TPtr& ev, TOperationContext& context) override {
        TTabletId ssId = context.SS->SelfTabletId();
        const auto& evRecord = ev->Get()->Record;

        LOG_INFO_S(context.Ctx, NKikimrServices::FLAT_TX_SCHEMESHARD,
                     DebugHint() << " HandleReply TEvSchemaChanged"
                     << " at tablet: " << ssId);
        LOG_DEBUG_S(context.Ctx, NKikimrServices::FLAT_TX_SCHEMESHARD,
                    DebugHint() << " HandleReply TEvSchemaChanged"
                     << " triggered early"
                     << ", message: " << evRecord.ShortDebugString());

        NTableState::CollectSchemaChanged(OperationId, ev, context);
        return false;
    }

    bool HandleReply(TEvPrivate::TEvOperationPlan::TPtr& ev, TOperationContext& context) override {
        TStepId step = TStepId(ev->Get()->StepId);
        TTabletId ssId = context.SS->SelfTabletId();

        LOG_INFO_S(context.Ctx, NKikimrServices::FLAT_TX_SCHEMESHARD,
                   DebugHint() << " HandleReply TEvOperationPlan"
                               << ", step: " << step
                               << ", at schemeshard: " << ssId);

        TTxState* txState = context.SS->FindTx(OperationId);
        Y_ABORT_UNLESS(txState);
        Y_ABORT_UNLESS(txState->TxType == TTxState::TxMoveTable);

        auto srcPath = TPath::Init(txState->SourcePathId, context.SS);
        auto dstPath = TPath::Init(txState->TargetPathId, context.SS);

        NIceDb::TNiceDb db(context.GetDB());

        txState->PlanStep = step;
        context.SS->PersistTxPlanStep(db, OperationId, step);

        // move shards
        for (const auto& shard : txState->Shards) {
            auto shardIdx = shard.Idx;
            TShardInfo& shardInfo = context.SS->ShardInfos[shardIdx];

            shardInfo.PathId = dstPath->PathId;
            context.SS->DecrementPathDbRefCount(srcPath.Base()->PathId, "move shard");
            context.SS->IncrementPathDbRefCount(dstPath.Base()->PathId, "move shard");
            context.SS->PersistShardPathId(db, shardIdx, dstPath.Base()->PathId);

            srcPath.Base()->DecShardsInside();
            dstPath.Base()->IncShardsInside();
        }

        Y_ABORT_UNLESS(!context.SS->Tables.contains(dstPath.Base()->PathId));
        const auto moveHelper = MakeMoveHelper(context.SS, srcPath, dstPath);
        moveHelper->CopyTable(db);
        context.SS->IncrementPathDbRefCount(dstPath.Base()->PathId, "move table info");

        dstPath->StepCreated = step;
        context.SS->PersistCreateStep(db, dstPath.Base()->PathId, step);
        dstPath.DomainInfo()->IncPathsInside();

        dstPath.Activate();
        IncParentDirAlterVersionWithRepublish(OperationId, dstPath, context);

        NextState = TTxState::WaitShadowPathPublication;
        context.SS->ChangeTxState(db, OperationId, TTxState::WaitShadowPathPublication);
        return true;
    }

    bool ProgressState(TOperationContext& context) override {
        TTabletId ssId = context.SS->SelfTabletId();

        LOG_INFO_S(context.Ctx, NKikimrServices::FLAT_TX_SCHEMESHARD,
                   DebugHint() << " ProgressState"
                               << ", at schemeshard: " << ssId);

        TTxState* txState = context.SS->FindTx(OperationId);
        Y_ABORT_UNLESS(txState);
        Y_ABORT_UNLESS(txState->TxType == TTxState::TxMoveTable);
        Y_ABORT_UNLESS(txState->SourcePathId);
        //Y_ABORT_UNLESS(txState->MinStep);

        TSet<TTabletId> shardSet;
        for (const auto& shard : txState->Shards) {
            TShardIdx idx = shard.Idx;
            TTabletId tablet = context.SS->ShardInfos.at(idx).TabletID;
            shardSet.insert(tablet);
        }

        context.OnComplete.ProposeToCoordinator(OperationId, txState->TargetPathId, txState->MinStep, std::move(shardSet));
        return false;
    }
};

class TWaitRenamedPathPublication: public TSubOperationState {
private:
    TOperationId OperationId;

    TPathId ActivePathId;

    TString DebugHint() const override {
        return TStringBuilder()
                << "TMoveTable TWaitRenamedPathPublication"
                << " operationId: " << OperationId;
    }

public:
    TWaitRenamedPathPublication(TOperationId id)
        : OperationId(id)
    {
        IgnoreMessages(DebugHint(), {TEvHive::TEvCreateTabletReply::EventType, TEvDataShard::TEvProposeTransactionResult::EventType, TEvPrivate::TEvOperationPlan::EventType});
    }

    bool HandleReply(TEvDataShard::TEvSchemaChanged::TPtr& ev, TOperationContext& context) override {
        TTabletId ssId = context.SS->SelfTabletId();

        LOG_INFO_S(context.Ctx, NKikimrServices::FLAT_TX_SCHEMESHARD,
                   DebugHint() << " HandleReply TEvDataShard::TEvSchemaChanged"
                               << ", save it"
                               << ", at schemeshard: " << ssId);

        NTableState::CollectSchemaChanged(OperationId, ev, context);
        return false;
    }
    
    bool HandleReply(TEvColumnShard::TEvProposeTransactionResult::TPtr& ev, TOperationContext& context) override {
        TTabletId ssId = context.SS->SelfTabletId();

        LOG_INFO_S(context.Ctx, NKikimrServices::FLAT_TX_SCHEMESHARD,
                   DebugHint() << " HandleReply TEvColumnShard::TEvProposeTransactionResult"
                               << ", save it"
                               << ", at schemeshard: " << ssId);

        NTableState::CollectSchemaChanged(OperationId, ev, context);
        return false;
    }

    bool HandleReply(TEvPrivate::TEvCompletePublication::TPtr& ev, TOperationContext& context) override {
        TTabletId ssId = context.SS->SelfTabletId();

        LOG_INFO_S(context.Ctx, NKikimrServices::FLAT_TX_SCHEMESHARD,
                   DebugHint() << " HandleReply TEvPrivate::TEvCompletePublication"
                               << ", msg: " << ev->Get()->ToString()
                               << ", at tablet# " << ssId);

        Y_ABORT_UNLESS(ActivePathId == ev->Get()->PathId);

        NIceDb::TNiceDb db(context.GetDB());
        context.SS->ChangeTxState(db, OperationId, TTxState::DeletePathBarrier);
        return true;
    }

    bool ProgressState(TOperationContext& context) override {
        TTabletId ssId = context.SS->SelfTabletId();
        context.OnComplete.RouteByTabletsFromOperation(OperationId);

        TTxState* txState = context.SS->FindTx(OperationId);
        Y_ABORT_UNLESS(txState);

        LOG_INFO_S(context.Ctx, NKikimrServices::FLAT_TX_SCHEMESHARD,
                   DebugHint() << " ProgressState"
                               << ", operation type: " << TTxState::TypeName(txState->TxType)
                               << ", at tablet# " << ssId);

        TPath srcPath = TPath::Init(txState->SourcePathId, context.SS);

        if (srcPath.IsActive()) {
            LOG_DEBUG_S(context.Ctx, NKikimrServices::FLAT_TX_SCHEMESHARD,
                        DebugHint() << " ProgressState"
                                    << ", no renaming has been detected for this operation");

            NIceDb::TNiceDb db(context.GetDB());
            context.SS->ChangeTxState(db, OperationId, TTxState::DeletePathBarrier);
            return true;
        }

        auto activePath = TPath::Resolve(srcPath.PathString(), context.SS);
        Y_ABORT_UNLESS(activePath.IsResolved());

        Y_ABORT_UNLESS(activePath != srcPath);

        ActivePathId = activePath->PathId;
        context.OnComplete.PublishAndWaitPublication(OperationId, activePath->PathId);

        return false;
    }
};

class TDeleteTableBarrier: public TSubOperationState {
private:
    TOperationId OperationId;

    TString DebugHint() const override {
        return TStringBuilder()
                << "TMoveTable TDeleteTableBarrier"
                << " operationId: " << OperationId;
    }

public:
    TDeleteTableBarrier(TOperationId id)
        : OperationId(id)
    {
        IgnoreMessages(DebugHint(), {TEvHive::TEvCreateTabletReply::EventType, TEvDataShard::TEvProposeTransactionResult::EventType, TEvPrivate::TEvOperationPlan::EventType});
    }

    bool HandleReply(TEvDataShard::TEvSchemaChanged::TPtr& ev, TOperationContext& context) override {
        TTabletId ssId = context.SS->SelfTabletId();

        LOG_INFO_S(context.Ctx, NKikimrServices::FLAT_TX_SCHEMESHARD,
                   DebugHint() << " HandleReply TEvDataShard::TEvSchemaChanged"
                               << ", save it"
                               << ", at schemeshard: " << ssId);

        NTableState::CollectSchemaChanged(OperationId, ev, context);
        return false;
    }

    bool HandleReply(TEvColumnShard::TEvProposeTransactionResult::TPtr& ev, TOperationContext& context) override {
        TTabletId ssId = context.SS->SelfTabletId();

        LOG_INFO_S(context.Ctx, NKikimrServices::FLAT_TX_SCHEMESHARD,
                   DebugHint() << " HandleReply TEvDataShard::TEvSchemaChanged"
                               << ", save it"
                               << ", at schemeshard: " << ssId);

        NTableState::CollectSchemaChanged(OperationId, ev, context);
        return false;
    }

    bool HandleReply(TEvPrivate::TEvCompleteBarrier::TPtr& ev, TOperationContext& context) override {
        TTabletId ssId = context.SS->SelfTabletId();

        LOG_INFO_S(context.Ctx, NKikimrServices::FLAT_TX_SCHEMESHARD,
                   DebugHint() << " HandleReply TEvPrivate:TEvCompleteBarrier"
                               << ", msg: " << ev->Get()->ToString()
                               << ", at tablet# " << ssId);

        NIceDb::TNiceDb db(context.GetDB());

        TTxState* txState = context.SS->FindTx(OperationId);
        Y_ABORT_UNLESS(txState);

        auto srcPath = TPath::Init(txState->SourcePathId, context.SS);
        auto dstPath = TPath::Init(txState->TargetPathId, context.SS);

        Y_ABORT_UNLESS(txState->PlanStep);

        MarkSrcDropped(db, context, OperationId, *txState, srcPath);
        if (srcPath->IsTable()) {
            Y_ABORT_UNLESS(context.SS->Tables.contains(dstPath.Base()->PathId));
            auto tableInfo = context.SS->Tables.at(dstPath.Base()->PathId);

            if (tableInfo->IsTTLEnabled() && !context.SS->TTLEnabledTables.contains(dstPath.Base()->PathId)) {
                context.SS->TTLEnabledTables[dstPath.Base()->PathId] = tableInfo;
                // MarkSrcDropped() removes srcPath from TTLEnabledTables & decrements the counters
                context.SS->TabletCounters->Simple()[COUNTER_TTL_ENABLED_TABLE_COUNT].Add(1);

                const auto now = context.Ctx.Now();
                for (auto& shard : tableInfo->GetPartitions()) {
                    auto& lag = shard.LastCondEraseLag;
                    lag = now - shard.LastCondErase;
                    context.SS->TabletCounters->Percentile()[COUNTER_NUM_SHARDS_BY_TTL_LAG].IncrementFor(lag->Seconds());
                }
            }
        } else {
            const auto tableInfo = context.SS->ColumnTables.GetVerified(dstPath.Base()->PathId);
            Y_ABORT_UNLESS(tableInfo);
        }

        context.SS->ChangeTxState(db, OperationId, TTxState::ProposedWaitParts);
        return true;
    }

    bool ProgressState(TOperationContext& context) override {
        TTabletId ssId = context.SS->SelfTabletId();
        context.OnComplete.RouteByTabletsFromOperation(OperationId);

        TTxState* txState = context.SS->FindTx(OperationId);
        Y_ABORT_UNLESS(txState);

        LOG_INFO_S(context.Ctx, NKikimrServices::FLAT_TX_SCHEMESHARD,
                   DebugHint() << " ProgressState"
                               << ", operation type: " << TTxState::TypeName(txState->TxType)
                               << ", at tablet# " << ssId);

        context.OnComplete.Barrier(OperationId, "RenamePathBarrier");
        return false;
    }
};

class TDone: public TSubOperationState {
private:
    TOperationId OperationId;

    TString DebugHint() const override {
        return TStringBuilder()
            << "TMoveTable TDone"
            << ", operationId: " << OperationId;
    }
public:
    TDone(TOperationId id)
        : OperationId(id)
    {
        IgnoreMessages(DebugHint(), AllIncomingEvents());
    }

    bool HandleReply(TEvDataShard::TEvSchemaChanged::TPtr& ev, TOperationContext& context) override {
        TTabletId ssId = context.SS->SelfTabletId();
        const TActorId& ackTo = ev->Sender;

        LOG_INFO_S(context.Ctx, NKikimrServices::FLAT_TX_SCHEMESHARD,
                   DebugHint() << " HandleReply TProposedDeletePart"
                               << " repeated message, ack it anyway"
                               << " at tablet: " << ssId);

        THolder<TEvDataShard::TEvSchemaChangedResult> event = MakeHolder<TEvDataShard::TEvSchemaChangedResult>();
        event->Record.SetTxId(ui64(OperationId.GetTxId()));

        context.OnComplete.Send(ackTo, std::move(event));
        return false;
    }

    bool HandleReply(TEvColumnShard::TEvProposeTransactionResult::TPtr& ev, TOperationContext& context) override {
        TTabletId ssId = context.SS->SelfTabletId();

        LOG_INFO_S(context.Ctx, NKikimrServices::FLAT_TX_SCHEMESHARD,
                   DebugHint() << " HandleReply TEvDataShard::TEvSchemaChanged"
                               << ", save it"
                               << ", at schemeshard: " << ssId);

        NTableState::CollectSchemaChanged(OperationId, ev, context);
        return false;
    }

    bool ProgressState(TOperationContext& context) override {
        TTabletId ssId = context.SS->SelfTabletId();

        LOG_INFO_S(context.Ctx, NKikimrServices::FLAT_TX_SCHEMESHARD,
                   DebugHint() << " ProgressState"
                               << ", at schemeshard: " << ssId);

        TTxState* txState = context.SS->FindTx(OperationId);
        Y_ABORT_UNLESS(txState);
        Y_ABORT_UNLESS(txState->TxType == TTxState::TxMoveTable);

        LOG_DEBUG_S(context.Ctx, NKikimrServices::FLAT_TX_SCHEMESHARD,
                   DebugHint() << " ProgressState"
                               << ", SourcePathId: " << txState->SourcePathId
                               << ", TargetPathId: " << txState->TargetPathId
                               << ", at schemeshard: " << ssId);

        // clear resources on src
        NIceDb::TNiceDb db(context.GetDB());
        TPathElement::TPtr srcPath = context.SS->PathsById.at(txState->SourcePathId);
        context.OnComplete.ReleasePathState(OperationId, srcPath->PathId, TPathElement::EPathState::EPathStateNotExist);

        TPathElement::TPtr dstPath = context.SS->PathsById.at(txState->TargetPathId);
        context.OnComplete.ReleasePathState(OperationId, dstPath->PathId, TPathElement::EPathState::EPathStateNoChanges);

        context.OnComplete.DoneOperation(OperationId);
        return true;
    }
};

class TMoveTable: public TSubOperation {
    TTxState::ETxState AfterPropose = TTxState::Invalid;

    static TTxState::ETxState NextState() {
        return TTxState::ConfigureParts;
    }

    TTxState::ETxState NextState(TTxState::ETxState state) const override {
        switch (state) {
        case TTxState::Waiting:
        case TTxState::ConfigureParts:
            return TTxState::Propose;
        case TTxState::Propose:
            return AfterPropose;
        case TTxState::WaitShadowPathPublication:
            return TTxState::DeletePathBarrier;
        case TTxState::DeletePathBarrier:
            return TTxState::ProposedWaitParts;
        case TTxState::ProposedWaitParts:
            return TTxState::Done;
        default:
            return TTxState::Invalid;
        }
    }

    TSubOperationState::TPtr SelectStateFunc(TTxState::ETxState state) override {
        switch (state) {
        case TTxState::Waiting:
        case TTxState::ConfigureParts:
            return MakeHolder<TConfigureParts>(OperationId);
        case TTxState::Propose:
            return MakeHolder<TPropose>(OperationId, AfterPropose);
        case TTxState::WaitShadowPathPublication:
            return MakeHolder<TWaitRenamedPathPublication>(OperationId);
        case TTxState::DeletePathBarrier:
            return MakeHolder<TDeleteTableBarrier>(OperationId);
        case TTxState::ProposedWaitParts:
            return MakeHolder<NTableState::TProposedWaitParts>(OperationId);
        case TTxState::Done:
            return MakeHolder<TDone>(OperationId);
        default:
            return nullptr;
        }
    }

public:
    using TSubOperation::TSubOperation;

    THolder<TProposeResponse> Propose(const TString&, TOperationContext& context) override {
        const TTabletId ssId = context.SS->SelfTabletId();

        const auto acceptExisted = !Transaction.GetFailOnExist();
        const auto& opDescr = Transaction.GetMoveTable();

        const TString& srcPathStr = opDescr.GetSrcPath();
        const TString& dstPathStr = opDescr.GetDstPath();

        LOG_NOTICE_S(context.Ctx, NKikimrServices::FLAT_TX_SCHEMESHARD,
                     "TMoveTable Propose"
                         << ", from: "<< srcPathStr
                         << ", to: " << dstPathStr
                         << ", opId: " << OperationId
                         << ", at schemeshard: " << ssId);

        THolder<TProposeResponse> result;
        result.Reset(new TEvSchemeShard::TEvModifySchemeTransactionResult(
            NKikimrScheme::StatusAccepted, ui64(OperationId.GetTxId()), ui64(ssId)));

        TString errStr;

        TPath srcPath = TPath::Resolve(srcPathStr, context.SS);
        {
            if (!srcPath->IsTable() && !srcPath->IsColumnTable()) {
                result->SetError(NKikimrScheme::StatusPreconditionFailed, "Cannot move non-tables");
            }
            TPath::TChecker checks = srcPath.Check();
            checks
                .NotEmpty()
                .NotUnderDomainUpgrade()
                .IsAtLocalSchemeShard()
                .IsResolved()
                .NotDeleted()
                .NotBackupTable()
                .NotAsyncReplicaTable()
                .NotUnderTheSameOperation(OperationId.GetTxId())
                .NotUnderOperation();

            if (!checks) {
                result->SetError(checks.GetStatus(), checks.GetError());
                return result;
            }
        }

        TPath dstPath = TPath::Resolve(dstPathStr, context.SS);
        TPath dstParent = dstPath.Parent();

        {
            TPath::TChecker checks = dstParent.Check();
            checks
                .NotUnderDomainUpgrade()
                .IsAtLocalSchemeShard()
                .IsResolved()
                .FailOnRestrictedCreateInTempZone(Transaction.GetAllowCreateInTempDir());

                if (dstParent.IsUnderDeleting()) {
                    checks
                        .IsUnderDeleting()
                        .IsUnderTheSameOperation(OperationId.GetTxId());
                } else if (dstParent.IsUnderMoving()) {
                    // it means that dstPath is free enough to be the move destination
                    checks
                        .IsUnderMoving()
                        .IsUnderTheSameOperation(OperationId.GetTxId());
                } else if (dstParent.IsUnderCreating()) {
                    checks
                        .IsUnderCreating()
                        .IsUnderTheSameOperation(OperationId.GetTxId());
                } else {
                    checks
                        .NotUnderOperation();
                }

            if (!checks) {
                result->SetError(checks.GetStatus(), checks.GetError());
                return result;
            }
        }

        if (dstParent.IsUnderOperation()) {
            dstPath = TPath::ResolveWithInactive(OperationId, dstPathStr, context.SS);
        }

        {
            TPath::TChecker checks = dstPath.Check();
            checks.IsAtLocalSchemeShard();
            if (dstPath.IsResolved()) {
                checks
                    .IsResolved();

                if (dstPath.IsUnderDeleting()) {
                    checks
                        .IsUnderDeleting()
                        .IsUnderTheSameOperation(OperationId.GetTxId());
                } else if (dstPath.IsUnderMoving()) {
                    // it means that dstPath is free enough to be the move destination
                    checks
                        .IsUnderMoving()
                        .IsUnderTheSameOperation(OperationId.GetTxId());
                } else {
                    checks
                        .NotUnderTheSameOperation(OperationId.GetTxId())
                        .FailOnExist(TPathElement::EPathType::EPathTypeTable, acceptExisted);
                }
            } else {
                checks
                    .NotEmpty()
                    .NotResolved();
            }

            if (checks) {
                checks
                    .DepthLimit()
                    .IsValidLeafName();
            }

            if (!checks) {
                result->SetError(checks.GetStatus(), checks.GetError());
                return result;
            }
        }

        if (!context.SS->CheckApplyIf(Transaction, errStr)) {
            result->SetError(NKikimrScheme::StatusPreconditionFailed, errStr);
            return result;
        }

        if (!context.SS->CheckLocks(srcPath.Base()->PathId, Transaction, errStr)) {
            result->SetError(NKikimrScheme::StatusMultipleModifications, errStr);
            return result;
        }

        auto guard = context.DbGuard();
        TPathId allocatedPathId = context.SS->AllocatePathId();
        context.MemChanges.GrabNewPath(context.SS, allocatedPathId);
        context.MemChanges.GrabPath(context.SS, dstParent.Base()->PathId);
        context.MemChanges.GrabPath(context.SS, srcPath.Base()->PathId);
        context.MemChanges.GrabPath(context.SS, srcPath.Base()->ParentPathId);
        context.MemChanges.GrabNewTxState(context.SS, OperationId);
        context.MemChanges.GrabNewIndex(context.SS, allocatedPathId);

        context.DbChanges.PersistPath(allocatedPathId);
        context.DbChanges.PersistPath(dstParent.Base()->PathId);
        context.DbChanges.PersistPath(srcPath.Base()->PathId);
        context.DbChanges.PersistPath(srcPath.Base()->ParentPathId);
        context.DbChanges.PersistApplyUserAttrs(allocatedPathId);
        context.DbChanges.PersistTxState(OperationId);

        // create new path and inherit properties from src
        dstPath.MaterializeLeaf(srcPath.Base()->Owner, allocatedPathId, /*allowInactivePath*/ true);
        result->SetPathId(dstPath.Base()->PathId.LocalPathId);
        dstPath.Base()->CreateTxId = OperationId.GetTxId();
        dstPath.Base()->LastTxId = OperationId.GetTxId();
        dstPath.Base()->PathState = TPathElement::EPathState::EPathStateCreate;
        dstPath.Base()->PathType = srcPath.Base()->PathType;
        dstPath.Base()->UserAttrs->AlterData = srcPath.Base()->UserAttrs;
        dstPath.Base()->ACL = srcPath.Base()->ACL;

        IncAliveChildrenSafeWithUndo(OperationId, dstParent, context); // for correct discard of ChildrenExist prop

        // create tx state, do not catch shards right now
        TTxState& txState = context.SS->CreateTx(OperationId, TTxState::TxMoveTable, dstPath.Base()->PathId, srcPath.Base()->PathId);
        txState.State = TTxState::ConfigureParts;

        srcPath->PathState = TPathElement::EPathState::EPathStateMoving;
        srcPath->LastTxId = OperationId.GetTxId();

        IncParentDirAlterVersionWithRepublishSafeWithUndo(OperationId, dstPath, context.SS, context.OnComplete);
        IncParentDirAlterVersionWithRepublishSafeWithUndo(OperationId, srcPath, context.SS, context.OnComplete);

        const bool isColumnTable = srcPath->IsColumnTable();
        // wait splits
        if (isColumnTable) {
            auto columnTableInfo = context.SS->ColumnTables.GetVerified(srcPath.Base()->PathId);
            //TODO handle ongoing resharding
            Y_UNUSED(columnTableInfo);
        } else {
            TTableInfo::TPtr tableSrc = context.SS->Tables.at(srcPath.Base()->PathId);
            for (auto splitTx: tableSrc->GetSplitOpsInFlight()) {
                context.OnComplete.Dependence(splitTx.GetTxId(), OperationId.GetTxId());
            }
        }

        context.OnComplete.ActivateTx(OperationId);

        SetState(NextState());
        return result;
    }

    void AbortPropose(TOperationContext& context) override {
        LOG_NOTICE_S(context.Ctx, NKikimrServices::FLAT_TX_SCHEMESHARD,
                     "TMoveTable AbortPropose"
                         << ", opId: " << OperationId
                         << ", at schemeshard: " << context.SS->TabletID());
    }

    void AbortUnsafe(TTxId forceDropTxId, TOperationContext& context) override {
        LOG_NOTICE_S(context.Ctx, NKikimrServices::FLAT_TX_SCHEMESHARD,
                     "TMoveTable AbortUnsafe"
                         << ", opId: " << OperationId
                         << ", forceDropId: " << forceDropTxId
                         << ", at schemeshard: " << context.SS->TabletID());

        context.OnComplete.DoneOperation(OperationId);
    }
};

}

namespace NKikimr::NSchemeShard {

ISubOperation::TPtr CreateMoveTable(TOperationId id, const TTxTransaction& tx) {
    return MakeSubOperation<TMoveTable>(id, tx);
}

ISubOperation::TPtr CreateMoveTable(TOperationId id, TTxState::ETxState state) {
    Y_ABORT_UNLESS(state != TTxState::Invalid);
    return MakeSubOperation<TMoveTable>(id, state);
}

}<|MERGE_RESOLUTION|>--- conflicted
+++ resolved
@@ -251,49 +251,8 @@
             context.SS->PersistTxState(db, OperationId);
         }
         Y_ABORT_UNLESS(txState->Shards.size());
-<<<<<<< HEAD
         const auto& seqNo = context.SS->StartRound(*txState);
         TString txBody = moveHelper->GetSerializedTxMsg(seqNo);
-=======
-
-        TString txBody;
-        {
-            auto seqNo = context.SS->StartRound(*txState);
-
-            NKikimrTxDataShard::TFlatSchemeTransaction tx;
-            context.SS->FillSeqNo(tx, seqNo);
-            auto move = tx.MutableMoveTable();
-            srcPath->PathId.ToProto(move->MutablePathId());
-            move->SetTableSchemaVersion(srcTable->AlterVersion+1);
-
-            dstPath->PathId.ToProto(move->MutableDstPathId());
-            move->SetDstPath(TPath::Init(dstPath->PathId, context.SS).PathString());
-
-            for (const auto& child: srcPath->GetChildren()) {
-                auto name = child.first;
-
-                TPath srcChildPath = srcPath.Child(name);
-                Y_ABORT_UNLESS(srcChildPath.IsResolved());
-
-                if (srcChildPath.IsDeleted()) {
-                    continue;
-                }
-                if (srcChildPath.IsSequence()) {
-                    continue;
-                }
-
-                TPath dstIndexPath = dstPath.Child(name);
-                Y_ABORT_UNLESS(dstIndexPath.IsResolved());
-
-                auto remap = move->AddReMapIndexes();
-                srcChildPath->PathId.ToProto(remap->MutableSrcPathId());
-                dstIndexPath->PathId.ToProto(remap->MutableDstPathId());
-            }
-
-            Y_PROTOBUF_SUPPRESS_NODISCARD tx.SerializeToString(&txBody);
-        }
-
->>>>>>> 9933314f
         // send messages
         txState->ClearShardsInProgress();
         for (const auto& shard: txState->Shards) {
@@ -487,7 +446,7 @@
         NTableState::CollectSchemaChanged(OperationId, ev, context);
         return false;
     }
-    
+
     bool HandleReply(TEvColumnShard::TEvProposeTransactionResult::TPtr& ev, TOperationContext& context) override {
         TTabletId ssId = context.SS->SelfTabletId();
 
