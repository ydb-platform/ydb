#include "schemeshard_impl.h"
#include "schemeshard__stats_impl.h"

#include <ydb/core/base/appdata.h>
#include <ydb/core/base/cputime.h>
#include <ydb/core/protos/sys_view.pb.h>
#include <ydb/core/protos/table_stats.pb.h>


namespace NKikimr {
namespace NSchemeShard {

template <typename T>
static ui64 GetThroughput(const T& c) {
    ui64 acc = 0;
    for (const auto& v : c)
        acc += v.GetThroughput();
    return acc;
}

template <typename T>
static ui64 GetIops(const T& c) {
    ui64 acc = 0;
    for (const auto& v : c)
        acc += v.GetIops();
    return acc;
}

void TSchemeShard::Handle(NSysView::TEvSysView::TEvGetPartitionStats::TPtr& ev, const TActorContext& ctx) {
    ctx.Send(ev->Forward(SysPartitionStatsCollector));
}

auto TSchemeShard::BuildStatsForCollector(TPathId pathId, TShardIdx shardIdx, TTabletId datashardId, ui32 followerId,
    TMaybe<ui32> nodeId, TMaybe<ui64> startTime, const TPartitionStats& stats, const TActorContext& ctx)
{
    LOG_TRACE_S(ctx, NKikimrServices::FLAT_TX_SCHEMESHARD,
                "BuildStatsForCollector: datashardId " <<  datashardId << ", followerId " << followerId);

    auto ev = MakeHolder<NSysView::TEvSysView::TEvSendPartitionStats>(
        GetDomainKey(pathId), pathId, std::make_pair(ui64(shardIdx.GetOwnerId()), ui64(shardIdx.GetLocalId())));

    auto& sysStats = ev->Stats;
    sysStats.SetDataSize(stats.DataSize);
    sysStats.SetRowCount(stats.RowCount);
    sysStats.SetIndexSize(stats.IndexSize);
    sysStats.SetByKeyFilterSize(stats.ByKeyFilterSize);
    sysStats.SetCPUCores(std::min(stats.GetCurrentRawCpuUsage() / 1000000., 1.0));
    sysStats.SetTabletId(ui64(datashardId));
    sysStats.SetFollowerId(followerId);
    sysStats.SetAccessTime(stats.LastAccessTime.MilliSeconds());
    sysStats.SetUpdateTime(stats.LastUpdateTime.MilliSeconds());
    sysStats.SetInFlightTxCount(stats.InFlightTxCount);
    sysStats.SetRowUpdates(stats.RowUpdates);
    sysStats.SetRowDeletes(stats.RowDeletes);
    sysStats.SetRowReads(stats.RowReads);
    sysStats.SetRangeReads(stats.RangeReads);
    sysStats.SetRangeReadRows(stats.RangeReadRows);
    sysStats.SetImmediateTxCompleted(stats.ImmediateTxCompleted);
    sysStats.SetPlannedTxCompleted(stats.PlannedTxCompleted);
    sysStats.SetTxRejectedByOverload(stats.TxRejectedByOverload);
    sysStats.SetTxRejectedBySpace(stats.TxRejectedBySpace);
    sysStats.SetLocksAcquired(stats.LocksAcquired);
    sysStats.SetLocksWholeShard(stats.LocksWholeShard);
    sysStats.SetLocksBroken(stats.LocksBroken);

    if (nodeId) {
        sysStats.SetNodeId(*nodeId);
    }
    if (startTime) {
        sysStats.SetStartTime(*startTime);
    }

    return ev;
}

class TTxStoreTableStats: public TTxStoreStats<TEvDataShard::TEvPeriodicTableStats> {
    TSideEffects MergeOpSideEffects;

    struct TMessage {
        TActorId Actor;
        THolder<IEventBase> Event;

        TMessage(const TActorId& actor, IEventBase* event)
            : Actor(actor)
            , Event(event)
        {}
    };

    TVector<TMessage> PendingMessages;

public:
    TTxStoreTableStats(TSchemeShard* ss, TStatsQueue<TEvDataShard::TEvPeriodicTableStats>& queue, bool& persistStatsPending)
        : TTxStoreStats(ss, queue, persistStatsPending)
    {
    }

    virtual ~TTxStoreTableStats() = default;

    void Complete(const TActorContext& ctx) override;

    // returns true to continue batching
    bool PersistSingleStats(const TPathId& pathId, const TStatsQueue<TEvDataShard::TEvPeriodicTableStats>::TItem& item, TInstant now, TTransactionContext& txc, const TActorContext& ctx) override;
    void ScheduleNextBatch(const TActorContext& ctx) override;

    template <typename T>
    TPartitionStats PrepareStats(const T& rec, TInstant now, const NKikimr::TStoragePools& pools, const NKikimr::TChannelsBindings& bindings) const;
};


THolder<TProposeRequest> MergeRequest(
    TSchemeShard* ss, TTxId& txId, TPathId& pathId, const TVector<TShardIdx>& shardsToMerge)
{
    auto request = MakeHolder<TProposeRequest>(ui64(txId), ui64(ss->SelfTabletId()));
    auto& record = request->Record;

    TPath tablePath = TPath::Init(pathId, ss);

    auto& propose = *record.AddTransaction();
    propose.SetFailOnExist(false);
    propose.SetOperationType(NKikimrSchemeOp::ESchemeOpSplitMergeTablePartitions);
    propose.SetInternal(true);

    propose.SetWorkingDir(tablePath.Parent().PathString());

    auto& merge = *propose.MutableSplitMergeTablePartitions();
    merge.SetTablePath(tablePath.PathString());
    merge.SetSchemeshardId(ss->TabletID());

    for (auto shardIdx : shardsToMerge) {
        auto tabletId = ss->ShardInfos.at(shardIdx).TabletID;
        merge.AddSourceTabletId(ui64(tabletId));
    }

    return std::move(request);
}

const TString* GetPoolKind(const NKikimr::TChannelBind& channelBind, const TStoragePools& pools) {
    auto findPoolByName = [](const auto& pools, const auto& name) {
        return std::find_if(pools.begin(), pools.end(), [&name](const auto& pool) {
            return pool.GetName() == name;
        });
    };
    // fast: use pool kind specified by the channel bind
    // slower: find pool kind by name
    if (const auto& poolKind = channelBind.GetStoragePoolKind(); !poolKind.empty()) {
        return &poolKind;
    } else if (const auto& found = findPoolByName(pools, channelBind.GetStoragePoolName()); found != pools.end()) {
        return &found->GetKind();
    }
    return nullptr;
};

template <typename T>
TPartitionStats TTxStoreTableStats::PrepareStats(const T& rec,
                                                 TInstant now,
                                                 const NKikimr::TStoragePools& pools,
                                                 const NKikimr::TChannelsBindings& bindings
) const {
    const auto& tableStats = rec.GetTableStats();
    const auto& tabletMetrics = rec.GetTabletMetrics();

    TPartitionStats newStats;
    newStats.SeqNo = TMessageSeqNo(rec.GetGeneration(), rec.GetRound());

    newStats.RowCount = tableStats.GetRowCount();
    newStats.DataSize = tableStats.GetDataSize();
    newStats.IndexSize = tableStats.GetIndexSize();
    newStats.ByKeyFilterSize = tableStats.GetByKeyFilterSize();
    newStats.LastAccessTime = TInstant::MilliSeconds(tableStats.GetLastAccessTime());
    newStats.LastUpdateTime = TInstant::MilliSeconds(tableStats.GetLastUpdateTime());

    for (const auto& channelStats : tableStats.GetChannels()) {
        const ui32 channel = channelStats.GetChannel();
        if (channel < bindings.size()) {
            const auto& channelBind = bindings[channel];
            if (auto* poolKindPtr = GetPoolKind(channelBind, pools); poolKindPtr != nullptr) {
                auto& [dataSize, indexSize] = newStats.StoragePoolsStats[*poolKindPtr];
                dataSize += channelStats.GetDataSize();
                indexSize += channelStats.GetIndexSize();
            }
            // skip update for unknown pool kind
        }
        // skip update for unknown channel
        //NOTE: intentionally not logging to avoid flooding the log
    }

    newStats.ImmediateTxCompleted = tableStats.GetImmediateTxCompleted();
    newStats.PlannedTxCompleted = tableStats.GetPlannedTxCompleted();
    newStats.TxRejectedByOverload = tableStats.GetTxRejectedByOverload();
    newStats.TxRejectedBySpace = tableStats.GetTxRejectedBySpace();
    newStats.TxCompleteLag = TDuration::MilliSeconds(tableStats.GetTxCompleteLagMsec());
    newStats.InFlightTxCount = tableStats.GetInFlightTxCount();

    newStats.RowUpdates = tableStats.GetRowUpdates();
    newStats.RowDeletes = tableStats.GetRowDeletes();
    newStats.RowReads = tableStats.GetRowReads();
    newStats.RangeReads = tableStats.GetRangeReads();
    newStats.RangeReadRows = tableStats.GetRangeReadRows();

    newStats.LocksAcquired = tableStats.GetLocksAcquired();
    newStats.LocksWholeShard = tableStats.GetLocksWholeShard();
    newStats.LocksBroken = tableStats.GetLocksBroken();

    newStats.SetCurrentRawCpuUsage(tabletMetrics.GetCPU(), now);
    newStats.Memory = tabletMetrics.GetMemory();
    newStats.Network = tabletMetrics.GetNetwork();
    newStats.Storage = tabletMetrics.GetStorage();
    newStats.ReadThroughput = GetThroughput(tabletMetrics.GetGroupReadThroughput());
    newStats.WriteThroughput = GetThroughput(tabletMetrics.GetGroupWriteThroughput());
    newStats.ReadIops = GetIops(tabletMetrics.GetGroupReadIops());
    newStats.WriteIops = GetIops(tabletMetrics.GetGroupWriteIops());
    newStats.PartCount = tableStats.GetPartCount();
    newStats.SearchHeight = tableStats.GetSearchHeight();
    newStats.FullCompactionTs = tableStats.GetLastFullCompactionTs();
    newStats.MemDataSize = tableStats.GetInMemSize();
    newStats.StartTime = TInstant::MilliSeconds(rec.GetStartTime());
    newStats.HasSchemaChanges = tableStats.GetHasSchemaChanges();
    newStats.HasLoanedData = tableStats.GetHasLoanedParts();
    for (ui64 tabletId : rec.GetUserTablePartOwners()) {
        newStats.PartOwners.insert(TTabletId(tabletId));
        if (tabletId != rec.GetDatashardId()) {
            newStats.HasBorrowedData = true;
        }
    }
    for (ui64 tabletId : rec.GetSysTablesPartOwners()) {
        newStats.PartOwners.insert(TTabletId(tabletId));
    }
    newStats.ShardState = rec.GetShardState();

    return newStats;
}

bool TTxStoreTableStats::PersistSingleStats(const TPathId& pathId,
                                            const TStatsQueueItem<TEvDataShard::TEvPeriodicTableStats>& item,
                                            TInstant now,
                                            NTabletFlatExecutor::TTransactionContext& txc, const TActorContext& ctx) {
    const auto& rec = item.Ev->Get()->Record;
    const auto datashardId = TTabletId(rec.GetDatashardId());
    const ui32 followerId = rec.GetFollowerId();

    const auto& tableStats = rec.GetTableStats();
    ui64 dataSize = tableStats.GetDataSize();
    ui64 rowCount = tableStats.GetRowCount();

    const auto pathElementIt = Self->PathsById.find(pathId);
    if (pathElementIt == Self->PathsById.end()) {
        LOG_DEBUG_S(ctx, NKikimrServices::FLAT_TX_SCHEMESHARD, "PersistSingleStats for pathId " << pathId
            << ", tabletId " << datashardId
            << ", followerId " << followerId
            << ": unknown pathId"
        );
        return true;
    }
    const auto& pathElement = pathElementIt->second;
    if (pathElement->Dropped()) {
        LOG_DEBUG_S(ctx, NKikimrServices::FLAT_TX_SCHEMESHARD, "PersistSingleStats for pathId " << pathId
            << ", tabletId " << datashardId
            << ", followerId " << followerId
            << ": pathId is dropped"
        );
        return true;
    }

    const bool isDataShard = pathElement->IsTable();
    const bool isOlapStore = pathElement->IsOlapStore();
    const bool isColumnTable = pathElement->IsColumnTable();

    if (!isDataShard && !isOlapStore && !isColumnTable) {
        LOG_DEBUG_S(ctx, NKikimrServices::FLAT_TX_SCHEMESHARD, "Unexpected stats from shard " << datashardId);
        return true;
    }

    TShardIdx shardIdx = [this, &datashardId]() {
        auto found = Self->TabletIdToShardIdx.find(datashardId);
        return (found != Self->TabletIdToShardIdx.end()) ? found->second : InvalidShardIdx;
    }();
    if (!shardIdx) {
        LOG_ERROR_S(ctx, NKikimrServices::FLAT_TX_SCHEMESHARD, "No shardIdx for shard " << datashardId);
        return true;
    }

    LOG_DEBUG_S(ctx, NKikimrServices::FLAT_TX_SCHEMESHARD,
        "PersistSingleStats for pathId " << pathId.LocalPathId << " shard idx " << shardIdx << " data size " << dataSize << " row count " << rowCount
    );
    const auto* shardInfo = Self->ShardInfos.FindPtr(shardIdx);
    if (!shardInfo) {
        LOG_DEBUG_S(ctx, NKikimrServices::FLAT_TX_SCHEMESHARD,
            "No ShardInfo by shardIdx " << shardIdx << " of shard " << datashardId;
        );
        return true;
    }

    auto subDomainInfo = Self->ResolveDomainInfo(pathElement);

    const TPartitionStats newStats = PrepareStats(rec, now, subDomainInfo->EffectiveStoragePools(), shardInfo->BindedChannels);

    LOG_DEBUG_S(ctx, NKikimrServices::FLAT_TX_SCHEMESHARD,
                "TTxStoreTableStats.PersistSingleStats: main stats from"
                    << " datashardId(TabletID)=" << datashardId << " maps to shardIdx: " << shardIdx
                    << " followerId=" << followerId
                    << ", pathId: " << pathId << ", pathId map=" << pathElement->Name
                    << ", is column=" << isColumnTable << ", is olap=" << isOlapStore);

    LOG_INFO_S(ctx, NKikimrServices::FLAT_TX_SCHEMESHARD,
               "Add stats from shard with datashardId(TabletID)=" << datashardId << " followerId=" << followerId
                    << ", pathId " << pathId.LocalPathId
                    << ": RowCount " << newStats.RowCount
                    << ", DataSize " << newStats.DataSize
                    << (newStats.HasBorrowedData ? ", with borrowed parts" : ""));

    NIceDb::TNiceDb db(txc.DB);

    TTableInfo::TPtr table;
    bool updateSubdomainInfo = false;

    if (AppData(ctx)->FeatureFlags.GetEnableSystemViews()) {
        TMaybe<ui32> nodeId;
        if (rec.HasNodeId()) {
            nodeId = rec.GetNodeId();
        }
        TMaybe<ui64> startTime;
        if (rec.HasStartTime()) {
            startTime = rec.GetStartTime();
        }

        PendingMessages.emplace_back(
            Self->SysPartitionStatsCollector,
            Self->BuildStatsForCollector(pathId, shardIdx, datashardId, followerId, nodeId, startTime, newStats, ctx).Release());
    }

    // Skip statistics from follower
    if (followerId) {
        return true;
    }

    TDiskSpaceUsageDelta diskSpaceUsageDelta;

    if (isDataShard) {
        table = Self->Tables[pathId];
        table->UpdateShardStats(&diskSpaceUsageDelta, shardIdx, newStats, now);

        if (!table->IsBackup) {
            Self->UpdateBackgroundCompaction(shardIdx, newStats);
            Self->UpdateShardMetrics(shardIdx, newStats, now);
        }

        if (!newStats.HasBorrowedData) {
            Self->RemoveBorrowedCompaction(shardIdx);
        } else if (Self->EnableBorrowedSplitCompaction && rec.GetIsDstSplit()) {
            // note that we want to compact only shards originating
            // from split/merge and not shards created via copytable
            Self->EnqueueBorrowedCompaction(shardIdx);
        }

        if (!table->IsBackup && !table->IsShardsStatsDetached()) {
            updateSubdomainInfo = true;
        }

        Self->PersistTablePartitionStats(db, pathId, shardIdx, table);
    } else if (isOlapStore) {
        TOlapStoreInfo::TPtr olapStore = Self->OlapStores[pathId];
        olapStore->UpdateShardStats(&diskSpaceUsageDelta, shardIdx, newStats, now);
        updateSubdomainInfo = true;

        const auto tables = rec.GetTables();
        LOG_DEBUG_S(ctx, NKikimrServices::FLAT_TX_SCHEMESHARD, "OLAP store contains " << tables.size() << " tables.");

        for (const auto& table : tables) {
            const TPartitionStats newTableStats = PrepareStats(table, now, {}, {});

            const TPathId tablePathId = TPathId(TOwnerId(pathId.OwnerId), TLocalPathId(table.GetTableLocalId()));

            if (Self->ColumnTables.contains(tablePathId)) {
                LOG_TRACE_S(ctx, NKikimrServices::FLAT_TX_SCHEMESHARD,
                            "add stats for exists table with pathId=" << tablePathId);

                Self->ColumnTables.GetVerifiedPtr(tablePathId)->UpdateTableStats(shardIdx, tablePathId, newTableStats, now);
            } else {
                LOG_WARN_S(ctx, NKikimrServices::FLAT_TX_SCHEMESHARD,
                           "failed add stats for table with pathId=" << tablePathId);
            }
        }

        LOG_DEBUG_S(ctx, NKikimrServices::FLAT_TX_SCHEMESHARD,
            "Aggregated stats for pathId " << pathId.LocalPathId
            << ": RowCount " << olapStore->Stats.Aggregated.RowCount
            << ", DataSize " << olapStore->Stats.Aggregated.DataSize
        );

    } else if (isColumnTable) {
        LOG_INFO_S(ctx, NKikimrServices::FLAT_TX_SCHEMESHARD,
                   "PersistSingleStats: ColumnTable rec.GetColumnTables() size=" << rec.GetTables().size());

        auto columnTable = Self->ColumnTables.GetVerifiedPtr(pathId);
        columnTable->UpdateShardStats(&diskSpaceUsageDelta, shardIdx, newStats, now);
        updateSubdomainInfo = true;

        LOG_DEBUG_S(ctx, NKikimrServices::FLAT_TX_SCHEMESHARD,
            "Aggregated stats for pathId " << pathId.LocalPathId
            << ": RowCount " << columnTable->Stats.Aggregated.RowCount
            << ", DataSize " << columnTable->Stats.Aggregated.DataSize
        );
    }

    if (updateSubdomainInfo) {
        subDomainInfo->AggrDiskSpaceUsage(Self, diskSpaceUsageDelta);
        if (subDomainInfo->CheckDiskSpaceQuotas(Self)) {
            auto subDomainId = Self->ResolvePathIdForDomain(pathElement);
            Self->PersistSubDomainState(db, subDomainId, *subDomainInfo);
            // Publish is done in a separate transaction, so we may call this directly
            TDeque<TPathId> toPublish;
            toPublish.push_back(subDomainId);
            Self->PublishToSchemeBoard(TTxId(), std::move(toPublish), ctx);
        }
    }

    if (isOlapStore || isColumnTable) {
        return true;
    }

    const auto& shardToPartition = table->GetShard2PartitionIdx();
    if (table->IsTTLEnabled() && shardToPartition.contains(shardIdx)) {
        const ui64 partitionIdx = shardToPartition.at(shardIdx);
        const auto& partitions = table->GetPartitions();

        Y_ABORT_UNLESS(partitionIdx < partitions.size());
        auto& shardInfo = partitions.at(partitionIdx);
        auto& lag = shardInfo.LastCondEraseLag;

        if (lag) {
            Self->TabletCounters->Percentile()[COUNTER_NUM_SHARDS_BY_TTL_LAG].DecrementFor(lag->Seconds());
        }

        if (now >= shardInfo.LastCondErase) {
            lag = now - shardInfo.LastCondErase;
        } else {
            lag = TDuration::Zero();
        }

        Self->TabletCounters->Percentile()[COUNTER_NUM_SHARDS_BY_TTL_LAG].IncrementFor(lag->Seconds());
    }

    const TTableIndexInfo* index = Self->Indexes.Value(pathElement->ParentPathId, nullptr).Get();
    const TTableInfo* mainTableForIndex = (index ? Self->GetMainTableForIndex(pathId) : nullptr);

    // Save CPU resources when potential merge will certainly be immediately rejected by Self->IgniteOperation()
    // and potential split will probably be rejected later.
    TString inflightLimitErrStr;
    if (!Self->CheckInFlightLimit(TTxState::ETxType::TxSplitTablePartition, inflightLimitErrStr)) {
        LOG_DEBUG_S(ctx, NKikimrServices::FLAT_TX_SCHEMESHARD, "Do not consider split-merge: " << inflightLimitErrStr);
        return true;
    }

    const auto forceShardSplitSettings = Self->SplitSettings.GetForceShardSplitSettings();
    TVector<TShardIdx> shardsToMerge;
    TString mergeReason;
    if ((!index || index->State == NKikimrSchemeOp::EIndexStateReady)
<<<<<<< HEAD
        && Self->CheckInFlightLimit(NKikimrSchemeOp::ESchemeOpSplitMergeTablePartitions, errStr)
        && table->CheckCanMergePartitions(Self->SplitSettings, forceShardSplitSettings, shardIdx, shardsToMerge, mainTableForIndex, mergeReason)
=======
        && table->CheckCanMergePartitions(Self->SplitSettings, forceShardSplitSettings, shardIdx, shardsToMerge, mainTableForIndex, now)
>>>>>>> a0d5cb38
    ) {
        TTxId txId = Self->GetCachedTxId(ctx);

        if (!txId) {
            LOG_WARN_S(ctx, NKikimrServices::FLAT_TX_SCHEMESHARD,
                       "Do not request merge op"
                        << ", reason: no cached tx ids for internal operation"
                        << ", shardIdx: " << shardIdx
                        << ", size of merge: " << shardsToMerge.size());
            return true;
        }

        auto request = MergeRequest(Self, txId, Self->ShardInfos[shardIdx].PathId, shardsToMerge);

        LOG_INFO_S(ctx, NKikimrServices::FLAT_TX_SCHEMESHARD,
            "Propose merge request : " << request->Record.ShortDebugString()
            << ", reason: " << mergeReason);

        TMemoryChanges memChanges;
        TStorageChanges dbChanges;
        TOperationContext context{Self, txc, ctx, MergeOpSideEffects, memChanges, dbChanges};

        auto response = Self->IgniteOperation(*request, context);

        dbChanges.Apply(Self, txc, ctx);
        MergeOpSideEffects.ApplyOnExecute(Self, txc, ctx);

        return false;
    }
    if (rec.GetShardState() != NKikimrTxDataShard::Ready) {
        return true;
    }

    bool collectKeySample = false;
    TString reason;
    if (table->ShouldSplitBySize(dataSize, forceShardSplitSettings, reason)) {
        // We would like to split by size and do this no matter how many partitions there are
    } else if (table->GetPartitions().size() >= table->GetMaxPartitionsCount()) {
        // We cannot split as there are max partitions already
        return true;
    } else if (table->CheckSplitByLoad(Self->SplitSettings, shardIdx, dataSize, rowCount, mainTableForIndex, reason)) {
        collectKeySample = true;
    } else {
        return true;
    }

    //NOTE: intentionally avoid using TPath.Check().{PathShardsLimit,ShardsLimit}() here.
    // PathShardsLimit() no longer performs full shard count validation by iterating all ShardInfos
    // (too slow for this hot path), but still does additional lookups we want to avoid.
    {
        constexpr ui64 deltaShards = 2;
        if ((pathElement->GetShardsInside() + deltaShards) > subDomainInfo->GetSchemeLimits().MaxShardsInPath) {
            LOG_NOTICE_S(ctx, NKikimrServices::FLAT_TX_SCHEMESHARD, "Do not request full stats from datashard " << datashardId
                << ", reason: shards count limit exceeded (in path)"
                << ", limit: " << subDomainInfo->GetSchemeLimits().MaxShardsInPath
                << ", current: " << pathElement->GetShardsInside()
                << ", delta: " << deltaShards
            );
            return true;
        }
        const auto currentShards = (subDomainInfo->GetShardsInside() - subDomainInfo->GetBackupShards());
        if ((currentShards + deltaShards) > subDomainInfo->GetSchemeLimits().MaxShards) {
            LOG_NOTICE_S(ctx, NKikimrServices::FLAT_TX_SCHEMESHARD, "Do not request full stats from datashard " << datashardId
                << ", datashard: " << datashardId
                << ", reason: shards count limit exceeded (in subdomain)"
                << ", limit: " << subDomainInfo->GetSchemeLimits().MaxShards
                << ", current: " << currentShards
                << ", delta: " << deltaShards
            );
            return true;
        }
    }

    if (newStats.HasBorrowedData) {
        // We don't want to split shards that have borrow parts
        // We must ask them to compact first
        Self->EnqueueBorrowedCompaction(shardIdx);
        return true;
    }

    // path.IsLocked() and path.LockedBy() equivalent
    if (const auto& found = Self->LockedPaths.find(pathId); found != Self->LockedPaths.end()) {
        const auto txId = found->second;
        LOG_NOTICE_S(ctx, NKikimrServices::FLAT_TX_SCHEMESHARD,
            "Postpone split tablet " << datashardId << " because it is locked by " << txId);
        return true;
    }

    // Request histograms from the datashard
    LOG_DEBUG(ctx, NKikimrServices::FLAT_TX_SCHEMESHARD,
             "Requesting full stats from datashard %" PRIu64, rec.GetDatashardId());
    auto request = new TEvDataShard::TEvGetTableStats(pathId.LocalPathId);
    request->Record.SetCollectKeySample(collectKeySample);
    PendingMessages.emplace_back(item.Ev->Sender, request);

    return true;
}

void TTxStoreTableStats::Complete(const TActorContext& ctx) {
    MergeOpSideEffects.ApplyOnComplete(Self, ctx);

    for (auto& m: PendingMessages) {
        Y_ABORT_UNLESS(m.Event);
        ctx.Send(m.Actor, m.Event.Release());
    }

    Queue.WriteQueueSizeMetric();
}

void TTxStoreTableStats::ScheduleNextBatch(const TActorContext& ctx) {
    Self->ExecuteTableStatsBatch(ctx);
}

void TSchemeShard::Handle(TEvDataShard::TEvPeriodicTableStats::TPtr& ev, const TActorContext& ctx) {
    const auto& rec = ev->Get()->Record;

    auto datashardId = TTabletId(rec.GetDatashardId());
    const ui32 followerId = rec.GetFollowerId();
    const auto& tableStats = rec.GetTableStats();
    const auto& tabletMetrics = rec.GetTabletMetrics();
    ui64 dataSize = tableStats.GetDataSize();
    ui64 rowCount = tableStats.GetRowCount();

    TPathId pathId = rec.HasTableOwnerId()
            ? TPathId(TOwnerId(rec.GetTableOwnerId()), TLocalPathId(rec.GetTableLocalId()))
            : MakeLocalId(TLocalPathId(rec.GetTableLocalId()));

    LOG_INFO_S(ctx, NKikimrServices::FLAT_TX_SCHEMESHARD,
               "Got periodic table stats at tablet " << TabletID()
                                                     << " from shard " << datashardId
                                                     << " followerId " << followerId
                                                     << " pathId " << pathId
                                                     << " state '" << DatashardStateName(rec.GetShardState()) << "'"
                                                     << " dataSize " << dataSize
                                                     << " rowCount " << rowCount
                                                     << " cpuUsage " << tabletMetrics.GetCPU()/10000.0);

    LOG_TRACE_S(ctx, NKikimrServices::FLAT_TX_SCHEMESHARD,
                "Got periodic table stats at tablet " << TabletID()
                                                     << " from shard " << datashardId
                                                     << " followerId " << followerId
                                                     << " pathId " << pathId
                                                     << " raw table stats:\n" << tableStats.ShortDebugString());

    TStatsId statsId(pathId, datashardId, followerId);

    switch(TableStatsQueue.Add(statsId, ev.Release())) {
        case READY:
            ExecuteTableStatsBatch(ctx);
            break;

        case NOT_READY:
            ScheduleTableStatsBatch(ctx);
            break;

        default:
          Y_ABORT("Unknown batch status");
    }
}

void TSchemeShard::Handle(TEvPrivate::TEvPersistTableStats::TPtr&, const TActorContext& ctx) {
    LOG_INFO_S(ctx, NKikimrServices::FLAT_TX_SCHEMESHARD,
           "Started TEvPersistStats at tablet " << TabletID() << ", queue size# " << TableStatsQueue.Size());

    TableStatsBatchScheduled = false;
    ExecuteTableStatsBatch(ctx);
}

void TSchemeShard::ExecuteTableStatsBatch(const TActorContext& ctx) {
    if (!TablePersistStatsPending && !TableStatsQueue.Empty()) {
        TablePersistStatsPending = true;
        EnqueueExecute(new TTxStoreTableStats(this, TableStatsQueue, TablePersistStatsPending));
        LOG_TRACE_S(ctx, NKikimrServices::FLAT_TX_SCHEMESHARD,
                    "Will execute TTxStoreStats, queue# " << TableStatsQueue.Size());
        ScheduleTableStatsBatch(ctx);
    }
}

void TSchemeShard::ScheduleTableStatsBatch(const TActorContext& ctx) {
    if (!TableStatsBatchScheduled && !TableStatsQueue.Empty()) {
        TDuration delay = TableStatsQueue.Delay();
        LOG_TRACE_S(ctx, NKikimrServices::FLAT_TX_SCHEMESHARD,
                "Will delay TTxStoreTableStats on# " << delay << ", queue# " << TableStatsQueue.Size());

        ctx.Schedule(delay, new TEvPrivate::TEvPersistTableStats());
        TableStatsBatchScheduled = true;
    }
}

void TSchemeShard::UpdateShardMetrics(
    const TShardIdx& shardIdx,
    const TPartitionStats& newStats,
    TInstant now
) {
    if (newStats.HasBorrowedData)
        ShardsWithBorrowed.insert(shardIdx);
    else
        ShardsWithBorrowed.erase(shardIdx);
    TabletCounters->Simple()[COUNTER_SHARDS_WITH_BORROWED_DATA].Set(ShardsWithBorrowed.size());

    if (newStats.HasLoanedData)
        ShardsWithLoaned.insert(shardIdx);
    else
        ShardsWithLoaned.erase(shardIdx);
    TabletCounters->Simple()[COUNTER_SHARDS_WITH_LOANED_DATA].Set(ShardsWithLoaned.size());

    THashMap<TShardIdx, TPartitionMetrics>::insert_ctx insertCtx;
    auto it = PartitionMetricsMap.find(shardIdx, insertCtx);
    if (it != PartitionMetricsMap.end()) {
        const auto& metrics = it->second;
        TabletCounters->Percentile()[COUNTER_SHARDS_WITH_SEARCH_HEIGHT].DecrementFor(metrics.SearchHeight);
        TabletCounters->Percentile()[COUNTER_SHARDS_WITH_FULL_COMPACTION].DecrementFor(metrics.HoursSinceFullCompaction);
        TabletCounters->Percentile()[COUNTER_SHARDS_WITH_ROW_DELETES].DecrementFor(metrics.RowDeletes);
    } else {
        it = PartitionMetricsMap.insert_direct(std::make_pair(shardIdx, TPartitionMetrics()), insertCtx);
    }

    auto& metrics = it->second;

    metrics.SearchHeight = newStats.SearchHeight;
    TabletCounters->Percentile()[COUNTER_SHARDS_WITH_SEARCH_HEIGHT].IncrementFor(metrics.SearchHeight);

    metrics.RowDeletes = newStats.RowDeletes;
    TabletCounters->Percentile()[COUNTER_SHARDS_WITH_ROW_DELETES].IncrementFor(metrics.RowDeletes);

    auto compactionTime = TInstant::Seconds(newStats.FullCompactionTs);
    if (now >= compactionTime)
        metrics.HoursSinceFullCompaction = (now - compactionTime).Hours();
    else
        metrics.HoursSinceFullCompaction = 0;

    TabletCounters->Percentile()[COUNTER_SHARDS_WITH_FULL_COMPACTION].IncrementFor(metrics.HoursSinceFullCompaction);
}

void TSchemeShard::RemoveShardMetrics(const TShardIdx& shardIdx) {
    ShardsWithBorrowed.erase(shardIdx);
    TabletCounters->Simple()[COUNTER_SHARDS_WITH_BORROWED_DATA].Set(ShardsWithBorrowed.size());

    ShardsWithLoaned.erase(shardIdx);
    TabletCounters->Simple()[COUNTER_SHARDS_WITH_LOANED_DATA].Set(ShardsWithLoaned.size());

    auto it = PartitionMetricsMap.find(shardIdx);
    if (it == PartitionMetricsMap.end())
        return;

    const auto& metrics = it->second;
    TabletCounters->Percentile()[COUNTER_SHARDS_WITH_SEARCH_HEIGHT].DecrementFor(metrics.SearchHeight);
    TabletCounters->Percentile()[COUNTER_SHARDS_WITH_FULL_COMPACTION].DecrementFor(metrics.HoursSinceFullCompaction);
    TabletCounters->Percentile()[COUNTER_SHARDS_WITH_ROW_DELETES].DecrementFor(metrics.RowDeletes);

    PartitionMetricsMap.erase(it);
}

}}<|MERGE_RESOLUTION|>--- conflicted
+++ resolved
@@ -455,12 +455,7 @@
     TVector<TShardIdx> shardsToMerge;
     TString mergeReason;
     if ((!index || index->State == NKikimrSchemeOp::EIndexStateReady)
-<<<<<<< HEAD
-        && Self->CheckInFlightLimit(NKikimrSchemeOp::ESchemeOpSplitMergeTablePartitions, errStr)
-        && table->CheckCanMergePartitions(Self->SplitSettings, forceShardSplitSettings, shardIdx, shardsToMerge, mainTableForIndex, mergeReason)
-=======
-        && table->CheckCanMergePartitions(Self->SplitSettings, forceShardSplitSettings, shardIdx, shardsToMerge, mainTableForIndex, now)
->>>>>>> a0d5cb38
+        && table->CheckCanMergePartitions(Self->SplitSettings, forceShardSplitSettings, shardIdx, shardsToMerge, mainTableForIndex, now, mergeReason)
     ) {
         TTxId txId = Self->GetCachedTxId(ctx);
 
