#include "schemeshard_build_index.h"
#include "schemeshard_impl.h"
#include "schemeshard_build_index_helpers.h"
#include "schemeshard_build_index_tx_base.h"

#include <ydb/core/base/table_vector_index.h>
#include <ydb/core/scheme/scheme_types_proto.h>
#include <ydb/core/tx/datashard/range_ops.h>
#include <ydb/core/tx/datashard/upload_stats.h>
#include <ydb/core/tx/tx_proxy/proxy.h>
#include <ydb/core/tx/tx_proxy/upload_rows.h>

#include <ydb/public/api/protos/ydb_issue_message.pb.h>
#include <ydb/public/api/protos/ydb_status_codes.pb.h>

#include <ydb/library/yql/public/issue/yql_issue_message.h>
#include <ydb/core/ydb_convert/table_description.h>


namespace NKikimr {
namespace NSchemeShard {

static constexpr const char* Name(TIndexBuildInfo::EState state) noexcept {
    switch (state) {
    case TIndexBuildInfo::EState::Invalid:
        return "Invalid";
    case TIndexBuildInfo::EState::AlterMainTable:
        return "AlterMainTable";
    case TIndexBuildInfo::EState::Locking:
        return "Locking";
    case TIndexBuildInfo::EState::GatheringStatistics:
        return "GatheringStatistics";
    case TIndexBuildInfo::EState::Initiating:
        return "Initiating";
    case TIndexBuildInfo::EState::Filling:
        return "Filling";
    case TIndexBuildInfo::EState::DropTmp:
        return "DropTmp";
    case TIndexBuildInfo::EState::CreateTmp:
        return "CreateTmp";
    case TIndexBuildInfo::EState::Applying:
        return "Applying";
    case TIndexBuildInfo::EState::Unlocking:
        return "Unlocking";
    case TIndexBuildInfo::EState::Done:
        return "Done";
    case TIndexBuildInfo::EState::Cancellation_Applying:
        return "Cancellation_Applying";
    case TIndexBuildInfo::EState::Cancellation_Unlocking:
        return "Cancellation_Unlocking";
    case TIndexBuildInfo::EState::Cancelled:
        return "Cancelled";
    case TIndexBuildInfo::EState::Rejection_Applying:
        return "Rejection_Applying";
    case TIndexBuildInfo::EState::Rejection_Unlocking:
        return "Rejection_Unlocking";
    case TIndexBuildInfo::EState::Rejected:
        return "Rejected";
    }
}

// return count, parts, step
static std::tuple<ui32, ui32, ui32> ComputeKMeansBoundaries(const NSchemeShard::TTableInfo& tableInfo, const TIndexBuildInfo& buildInfo) {
    const auto& kmeans = buildInfo.KMeans;
    Y_ASSERT(kmeans.K != 0);
    Y_ASSERT((kmeans.K & (kmeans.K - 1)) == 0);
    auto pow = [](ui32 k, ui32 l) {
        ui32 r = 1;
        while (l != 0) {
            if (l % 2 != 0) {
                r *= k;
            }
            k *= k;
            l /= 2;
        }
        return r;
    };
    const auto count = pow(kmeans.K, kmeans.Level + 1);
    ui32 step = 1;
    auto parts = count;
    auto shards = tableInfo.GetShard2PartitionIdx().size();
    if (buildInfo.KMeans.Level + 1 == buildInfo.KMeans.Levels || shards <= 1) {
        shards = 1;
        parts = 1;
    }
    for (; shards < parts; parts /= 2) {
        step *= 2;
    }
    for (; parts < shards / 2; parts *= 2) {
        Y_ASSERT(step == 1);
    }
    return {count, parts, step};
}

class TUploadSampleK: public TActorBootstrapped<TUploadSampleK> {
    using TThis = TUploadSampleK;
    using TBase = TActorBootstrapped<TThis>;

protected:
    TString LogPrefix;
    TString TargetTable;

    NDataShard::TUploadRetryLimits Limits;

    TActorId ResponseActorId;  
    ui64 BuildIndexId = 0;
    TIndexBuildInfo::TSampleK::TRows Init;

    std::shared_ptr<NTxProxy::TUploadTypes> Types;
    std::shared_ptr<NTxProxy::TUploadRows> Rows;

    TActorId Uploader;
    ui32 RetryCount = 0;
    ui32 RowsBytes = 0;

    NDataShard::TUploadStatus UploadStatus;

public:
    TUploadSampleK(TString targetTable,
                   const TIndexBuildInfo::TLimits& limits,
                   const TActorId& responseActorId,
                   ui64 buildIndexId,
                   TIndexBuildInfo::TSampleK::TRows&& init)
        : TargetTable(std::move(targetTable))
        , ResponseActorId(responseActorId)
        , BuildIndexId(buildIndexId)
        , Init(std::move(init))
    {
        LogPrefix = TStringBuilder() 
            << "TUploadSampleK: BuildIndexId: " << BuildIndexId 
            << " ResponseActorId: " << ResponseActorId;
        Limits.MaxUploadRowsRetryCount = limits.MaxRetries;
        Y_ASSERT(!Init.empty());
    }

    static constexpr auto ActorActivityType() {
        return NKikimrServices::TActivity::SAMPLE_K_UPLOAD_ACTOR;
    }

    void UploadStatusToMessage(NKikimrIndexBuilder::TEvUploadSampleKResponse& msg) {
        msg.SetUploadStatus(UploadStatus.StatusCode);
        NYql::IssuesToMessage(UploadStatus.Issues, msg.MutableIssues());
    }

    void Describe(IOutputStream& out) const noexcept override {
        out << LogPrefix << Debug();
    }

    TString Debug() const {
        return UploadStatus.ToString();
    }

    void Bootstrap() {
        Rows = std::make_shared<NTxProxy::TUploadRows>();
        Rows->reserve(Init.size());
        std::array<TCell, 2> PrimaryKeys;
        PrimaryKeys[0] = TCell::Make(ui32{0});
        for (ui32 i = 1; auto& [_, row] : Init) {
            RowsBytes += row.size();
            PrimaryKeys[1] = TCell::Make(ui32{i++});
            // TODO(mbkkt) we can avoid serialization of PrimaryKeys every iter
            Rows->emplace_back(TSerializedCellVec{PrimaryKeys}, std::move(row));
        }
        Init = {}; // release memory
        RowsBytes += Rows->size() * TSerializedCellVec::SerializedSize(PrimaryKeys);

        Types = std::make_shared<NTxProxy::TUploadTypes>(3);
        Ydb::Type type;
        type.set_type_id(Ydb::Type::UINT32);
        (*Types)[0] = {NTableIndex::NTableVectorKmeansTreeIndex::LevelTable_ParentIdColumn, type};
        (*Types)[1] = {NTableIndex::NTableVectorKmeansTreeIndex::LevelTable_IdColumn, type};
        type.set_type_id(Ydb::Type::STRING);
        (*Types)[2] = {NTableIndex::NTableVectorKmeansTreeIndex::LevelTable_EmbeddingColumn, type};

        Become(&TThis::StateWork);

        Upload(false);
    }

private:
    STFUNC(StateWork) {
        switch (ev->GetTypeRewrite()) {
            hFunc(TEvTxUserProxy::TEvUploadRowsResponse, Handle);
            cFunc(TEvents::TSystem::Wakeup, HandleWakeup);
            default:
                LOG_E("StateWork unexpected event type: " << ev->GetTypeRewrite() << " event: " << ev->ToString());
        }
    }

    void HandleWakeup() {
        LOG_D("Retry upload " << Debug());

        if (Rows) {
            Upload(true);
        }
    }

    void Handle(TEvTxUserProxy::TEvUploadRowsResponse::TPtr& ev) {
        LOG_T("Handle TEvUploadRowsResponse "
              << Debug()
              << " Uploader: " << Uploader.ToString()
              << " ev->Sender: " << ev->Sender.ToString());

        if (Uploader) {
            Y_VERIFY_S(Uploader == ev->Sender,
                       LogPrefix << "Mismatch"
                                 << " Uploader: " << Uploader.ToString()
                                 << " ev->Sender: " << ev->Sender.ToString()
                                 << Debug());
        } else {
            return;
        }

        UploadStatus.StatusCode = ev->Get()->Status;
        UploadStatus.Issues = std::move(ev->Get()->Issues);

        if (UploadStatus.IsRetriable() && RetryCount < Limits.MaxUploadRowsRetryCount) {
            LOG_N("Got retriable error, " << Debug() << " RetryCount: " << RetryCount);

            this->Schedule(Limits.GetTimeoutBackouff(RetryCount), new TEvents::TEvWakeup());
            return;
        }
        TAutoPtr<TEvIndexBuilder::TEvUploadSampleKResponse> response = new TEvIndexBuilder::TEvUploadSampleKResponse;

        response->Record.SetId(BuildIndexId);
        response->Record.SetRowsDelta(Rows->size());
        response->Record.SetBytesDelta(RowsBytes);

        UploadStatusToMessage(response->Record);

        this->Send(ResponseActorId, response.Release());
        this->PassAway();
    }

    void Upload(bool isRetry) {
        if (isRetry) {
            ++RetryCount;
        } else {
            RetryCount = 0;
        }

        auto actor = NTxProxy::CreateUploadRowsInternal(
            SelfId(),
            TargetTable,
            Types,
            Rows,
            NTxProxy::EUploadRowsMode::WriteToTableShadow, // TODO(mbkkt) is it fastest?
            true /*writeToPrivateTable*/);

        Uploader = this->Register(actor);
    }
};

THolder<TEvSchemeShard::TEvModifySchemeTransaction> LockPropose(
    TSchemeShard* ss, const TIndexBuildInfo& buildInfo)
{
    auto propose = MakeHolder<TEvSchemeShard::TEvModifySchemeTransaction>(ui64(buildInfo.LockTxId), ss->TabletID());
    propose->Record.SetFailOnExist(false);

    NKikimrSchemeOp::TModifyScheme& modifyScheme = *propose->Record.AddTransaction();
    modifyScheme.SetOperationType(NKikimrSchemeOp::ESchemeOpCreateLock);
    modifyScheme.SetInternal(true);

    TPath path = TPath::Init(buildInfo.TablePathId, ss);
    modifyScheme.SetWorkingDir(path.Parent().PathString());
    modifyScheme.MutableLockConfig()->SetName(path.LeafName());

    return propose;
}

THolder<TEvSchemeShard::TEvModifySchemeTransaction> InitiatePropose(
    TSchemeShard* ss, const TIndexBuildInfo& buildInfo)
{
    auto propose = MakeHolder<TEvSchemeShard::TEvModifySchemeTransaction>(ui64(buildInfo.InitiateTxId), ss->TabletID());
    propose->Record.SetFailOnExist(true);

    NKikimrSchemeOp::TModifyScheme& modifyScheme = *propose->Record.AddTransaction();
    modifyScheme.SetInternal(true);
    modifyScheme.SetWorkingDir(TPath::Init(buildInfo.DomainPathId, ss).PathString());
    modifyScheme.MutableLockGuard()->SetOwnerTxId(ui64(buildInfo.LockTxId));

    if (buildInfo.IsBuildIndex()) {
        modifyScheme.SetOperationType(NKikimrSchemeOp::ESchemeOpCreateIndexBuild);
        buildInfo.SerializeToProto(ss, modifyScheme.MutableInitiateIndexBuild());
    } else if (buildInfo.IsBuildColumns()) {
        modifyScheme.SetOperationType(NKikimrSchemeOp::ESchemeOpCreateColumnBuild);
        buildInfo.SerializeToProto(ss, modifyScheme.MutableInitiateColumnBuild());
    } else {
        Y_ABORT("Unknown operation kind while building InitiatePropose");
    }

    return propose;
}

THolder<TEvSchemeShard::TEvModifySchemeTransaction> DropTmpPropose(
    TSchemeShard* ss, const TIndexBuildInfo& buildInfo)
{
    Y_ASSERT(buildInfo.IsBuildVectorIndex());

    auto propose = MakeHolder<TEvSchemeShard::TEvModifySchemeTransaction>(ui64(buildInfo.ApplyTxId), ss->TabletID());
    propose->Record.SetFailOnExist(true);

    auto path = TPath::Init(buildInfo.TablePathId, ss).Dive(buildInfo.IndexName);

    NKikimrSchemeOp::TModifyScheme& modifyScheme = *propose->Record.AddTransaction();
    modifyScheme.SetInternal(true);
    modifyScheme.SetWorkingDir(path.PathString());

    using namespace NTableIndex::NTableVectorKmeansTreeIndex;
    TString name = PostingTable;
    const char* suffix = buildInfo.KMeans.Level % 2 == 0 ? TmpPostingTableSuffix0 : TmpPostingTableSuffix1;
    name.append(suffix);

    modifyScheme.SetOperationType(NKikimrSchemeOp::ESchemeOpDropTable);
    modifyScheme.MutableDrop()->SetName(name);

    return propose;
}

THolder<TEvSchemeShard::TEvModifySchemeTransaction> CreateTmpPropose(
    TSchemeShard* ss, const TIndexBuildInfo& buildInfo)
{
    Y_ASSERT(buildInfo.IsBuildVectorIndex());

    auto propose = MakeHolder<TEvSchemeShard::TEvModifySchemeTransaction>(ui64(buildInfo.ApplyTxId), ss->TabletID());
    propose->Record.SetFailOnExist(true);
<<<<<<< HEAD

    auto path = TPath::Init(buildInfo.TablePathId, ss);
    auto tableId = path->PathId;
    path.Dive(buildInfo.IndexName);

    NKikimrSchemeOp::TModifyScheme& modifyScheme = *propose->Record.AddTransaction();
    modifyScheme.SetInternal(true);
    modifyScheme.SetWorkingDir(path.PathString());

    using namespace NTableIndex::NTableVectorKmeansTreeIndex;
    TString name0 = PostingTable;
    TString name1 = PostingTable;
    const char* suffix0 = buildInfo.KMeans.Level % 2 == 0 ? TmpPostingTableSuffix0 : TmpPostingTableSuffix1;
    const char* suffix1 = buildInfo.KMeans.Level % 2 == 0 ? TmpPostingTableSuffix1 : TmpPostingTableSuffix0;
    name0.append(suffix0);
    name1.append(suffix1);
=======
    NKikimrSchemeOp::TModifyScheme& modifyScheme = *propose->Record.AddTransaction();
    modifyScheme.SetInternal(true);

    auto path = TPath::Init(buildInfo.TablePathId, ss);
    const auto& tableInfo = ss->Tables.at(path->PathId);
    NTableIndex::TTableColumns implTableColumns;
    {
        buildInfo.SerializeToProto(ss, modifyScheme.MutableInitiateIndexBuild());
        const auto& indexDesc = modifyScheme.GetInitiateIndexBuild().GetIndex();
        NKikimrScheme::EStatus status;
        TString errStr;
        Y_ABORT_UNLESS(NTableIndex::CommonCheck(tableInfo, indexDesc, path.DomainInfo()->GetSchemeLimits(), false, implTableColumns, status, errStr));
        modifyScheme.ClearInitiateIndexBuild();
    }
>>>>>>> b69d5554

    // TODO(mbkkt) for levels greater than zero we need to disable split/merge completely
    // For now it's not guranteed, but very likely
    // But lock is really unconvinient approach (needs to store TxId/etc)
    // So maybe best way to do this is specify something in defintion, that will prevent these operations like IsBackup
<<<<<<< HEAD

    modifyScheme.SetOperationType(NKikimrSchemeOp::ESchemeOpInitiateBuildIndexImplTable);
    auto& op = *modifyScheme.MutableCreateTable();

    op = ss->Tables.at(path.Dive(name1)->PathId)->TableDescription;
    op.ClearPath();
    op.SetName(name0);

    THashMap<ui32, TString> keyColumns;
    for (auto& column : *op.MutableColumns()) {
        column.ClearFamily();
        column.ClearFamilyName();
        auto [typeInfo, typeMod] = NScheme::TypeInfoModFromProtoColumnType(column.GetTypeId(), &column.GetTypeInfo());
        column.SetType(NScheme::TypeName(typeInfo, typeMod));
        keyColumns.emplace(column.GetId(), column.GetName());
    }
    op.ClearKeyColumnNames();
    for (auto id : op.GetKeyColumnIds()) {
        op.AddKeyColumnNames(keyColumns[id]);
    }

    op.SetSystemColumnNamesAllowed(true);

    const auto& kmeans = buildInfo.KMeans;
    Y_ASSERT(kmeans.K != 0);
    Y_ASSERT((kmeans.K & (kmeans.K - 1)) == 0);
    auto pow = [](ui32 k, ui32 l) {
        ui32 r = 1;
        while (l != 0) {
            if (l % 2 != 0) {
                r *= k;
            }
            k *= k;
            l /= 2;
        }
        return r;
    };
    const auto count = pow(kmeans.K, kmeans.Level + 1);
    auto step = 1;
    auto parts = count;
    auto shards = ss->Tables.at(tableId)->GetShard2PartitionIdx().size();
    if (buildInfo.KMeans.Level + 1 == buildInfo.KMeans.Levels || shards <= 1) {
        shards = 1;
        parts = 1;
    }
    for (; shards < parts; parts /= 2) {
        step *= 2;
    }
    for (; parts < shards / 2; parts *= 2) {
        Y_ASSERT(step == 1);
    }

    auto& config = *op.MutablePartitionConfig();
    config.Clear();
=======
    using namespace NTableIndex::NTableVectorKmeansTreeIndex;
    modifyScheme.SetWorkingDir(path.Dive(buildInfo.IndexName).PathString());
    modifyScheme.SetOperationType(NKikimrSchemeOp::ESchemeOpInitiateBuildIndexImplTable);
    auto& op = *modifyScheme.MutableCreateTable();
    const char* suffix = buildInfo.KMeans.Level % 2 == 0 ? TmpPostingTableSuffix0 : TmpPostingTableSuffix1;
    op = CalcVectorKmeansTreePostingImplTableDesc(tableInfo, tableInfo->PartitionConfig(), implTableColumns, {}, suffix);

    const auto [count, parts, step] = ComputeKMeansBoundaries(*tableInfo, buildInfo);

    auto& config = *op.MutablePartitionConfig();
>>>>>>> b69d5554
    config.SetShadowData(true);

    auto& policy = *config.MutablePartitioningPolicy();
    policy.SetSizeToSplit(0); // disable auto split/merge
    policy.SetMinPartitionsCount(parts);
    policy.SetMaxPartitionsCount(parts);
    policy.ClearFastSplitSettings();
    policy.ClearSplitByLoadSettings();

    op.ClearSplitBoundary();
    if (parts <= 1) {
        return propose;
    }
<<<<<<< HEAD
    auto i = kmeans.Parent;
=======
    auto i = buildInfo.KMeans.Parent;
>>>>>>> b69d5554
    for (const auto end = i + count;;) {
        i += step;
        if (i >= end) {
            Y_ASSERT(op.SplitBoundarySize() == std::min(count, parts) - 1);
<<<<<<< HEAD
            return propose;
=======
            break;
>>>>>>> b69d5554
        }
        auto cell = TCell::Make(i);
        op.AddSplitBoundary()->SetSerializedKeyPrefix(TSerializedCellVec::Serialize({&cell, 1}));
    }
<<<<<<< HEAD
=======
    return propose;
>>>>>>> b69d5554
}

THolder<TEvSchemeShard::TEvModifySchemeTransaction> AlterMainTablePropose(
    TSchemeShard* ss, const TIndexBuildInfo& buildInfo)
{
    Y_ABORT_UNLESS(buildInfo.IsBuildColumns(), "Unknown operation kind while building AlterMainTablePropose");

    auto propose = MakeHolder<TEvSchemeShard::TEvModifySchemeTransaction>(ui64(buildInfo.AlterMainTableTxId), ss->TabletID());
    propose->Record.SetFailOnExist(true);

    NKikimrSchemeOp::TModifyScheme& modifyScheme = *propose->Record.AddTransaction();
    modifyScheme.SetOperationType(NKikimrSchemeOp::ESchemeOpAlterTable);
    modifyScheme.SetInternal(true);

    auto path = TPath::Init(buildInfo.TablePathId, ss);
    modifyScheme.SetWorkingDir(path.Parent().PathString());
    modifyScheme.MutableAlterTable()->SetName(path.LeafName());

    for(auto& colInfo : buildInfo.BuildColumns) {
        auto col = modifyScheme.MutableAlterTable()->AddColumns();
        NScheme::TTypeInfo typeInfo;
        TString typeMod;
        Ydb::StatusIds::StatusCode status;
        TString error;
        if (!ExtractColumnTypeInfo(typeInfo, typeMod, colInfo.DefaultFromLiteral.type(), status, error)) {
            // todo gvit fix that
            Y_ABORT("failed to extract column type info");
        }

        col->SetType(NScheme::TypeName(typeInfo, typeMod));
        col->SetName(colInfo.ColumnName);
        col->MutableDefaultFromLiteral()->CopyFrom(colInfo.DefaultFromLiteral);
        col->SetIsBuildInProgress(true);

        if (!colInfo.FamilyName.empty()) {
            col->SetFamilyName(colInfo.FamilyName);
        }

        if (colInfo.NotNull) {
            col->SetNotNull(colInfo.NotNull);
        }

    }

    return propose;
}

THolder<TEvSchemeShard::TEvModifySchemeTransaction> ApplyPropose(
    TSchemeShard* ss, const TIndexBuildInfo& buildInfo)
{
    auto propose = MakeHolder<TEvSchemeShard::TEvModifySchemeTransaction>(ui64(buildInfo.ApplyTxId), ss->TabletID());
    propose->Record.SetFailOnExist(true);

    NKikimrSchemeOp::TModifyScheme& modifyScheme = *propose->Record.AddTransaction();
    modifyScheme.SetOperationType(NKikimrSchemeOp::ESchemeOpApplyIndexBuild);
    modifyScheme.SetInternal(true);

    modifyScheme.SetWorkingDir(TPath::Init(buildInfo.DomainPathId, ss).PathString());

    modifyScheme.MutableLockGuard()->SetOwnerTxId(ui64(buildInfo.LockTxId));

    auto& indexBuild = *modifyScheme.MutableApplyIndexBuild();
    indexBuild.SetTablePath(TPath::Init(buildInfo.TablePathId, ss).PathString());

    if (buildInfo.IsBuildIndex()) {
        indexBuild.SetIndexName(buildInfo.IndexName);
    }

    indexBuild.SetSnapshotTxId(ui64(buildInfo.InitiateTxId));
    indexBuild.SetBuildIndexId(ui64(buildInfo.Id));

    return propose;
}

THolder<TEvSchemeShard::TEvModifySchemeTransaction> UnlockPropose(
    TSchemeShard* ss, const TIndexBuildInfo& buildInfo)
{
    auto propose = MakeHolder<TEvSchemeShard::TEvModifySchemeTransaction>(ui64(buildInfo.UnlockTxId), ss->TabletID());
    propose->Record.SetFailOnExist(true);

    NKikimrSchemeOp::TModifyScheme& modifyScheme = *propose->Record.AddTransaction();
    modifyScheme.SetOperationType(NKikimrSchemeOp::ESchemeOpDropLock);
    modifyScheme.SetInternal(true);

    modifyScheme.MutableLockGuard()->SetOwnerTxId(ui64(buildInfo.LockTxId));

    TPath path = TPath::Init(buildInfo.TablePathId, ss);
    modifyScheme.SetWorkingDir(path.Parent().PathString());

    auto& lockConfig = *modifyScheme.MutableLockConfig();
    lockConfig.SetName(path.LeafName());

    return propose;
}

THolder<TEvSchemeShard::TEvModifySchemeTransaction> CancelPropose(
    TSchemeShard* ss, const TIndexBuildInfo& buildInfo)
{
    auto propose = MakeHolder<TEvSchemeShard::TEvModifySchemeTransaction>(ui64(buildInfo.ApplyTxId), ss->TabletID());
    propose->Record.SetFailOnExist(true);

    NKikimrSchemeOp::TModifyScheme& modifyScheme = *propose->Record.AddTransaction();
    modifyScheme.SetOperationType(NKikimrSchemeOp::ESchemeOpCancelIndexBuild);
    modifyScheme.SetInternal(true);

    modifyScheme.SetWorkingDir(TPath::Init(buildInfo.DomainPathId, ss).PathString());

    modifyScheme.MutableLockGuard()->SetOwnerTxId(ui64(buildInfo.LockTxId));

    auto& indexBuild = *modifyScheme.MutableCancelIndexBuild();
    indexBuild.SetTablePath(TPath::Init(buildInfo.TablePathId, ss).PathString());
    indexBuild.SetIndexName(buildInfo.IndexName);
    indexBuild.SetSnapshotTxId(ui64(buildInfo.InitiateTxId));
    indexBuild.SetBuildIndexId(ui64(buildInfo.Id));

    return propose;
}

using namespace NTabletFlatExecutor;

struct TSchemeShard::TIndexBuilder::TTxProgress: public TSchemeShard::TIndexBuilder::TTxBase  {
private:
    TIndexBuildId BuildId;

    TDeque<std::tuple<TTabletId, ui64, THolder<IEventBase>>> ToTabletSend;

    template <typename Record>
    TTabletId CommonFillRecord(Record& record, TShardIdx shardIdx, TIndexBuildInfo& buildInfo) {
        TTabletId shardId = Self->ShardInfos.at(shardIdx).TabletID;
        record.SetTabletId(ui64(shardId));
        record.SetSnapshotTxId(ui64(buildInfo.SnapshotTxId));
        record.SetSnapshotStep(ui64(buildInfo.SnapshotStep));

        auto& shardStatus = buildInfo.Shards.at(shardIdx);
        if (shardStatus.LastKeyAck) {
            TSerializedTableRange range = TSerializedTableRange(shardStatus.LastKeyAck, "", false, false);
            range.Serialize(*record.MutableKeyRange());
        } else {
            shardStatus.Range.Serialize(*record.MutableKeyRange());
        }

        record.SetSeqNoGeneration(Self->Generation());
        record.SetSeqNoRound(++shardStatus.SeqNoRound);
        return shardId;
    }

    void SendSampleKRequest(TShardIdx shardIdx, TIndexBuildInfo& buildInfo) {
        Y_ASSERT(buildInfo.IsBuildVectorIndex());
        auto ev = MakeHolder<TEvDataShard::TEvSampleKRequest>();
        ev->Record.SetId(ui64(BuildId));

        PathIdFromPathId(buildInfo.TablePathId, ev->Record.MutablePathId());        

        ev->Record.SetK(buildInfo.KMeans.K);
        ev->Record.SetMaxProbability(buildInfo.Sample.MaxProbability);

        ev->Record.AddColumns(buildInfo.IndexColumns[0]);

        auto shardId = CommonFillRecord(ev->Record, shardIdx, buildInfo);
        ev->Record.SetSeed(ui64(shardId));
        LOG_D("TTxBuildProgress: TEvSampleKRequest: " << ev->Record.ShortDebugString());

        ToTabletSend.emplace_back(shardId, ui64(BuildId), std::move(ev));
    }

    void SendBuildIndexRequest(TShardIdx shardIdx, TIndexBuildInfo& buildInfo) {
        auto ev = MakeHolder<TEvDataShard::TEvBuildIndexCreateRequest>();
        ev->Record.SetBuildIndexId(ui64(BuildId));

        ev->Record.SetOwnerId(buildInfo.TablePathId.OwnerId);
        ev->Record.SetPathId(buildInfo.TablePathId.LocalPathId);

        if (buildInfo.IsBuildSecondaryIndex()) {
            if (buildInfo.TargetName.empty()) {
                TPath implTable = TPath::Init(buildInfo.TablePathId, Self).Dive(buildInfo.IndexName).Dive(NTableIndex::ImplTable);
                buildInfo.TargetName = implTable.PathString();

                const auto& implTableInfo = Self->Tables.at(implTable.Base()->PathId);
                auto implTableColumns = NTableIndex::ExtractInfo(implTableInfo);
                buildInfo.FillIndexColumns.clear();
                buildInfo.FillIndexColumns.reserve(implTableColumns.Keys.size());
                for (const auto& x: implTableColumns.Keys) {
                    buildInfo.FillIndexColumns.emplace_back(x);
                    implTableColumns.Columns.erase(x);
                }
                buildInfo.FillDataColumns.clear();
                buildInfo.FillDataColumns.reserve(implTableColumns.Columns.size());
                for (const auto& x: implTableColumns.Columns) {
                    buildInfo.FillDataColumns.emplace_back(x);
                }
            }
            *ev->Record.MutableIndexColumns() = {
                buildInfo.FillIndexColumns.begin(),
                buildInfo.FillIndexColumns.end()
            };
            *ev->Record.MutableDataColumns() = {
                buildInfo.FillDataColumns.begin(),
                buildInfo.FillDataColumns.end()
            };
        } else if (buildInfo.IsBuildColumns()) {
            buildInfo.SerializeToProto(Self, ev->Record.MutableColumnBuildSettings());
        }

        ev->Record.SetTargetName(buildInfo.TargetName);

        ev->Record.SetMaxBatchRows(buildInfo.Limits.MaxBatchRows);
        ev->Record.SetMaxBatchBytes(buildInfo.Limits.MaxBatchBytes);
        ev->Record.SetMaxRetries(buildInfo.Limits.MaxRetries);

        auto shardId = CommonFillRecord(ev->Record, shardIdx, buildInfo);

        LOG_D("TTxBuildProgress: TEvBuildIndexCreateRequest: " << ev->Record.ShortDebugString());

        ToTabletSend.emplace_back(shardId, ui64(BuildId), std::move(ev));
    }
    
    bool SendUploadSampleKRequest(TIndexBuildInfo& buildInfo) {
        if (buildInfo.Sample.Rows.empty()) {
            return false;
        }

        auto implLevelTable = TPath::Init(buildInfo.TablePathId, Self).Dive(buildInfo.IndexName).Dive(NTableIndex::NTableVectorKmeansTreeIndex::LevelTable);
        auto actor = new TUploadSampleK(implLevelTable.PathString(), buildInfo.Limits, Self->SelfId(), ui64(BuildId), std::move(buildInfo.Sample.Rows));

        TActivationContext::AsActorContext().MakeFor(Self->SelfId()).Register(actor);
        return true;
    }

public:
    explicit TTxProgress(TSelf* self, TIndexBuildId id)
        : TTxBase(self, TXTYPE_PROGRESS_INDEX_BUILD)
        , BuildId(id)
    {}

    bool DoExecute(TTransactionContext& txc, const TActorContext& ctx) override {
        const auto* buildInfoPtr = Self->IndexBuilds.FindPtr(BuildId);
        Y_ABORT_UNLESS(buildInfoPtr);
        auto& buildInfo = *buildInfoPtr->Get();

        LOG_I("TTxBuildProgress: Resume"
              << ": id# " << BuildId);
        LOG_D("TTxBuildProgress: Resume"
              << ": " << buildInfo);

        switch (buildInfo.State) {
        case TIndexBuildInfo::EState::Invalid:
            Y_ABORT("Unreachable");

        case TIndexBuildInfo::EState::AlterMainTable:
            if (buildInfo.AlterMainTableTxId == InvalidTxId) {
                Send(Self->TxAllocatorClient, MakeHolder<TEvTxAllocatorClient::TEvAllocate>(), 0, ui64(BuildId));
            } else if (buildInfo.AlterMainTableTxStatus == NKikimrScheme::StatusSuccess) {
                Send(Self->SelfId(), AlterMainTablePropose(Self, buildInfo), 0, ui64(BuildId));
            } else if (!buildInfo.AlterMainTableTxDone) {
                Send(Self->SelfId(), MakeHolder<TEvSchemeShard::TEvNotifyTxCompletion>(ui64(buildInfo.AlterMainTableTxId)));
            } else {
                ChangeState(BuildId, TIndexBuildInfo::EState::Locking);
                Progress(BuildId);
            }
            break;
        case TIndexBuildInfo::EState::Locking:
            if (buildInfo.LockTxId == InvalidTxId) {
                Send(Self->TxAllocatorClient, MakeHolder<TEvTxAllocatorClient::TEvAllocate>(), 0, ui64(BuildId));
            } else if (buildInfo.LockTxStatus == NKikimrScheme::StatusSuccess) {
                Send(Self->SelfId(), LockPropose(Self, buildInfo), 0, ui64(BuildId));
            } else if (!buildInfo.LockTxDone) {
                Send(Self->SelfId(), MakeHolder<TEvSchemeShard::TEvNotifyTxCompletion>(ui64(buildInfo.LockTxId)));
            } else {
                ChangeState(BuildId, TIndexBuildInfo::EState::Initiating);
                Progress(BuildId);
            }

            break;
        case TIndexBuildInfo::EState::GatheringStatistics:
            ChangeState(BuildId, TIndexBuildInfo::EState::Initiating);
            Progress(BuildId);
            break;
        case TIndexBuildInfo::EState::Initiating:
            if (buildInfo.InitiateTxId == InvalidTxId) {
                Send(Self->TxAllocatorClient, MakeHolder<TEvTxAllocatorClient::TEvAllocate>(), 0, ui64(BuildId));
            } else if (buildInfo.InitiateTxStatus == NKikimrScheme::StatusSuccess) {
                Send(Self->SelfId(), InitiatePropose(Self, buildInfo), 0, ui64(BuildId));
            } else if (!buildInfo.InitiateTxDone) {
                Send(Self->SelfId(), MakeHolder<TEvSchemeShard::TEvNotifyTxCompletion>(ui64(buildInfo.InitiateTxId)));
            } else {
                if (buildInfo.IsBuildVectorIndex()) {
                    Y_ASSERT(buildInfo.KMeans.NeedsAnotherLevel());
                    ChangeState(BuildId, TIndexBuildInfo::EState::DropTmp);
                } else {
                    ChangeState(BuildId, TIndexBuildInfo::EState::Filling);
                }

                Progress(BuildId);
            }

            break;
        case TIndexBuildInfo::EState::Filling: {
            auto makeDone = [&] (size_t doneShards) {
                buildInfo.DoneShardsSize = doneShards;
                buildInfo.InProgressShards = {};
                buildInfo.ToUploadShards = {};

                Self->IndexBuildPipes.CloseAll(BuildId, ctx);
            };
            if (buildInfo.IsCancellationRequested()) {
                makeDone(0);

                ChangeState(BuildId, TIndexBuildInfo::EState::Cancellation_Applying);
                Progress(BuildId);

                // make final bill
                Bill(buildInfo);

                break;
            }

            if (buildInfo.Shards.empty()) {
                NIceDb::TNiceDb db(txc.DB);
                InitiateShards(db, buildInfo);
            }

            if (buildInfo.ToUploadShards.empty()
                && buildInfo.DoneShardsSize == 0
                && buildInfo.InProgressShards.empty())
            {
                for (const auto& item: buildInfo.Shards) {
                    const TIndexBuildInfo::TShardStatus& shardStatus = item.second;
                    switch (shardStatus.Status) {
                    case NKikimrIndexBuilder::EBuildStatus::INVALID:
                    case NKikimrIndexBuilder::EBuildStatus::ACCEPTED:
                    case NKikimrIndexBuilder::EBuildStatus::IN_PROGRESS:
                    case NKikimrIndexBuilder::EBuildStatus::ABORTED:
                        buildInfo.ToUploadShards.push_back(item.first);
                        break;
                    case NKikimrIndexBuilder::EBuildStatus::DONE:
                        ++buildInfo.DoneShardsSize;
                        break;
                    case NKikimrIndexBuilder::EBuildStatus::BUILD_ERROR:
                    case NKikimrIndexBuilder::EBuildStatus::BAD_REQUEST:
                        Y_ABORT("Unreachable");
                    }
                }
            }

            if (!buildInfo.SnapshotTxId || !buildInfo.SnapshotStep) {
                Y_ABORT_UNLESS(Self->TablesWithSnapshots.contains(buildInfo.TablePathId));
                Y_ABORT_UNLESS(Self->TablesWithSnapshots.at(buildInfo.TablePathId) == buildInfo.InitiateTxId);

                buildInfo.SnapshotTxId = buildInfo.InitiateTxId;
                Y_ABORT_UNLESS(buildInfo.SnapshotTxId);
                buildInfo.SnapshotStep = Self->SnapshotsStepIds.at(buildInfo.SnapshotTxId);
                Y_ABORT_UNLESS(buildInfo.SnapshotStep);
            }

            if (buildInfo.IsBuildVectorIndex()) {
                buildInfo.Sample.MakeStrictTop(buildInfo.KMeans.K);
                if (buildInfo.Sample.MaxProbability == 0) {
                    makeDone(buildInfo.Shards.size());
                }
            }

            while (!buildInfo.ToUploadShards.empty()
                   && buildInfo.InProgressShards.size() < buildInfo.Limits.MaxShards)
            {
                TShardIdx shardIdx = buildInfo.ToUploadShards.front();
                buildInfo.ToUploadShards.pop_front();
                buildInfo.InProgressShards.insert(shardIdx);

                if (buildInfo.IsBuildVectorIndex()) {
                    SendSampleKRequest(shardIdx, buildInfo);
                } else {
                    SendBuildIndexRequest(shardIdx, buildInfo);
                }
            }


            if (buildInfo.InProgressShards.empty() && buildInfo.ToUploadShards.empty()
                && buildInfo.DoneShardsSize == buildInfo.Shards.size()) {
                // all done
                Y_ABORT_UNLESS(0 == Self->IndexBuildPipes.CloseAll(BuildId, ctx));
                if (buildInfo.IsBuildVectorIndex()) {
                    if (SendUploadSampleKRequest(buildInfo)) {
                        AskToScheduleBilling(buildInfo);
                        break;
                    }
                    if (buildInfo.KMeans.NeedsAnotherLevel()) {
                        AskToScheduleBilling(buildInfo);
                        ChangeState(BuildId, TIndexBuildInfo::EState::DropTmp);
                        Progress(BuildId);
                        break;
                    }
                }
                ChangeState(BuildId, TIndexBuildInfo::EState::Applying);
                Progress(BuildId);

                // make final bill
                Bill(buildInfo);
            } else {
                AskToScheduleBilling(buildInfo);
            }

            break;
        }
        case TIndexBuildInfo::EState::DropTmp:
            Y_ASSERT(buildInfo.IsBuildVectorIndex());
            if (buildInfo.ApplyTxId == InvalidTxId) {
                Send(Self->TxAllocatorClient, MakeHolder<TEvTxAllocatorClient::TEvAllocate>(), 0, ui64(BuildId));
            } else if (buildInfo.ApplyTxStatus == NKikimrScheme::StatusSuccess) {
                Send(Self->SelfId(), DropTmpPropose(Self, buildInfo), 0, ui64(BuildId));
            } else if (!buildInfo.ApplyTxDone) {
                Send(Self->SelfId(), MakeHolder<TEvSchemeShard::TEvNotifyTxCompletion>(ui64(buildInfo.ApplyTxId)));
            } else {
                buildInfo.ApplyTxId = {};
                buildInfo.ApplyTxStatus = NKikimrScheme::StatusSuccess;
                buildInfo.ApplyTxDone = false;

                NIceDb::TNiceDb db(txc.DB);
                Self->PersistBuildIndexApplyTxId(db, buildInfo);
                Self->PersistBuildIndexApplyTxStatus(db, buildInfo);
                Self->PersistBuildIndexApplyTxDone(db, buildInfo);

                ChangeState(BuildId, TIndexBuildInfo::EState::CreateTmp);
                Progress(BuildId);
            }
            break;
        case TIndexBuildInfo::EState::CreateTmp:
            Y_ASSERT(buildInfo.IsBuildVectorIndex());
            if (buildInfo.ApplyTxId == InvalidTxId) {
                Send(Self->TxAllocatorClient, MakeHolder<TEvTxAllocatorClient::TEvAllocate>(), 0, ui64(BuildId));
            } else if (buildInfo.ApplyTxStatus == NKikimrScheme::StatusSuccess) {
                Send(Self->SelfId(), CreateTmpPropose(Self, buildInfo), 0, ui64(BuildId));
            } else if (!buildInfo.ApplyTxDone) {
                Send(Self->SelfId(), MakeHolder<TEvSchemeShard::TEvNotifyTxCompletion>(ui64(buildInfo.ApplyTxId)));
            } else {
                buildInfo.ApplyTxId = {};
                buildInfo.ApplyTxStatus = NKikimrScheme::StatusSuccess;
                buildInfo.ApplyTxDone = false;
                ++buildInfo.KMeans.Level;
                
                NIceDb::TNiceDb db(txc.DB);
                Self->PersistBuildIndexApplyTxId(db, buildInfo);
                Self->PersistBuildIndexApplyTxStatus(db, buildInfo);
                Self->PersistBuildIndexApplyTxDone(db, buildInfo);
                // TODO(mbkkt) persist buildInfo.KMeans.Level

                ChangeState(BuildId, TIndexBuildInfo::EState::Filling);
                Progress(BuildId);
            }
            break;
        case TIndexBuildInfo::EState::Applying:
            if (buildInfo.ApplyTxId == InvalidTxId) {
                Send(Self->TxAllocatorClient, MakeHolder<TEvTxAllocatorClient::TEvAllocate>(), 0, ui64(BuildId));
            } else if (buildInfo.ApplyTxStatus == NKikimrScheme::StatusSuccess) {
                Send(Self->SelfId(), ApplyPropose(Self, buildInfo), 0, ui64(BuildId));
            } else if (!buildInfo.ApplyTxDone) {
                Send(Self->SelfId(), MakeHolder<TEvSchemeShard::TEvNotifyTxCompletion>(ui64(buildInfo.ApplyTxId)));
            } else {
                ChangeState(BuildId, TIndexBuildInfo::EState::Unlocking);
                Progress(BuildId);
            }
            break;
        case TIndexBuildInfo::EState::Unlocking:
            if (buildInfo.UnlockTxId == InvalidTxId) {
                Send(Self->TxAllocatorClient, MakeHolder<TEvTxAllocatorClient::TEvAllocate>(), 0, ui64(BuildId));
            } else if (buildInfo.UnlockTxStatus == NKikimrScheme::StatusSuccess) {
                Send(Self->SelfId(), UnlockPropose(Self, buildInfo), 0, ui64(BuildId));
            } else if (!buildInfo.UnlockTxDone) {
                Send(Self->SelfId(), MakeHolder<TEvSchemeShard::TEvNotifyTxCompletion>(ui64(buildInfo.UnlockTxId)));
            } else {
                ChangeState(BuildId, TIndexBuildInfo::EState::Done);
                Progress(BuildId);
            }
            break;
        case TIndexBuildInfo::EState::Done:
            SendNotificationsIfFinished(buildInfo);
            // stay calm keep status/issues
            break;
        case TIndexBuildInfo::EState::Cancellation_Applying:
            if (buildInfo.ApplyTxId == InvalidTxId) {
                Send(Self->TxAllocatorClient, MakeHolder<TEvTxAllocatorClient::TEvAllocate>(), 0, ui64(BuildId));
            } else if (buildInfo.ApplyTxStatus == NKikimrScheme::StatusSuccess) {
                Send(Self->SelfId(), CancelPropose(Self, buildInfo), 0, ui64(BuildId));
            } else if (!buildInfo.ApplyTxDone) {
                Send(Self->SelfId(), MakeHolder<TEvSchemeShard::TEvNotifyTxCompletion>(ui64(buildInfo.ApplyTxId)));
            } else {
                ChangeState(BuildId, TIndexBuildInfo::EState::Cancellation_Unlocking);
                Progress(BuildId);
            }
            break;
        case TIndexBuildInfo::EState::Cancellation_Unlocking:
            if (buildInfo.UnlockTxId == InvalidTxId) {
                Send(Self->TxAllocatorClient, MakeHolder<TEvTxAllocatorClient::TEvAllocate>(), 0, ui64(BuildId));
            } else if (buildInfo.UnlockTxStatus == NKikimrScheme::StatusSuccess) {
                Send(Self->SelfId(), UnlockPropose(Self, buildInfo), 0, ui64(BuildId));
            } else if (!buildInfo.UnlockTxDone) {
                Send(Self->SelfId(), MakeHolder<TEvSchemeShard::TEvNotifyTxCompletion>(ui64(buildInfo.UnlockTxId)));
            } else {
                ChangeState(BuildId, TIndexBuildInfo::EState::Cancelled);
                Progress(BuildId);
            }
            break;
        case TIndexBuildInfo::EState::Cancelled:
            SendNotificationsIfFinished(buildInfo);
            // stay calm keep status/issues
            break;
        case TIndexBuildInfo::EState::Rejection_Applying:
            if (buildInfo.ApplyTxId == InvalidTxId) {
                Send(Self->TxAllocatorClient, MakeHolder<TEvTxAllocatorClient::TEvAllocate>(), 0, ui64(BuildId));
            } else if (buildInfo.ApplyTxStatus == NKikimrScheme::StatusSuccess) {
                Send(Self->SelfId(), CancelPropose(Self, buildInfo), 0, ui64(BuildId));
            } else if (!buildInfo.ApplyTxDone) {
                Send(Self->SelfId(), MakeHolder<TEvSchemeShard::TEvNotifyTxCompletion>(ui64(buildInfo.ApplyTxId)));
            } else {
                ChangeState(BuildId, TIndexBuildInfo::EState::Rejection_Unlocking);
                Progress(BuildId);
            }
            break;
        case TIndexBuildInfo::EState::Rejection_Unlocking:
            if (buildInfo.UnlockTxId == InvalidTxId) {
                Send(Self->TxAllocatorClient, MakeHolder<TEvTxAllocatorClient::TEvAllocate>(), 0, ui64(BuildId));
            } else if (buildInfo.UnlockTxStatus == NKikimrScheme::StatusSuccess) {
                Send(Self->SelfId(), UnlockPropose(Self, buildInfo), 0, ui64(BuildId));
            } else if (!buildInfo.UnlockTxDone) {
                Send(Self->SelfId(), MakeHolder<TEvSchemeShard::TEvNotifyTxCompletion>(ui64(buildInfo.UnlockTxId)));
            } else {
                ChangeState(BuildId, TIndexBuildInfo::EState::Rejected);
                Progress(BuildId);
            }
            break;
        case TIndexBuildInfo::EState::Rejected:
            SendNotificationsIfFinished(buildInfo);
            // stay calm keep status/issues
            break;
        }

        return true;
    }

    static TSerializedTableRange InfiniteRange(ui32 columns) {
        TVector<TCell> vec(columns, TCell());
        TArrayRef<TCell> cells(vec);
        return TSerializedTableRange(TSerializedCellVec::Serialize(cells), "", true, false);
    }

    void InitiateShards(NIceDb::TNiceDb& db, TIndexBuildInfo& buildInfo) {
        TTableInfo::TPtr table = Self->Tables.at(buildInfo.TablePathId);

        auto tableColumns = NTableIndex::ExtractInfo(table); // skip dropped columns
        const TSerializedTableRange infiniteRange = InfiniteRange(tableColumns.Keys.size());

        for (const auto& x: table->GetPartitions()) {
            Y_ABORT_UNLESS(Self->ShardInfos.contains(x.ShardIdx));

            buildInfo.Shards.emplace(x.ShardIdx, TIndexBuildInfo::TShardStatus(infiniteRange, ""));
            Self->PersistBuildIndexUploadInitiate(db, buildInfo, x.ShardIdx);
        }
    }

    void DoComplete(const TActorContext& ctx) override {
        for (auto& x: ToTabletSend) {
            Self->IndexBuildPipes.Create(BuildId, std::get<0>(x), std::move(std::get<2>(x)), ctx);
        }
        ToTabletSend.clear();
    }
};

ITransaction* TSchemeShard::CreateTxProgress(TIndexBuildId id) {
    return new TIndexBuilder::TTxProgress(this, id);
}

struct TSchemeShard::TIndexBuilder::TTxBilling: public TSchemeShard::TIndexBuilder::TTxBase  {
private:
    TIndexBuildId BuildIndexId;
    TInstant ScheduledAt;

public:
    explicit TTxBilling(TSelf* self, TEvPrivate::TEvIndexBuildingMakeABill::TPtr& ev)
        : TTxBase(self, TXTYPE_PROGRESS_INDEX_BUILD)
        , BuildIndexId(ev->Get()->BuildId)
        , ScheduledAt(ev->Get()->SendAt)
    {}

    bool DoExecute(TTransactionContext& , const TActorContext& ctx) override {
        LOG_I("TTxReply : TTxBilling"
              << ", buildIndexId# " << BuildIndexId);

        const auto* buildInfoPtr = Self->IndexBuilds.FindPtr(BuildIndexId);
        if (!buildInfoPtr) {
            return true;
        }
        auto& buildInfo = *buildInfoPtr->Get();

        if (!GotScheduledBilling(buildInfo)) {
            return true;
        }

        Bill(buildInfo, ScheduledAt, ctx.Now());

        AskToScheduleBilling(buildInfo);

        return true;
    }

    void DoComplete(const TActorContext&) override {
    }
};

struct TSchemeShard::TIndexBuilder::TTxReply: public TSchemeShard::TIndexBuilder::TTxBase  {
public:
    explicit TTxReply(TSelf* self)
        : TTxBase(self, TXTYPE_PROGRESS_INDEX_BUILD)
    {}

    void DoComplete(const TActorContext&) override {
    }
};

struct TSchemeShard::TIndexBuilder::TTxReplyRetry: public TSchemeShard::TIndexBuilder::TTxReply  {
private:
    struct {
        TIndexBuildId BuildIndexId;
        TTabletId TabletId;
        explicit operator bool() const { return BuildIndexId && TabletId; }
    } PipeRetry;

public:
    explicit TTxReplyRetry(TSelf* self, TIndexBuildId buildId, TTabletId tabletId)
        : TTxReply(self)
        , PipeRetry({buildId, tabletId})
    {}

    bool DoExecute([[maybe_unused]] TTransactionContext& txc, const TActorContext& ctx) override {
        const auto& buildId = PipeRetry.BuildIndexId;
        const auto& tabletId = PipeRetry.TabletId;
        const auto& shardIdx = Self->GetShardIdx(tabletId);

        LOG_I("TTxReply : PipeRetry"
              << ", buildIndexId# " << buildId
              << ", tabletId# " << tabletId
              << ", shardIdx# " << shardIdx);

        const auto* buildInfoPtr = Self->IndexBuilds.FindPtr(buildId);
        if (!buildInfoPtr) {
            return true;
        }
        auto& buildInfo = *buildInfoPtr->Get();

        if (!buildInfo.Shards.contains(shardIdx)) {
            return true;
        }

        LOG_D("TTxReply : PipeRetry"
              << ", TIndexBuildInfo: " << buildInfo);

        switch (const auto state = buildInfo.State; state) {
        case TIndexBuildInfo::EState::Filling:
        {
            // reschedule shard
            if (buildInfo.InProgressShards.erase(shardIdx)) {
                buildInfo.ToUploadShards.push_front(shardIdx);

                Self->IndexBuildPipes.Close(buildId, tabletId, ctx);

                // generate new message with actual LastKeyAck to continue scan
                Progress(buildId);
            }
            break;
        }
        case TIndexBuildInfo::EState::AlterMainTable:
        case TIndexBuildInfo::EState::Invalid:
        case TIndexBuildInfo::EState::Locking:
        case TIndexBuildInfo::EState::GatheringStatistics:
        case TIndexBuildInfo::EState::Initiating:
        case TIndexBuildInfo::EState::DropTmp:
        case TIndexBuildInfo::EState::CreateTmp:
        case TIndexBuildInfo::EState::Applying:
        case TIndexBuildInfo::EState::Unlocking:
        case TIndexBuildInfo::EState::Done:
            Y_FAIL_S("Unreachable " << Name(state));
        case TIndexBuildInfo::EState::Cancellation_Applying:
        case TIndexBuildInfo::EState::Cancellation_Unlocking:
        case TIndexBuildInfo::EState::Cancelled:
        case TIndexBuildInfo::EState::Rejection_Applying:
        case TIndexBuildInfo::EState::Rejection_Unlocking:
        case TIndexBuildInfo::EState::Rejected:
            LOG_D("TTxReply : PipeRetry"
                  << " superfluous event"
                  << ", buildIndexId# " << buildId
                  << ", tabletId# " << tabletId
                  << ", shardIdx# " << shardIdx);
            break;
        }

        return true;
    }
};

struct TSchemeShard::TIndexBuilder::TTxReplySampleK: public TSchemeShard::TIndexBuilder::TTxReply  {
private:
    TEvDataShard::TEvSampleKResponse::TPtr SampleK;

public:
    explicit TTxReplySampleK(TSelf* self, TEvDataShard::TEvSampleKResponse::TPtr& sampleK)
        : TTxReply(self)
        , SampleK(sampleK)
    {
    }

    bool DoExecute(TTransactionContext& txc, const TActorContext& ctx) override {
        auto& record = SampleK->Get()->Record;

        LOG_I("TTxReply : TEvSampleKResponse, Id# " << record.GetId());

        const auto buildId = TIndexBuildId(record.GetId());
        const auto* buildInfoPtr = Self->IndexBuilds.FindPtr(buildId);
        if (!buildInfoPtr) {
            return true;
        }
        auto& buildInfo = *buildInfoPtr->Get();
        LOG_D("TTxReply : TEvSampleKResponse"
              << ", TIndexBuildInfo: " << buildInfo
              << ", record: " << record.ShortDebugString());

        TTabletId shardId = TTabletId(record.GetTabletId());
        if (!Self->TabletIdToShardIdx.contains(shardId)) {
            return true;
        }

        TShardIdx shardIdx = Self->TabletIdToShardIdx.at(shardId);
        if (!buildInfo.Shards.contains(shardIdx)) {
            return true;
        }

        switch (const auto state = buildInfo.State; state) {
        case TIndexBuildInfo::EState::Filling:
        {
            TIndexBuildInfo::TShardStatus& shardStatus = buildInfo.Shards.at(shardIdx);

            auto actualSeqNo = std::pair<ui64, ui64>(Self->Generation(), shardStatus.SeqNoRound);
            auto recordSeqNo = std::pair<ui64, ui64>(record.GetRequestSeqNoGeneration(), record.GetRequestSeqNoRound());

            if (actualSeqNo != recordSeqNo) {
                LOG_D("TTxReply : TEvBuildIndexProgressResponse"
                      << " ignore progress message by seqNo"
                      << ", TIndexBuildInfo: " << buildInfo
                      << ", actual seqNo for the shard " << shardId << " (" << shardIdx << ") is: "  << Self->Generation() << ":" <<  shardStatus.SeqNoRound
                      << ", record: " << record.ShortDebugString());
                Y_ABORT_UNLESS(actualSeqNo > recordSeqNo);
                return true;
            }

            if (record.ProbabilitiesSize()) {
                Y_ASSERT(record.RowsSize());
                auto& probabilities = record.GetProbabilities();
                auto& rows = *record.MutableRows();
                Y_ASSERT(probabilities.size() == rows.size());
                for (int i = 0; i != probabilities.size(); ++i) {
                    if (probabilities[i] >= buildInfo.Sample.MaxProbability) {
                        break;
                    }
                    buildInfo.Sample.Rows.emplace_back(probabilities[i], std::move(rows[i]));
                }
                buildInfo.Sample.MakeWeakTop(buildInfo.KMeans.K);
            }

            if (record.HasRowsDelta() || record.HasBytesDelta()) {
                TBillingStats delta(record.GetRowsDelta(), record.GetBytesDelta());
                shardStatus.Processed += delta;
                buildInfo.Processed += delta;
            }

            NYql::TIssues issues;
            NYql::IssuesFromMessage(record.GetIssues(), issues);
            shardStatus.DebugMessage = issues.ToString();

            NIceDb::TNiceDb db(txc.DB);
            Self->PersistBuildIndexUploadProgress(db, buildInfo, shardIdx);
            shardStatus.Status = record.GetStatus();

            switch (shardStatus.Status) {
            case  NKikimrIndexBuilder::EBuildStatus::DONE:
                if (buildInfo.InProgressShards.erase(shardIdx)) {
                    ++buildInfo.DoneShardsSize;

                    Self->IndexBuildPipes.Close(buildId, shardId, ctx);

                    Progress(buildId);
                }
                break;

            case  NKikimrIndexBuilder::EBuildStatus::ABORTED:
                // datashard gracefully rebooted, reschedule shard
                if (buildInfo.InProgressShards.erase(shardIdx)) {
                    buildInfo.ToUploadShards.push_front(shardIdx);

                    Self->IndexBuildPipes.Close(buildId, shardId, ctx);

                    Progress(buildId);
                }
                break;

            case  NKikimrIndexBuilder::EBuildStatus::BAD_REQUEST:
                buildInfo.Issue += TStringBuilder()
                    << "One of the shards report BAD_REQUEST at Filling stage, process has to be canceled"
                    << ", shardId: " << shardId
                    << ", shardIdx: " << shardIdx;
                Self->PersistBuildIndexIssue(db, buildInfo);
                ChangeState(buildInfo.Id, TIndexBuildInfo::EState::Rejection_Applying);

                Progress(buildId);
                break;

            case  NKikimrIndexBuilder::EBuildStatus::INVALID:
            case  NKikimrIndexBuilder::EBuildStatus::ACCEPTED:
            case  NKikimrIndexBuilder::EBuildStatus::IN_PROGRESS:
            case  NKikimrIndexBuilder::EBuildStatus::BUILD_ERROR:
                Y_ABORT("Unreachable");
            }
            break;
        }
        case TIndexBuildInfo::EState::AlterMainTable:
        case TIndexBuildInfo::EState::Invalid:
        case TIndexBuildInfo::EState::Locking:
        case TIndexBuildInfo::EState::GatheringStatistics:
        case TIndexBuildInfo::EState::Initiating:
        case TIndexBuildInfo::EState::DropTmp:
        case TIndexBuildInfo::EState::CreateTmp:
        case TIndexBuildInfo::EState::Applying:
        case TIndexBuildInfo::EState::Unlocking:
        case TIndexBuildInfo::EState::Done:
            Y_FAIL_S("Unreachable " << Name(state));
        case TIndexBuildInfo::EState::Cancellation_Applying:
        case TIndexBuildInfo::EState::Cancellation_Unlocking:
        case TIndexBuildInfo::EState::Cancelled:
        case TIndexBuildInfo::EState::Rejection_Applying:
        case TIndexBuildInfo::EState::Rejection_Unlocking:
        case TIndexBuildInfo::EState::Rejected:
            LOG_D("TTxReply : TEvSampleKResponse"
                  << " superfluous message " << record.ShortDebugString());
            break;
        }

        return true;
    }
};

struct TSchemeShard::TIndexBuilder::TTxReplyUpload: public TSchemeShard::TIndexBuilder::TTxReply  {
private:
    TEvIndexBuilder::TEvUploadSampleKResponse::TPtr Upload;

public:
    explicit TTxReplyUpload(TSelf* self, TEvIndexBuilder::TEvUploadSampleKResponse::TPtr& upload)
        : TTxReply(self)
        , Upload(upload)
    {
    }

    bool DoExecute([[maybe_unused]] TTransactionContext& txc, [[maybe_unused]] const TActorContext& ctx) override {
        auto& record = Upload->Get()->Record;

        LOG_I("TTxReply : TEvUploadSampleKResponse, Id# " << record.GetId());

        const auto buildId = TIndexBuildId(record.GetId());
        const auto* buildInfoPtr = Self->IndexBuilds.FindPtr(buildId);
        if (!buildInfoPtr) {
            return true;
        }
        auto& buildInfo = *buildInfoPtr->Get();
        LOG_D("TTxReply : TEvUploadSampleKResponse"
              << ", TIndexBuildInfo: " << buildInfo
              << ", record: " << record.ShortDebugString());
        Y_ASSERT(buildInfo.IsBuildVectorIndex());

        switch (const auto state = buildInfo.State; state) {
        case TIndexBuildInfo::EState::Filling:
        {
            if (record.HasRowsDelta() || record.HasBytesDelta()) {
                TBillingStats delta(record.GetRowsDelta(), record.GetBytesDelta());
                buildInfo.Processed += delta;
            }

            NYql::TIssues issues;
            NYql::IssuesFromMessage(record.GetIssues(), issues);

            NIceDb::TNiceDb db(txc.DB);
            auto status = record.GetUploadStatus();
            if (status == Ydb::StatusIds::SUCCESS) {
                ChangeState(buildInfo.Id, TIndexBuildInfo::EState::Filling);
                Progress(buildId);
            } else {
                NYql::TIssues issues;
                NYql::IssuesFromMessage(record.GetIssues(), issues);
                buildInfo.Issue += issues.ToString();
                Self->PersistBuildIndexIssue(db, buildInfo);
                ChangeState(buildInfo.Id, TIndexBuildInfo::EState::Rejection_Applying);
                Progress(buildId);
            }
            break;
        }
        case TIndexBuildInfo::EState::AlterMainTable:
        case TIndexBuildInfo::EState::Invalid:
        case TIndexBuildInfo::EState::Locking:
        case TIndexBuildInfo::EState::GatheringStatistics:
        case TIndexBuildInfo::EState::Initiating:
        case TIndexBuildInfo::EState::DropTmp:
        case TIndexBuildInfo::EState::CreateTmp:
        case TIndexBuildInfo::EState::Applying:
        case TIndexBuildInfo::EState::Unlocking:
        case TIndexBuildInfo::EState::Done:
            Y_FAIL_S("Unreachable " << Name(state));
        case TIndexBuildInfo::EState::Cancellation_Applying:
        case TIndexBuildInfo::EState::Cancellation_Unlocking:
        case TIndexBuildInfo::EState::Cancelled:
        case TIndexBuildInfo::EState::Rejection_Applying:
        case TIndexBuildInfo::EState::Rejection_Unlocking:
        case TIndexBuildInfo::EState::Rejected:
            LOG_D("TTxReply : TEvUploadSampleKResponse superfluous message " << record.ShortDebugString());
            break;
        }

        return true;
    }
};

struct TSchemeShard::TIndexBuilder::TTxReplyProgress: public TSchemeShard::TIndexBuilder::TTxReply  {
private:
    TEvDataShard::TEvBuildIndexProgressResponse::TPtr ShardProgress;
public:
    explicit TTxReplyProgress(TSelf* self, TEvDataShard::TEvBuildIndexProgressResponse::TPtr& shardProgress)
        : TTxReply(self)
        , ShardProgress(shardProgress)
    {}


    bool DoExecute(TTransactionContext& txc, const TActorContext& ctx) override {
        const NKikimrTxDataShard::TEvBuildIndexProgressResponse& record = ShardProgress->Get()->Record;

        LOG_I("TTxReply : TEvBuildIndexProgressResponse"
              << ", buildIndexId# " << record.GetBuildIndexId());

        const auto buildId = TIndexBuildId(record.GetBuildIndexId());
        const auto* buildInfoPtr = Self->IndexBuilds.FindPtr(buildId);
        if (!buildInfoPtr) {
            return true;
        }
        auto& buildInfo = *buildInfoPtr->Get();
        LOG_D("TTxReply : TEvBuildIndexProgressResponse"
              << ", TIndexBuildInfo: " << buildInfo
              << ", record: " << record.ShortDebugString());

        TTabletId shardId = TTabletId(record.GetTabletId());
        if (!Self->TabletIdToShardIdx.contains(shardId)) {
            return true;
        }

        TShardIdx shardIdx = Self->TabletIdToShardIdx.at(shardId);
        if (!buildInfo.Shards.contains(shardIdx)) {
            return true;
        }

        switch (const auto state = buildInfo.State; state) {
        case TIndexBuildInfo::EState::Filling:
        {
            TIndexBuildInfo::TShardStatus& shardStatus = buildInfo.Shards.at(shardIdx);

            auto actualSeqNo = std::pair<ui64, ui64>(Self->Generation(), shardStatus.SeqNoRound);
            auto recordSeqNo = std::pair<ui64, ui64>(record.GetRequestSeqNoGeneration(), record.GetRequestSeqNoRound());

            if (actualSeqNo != recordSeqNo) {
                LOG_D("TTxReply : TEvBuildIndexProgressResponse"
                      << " ignore progress message by seqNo"
                      << ", TIndexBuildInfo: " << buildInfo
                      << ", actual seqNo for the shard " << shardId << " (" << shardIdx << ") is: "  << Self->Generation() << ":" <<  shardStatus.SeqNoRound
                      << ", record: " << record.ShortDebugString());
                Y_ABORT_UNLESS(actualSeqNo > recordSeqNo);
                return true;
            }

            if (record.HasLastKeyAck()) {
                if (shardStatus.LastKeyAck) {
                    //check that all LastKeyAcks are monotonously increase
                    TTableInfo::TPtr tableInfo = Self->Tables.at(buildInfo.TablePathId);
                    TVector<NScheme::TTypeInfo> keyTypes;
                    for (ui32 keyPos: tableInfo->KeyColumnIds) {
                        keyTypes.push_back(tableInfo->Columns.at(keyPos).PType);
                    }

                    TSerializedCellVec last;
                    last.Parse(shardStatus.LastKeyAck);

                    TSerializedCellVec update;
                    update.Parse(record.GetLastKeyAck());

                    int cmp = CompareBorders<true, true>(last.GetCells(),
                                                         update.GetCells(),
                                                         true,
                                                         true,
                                                         keyTypes);
                    Y_VERIFY_S(cmp < 0,
                               "check that all LastKeyAcks are monotonously increase"
                                   << ", last: " << DebugPrintPoint(keyTypes, last.GetCells(), *AppData()->TypeRegistry)
                                   << ", update: " <<  DebugPrintPoint(keyTypes, update.GetCells(), *AppData()->TypeRegistry));
                }

                shardStatus.LastKeyAck = record.GetLastKeyAck();
            }

            if (record.HasRowsDelta() || record.HasBytesDelta()) {
                TBillingStats delta(record.GetRowsDelta(), record.GetBytesDelta());
                shardStatus.Processed += delta;
                buildInfo.Processed += delta;
            }

            shardStatus.Status = record.GetStatus();
            shardStatus.UploadStatus = record.GetUploadStatus();
            NYql::TIssues issues;
            NYql::IssuesFromMessage(record.GetIssues(), issues);
            shardStatus.DebugMessage = issues.ToString();

            NIceDb::TNiceDb db(txc.DB);
            Self->PersistBuildIndexUploadProgress(db, buildInfo, shardIdx);

            switch (shardStatus.Status) {
            case  NKikimrIndexBuilder::EBuildStatus::INVALID:
                Y_ABORT("Unreachable");

            case  NKikimrIndexBuilder::EBuildStatus::ACCEPTED:
            case  NKikimrIndexBuilder::EBuildStatus::IN_PROGRESS:
                // no oop, wait resolution. Progress key are persisted
                break;

            case  NKikimrIndexBuilder::EBuildStatus::DONE:
                if (buildInfo.InProgressShards.erase(shardIdx)) {
                    ++buildInfo.DoneShardsSize;

                    Self->IndexBuildPipes.Close(buildId, shardId, ctx);

                    Progress(buildId);
                }
                break;

            case  NKikimrIndexBuilder::EBuildStatus::ABORTED:
                // datashard gracefully rebooted, reschedule shard
                if (buildInfo.InProgressShards.erase(shardIdx)) {
                    buildInfo.ToUploadShards.push_front(shardIdx);

                    Self->IndexBuildPipes.Close(buildId, shardId, ctx);

                    Progress(buildId);
                }
                break;

            case  NKikimrIndexBuilder::EBuildStatus::BUILD_ERROR:
                buildInfo.Issue += TStringBuilder()
                    << "One of the shards report BUILD_ERROR at Filling stage, process has to be canceled"
                    << ", shardId: " << shardId
                    << ", shardIdx: " << shardIdx;
                Self->PersistBuildIndexIssue(db, buildInfo);
                ChangeState(buildInfo.Id, TIndexBuildInfo::EState::Rejection_Applying);

                Progress(buildId);
                break;
            case  NKikimrIndexBuilder::EBuildStatus::BAD_REQUEST:
                buildInfo.Issue += TStringBuilder()
                    << "One of the shards report BAD_REQUEST at Filling stage, process has to be canceled"
                    << ", shardId: " << shardId
                    << ", shardIdx: " << shardIdx;
                Self->PersistBuildIndexIssue(db, buildInfo);
                ChangeState(buildInfo.Id, TIndexBuildInfo::EState::Rejection_Applying);

                Progress(buildId);
                break;
            }

            break;
        }
        case TIndexBuildInfo::EState::AlterMainTable:
        case TIndexBuildInfo::EState::Invalid:
        case TIndexBuildInfo::EState::Locking:
        case TIndexBuildInfo::EState::GatheringStatistics:
        case TIndexBuildInfo::EState::Initiating:
        case TIndexBuildInfo::EState::DropTmp:
        case TIndexBuildInfo::EState::CreateTmp:
        case TIndexBuildInfo::EState::Applying:
        case TIndexBuildInfo::EState::Unlocking:
        case TIndexBuildInfo::EState::Done:
            Y_FAIL_S("Unreachable " << Name(state));
        case TIndexBuildInfo::EState::Cancellation_Applying:
        case TIndexBuildInfo::EState::Cancellation_Unlocking:
        case TIndexBuildInfo::EState::Cancelled:
        case TIndexBuildInfo::EState::Rejection_Applying:
        case TIndexBuildInfo::EState::Rejection_Unlocking:
        case TIndexBuildInfo::EState::Rejected:
            LOG_D("TTxReply : TEvBuildIndexProgressResponse"
                  << " superfluous message " << record.ShortDebugString());
            break;
        }

        return true;
    }
};

struct TSchemeShard::TIndexBuilder::TTxReplyCompleted: public TSchemeShard::TIndexBuilder::TTxReply  {
private:
    TTxId CompletedTxId;
public:
    explicit TTxReplyCompleted(TSelf* self, TTxId completedTxId)
        : TTxReply(self)
        , CompletedTxId(completedTxId)
    {}
 
    bool DoExecute(TTransactionContext& txc, [[maybe_unused]] const TActorContext& ctx) override {
        const auto txId = CompletedTxId;
        const auto* buildIdPtr = Self->TxIdToIndexBuilds.FindPtr(txId);
        if (!buildIdPtr) {
            LOG_I("TTxReply : TEvNotifyTxCompletionResult superfluous message"
                  << ", txId: " << txId
                  << ", buildInfoId not found");
            return true;
        }

        const auto buildId = *buildIdPtr;
        const auto* buildInfoPtr = Self->IndexBuilds.FindPtr(buildId);
        Y_ABORT_UNLESS(buildInfoPtr);
        auto& buildInfo = *buildInfoPtr->Get();
        LOG_I("TTxReply : TEvNotifyTxCompletionResult"
              << ", txId# " << txId
              << ", buildInfoId: " << buildInfo.Id);
        LOG_D("TTxReply : TEvNotifyTxCompletionResult"
              << ", txId# " << txId
              << ", buildInfo: " << buildInfo);

        const auto state = buildInfo.State;
        NIceDb::TNiceDb db(txc.DB);

        switch (state) {
        case TIndexBuildInfo::EState::AlterMainTable:
        {
            Y_ABORT_UNLESS(txId == buildInfo.AlterMainTableTxId);

            buildInfo.AlterMainTableTxDone = true;
            Self->PersistBuildIndexAlterMainTableTxDone(db, buildInfo);
            break;
        }
        case TIndexBuildInfo::EState::Locking:
        {
            Y_ABORT_UNLESS(txId == buildInfo.LockTxId);

            buildInfo.LockTxDone = true;
            Self->PersistBuildIndexLockTxDone(db, buildInfo);
            break;
        }
        case TIndexBuildInfo::EState::Initiating:
        {
            Y_ABORT_UNLESS(txId == buildInfo.InitiateTxId);

            buildInfo.InitiateTxDone = true;
            Self->PersistBuildIndexInitiateTxDone(db, buildInfo);
            break;
        }
        case TIndexBuildInfo::EState::DropTmp:
        case TIndexBuildInfo::EState::CreateTmp:
        case TIndexBuildInfo::EState::Applying:
        case TIndexBuildInfo::EState::Cancellation_Applying:
        case TIndexBuildInfo::EState::Rejection_Applying:
        {
            Y_VERIFY_S(txId == buildInfo.ApplyTxId, state);

            buildInfo.ApplyTxDone = true;
            Self->PersistBuildIndexApplyTxDone(db, buildInfo);
            break;
        }
        case TIndexBuildInfo::EState::Unlocking:
        case TIndexBuildInfo::EState::Cancellation_Unlocking:
        case TIndexBuildInfo::EState::Rejection_Unlocking:
        {
            Y_VERIFY_S(txId == buildInfo.UnlockTxId, state);

            buildInfo.UnlockTxDone = true;
            Self->PersistBuildIndexUnlockTxDone(db, buildInfo);
            break;
        }
        case TIndexBuildInfo::EState::Invalid:
        case TIndexBuildInfo::EState::GatheringStatistics:
        case TIndexBuildInfo::EState::Filling:
        case TIndexBuildInfo::EState::Done:
        case TIndexBuildInfo::EState::Cancelled:
        case TIndexBuildInfo::EState::Rejected:
            Y_FAIL_S("Unreachable " << Name(state));
        }

        Progress(buildId);

        return true;
    }

};

struct TSchemeShard::TIndexBuilder::TTxReplyModify: public TSchemeShard::TIndexBuilder::TTxReply  {
private:
    TEvSchemeShard::TEvModifySchemeTransactionResult::TPtr ModifyResult;
public:
    explicit TTxReplyModify(TSelf* self, TEvSchemeShard::TEvModifySchemeTransactionResult::TPtr& modifyResult)
        : TTxReply(self)
        , ModifyResult(modifyResult)
    {}

    void ReplyOnCreation(const TIndexBuildInfo& buildInfo,
                         const Ydb::StatusIds::StatusCode status = Ydb::StatusIds::SUCCESS) {
        auto responseEv = MakeHolder<TEvIndexBuilder::TEvCreateResponse>(ui64(buildInfo.Id));

        Fill(*responseEv->Record.MutableIndexBuild(), buildInfo);

        auto& response = responseEv->Record;
        response.SetStatus(status);

        if (buildInfo.Issue) {
            AddIssue(response.MutableIssues(), buildInfo.Issue);
        }

        LOG_N("TIndexBuilder::TTxReply: ReplyOnCreation"
              << ", BuildIndexId: " << buildInfo.Id
              << ", status: " << Ydb::StatusIds::StatusCode_Name(status)
              << ", error: " << buildInfo.Issue
              << ", replyTo: " << buildInfo.CreateSender.ToString());
        LOG_D("Message:\n" << responseEv->Record.ShortDebugString());

        Send(buildInfo.CreateSender, std::move(responseEv), 0, buildInfo.SenderCookie);
    }

    bool DoExecute(TTransactionContext& txc, [[maybe_unused]] const TActorContext& ctx) override {
        const auto& record = ModifyResult->Get()->Record;

        const auto txId = TTxId(record.GetTxId());
        const auto* buildIdPtr = Self->TxIdToIndexBuilds.FindPtr(txId);
        if (!buildIdPtr) {
            LOG_I("TTxReply : TEvModifySchemeTransactionResult superfluous message"
                  << ", cookie: " << ModifyResult->Cookie
                  << ", txId: " << record.GetTxId()
                  << ", status: " << NKikimrScheme::EStatus_Name(record.GetStatus())
                  << ", BuildIndexId not found");
            return true;
        }

        const auto buildId = *buildIdPtr;
        const auto* buildInfoPtr = Self->IndexBuilds.FindPtr(buildId);
        Y_ABORT_UNLESS(buildInfoPtr);
        // We need this because we use buildInfo after EraseBuildInfo
        auto buildInfoPin = *buildInfoPtr;
        auto& buildInfo = *buildInfoPin;

        LOG_I("TTxReply : TEvModifySchemeTransactionResult"
              << ", BuildIndexId: " << buildId
              << ", cookie: " << ModifyResult->Cookie
              << ", txId: " << record.GetTxId()
              << ", status: " << NKikimrScheme::EStatus_Name(record.GetStatus()));

        LOG_D("TTxReply : TEvModifySchemeTransactionResult"
              << ", buildInfo: " << buildInfo
              << ", record: " << record.ShortDebugString());

        const auto state = buildInfo.State;
        NIceDb::TNiceDb db(txc.DB);

        auto replyOnCreation = [&] {
            auto statusCode = TranslateStatusCode(record.GetStatus());

            if (statusCode != Ydb::StatusIds::SUCCESS) {
                buildInfo.Issue += TStringBuilder()
                    << "At " << Name(state) << " state got unsuccess propose result"
                    << ", status: " << NKikimrScheme::EStatus_Name(record.GetStatus())
                    << ", reason: " << record.GetReason();
                Self->PersistBuildIndexIssue(db, buildInfo);
                Self->PersistBuildIndexForget(db, buildInfo);
                EraseBuildInfo(buildInfo);
            }

            ReplyOnCreation(buildInfo, statusCode);
        };

        auto ifErrorMoveTo = [&] (TIndexBuildInfo::EState to) {
            if (record.GetStatus() == NKikimrScheme::StatusAccepted) {
                // no op
            } else if (record.GetStatus() == NKikimrScheme::StatusAlreadyExists) {
                Y_ABORT("NEED MORE TESTING");
                // no op
            } else {
                buildInfo.Issue += TStringBuilder()
                    << "At " << Name(state) << " state got unsuccess propose result"
                    << ", status: " << NKikimrScheme::EStatus_Name(record.GetStatus())
                    << ", reason: " << record.GetReason();
                Self->PersistBuildIndexIssue(db, buildInfo);
                ChangeState(buildInfo.Id, to);
            }
        };

        switch (state) {
        case TIndexBuildInfo::EState::AlterMainTable:
        {
            Y_ABORT_UNLESS(txId == buildInfo.AlterMainTableTxId);

            buildInfo.AlterMainTableTxStatus = record.GetStatus();
            Self->PersistBuildIndexAlterMainTableTxStatus(db, buildInfo);

            replyOnCreation();
            break;
        }
        case TIndexBuildInfo::EState::Locking:
        {
            Y_ABORT_UNLESS(txId == buildInfo.LockTxId);

            buildInfo.LockTxStatus = record.GetStatus();
            Self->PersistBuildIndexLockTxStatus(db, buildInfo);

            replyOnCreation();
            break;
        }
        case TIndexBuildInfo::EState::Initiating:
        {
            Y_ABORT_UNLESS(txId == buildInfo.InitiateTxId);

            buildInfo.InitiateTxStatus = record.GetStatus();
            Self->PersistBuildIndexInitiateTxStatus(db, buildInfo);

            ifErrorMoveTo(TIndexBuildInfo::EState::Rejection_Unlocking);
            break;
        }
        case TIndexBuildInfo::EState::DropTmp:
        case TIndexBuildInfo::EState::CreateTmp:
        case TIndexBuildInfo::EState::Applying:
        case TIndexBuildInfo::EState::Rejection_Applying:
        {
            Y_ABORT_UNLESS(txId == buildInfo.ApplyTxId);

            buildInfo.ApplyTxStatus = record.GetStatus();
            Self->PersistBuildIndexApplyTxStatus(db, buildInfo);

            ifErrorMoveTo(TIndexBuildInfo::EState::Rejection_Unlocking);
            break;
        }
        case TIndexBuildInfo::EState::Unlocking:
        {
            Y_ABORT_UNLESS(txId == buildInfo.UnlockTxId);

            buildInfo.UnlockTxStatus = record.GetStatus();
            Self->PersistBuildIndexUnlockTxStatus(db, buildInfo);

            ifErrorMoveTo(TIndexBuildInfo::EState::Rejection_Unlocking);
            break;
        }
        case TIndexBuildInfo::EState::Cancellation_Applying:
        {
            Y_ABORT_UNLESS(txId == buildInfo.ApplyTxId);

            buildInfo.ApplyTxStatus = record.GetStatus();
            Self->PersistBuildIndexApplyTxStatus(db, buildInfo);

            ifErrorMoveTo(TIndexBuildInfo::EState::Cancellation_Unlocking);
            break;
        }
        case TIndexBuildInfo::EState::Cancellation_Unlocking:
        {
            Y_ABORT_UNLESS(txId == buildInfo.UnlockTxId);

            buildInfo.UnlockTxStatus = record.GetStatus();
            Self->PersistBuildIndexUnlockTxStatus(db, buildInfo);

            ifErrorMoveTo(TIndexBuildInfo::EState::Cancelled);
            break;
        }
        case TIndexBuildInfo::EState::Rejection_Unlocking:
        {
            Y_ABORT_UNLESS(txId == buildInfo.UnlockTxId);

            buildInfo.UnlockTxStatus = record.GetStatus();
            Self->PersistBuildIndexUnlockTxStatus(db, buildInfo);

            ifErrorMoveTo(TIndexBuildInfo::EState::Rejected);
            break;
        }
        case TIndexBuildInfo::EState::Invalid:
        case TIndexBuildInfo::EState::GatheringStatistics:
        case TIndexBuildInfo::EState::Filling:
        case TIndexBuildInfo::EState::Done:
        case TIndexBuildInfo::EState::Cancelled:
        case TIndexBuildInfo::EState::Rejected:
            Y_FAIL_S("Unreachable " << Name(state));
        }

        Progress(buildId);

        return true;
    }
};

struct TSchemeShard::TIndexBuilder::TTxReplyAllocate: public TSchemeShard::TIndexBuilder::TTxReply  {
private:
    TEvTxAllocatorClient::TEvAllocateResult::TPtr AllocateResult;
public:
    explicit TTxReplyAllocate(TSelf* self, TEvTxAllocatorClient::TEvAllocateResult::TPtr& allocateResult)
        : TTxReply(self)
        , AllocateResult(allocateResult)
    {}

    bool DoExecute(TTransactionContext& txc,[[maybe_unused]] const TActorContext& ctx) override {
        TIndexBuildId buildId = TIndexBuildId(AllocateResult->Cookie);
        const auto txId = TTxId(AllocateResult->Get()->TxIds.front());

        LOG_I("TTxReply : TEvAllocateResult"
              << ", BuildIndexId: " << buildId
              << ", txId# " << txId);

        const auto* buildInfoPtr = Self->IndexBuilds.FindPtr(buildId);
        Y_ABORT_UNLESS(buildInfoPtr);
        auto& buildInfo = *buildInfoPtr->Get();

        LOG_D("TTxReply : TEvAllocateResult"
              << ", buildInfo: " << buildInfo);

        NIceDb::TNiceDb db(txc.DB);
        const auto state = buildInfo.State;

        switch (state) {
        case TIndexBuildInfo::EState::AlterMainTable:
            if (!buildInfo.AlterMainTableTxId) {
                buildInfo.AlterMainTableTxId = txId;
                Self->PersistBuildIndexAlterMainTableTxId(db, buildInfo);
            }
            break;
        case TIndexBuildInfo::EState::Locking:
            if (!buildInfo.LockTxId) {
                buildInfo.LockTxId = txId;
                Self->PersistBuildIndexLockTxId(db, buildInfo);
            }
            break;
        case TIndexBuildInfo::EState::Initiating:
            if (!buildInfo.InitiateTxId) {
                buildInfo.InitiateTxId = txId;
                Self->PersistBuildIndexInitiateTxId(db, buildInfo);
            }
            break;
        case TIndexBuildInfo::EState::DropTmp:
        case TIndexBuildInfo::EState::CreateTmp:
        case TIndexBuildInfo::EState::Applying:
        case TIndexBuildInfo::EState::Cancellation_Applying:
        case TIndexBuildInfo::EState::Rejection_Applying:
            if (!buildInfo.ApplyTxId) {
                buildInfo.ApplyTxId = txId;
                Self->PersistBuildIndexApplyTxId(db, buildInfo);
            }
            break;
        case TIndexBuildInfo::EState::Unlocking:
        case TIndexBuildInfo::EState::Cancellation_Unlocking:
        case TIndexBuildInfo::EState::Rejection_Unlocking:
            if (!buildInfo.UnlockTxId) {
                buildInfo.UnlockTxId = txId;
                Self->PersistBuildIndexUnlockTxId(db, buildInfo);
            }
            break;
        case TIndexBuildInfo::EState::Invalid:
        case TIndexBuildInfo::EState::GatheringStatistics:
        case TIndexBuildInfo::EState::Filling:
        case TIndexBuildInfo::EState::Done:
        case TIndexBuildInfo::EState::Cancelled:
        case TIndexBuildInfo::EState::Rejected:
            Y_FAIL_S("Unreachable " << Name(state));
        }

        Progress(buildId);

        return true;
    }
};

ITransaction* TSchemeShard::CreateTxReply(TEvTxAllocatorClient::TEvAllocateResult::TPtr& allocateResult) {
    return new TIndexBuilder::TTxReplyAllocate(this, allocateResult);
}

ITransaction* TSchemeShard::CreateTxReply(TEvSchemeShard::TEvModifySchemeTransactionResult::TPtr& modifyResult) {
    return new TIndexBuilder::TTxReplyModify(this, modifyResult);
}

ITransaction* TSchemeShard::CreateTxReply(TTxId completedTxId) {
    return new TIndexBuilder::TTxReplyCompleted(this, completedTxId);
}

ITransaction* TSchemeShard::CreateTxReply(TEvDataShard::TEvBuildIndexProgressResponse::TPtr& progress) {
    return new TIndexBuilder::TTxReplyProgress(this, progress);
}

ITransaction* TSchemeShard::CreateTxReply(TEvDataShard::TEvSampleKResponse::TPtr& sampleK) {
    return new TIndexBuilder::TTxReplySampleK(this, sampleK);
}

ITransaction* TSchemeShard::CreateTxReply(TEvIndexBuilder::TEvUploadSampleKResponse::TPtr& upload) {
    return new TIndexBuilder::TTxReplyUpload(this, upload);
}

ITransaction* TSchemeShard::CreatePipeRetry(TIndexBuildId indexBuildId, TTabletId tabletId) {
    return new TIndexBuilder::TTxReplyRetry(this, indexBuildId, tabletId);
}

ITransaction* TSchemeShard::CreateTxBilling(TEvPrivate::TEvIndexBuildingMakeABill::TPtr& ev) {
    return new TIndexBuilder::TTxBilling(this, ev);
}


} // NSchemeShard
} // NKikimr<|MERGE_RESOLUTION|>--- conflicted
+++ resolved
@@ -324,24 +324,6 @@
 
     auto propose = MakeHolder<TEvSchemeShard::TEvModifySchemeTransaction>(ui64(buildInfo.ApplyTxId), ss->TabletID());
     propose->Record.SetFailOnExist(true);
-<<<<<<< HEAD
-
-    auto path = TPath::Init(buildInfo.TablePathId, ss);
-    auto tableId = path->PathId;
-    path.Dive(buildInfo.IndexName);
-
-    NKikimrSchemeOp::TModifyScheme& modifyScheme = *propose->Record.AddTransaction();
-    modifyScheme.SetInternal(true);
-    modifyScheme.SetWorkingDir(path.PathString());
-
-    using namespace NTableIndex::NTableVectorKmeansTreeIndex;
-    TString name0 = PostingTable;
-    TString name1 = PostingTable;
-    const char* suffix0 = buildInfo.KMeans.Level % 2 == 0 ? TmpPostingTableSuffix0 : TmpPostingTableSuffix1;
-    const char* suffix1 = buildInfo.KMeans.Level % 2 == 0 ? TmpPostingTableSuffix1 : TmpPostingTableSuffix0;
-    name0.append(suffix0);
-    name1.append(suffix1);
-=======
     NKikimrSchemeOp::TModifyScheme& modifyScheme = *propose->Record.AddTransaction();
     modifyScheme.SetInternal(true);
 
@@ -356,68 +338,11 @@
         Y_ABORT_UNLESS(NTableIndex::CommonCheck(tableInfo, indexDesc, path.DomainInfo()->GetSchemeLimits(), false, implTableColumns, status, errStr));
         modifyScheme.ClearInitiateIndexBuild();
     }
->>>>>>> b69d5554
 
     // TODO(mbkkt) for levels greater than zero we need to disable split/merge completely
     // For now it's not guranteed, but very likely
     // But lock is really unconvinient approach (needs to store TxId/etc)
     // So maybe best way to do this is specify something in defintion, that will prevent these operations like IsBackup
-<<<<<<< HEAD
-
-    modifyScheme.SetOperationType(NKikimrSchemeOp::ESchemeOpInitiateBuildIndexImplTable);
-    auto& op = *modifyScheme.MutableCreateTable();
-
-    op = ss->Tables.at(path.Dive(name1)->PathId)->TableDescription;
-    op.ClearPath();
-    op.SetName(name0);
-
-    THashMap<ui32, TString> keyColumns;
-    for (auto& column : *op.MutableColumns()) {
-        column.ClearFamily();
-        column.ClearFamilyName();
-        auto [typeInfo, typeMod] = NScheme::TypeInfoModFromProtoColumnType(column.GetTypeId(), &column.GetTypeInfo());
-        column.SetType(NScheme::TypeName(typeInfo, typeMod));
-        keyColumns.emplace(column.GetId(), column.GetName());
-    }
-    op.ClearKeyColumnNames();
-    for (auto id : op.GetKeyColumnIds()) {
-        op.AddKeyColumnNames(keyColumns[id]);
-    }
-
-    op.SetSystemColumnNamesAllowed(true);
-
-    const auto& kmeans = buildInfo.KMeans;
-    Y_ASSERT(kmeans.K != 0);
-    Y_ASSERT((kmeans.K & (kmeans.K - 1)) == 0);
-    auto pow = [](ui32 k, ui32 l) {
-        ui32 r = 1;
-        while (l != 0) {
-            if (l % 2 != 0) {
-                r *= k;
-            }
-            k *= k;
-            l /= 2;
-        }
-        return r;
-    };
-    const auto count = pow(kmeans.K, kmeans.Level + 1);
-    auto step = 1;
-    auto parts = count;
-    auto shards = ss->Tables.at(tableId)->GetShard2PartitionIdx().size();
-    if (buildInfo.KMeans.Level + 1 == buildInfo.KMeans.Levels || shards <= 1) {
-        shards = 1;
-        parts = 1;
-    }
-    for (; shards < parts; parts /= 2) {
-        step *= 2;
-    }
-    for (; parts < shards / 2; parts *= 2) {
-        Y_ASSERT(step == 1);
-    }
-
-    auto& config = *op.MutablePartitionConfig();
-    config.Clear();
-=======
     using namespace NTableIndex::NTableVectorKmeansTreeIndex;
     modifyScheme.SetWorkingDir(path.Dive(buildInfo.IndexName).PathString());
     modifyScheme.SetOperationType(NKikimrSchemeOp::ESchemeOpInitiateBuildIndexImplTable);
@@ -428,7 +353,6 @@
     const auto [count, parts, step] = ComputeKMeansBoundaries(*tableInfo, buildInfo);
 
     auto& config = *op.MutablePartitionConfig();
->>>>>>> b69d5554
     config.SetShadowData(true);
 
     auto& policy = *config.MutablePartitioningPolicy();
@@ -442,28 +366,17 @@
     if (parts <= 1) {
         return propose;
     }
-<<<<<<< HEAD
-    auto i = kmeans.Parent;
-=======
     auto i = buildInfo.KMeans.Parent;
->>>>>>> b69d5554
     for (const auto end = i + count;;) {
         i += step;
         if (i >= end) {
             Y_ASSERT(op.SplitBoundarySize() == std::min(count, parts) - 1);
-<<<<<<< HEAD
-            return propose;
-=======
-            break;
->>>>>>> b69d5554
+            break;
         }
         auto cell = TCell::Make(i);
         op.AddSplitBoundary()->SetSerializedKeyPrefix(TSerializedCellVec::Serialize({&cell, 1}));
     }
-<<<<<<< HEAD
-=======
     return propose;
->>>>>>> b69d5554
 }
 
 THolder<TEvSchemeShard::TEvModifySchemeTransaction> AlterMainTablePropose(
