#include "schemeshard.h"
#include "schemeshard_impl.h"
#include "schemeshard_svp_migration.h"
#include "olap/bg_tasks/adapter/adapter.h"
#include "olap/bg_tasks/events/global.h"
#include "schemeshard__data_erasure_manager.h"

#include <ydb/core/tablet_flat/tablet_flat_executed.h>
#include <ydb/core/tablet/tablet_counters_aggregator.h>
#include <ydb/core/tablet/tablet_counters_protobuf.h>
#include <ydb/core/engine/minikql/flat_local_tx_factory.h>
#include <ydb/core/base/appdata.h>
#include <ydb/core/base/tx_processing.h>
#include <ydb/core/protos/feature_flags.pb.h>
#include <ydb/core/protos/table_stats.pb.h>  // for TStoragePoolsStats
#include <ydb/core/protos/auth.pb.h>
#include <ydb/core/protos/s3_settings.pb.h>
#include <ydb/core/engine/mkql_proto.h>
#include <ydb/core/sys_view/partition_stats/partition_stats.h>
#include <ydb/core/statistics/events.h>
#include <ydb/core/statistics/service/service.h>
#include <ydb/core/scheme/scheme_types_proto.h>
#include <ydb/core/tx/columnshard/bg_tasks/events/events.h>
#include <ydb/core/tx/scheme_board/events_schemeshard.h>
#include <ydb/core/keyvalue/keyvalue_events.h>
#include <ydb/library/login/password_checker/password_checker.h>
#include <ydb/library/login/account_lockout/account_lockout.h>
#include <yql/essentials/minikql/mkql_type_ops.h>
#include <yql/essentials/providers/common/proto/gateways_config.pb.h>
#include <util/random/random.h>
#include <util/system/byteorder.h>
#include <util/system/unaligned_mem.h>

namespace NKikimr {
namespace NSchemeShard {

const ui64 NEW_TABLE_ALTER_VERSION = 1;

namespace {

bool ResolvePoolNames(
    const ui32 channelCount,
    const std::function<TStringBuf(ui32)> &channel2poolKind,
    const TStoragePools &storagePools,
    TChannelsBindings &channelsBinding)
{
    TChannelsBindings result;

    for (ui32 channelId = 0; channelId < channelCount; ++channelId) {
        const auto poolKind = channel2poolKind(channelId);

        auto poolIt = std::find_if(
            storagePools.begin(),
            storagePools.end(),
            [=] (const TStoragePools::value_type& pool) {
                return poolKind == pool.GetKind();
            }
        );

        if (poolIt == storagePools.end()) {
            //unable to construct channel binding with the storage pool
            return false;
        }

        result.emplace_back();
        result.back().SetStoragePoolName(poolIt->GetName());
        result.back().SetStoragePoolKind(poolIt->GetKind());
    }

    channelsBinding.swap(result);
    return true;
}

}   // anonymous namespace

const TSchemeLimits TSchemeShard::DefaultLimits = {};

void TSchemeShard::SubscribeToTempTableOwners() {
    auto ctx = ActorContext();
    auto& TempDirsByOwner = TempDirsState.TempDirsByOwner;
    for (const auto& [ownerActorId, tempTables] : TempDirsByOwner) {
        ctx.Send(new IEventHandle(ownerActorId, SelfId(),
                                new TEvSchemeShard::TEvOwnerActorAck(),
                                IEventHandle::FlagTrackDelivery | IEventHandle::FlagSubscribeOnSession));
    }
}

void TSchemeShard::ActivateAfterInitialization(const TActorContext& ctx, TActivationOpts&& opts) {
    TPathId subDomainPathId = GetCurrentSubDomainPathId();
    TSubDomainInfo::TPtr domainPtr = ResolveDomainInfo(subDomainPathId);
    LoginProvider.Audience = TPath::Init(subDomainPathId, this).PathString();
    domainPtr->UpdateSecurityState(LoginProvider.GetSecurityState());

    TTabletId sysViewProcessorId = domainPtr->GetTenantSysViewProcessorID();
    auto evInit = MakeHolder<NSysView::TEvSysView::TEvInitPartitionStatsCollector>(
        GetDomainKey(subDomainPathId), sysViewProcessorId ? sysViewProcessorId.GetValue() : 0);
    Send(SysPartitionStatsCollector, evInit.Release());

    Execute(CreateTxInitPopulator(std::move(opts.DelayPublications)), ctx);

    if (opts.TablesToClean) {
        Execute(CreateTxCleanTables(std::move(opts.TablesToClean)), ctx);
    }

    if (opts.BlockStoreVolumesToClean) {
        Execute(CreateTxCleanBlockStoreVolumes(std::move(opts.BlockStoreVolumesToClean)), ctx);
    }

    if (opts.RestoreTablesToUnmark) {
        Execute(CreateTxUnmarkRestoreTables(std::move(opts.RestoreTablesToUnmark)), ctx);
    }

    if (IsDomainSchemeShard) {
        InitializeTabletMigrations();
    }

    ResumeExports(opts.ExportIds, ctx);
    ResumeImports(opts.ImportsIds, ctx);
    ResumeCdcStreamScans(opts.CdcStreamScans, ctx);

    ParentDomainLink.SendSync(ctx);

    ScheduleConditionalEraseRun(ctx);
    ScheduleServerlessStorageBilling(ctx);

    Y_ABORT_UNLESS(CleanDroppedPathsDisabled);
    CleanDroppedPathsDisabled = false;
    ScheduleCleanDroppedPaths();
    ScheduleCleanDroppedSubDomains();

    StartStopCompactionQueues();
    BackgroundCleaningQueue->Start();

    StartStopDataErasure();

    ctx.Send(TxAllocatorClient, MakeHolder<TEvTxAllocatorClient::TEvAllocate>(InitiateCachedTxIdsCount));

    InitializeStatistics(ctx);

    SubscribeToTempTableOwners();

    Become(&TThis::StateWork);
}

void TSchemeShard::InitializeTabletMigrations() {
    std::queue<TMigrationInfo> migrations;

    for (auto& [pathId, subdomain] : SubDomains) {
        auto path = TPath::Init(pathId, this);
        if (path->IsRoot()) { // do not migrate main domain
            continue;
        }
        if (subdomain->GetTenantSchemeShardID() == InvalidTabletId) { // no tenant schemeshard
            continue;
        }

        bool createSVP = false;
        bool createSA = false;
        bool createBCT = false;

        if (subdomain->GetTenantSysViewProcessorID() == InvalidTabletId) {
            createSVP = true;
        }

        if (EnableStatistics &&
            !IsServerlessDomainGlobal(pathId, subdomain) &&
            subdomain->GetTenantStatisticsAggregatorID() == InvalidTabletId)
        {
            createSA = true;
        }

        if (AppData()->FeatureFlags.GetEnableBackupService() && subdomain->GetTenantBackupControllerID() == InvalidTabletId) {
            createBCT = true;
        }

        if (!createSVP && !createSA && !createBCT) {
            continue;
        }

        auto workingDir = path.Parent().PathString();
        auto dbName = path.LeafName();
        TMigrationInfo migration{workingDir, dbName, createSVP, createSA, createBCT};
        migrations.push(std::move(migration));

        LOG_INFO_S(TlsActivationContext->AsActorContext(), NKikimrServices::FLAT_TX_SCHEMESHARD,
            "TabletMigrator - creating tablets"
            << ", working dir: " << workingDir
            << ", db name: " << dbName
            << ", create SVP: " << createSVP
            << ", create SA: " << createSA
            << ", create BCT: " << createBCT
            << ", at schemeshard: " << TabletID());
    }

    if (migrations.empty()) {
        return;
    }

    TabletMigrator = Register(CreateTabletMigrator(TabletID(), SelfId(), std::move(migrations)).Release());
}

ui64 TSchemeShard::Generation() const {
    return Executor()->Generation();
}

struct TAttachOrder {
    TVirtualTimestamp DropAt;
    TVirtualTimestamp CreateAt;
    TPathId PathId;

    explicit TAttachOrder(TPathElement::TPtr path)
        : DropAt(path->GetDropTS())
        , CreateAt(path->GetCreateTS())
        , PathId(path->PathId)
    {}

    bool Less (const TAttachOrder& other, EAttachChildResult& decision) const {
        if (DropAt && other.DropAt) {
            // both dropped

            if (DropAt < other.DropAt) {
                decision = EAttachChildResult::AttachedAsNewerDeleted;
                return true;
            } else {
                decision = EAttachChildResult::RejectAsOlderDeleted;
                return false;
            }
        } else if (DropAt || other.DropAt){
            // some one is dropped
            if (DropAt) {
                decision = EAttachChildResult::AttachedAsActual;
                return true;
            } else {
                decision = EAttachChildResult::RejectAsDeleted;
                return false;
            }
        }  else {
            // no one is dropped

            if (CreateAt && other.CreateAt) {
                // both created
                if (CreateAt < other.CreateAt) {
                    decision = EAttachChildResult::AttachedAsNewerActual;
                    return true;
                } else {
                    decision = EAttachChildResult::RejectAsOlderActual;
                    return false;
                }
            } else if (CreateAt || other.CreateAt) {
                // some one is created
                if (CreateAt.Empty()) {
                    decision = EAttachChildResult::AttachedAsCreatedActual;
                    return true;
                } else {
                    decision = EAttachChildResult::RejectAsInactive;
                    return false;
                }
            } else {
                // no one is created
                if (PathId > other.PathId) {
                    decision = EAttachChildResult::AttachedAsOlderUnCreated;
                    return true;
                } else {
                    decision = EAttachChildResult::RejectAsNewerUnCreated;
                    return false;
                }
            }
        }

        Y_UNREACHABLE();
    }

    TString ToString() const {
        return TStringBuilder()
                << "DropAt: " << DropAt.ToString()
                << " CreateAt: " << CreateAt.ToString()
                << " PathId: " << PathId;

    }
};

THolder<TEvDataShard::TEvProposeTransaction> TSchemeShard::MakeDataShardProposal(
        const TPathId& pathId, const TOperationId& opId,
        const TString& body, const TActorContext& ctx) const
{
    return MakeHolder<TEvDataShard::TEvProposeTransaction>(
        NKikimrTxDataShard::TX_KIND_SCHEME, TabletID(), ctx.SelfID,
        ui64(opId.GetTxId()), body, SelectProcessingParams(pathId)
    );
}

TTxId TSchemeShard::GetCachedTxId(const TActorContext &ctx) {
    TTxId txId = InvalidTxId;
    if (CachedTxIds) {
        txId = CachedTxIds.front();
        CachedTxIds.pop_front();
    }

    if (CachedTxIds.size() == InitiateCachedTxIdsCount / 3) {
        ctx.Send(TxAllocatorClient, MakeHolder<TEvTxAllocatorClient::TEvAllocate>(InitiateCachedTxIdsCount));
    }

    return txId;
}

EAttachChildResult TSchemeShard::AttachChild(TPathElement::TPtr child) {
    Y_ABORT_UNLESS(PathsById.contains(child->ParentPathId));
    TPathElement::TPtr parent = PathsById.at(child->ParentPathId);

    if (!parent->GetChildren().contains(child->Name)) {
        parent->AddChild(child->Name, child->PathId, true);

        LOG_DEBUG_S(TlsActivationContext->AsActorContext(), NKikimrServices::FLAT_TX_SCHEMESHARD,
                     "AttachChild: child attached as only one child to the parent"
                         << ", parent id: " << parent->PathId
                         << ", parent name: " << parent->Name
                         << ", child name: " << child->Name
                         << ", child id: " << child->PathId
                         << ", at schemeshard: " << TabletID());

        return EAttachChildResult::AttachedAsOnlyOne;
    }

    Y_VERIFY_S(parent->GetChildren().contains(child->Name),
               "child id:" << child->PathId << " child name: " << child->Name <<
               " parent id: " << parent->PathId << " parent name: " << parent->Name);
    Y_VERIFY_S(PathsById.contains(parent->GetChildren().at(child->Name)),
               "child id:" << child->PathId << " child name: " << child->Name <<
               " parent id: " << parent->PathId << " parent name: " << parent->Name);

    TPathElement::TPtr prevChild = PathsById.at(parent->GetChildren().at(child->Name));

    auto decision = EAttachChildResult::Undefined;

    TAttachOrder prevChildOrder = TAttachOrder(prevChild);
    TAttachOrder childOrder = TAttachOrder(child);

    if (prevChildOrder.Less(childOrder, decision)) {
        parent->AddChild(child->Name, child->PathId, true);
    }

    LOG_DEBUG_S(TlsActivationContext->AsActorContext(), NKikimrServices::FLAT_TX_SCHEMESHARD,
                 "AttachChild: decision is: " << decision
                     << ", parent id: " << parent->PathId
                     << ", parent name: " << parent->Name
                     << ", child name: " << child->Name
                     << ", prev child id: " << prevChild->PathId
                     << ", child id: " << child->PathId
                     << ", prev order: " << prevChildOrder.ToString()
                     << ", child order: " << childOrder.ToString()
                     << ", at schemeshard: " << TabletID());

    return decision;
}

bool TSchemeShard::PathIsActive(TPathId pathId) const {
    Y_ABORT_UNLESS(PathsById.contains(pathId));
    TPathElement::TPtr path = PathsById.at(pathId);

    if (path->PathId == path->ParentPathId) {
        return true;
    }

    Y_ABORT_UNLESS(PathsById.contains(path->ParentPathId));
    TPathElement::TPtr parent = PathsById.at(path->ParentPathId);

    if (parent->IsExternalSubDomainRoot() && parent->PathState == NKikimrSchemeOp::EPathState::EPathStateUpgrade) {
        // Children list is empty during TPublishGlobal stage as part of upgrade subdomain
        return true;
    }

    if (path->Dropped()) {
        return true;
    }

    Y_VERIFY_S(parent->GetChildren().contains(path->Name),
               " pathId: " << pathId
               << " path name: " << path->Name
               << " parentId: " << parent->PathId
               << " parent Name: " << parent->Name);
    return parent->GetChildren().at(path->Name) == pathId;
}

TMessageSeqNo TSchemeShard::StartRound(TTxState &state) {
    if (!state.SchemeOpSeqNo) {
        state.SchemeOpSeqNo = NextRound();
    }
    return state.SchemeOpSeqNo;
}

TMessageSeqNo TSchemeShard::NextRound() {
    TMessageSeqNo s(Generation(), SchemeOpRound);
    ++SchemeOpRound;
    return s;
}

void TSchemeShard::Clear() {
    PathsById.clear();

    Tables.clear();
    TTLEnabledTables.clear();

    Indexes.clear();
    CdcStreams.clear();
    Sequences.clear();
    Replications.clear();
    BlobDepots.clear();

    TablesWithSnapshots.clear();
    SnapshotTables.clear();
    SnapshotsStepIds.clear();

    LockedPaths.clear();

    Topics.clear();
    RtmrVolumes.clear();
    SolomonVolumes.clear();
    SubDomains.clear();
    BlockStoreVolumes.clear();
    FileStoreInfos.clear();
    KesusInfos.clear();
    OlapStores.clear();
    ExternalTables.clear();
    ExternalDataSources.clear();
    Views.clear();

    ColumnTables = { };
    BackgroundSessionsManager = std::make_shared<NKikimr::NOlap::NBackground::TSessionsManager>(
        std::make_shared<NSchemeShard::NBackground::TAdapter>(SelfId(), NKikimr::NOlap::TTabletId(TabletID()), *this));

    RevertedMigrations.clear();

    Operations.clear();
    Publications.clear();
    TxInFlight.clear();

    ShardInfos.clear();
    AdoptedShards.clear();
    TabletIdToShardIdx.clear();

    PartitionMetricsMap.clear();

    if (BackgroundCompactionQueue) {
        BackgroundCompactionQueue->Clear();
        UpdateBackgroundCompactionQueueMetrics();
    }

    if (BorrowedCompactionQueue) {
        BorrowedCompactionQueue->Clear();
        UpdateBorrowedCompactionQueueMetrics();
    }

    if (DataErasureManager) {
        DataErasureManager->Clear();
    }

    ClearTempDirsState();

    ShardsWithBorrowed.clear();
    ShardsWithLoaned.clear();

    for(ui32 idx = 0; idx < TabletCounters->Simple().Size(); ++idx) {
        TabletCounters->Simple()[idx].Set(0);
    }
    TabletCounters->Percentile()[COUNTER_NUM_SHARDS_BY_TTL_LAG].Clear();
    TabletCounters->Percentile()[COUNTER_SHARDS_WITH_SEARCH_HEIGHT].Clear();
    TabletCounters->Percentile()[COUNTER_SHARDS_WITH_FULL_COMPACTION].Clear();
    TabletCounters->Percentile()[COUNTER_SHARDS_WITH_ROW_DELETES].Clear();
}

void TSchemeShard::IncrementPathDbRefCount(const TPathId& pathId, const TStringBuf& debug) {
    auto it = PathsById.find(pathId);
    Y_VERIFY_DEBUG_S(it != PathsById.end(), "pathId: " << pathId << " debug: " << debug);
    if (it != PathsById.end()) {
        LOG_DEBUG_S(*TlsActivationContext, NKikimrServices::FLAT_TX_SCHEMESHARD, "IncrementPathDbRefCount reason " << debug << " for pathId " << pathId << " was " << it->second->DbRefCount);
        size_t newRefCount = ++it->second->DbRefCount;
        Y_DEBUG_ABORT_UNLESS(newRefCount > 0);
    }
}

void TSchemeShard::DecrementPathDbRefCount(const TPathId& pathId, const TStringBuf& debug) {
    auto it = PathsById.find(pathId);
    Y_VERIFY_DEBUG_S(it != PathsById.end(), "pathId " << pathId << " " << debug);
    if (it != PathsById.end()) {
        // FIXME: not all references are accounted right now
        LOG_DEBUG_S(*TlsActivationContext, NKikimrServices::FLAT_TX_SCHEMESHARD, "DecrementPathDbRefCount reason " << debug << " for pathId " << pathId << " was " << it->second->DbRefCount);
        Y_DEBUG_ABORT_UNLESS(it->second->DbRefCount > 0);
        if (it->second->DbRefCount > 0) {
            size_t newRefCount = --it->second->DbRefCount;
            if (newRefCount == 0 && it->second->Dropped()) {
                CleanDroppedPathsCandidates.insert(pathId);
                ScheduleCleanDroppedPaths();
            } else if (newRefCount == 1 && it->second->AllChildrenCount == 0 && it->second->Dropped()) {
                auto itSubDomain = SubDomains.find(pathId);
                if (itSubDomain != SubDomains.end() && itSubDomain->second->GetInternalShards().empty()) {
                    // We have an empty dropped subdomain, schedule its deletion
                    CleanDroppedSubDomainsCandidates.insert(pathId);
                    ScheduleCleanDroppedSubDomains();
                }
            }
        }
    }
}

bool TSchemeShard::ApplyStorageConfig(
        const TStoragePools &storagePools,
        const NKikimrSchemeOp::TStorageConfig &storageConfig,
        TChannelsBindings &channelsBinding,
        THashMap<TString, TVector<ui32>> &reverseBinding,
        TStorageRoom &room, TString &errorMsg)
{
    if (channelsBinding && !reverseBinding) {
        // Build a hash map from storage pool name to an existing channel number
        for (ui32 channel = 1; channel < channelsBinding.size(); ++channel) {
            reverseBinding[channelsBinding[channel].GetStoragePoolName()].emplace_back(channel);
        }
    }

    auto resolve = [] (const TStoragePools& pools,
            const NKikimrSchemeOp::TStorageSettings& settings)
            -> TStoragePools::const_iterator
    {
        const TString& kind = settings.GetPreferredPoolKind();
        auto it = std::find_if(pools.cbegin(), pools.cend(),
                               [&kind] (const TStoragePools::value_type& pool)
        { return kind == pool.GetKind(); });
        if (it != pools.cend()) {
            return it;
        }

        if (settings.GetAllowOtherKinds()) {
            return pools.cbegin();
        }

        return pools.cend();
    };

    auto allocateChannel = [&] (const TStoragePool& pool, bool reuseExisting = true) -> ui32 {
        auto it = reverseBinding.find(pool.GetName());
        if (it != reverseBinding.end()) {
            if (reuseExisting) {
                return it->second[0];
            }
        }

        ui32 channel = channelsBinding.size();
        channelsBinding.emplace_back();
        channelsBinding.back().SetStoragePoolName(pool.GetName());
        channelsBinding.back().SetStoragePoolKind(pool.GetKind());
        reverseBinding[pool.GetName()].emplace_back(channel);
        return channel;
    };

#define LOCAL_CHECK(expr, explanation)           \
    if (Y_UNLIKELY(!(expr))) {               \
    errorMsg = explanation;              \
    return false;                        \
}

    if (channelsBinding.size() < 1) {
        LOCAL_CHECK(storageConfig.HasSysLog(), "no syslog storage setting");
        auto sysLogPool = resolve(storagePools, storageConfig.GetSysLog());
        LOCAL_CHECK(sysLogPool != storagePools.end(), "unable determine pool for syslog storage");

        channelsBinding.emplace_back();
        channelsBinding.back().SetStoragePoolName(sysLogPool->GetName());
        channelsBinding.back().SetStoragePoolKind(sysLogPool->GetKind());
    }

    if (channelsBinding.size() < 2) {
        LOCAL_CHECK(storageConfig.HasLog(), "no log storage setting");
        auto logPool = resolve(storagePools, storageConfig.GetLog());
        LOCAL_CHECK(logPool != storagePools.end(), "unable determine pool for log storage");

        ui32 channel = allocateChannel(*logPool);
        Y_ABORT_UNLESS(channel == 1, "Expected to allocate log channel, not %" PRIu32, channel);
    }

    if (room.GetId() == 0) {
        // SysLog and Log always occupy the first 2 channels in the primary room
        room.AssignChannel(NKikimrStorageSettings::TChannelPurpose::SysLog, 0);
        room.AssignChannel(NKikimrStorageSettings::TChannelPurpose::Log, 1);
    }

    if (storageConfig.HasData()) {
        auto dataPool = resolve(storagePools, storageConfig.GetData());
        LOCAL_CHECK(dataPool != storagePools.end(), "definition of data storage present but unable determine pool for it");

        ui32 channel = allocateChannel(*dataPool);
        room.AssignChannel(NKikimrStorageSettings::TChannelPurpose::Data, channel);
    }

    if (storageConfig.HasExternal()) {
        auto externalPool = resolve(storagePools, storageConfig.GetExternal());
        LOCAL_CHECK(externalPool != storagePools.end(), "definition of externalPool storage present but unable determine pool for it");

        ui32 externalChannelsCount = storageConfig.HasExternalChannelsCount() ? storageConfig.GetExternalChannelsCount() : 1;
        externalChannelsCount = Max<ui32>(externalChannelsCount, 1);
        LOCAL_CHECK(externalChannelsCount < Max<ui8>(), "more than 255 external channels requested");
        for (ui32 i = 0; i < externalChannelsCount; ++i) {
            // In case if we have 1 external channel, leave old behavior untouched and reuse channel by pool's name
            ui32 channel = allocateChannel(*externalPool, externalChannelsCount == 1 ? true : false);
            room.AssignChannel(NKikimrStorageSettings::TChannelPurpose::External, channel);
        }
    }

#undef LOCAL_CHECK

    return true;
}

void TSchemeShard::ClearDescribePathCaches(const TPathElement::TPtr node, bool force) {
    Y_ABORT_UNLESS(node);

    if ((node->Dropped() || !node->IsCreateFinished()) && !force) {
        return;
    }

    node->PreSerializedChildrenListing.clear();

    if (node->PathType == NKikimrSchemeOp::EPathType::EPathTypePersQueueGroup) {
        Y_ABORT_UNLESS(Topics.contains(node->PathId));
        TTopicInfo::TPtr pqGroup = Topics.at(node->PathId);
        pqGroup->PreSerializedPathDescription.clear();
        pqGroup->PreSerializedPartitionsDescription.clear();
    } else if (node->PathType == NKikimrSchemeOp::EPathType::EPathTypeTable) {
        Y_ABORT_UNLESS(Tables.contains(node->PathId));
        TTableInfo::TPtr tabletInfo = Tables.at(node->PathId);
        tabletInfo->PreserializedTablePartitions.clear();
        tabletInfo->PreserializedTablePartitionsNoKeys.clear();
        tabletInfo->PreserializedTableSplitBoundaries.clear();
    }
}

bool TSchemeShard::IsStorageConfigLogic(const TTableInfo::TCPtr tableInfo) const {
    const NKikimrSchemeOp::TPartitionConfig& partitionConfig = tableInfo->PartitionConfig();
    const NKikimrSchemeOp::TFamilyDescription* pFamily = nullptr;
    for (const auto& family : partitionConfig.GetColumnFamilies()) {
        if (family.GetId() == 0) {
            pFamily = &family;
        }
    }
    return pFamily && pFamily->HasStorageConfig();
}

bool TSchemeShard::GetBindingsRooms(
        const TPathId domainId,
        const NKikimrSchemeOp::TPartitionConfig& partitionConfig,
        TVector<TStorageRoom> &rooms,
        THashMap<ui32, ui32> &familyRooms,
        TChannelsBindings &channelsBinding,
        TString &errorMsg)
{
    Y_ABORT_UNLESS(rooms.size() >= 1);
    Y_ABORT_UNLESS(rooms[0].GetId() == 0);

    // Find the primary column family
    const NKikimrSchemeOp::TFamilyDescription* pFamily = nullptr;
    for (const auto& family : partitionConfig.GetColumnFamilies()) {
        if (family.GetId() == 0) {
            pFamily = &family;
        }
    }
    Y_ABORT_UNLESS(pFamily && pFamily->HasStorageConfig());

    TSubDomainInfo::TPtr domainInfo = SubDomains.at(domainId);
    auto& storagePools = domainInfo->EffectiveStoragePools();

    if (!storagePools) {
        channelsBinding.clear();
        errorMsg = "database doesn't have storage pools at all";
        return false; //it is a new interface, no indulgences
    }

    THashMap<TString, TVector<ui32>> reverseBinding;

    if (!ApplyStorageConfig(
            storagePools,
            pFamily->GetStorageConfig(),
            channelsBinding,
            reverseBinding,
            rooms[0],
            errorMsg))
    {
        return false;
    }

    // N.B. channel 0 is used for syslog and cannot be used for anything else
    // Here we use channel 0 as a marker for unassigned (default) channel
    ui32 primaryData = rooms[0].GetChannel(NKikimrStorageSettings::TChannelPurpose::Data, 0);
    TSet<ui32> primaryExternals = rooms[0].GetExternalChannels(0);

    struct ChannelsKey {
        TSet<ui32> External;
        ui32 Data;

        bool operator==(const ChannelsKey& other) const {
            return External == other.External && Data == other.Data;
        }
    };
    auto keyHasher = [](const ChannelsKey& k) -> size_t {
        return k.Data + std::accumulate(k.External.begin(), k.External.end(), 0);
    };

    THashMap<ChannelsKey, ui32, decltype(keyHasher)> roomByChannels;

    for (const auto& family : partitionConfig.GetColumnFamilies()) {
        if (family.GetId() == 0) {
            continue; // already handled
        }
        if (!family.HasStorageConfig()) {
            continue; // will use the default room
        }

        TStorageRoom newRoom(rooms.size());
        if (!ApplyStorageConfig(
                storagePools,
                family.GetStorageConfig(),
                channelsBinding,
                reverseBinding,
                newRoom,
                errorMsg))
        {
            return false;
        }

        ui32 dataChannel = newRoom.GetChannel(NKikimrStorageSettings::TChannelPurpose::Data, primaryData);
        TSet<ui32> externalChannels = newRoom.GetExternalChannels(0);
        if (dataChannel == primaryData && externalChannels == primaryExternals) {
            continue; // will use the default room
        }

        ChannelsKey cookie = { externalChannels, dataChannel };

        auto it = roomByChannels.find(cookie);
        if (it != roomByChannels.end()) {
            familyRooms[family.GetId()] = it->second;
            continue;
        }

        auto& room = rooms.emplace_back(rooms.size());
        if (dataChannel != 0) {
            room.AssignChannel(NKikimrStorageSettings::TChannelPurpose::Data, dataChannel);
        }
        for (ui32 externalChannel : externalChannels) {
            if (externalChannel != 0) {
                room.AssignChannel(NKikimrStorageSettings::TChannelPurpose::External, externalChannel);
            }
        }
        roomByChannels[cookie] = room.GetId();
        familyRooms[family.GetId()] = room.GetId();
    }

    return true;
}

bool TSchemeShard::GetBindingsRoomsChanges(
        const TPathId domainId,
        const TVector<TTableShardInfo>& partitions,
        const NKikimrSchemeOp::TPartitionConfig& partitionConfig,
        TBindingsRoomsChanges& changes,
        TString& errStr)
{
    for (const auto& shard : partitions) {
        const auto& shardInfo = ShardInfos.at(shard.ShardIdx);
        if (!shardInfo.BindedChannels) {
            // Shard has no existing channel bindings, better leave untouched!
            continue;
        }

        auto shardPoolsMapping = GetPoolsMapping(shardInfo.BindedChannels);

        auto& change = changes[shardPoolsMapping];
        if (change.ChannelsBindings) {
            // This change info is already initialized
            continue;
        }

        change.ChannelsBindings = shardInfo.BindedChannels;

        TVector<TStorageRoom> storageRooms;
        THashMap<ui32, ui32> familyRooms;
        storageRooms.emplace_back(0);
        if (!GetBindingsRooms(domainId, partitionConfig, storageRooms, familyRooms, change.ChannelsBindings, errStr)) {
            return false;
        }
        change.ChannelsBindingsUpdated = (GetPoolsMapping(change.ChannelsBindings) != shardPoolsMapping);

        for (const auto& room : storageRooms) {
            change.PerShardConfig.AddStorageRooms()->CopyFrom(room);
        }
        for (const auto& familyRoom : familyRooms) {
            auto* protoFamily = change.PerShardConfig.AddColumnFamilies();
            protoFamily->SetId(familyRoom.first);
            protoFamily->SetRoom(familyRoom.second);
        }
    }

    return true;
}

bool TSchemeShard::GetOlapChannelsBindings(
        const TPathId domainId,
        const NKikimrSchemeOp::TColumnStorageConfig& channelsConfig,
        TChannelsBindings& channelsBindings,
        TString& errStr)
{
    const ui32 dataChannelCount = channelsConfig.GetDataChannelCount();

    if (dataChannelCount < 1) {
        errStr = "Not enough data channels requested";
        channelsBindings.clear();
        return false;
    }

    if (dataChannelCount > 253) {
        errStr = "Too many data channels requested";
        channelsBindings.clear();
        return false;
    }

    TSubDomainInfo::TPtr domainInfo = SubDomains.at(domainId);
    auto& storagePools = domainInfo->EffectiveStoragePools();
    if (!storagePools) {
        errStr = "Database has no configured storage pools";
        channelsBindings.clear();
        return false;
    }

    auto resolveChannel = [&](const NKikimrSchemeOp::TStorageSettings& settings) {
        const TString& preferredKind = settings.GetPreferredPoolKind();
        auto poolIt = std::find_if(
            storagePools.begin(), storagePools.end(),
            [&preferredKind] (const TStoragePools::value_type& pool) {
                return pool.GetKind() == preferredKind;
            });

        if (poolIt == storagePools.end()) {
            if (!settings.GetAllowOtherKinds()) {
                errStr = Sprintf("Database has no storage pool kind '%s'", preferredKind.c_str());
                channelsBindings.clear();
                return false;
            }
            poolIt = storagePools.begin();
        }

        channelsBindings.emplace_back().SetStoragePoolName(poolIt->GetName());
        return true;
    };

    auto resolveDefaultChannel = [&](ui32 channelIndex) {
        Y_ABORT_UNLESS(ChannelProfiles);
        if (ChannelProfiles->Profiles.empty()) {
            errStr = "Database has no default channel profile configured";
            channelsBindings.clear();
            return false;
        }
        const auto& profile = ChannelProfiles->Profiles[0];
        if (channelIndex >= profile.Channels.size()) {
            errStr = Sprintf("Database default channel profile has no channel %" PRIu32 " configured", channelIndex);
            channelsBindings.clear();
            return false;
        }
        const auto& channel = profile.Channels[channelIndex];
        auto poolIt = std::find_if(
            storagePools.begin(), storagePools.end(),
            [&channel] (const TStoragePools::value_type& pool) {
                return channel.PoolKind == pool.GetKind();
            });

        if (poolIt == storagePools.end()) {
            poolIt = storagePools.begin();
        }

        channelsBindings.emplace_back().SetStoragePoolName(poolIt->GetName());
        return true;
    };

    if (channelsConfig.HasSysLog()) {
        resolveChannel(channelsConfig.GetSysLog());
    } else {
        resolveDefaultChannel(0);
    }

    if (channelsConfig.HasLog()) {
        resolveChannel(channelsConfig.GetLog());
    } else {
        resolveDefaultChannel(1);
    }

    if (channelsConfig.HasData()) {
        resolveChannel(channelsConfig.GetData());
    } else {
        resolveDefaultChannel(2);
    }

    // Make all other data channels use the same storage pool
    TString dataPoolName = channelsBindings.back().GetStoragePoolName();
    for (ui32 dataChannel = 1; dataChannel < dataChannelCount; ++dataChannel) {
        channelsBindings.emplace_back().SetStoragePoolName(dataPoolName);
    }

    return true;
}

bool TSchemeShard::IsCompatibleChannelProfileLogic(const TPathId domainId, const TTableInfo::TCPtr tableInfo) const {
    Y_UNUSED(domainId);

    Y_ABORT_UNLESS(!IsStorageConfigLogic(tableInfo));
    if (!ChannelProfiles || !ChannelProfiles->Profiles.size()) {
        return false;
    }

    const NKikimrSchemeOp::TPartitionConfig& partitionConfig = tableInfo->PartitionConfig();
    ui32 profileId = partitionConfig.GetChannelProfileId();
    if (profileId >= ChannelProfiles->Profiles.size()) {
        return false;
    }

    return true;
}

bool TSchemeShard::GetChannelsBindings(const TPathId domainId, const TTableInfo::TCPtr tableInfo, TChannelsBindings &binding, TString &errStr) const {
    Y_ABORT_UNLESS(!IsStorageConfigLogic(tableInfo));
    Y_ABORT_UNLESS(IsCompatibleChannelProfileLogic(domainId, tableInfo));

    const NKikimrSchemeOp::TPartitionConfig& partitionConfig = tableInfo->PartitionConfig();
    ui32 profileId = partitionConfig.GetChannelProfileId();

    TChannelProfiles::TProfile& profile = ChannelProfiles->Profiles.at(profileId);

    TSubDomainInfo::TPtr domainInfo = SubDomains.at(domainId);
    const TStoragePools& storagePools = domainInfo->EffectiveStoragePools();

    if (storagePools.empty()) {
        errStr = "database doesn't have storage pools at all to create tablet channels to storage pool binding by profile id";
        return false;
    }

    if (!TabletResolveChannelsDetails(profileId, profile, storagePools, binding)) {
        errStr = "database doesn't have required storage pools to create tablet channels to storage pool binding by profile id";
        return false;
    }
    return true;
}

bool TSchemeShard::ResolveTabletChannels(ui32 profileId, const TPathId domainId, TChannelsBindings &channelsBinding) const
{
    return ResolveChannelCommon(profileId, domainId, channelsBinding, &TabletResolveChannelsDetails);
}

bool TSchemeShard::ResolveRtmrChannels(const TPathId domainId, TChannelsBindings &channelsBinding) const
{
    const ui32 profileId = 0;
    return ResolveChannelCommon(profileId, domainId, channelsBinding, &ResolveChannelsDetailsAsIs);
}

bool TSchemeShard::ResolveSolomonChannels(const NKikimrSchemeOp::TKeyValueStorageConfig &config, const TPathId domainId, TChannelsBindings& channelsBinding) const
{
    TSubDomainInfo::TPtr domainInfo = SubDomains.at(domainId);
    auto& storagePools = domainInfo->EffectiveStoragePools();

    if (!storagePools) {
        // no storage pool no binding it's Ok
        channelsBinding.clear();
        return false;
    }

    auto getPoolKind = [&] (ui32 channel) {
        return TStringBuf(config.GetChannel(channel).GetPreferredPoolKind());
    };

    return ResolvePoolNames(
        config.ChannelSize(),
        getPoolKind,
        storagePools,
        channelsBinding
    );
}

bool TSchemeShard::ResolveSolomonChannels(ui32 profileId, const TPathId domainId, TChannelsBindings &channelsBinding) const
{
    return ResolveChannelCommon(profileId, domainId, channelsBinding, &ResolveChannelsDetailsAsIs);
}

bool TSchemeShard::ResolvePqChannels(ui32 profileId, const TPathId domainId, TChannelsBindings &channelsBinding) const
{
    return ResolveChannelCommon(profileId, domainId, channelsBinding, &ResolveChannelsDetailsAsIs);
}

bool TSchemeShard::ResolveChannelsByPoolKinds(
    const TVector<TStringBuf> &channelPoolKinds,
    const TPathId domainId,
    TChannelsBindings &channelsBinding) const
{
    TSubDomainInfo::TPtr domainInfo = SubDomains.at(domainId);
    auto& storagePools = domainInfo->EffectiveStoragePools();

    if (!storagePools || !channelPoolKinds) {
        return false;
    }

    if (!ResolvePoolNames(
            channelPoolKinds.size(),
            [&] (ui32 channel) {
                return channelPoolKinds[channel];
            },
            storagePools,
            channelsBinding
        ))
    {
        return false;
    }

    Y_DEBUG_ABORT_UNLESS(!channelsBinding.empty());
    return !channelsBinding.empty();
}

void TSchemeShard::SetNbsChannelsParams(
    const google::protobuf::RepeatedPtrField<NKikimrBlockStore::TChannelProfile>& ecps,
    TChannelsBindings& channelsBinding)
{
    Y_ABORT_UNLESS(channelsBinding.ysize() == ecps.size());

    for (int i = 0; i < ecps.size(); ++i) {
        channelsBinding[i].SetSize(ecps[i].GetSize());
        // XXX IOPS and Throughput should be split into read/write IOPS
        // and read/write Throughput in Hive
        channelsBinding[i].SetThroughput(
            ecps[i].GetReadBandwidth() + ecps[i].GetWriteBandwidth()
        );
        channelsBinding[i].SetIOPS(
            ecps[i].GetReadIops() + ecps[i].GetWriteIops()
        );
    }
}

void TSchemeShard::SetNfsChannelsParams(
    const google::protobuf::RepeatedPtrField<NKikimrFileStore::TChannelProfile>& ecps,
    TChannelsBindings& channelsBinding)
{
    Y_ABORT_UNLESS(channelsBinding.ysize() == ecps.size());

    for (int i = 0; i < ecps.size(); ++i) {
        channelsBinding[i].SetSize(ecps[i].GetSize());
        // XXX IOPS and Throughput should be split into read/write IOPS
        // and read/write Throughput in Hive
        channelsBinding[i].SetThroughput(
            ecps[i].GetReadBandwidth() + ecps[i].GetWriteBandwidth()
        );
        channelsBinding[i].SetIOPS(
            ecps[i].GetReadIops() + ecps[i].GetWriteIops()
        );
    }
}

void TSchemeShard::SetPqChannelsParams(
    const google::protobuf::RepeatedPtrField<NKikimrPQ::TChannelProfile>& ecps,
    TChannelsBindings& channelsBinding)
{
    Y_ABORT_UNLESS(channelsBinding.ysize() == ecps.size());

    for (int i = 0; i < ecps.size(); ++i) {
        channelsBinding[i].SetSize(ecps[i].GetSize());
        // XXX IOPS and Throughput should be split into read/write IOPS
        // and read/write Throughput in Hive
        channelsBinding[i].SetThroughput(
            ecps[i].GetReadBandwidth() + ecps[i].GetWriteBandwidth()
        );
        channelsBinding[i].SetIOPS(
            ecps[i].GetReadIops() + ecps[i].GetWriteIops()
        );
    }
}

bool TSchemeShard::ResolveSubdomainsChannels(const TStoragePools &storagePools, TChannelsBindings &channelsBinding) {
    if (!ChannelProfiles) {
        channelsBinding.clear();
        return false;
    }
    if (ChannelProfiles->Profiles.empty()) {
        channelsBinding.clear();
        return false;
    }
    if (!storagePools) {
        channelsBinding.clear();
        return false;
    }
    return TabletResolveChannelsDetails(0, ChannelProfiles->Profiles[0], storagePools, channelsBinding);
}

bool TSchemeShard::ResolveChannelCommon(ui32 profileId, const TPathId domainId, TChannelsBindings &channelsBinding, std::function<bool (ui32, const TChannelProfiles::TProfile &, const TStoragePools &, TChannelsBindings &)> resolveDetails) const
{
    Y_ABORT_UNLESS(ChannelProfiles);
    if (ChannelProfiles->Profiles.size() == 0) {
        return false; //there is some tests without channels.txt still
    }
    if(profileId >= ChannelProfiles->Profiles.size()) {
        return false;
    }
    const auto& profile = ChannelProfiles->Profiles[profileId];
    Y_ABORT_UNLESS(profile.Channels.size() > 0);

    TSubDomainInfo::TPtr domainInfo = SubDomains.at(domainId);
    auto& storagePools = domainInfo->EffectiveStoragePools();

    if (!storagePools) {
        // no storage pool no binding it's Ok
        channelsBinding.clear();
        return false;
    }

    return resolveDetails(profileId, profile, storagePools, channelsBinding);
}

bool TSchemeShard::ResolveChannelsDetailsAsIs(
    ui32,
    const TChannelProfiles::TProfile &profile,
    const TStoragePools &storagePools,
    TChannelsBindings &channelsBinding)
{
    return ResolvePoolNames(
        profile.Channels.size(),
        [&] (ui32 channel) {
            return TStringBuf(profile.Channels[channel].PoolKind);
        },
        storagePools,
        channelsBinding
    );
}

bool TSchemeShard::TabletResolveChannelsDetails(ui32 profileId, const TChannelProfiles::TProfile &profile, const TStoragePools &storagePools, TChannelsBindings &channelsBinding)
{
    const bool isDefaultProfile = (0 == profileId);

    TChannelsBindings result;
    std::set<TString> uniqPoolsNames;

    for (ui32 channelId = 0; channelId < profile.Channels.size(); ++channelId) {
        const TChannelProfiles::TProfile::TChannel& channel = profile.Channels[channelId];

        auto poolIt = std::find_if(storagePools.begin(), storagePools.end(), [&channel] (const TStoragePools::value_type& pool) {
            return channel.PoolKind == pool.GetKind();
        });

        // substitute missing pool(s) for the default profile (but not for other profiles)
        if (poolIt == storagePools.end()) {
            if (isDefaultProfile) {
                poolIt = storagePools.begin();
            } else {
                // unable to construct channel binding with the storage pool
                return false;
            }
        }

        // sys log channel is 0, log channel is 1 (always)
        if (0 == channelId || 1 == channelId) {
            result.emplace_back();
            result.back().SetStoragePoolName(poolIt->GetName());
            continue;
        }

        // by the way, channel 1 might be shared with data and ext in a new StorageConfig interface
        // but as we already provide variable like ColumnStorage1Ext2 for the clients
        // we do not want to break compatibility and so, until StorageConfig is mainstream,
        // we should always return at least 3 channels
        if (uniqPoolsNames.insert(poolIt->GetName()).second) {
            result.emplace_back();
            result.back().SetStoragePoolName(poolIt->GetName());
        }
    }

    channelsBinding.swap(result);
    return true;
}

TPathId TSchemeShard::ResolvePathIdForDomain(TPathId pathId) const {
    Y_ABORT_UNLESS(pathId != InvalidPathId);
    Y_ABORT_UNLESS(PathsById.contains(pathId));
    return ResolvePathIdForDomain(PathsById.at(pathId));
}

TPathId TSchemeShard::ResolvePathIdForDomain(TPathElement::TPtr pathEl) const {
    TPathId domainId = pathEl->IsDomainRoot()
            ? pathEl->PathId
            : pathEl->DomainPathId;
    Y_ABORT_UNLESS(PathsById.contains(domainId));
    return domainId;
}

TSubDomainInfo::TPtr TSchemeShard::ResolveDomainInfo(TPathId pathId) const {
    Y_ABORT_UNLESS(pathId != InvalidPathId);
    Y_ABORT_UNLESS(PathsById.contains(pathId));
    return ResolveDomainInfo(PathsById.at(pathId));
}

TSubDomainInfo::TPtr TSchemeShard::ResolveDomainInfo(TPathElement::TPtr pathEl) const {
    TPathId domainId = ResolvePathIdForDomain(pathEl);
    Y_ABORT_UNLESS(SubDomains.contains(domainId));
    auto info = SubDomains.at(domainId);
    Y_ABORT_UNLESS(info);
    return info;
}

TPathId TSchemeShard::GetDomainKey(TPathElement::TPtr pathEl) const {
    auto pathIdForDomain = ResolvePathIdForDomain(pathEl);
    TPathElement::TPtr domainPathElement = PathsById.at(pathIdForDomain);
    Y_ABORT_UNLESS(domainPathElement);
    return domainPathElement->IsRoot() ? ParentDomainId : pathIdForDomain;
}

TPathId TSchemeShard::GetDomainKey(TPathId pathId) const {
    Y_ABORT_UNLESS(pathId != InvalidPathId);
    Y_ABORT_UNLESS(PathsById.contains(pathId));
    return GetDomainKey(PathsById.at(pathId));
}

const NKikimrSubDomains::TProcessingParams &TSchemeShard::SelectProcessingParams(TPathId id) const {
    TPathElement::TPtr item = PathsById.at(id);
    return SelectProcessingParams(item);
}

const NKikimrSubDomains::TProcessingParams &TSchemeShard::SelectProcessingParams(TPathElement::TPtr pathEl) const {
    Y_ABORT_UNLESS(pathEl.Get());

    auto subDomainInfo = ResolveDomainInfo(pathEl);
    if (subDomainInfo->IsSupportTransactions()) {
        return subDomainInfo->GetProcessingParams();
    }

    auto rootDomain = SubDomains.at(RootPathId());
    Y_ABORT_UNLESS(rootDomain->IsSupportTransactions());
    return rootDomain->GetProcessingParams();
}

TTabletId TSchemeShard::SelectCoordinator(TTxId txId, TPathId pathId) const {
    Y_ABORT_UNLESS(pathId != InvalidPathId);
    return SelectCoordinator(txId, PathsById.at(pathId));
}

TTabletId TSchemeShard::SelectCoordinator(TTxId txId, TPathElement::TPtr pathEl) const {
    Y_ABORT_UNLESS(pathEl.Get());

    auto subDomainInfo = ResolveDomainInfo(pathEl->ParentPathId); //for subdomain node we must use parent domain
    if (subDomainInfo->IsSupportTransactions()) {
        return subDomainInfo->GetCoordinator(txId);
    }

    auto rootDomain = SubDomains.at(RootPathId());
    Y_ABORT_UNLESS(rootDomain->IsSupportTransactions());
    return rootDomain->GetCoordinator(txId);
}

TString TSchemeShard::PathToString(TPathElement::TPtr item) {
    Y_ABORT_UNLESS(item);
    TPath path = TPath::Init(item->PathId, this);
    return path.PathString();
}

bool TSchemeShard::CheckApplyIf(const NKikimrSchemeOp::TModifyScheme& scheme, TString& errStr, std::optional<TPathElement::EPathType> pathType) {
    const auto& conditions = scheme.GetApplyIf();

    for (const auto& item: conditions) {
        if (item.HasPathId()) {
            TLocalPathId localPathId = item.GetPathId();
            const auto pathId = TPathId(TabletID(), localPathId);

            if (!PathsById.contains(pathId)) {
                errStr = TStringBuilder()
                    << "fail user constraint: ApplyIf section:"
                    << " no path with id " << pathId;
                return false;
            }
            const TPathElement::TPtr pathEl = PathsById.at(pathId);

            if (pathEl->Dropped()) {
                errStr = TStringBuilder()
                    << "fail user constraint: ApplyIf section:"
                    << " path with id " << pathId << " has been dropped";
                return false;
            }
<<<<<<< HEAD

            if (item.HasPathVersion()) {
                const auto requiredVersion = item.GetPathVersion();
                arc_ui64 actualVersion;
                auto path = TPath::Init(pathId, this);
                auto pathVersion = GetPathVersion(path);

                if (item.HasCheckEntityVersion() && item.GetCheckEntityVersion()) {
                    switch(path.Base()->PathType) {
                        case NKikimrSchemeOp::EPathTypePersQueueGroup:
                            actualVersion = pathVersion.GetPQVersion();
                            break;
                        case NKikimrSchemeOp::EPathType::EPathTypeSubDomain:
                        case NKikimrSchemeOp::EPathType::EPathTypeExtSubDomain:
                            actualVersion = pathVersion.GetSubDomainVersion();
                            break;
                        case NKikimrSchemeOp::EPathTypeTable:
                            actualVersion = pathVersion.GetTableSchemaVersion();
                            break;
                        case NKikimrSchemeOp::EPathType::EPathTypeBlockStoreVolume:
                            actualVersion = pathVersion.GetBSVVersion();
                            break;
                        case NKikimrSchemeOp::EPathType::EPathTypeFileStore:
                            actualVersion = pathVersion.GetFileStoreVersion();
                            break;
                        case NKikimrSchemeOp::EPathType::EPathTypeKesus:
                            actualVersion = pathVersion.GetKesusVersion();
                            break;
                        case NKikimrSchemeOp::EPathType::EPathTypeRtmrVolume:
                            actualVersion = pathVersion.GetRTMRVersion();
                            break;
                        case NKikimrSchemeOp::EPathType::EPathTypeSolomonVolume:
                            actualVersion = pathVersion.GetSolomonVersion();
                            break;
                        case NKikimrSchemeOp::EPathType::EPathTypeTableIndex:
                            actualVersion = pathVersion.GetTableIndexVersion();
                            break;
                        case NKikimrSchemeOp::EPathType::EPathTypeColumnStore:
                            actualVersion = pathVersion.GetColumnStoreVersion();
                            break;
                        case NKikimrSchemeOp::EPathType::EPathTypeColumnTable:
                            actualVersion = pathVersion.GetColumnTableVersion();
                            break;
                        case NKikimrSchemeOp::EPathType::EPathTypeCdcStream:
                            actualVersion = pathVersion.GetCdcStreamVersion();
                            break;
                        case NKikimrSchemeOp::EPathType::EPathTypeSequence:
                            actualVersion = pathVersion.GetSequenceVersion();
                            break;
                        case NKikimrSchemeOp::EPathType::EPathTypeReplication:
                        case NKikimrSchemeOp::EPathType::EPathTypeTransfer:
                            actualVersion = pathVersion.GetReplicationVersion();
                            break;
                        case NKikimrSchemeOp::EPathType::EPathTypeExternalTable:
                            actualVersion = pathVersion.GetExternalTableVersion();
                            break;
                        case NKikimrSchemeOp::EPathType::EPathTypeExternalDataSource:
                            actualVersion = pathVersion.GetExternalDataSourceVersion();
                            break;
                        case NKikimrSchemeOp::EPathType::EPathTypeView:
                            actualVersion = pathVersion.GetViewVersion();
                            break;
                        default:
                            actualVersion = pathVersion.GetGeneralVersion();
                            break;
                    }
                } else {
                    actualVersion = pathVersion.GetGeneralVersion();
                }

=======

            if (item.HasPathVersion()) {
                const auto requiredVersion = item.GetPathVersion();
                arc_ui64 actualVersion;
                auto path = TPath::Init(pathId, this);
                auto pathVersion = GetPathVersion(path);

                if (item.HasCheckEntityVersion() && item.GetCheckEntityVersion()) {
                    switch(path.Base()->PathType) {
                        case NKikimrSchemeOp::EPathTypePersQueueGroup:
                            actualVersion = pathVersion.GetPQVersion();
                            break;
                        case NKikimrSchemeOp::EPathType::EPathTypeSubDomain:
                        case NKikimrSchemeOp::EPathType::EPathTypeExtSubDomain:
                            actualVersion = pathVersion.GetSubDomainVersion();
                            break;
                        case NKikimrSchemeOp::EPathTypeTable:
                            actualVersion = pathVersion.GetTableSchemaVersion();
                            break;
                        case NKikimrSchemeOp::EPathType::EPathTypeBlockStoreVolume:
                            actualVersion = pathVersion.GetBSVVersion();
                            break;
                        case NKikimrSchemeOp::EPathType::EPathTypeFileStore:
                            actualVersion = pathVersion.GetFileStoreVersion();
                            break;
                        case NKikimrSchemeOp::EPathType::EPathTypeKesus:
                            actualVersion = pathVersion.GetKesusVersion();
                            break;
                        case NKikimrSchemeOp::EPathType::EPathTypeRtmrVolume:
                            actualVersion = pathVersion.GetRTMRVersion();
                            break;
                        case NKikimrSchemeOp::EPathType::EPathTypeSolomonVolume:
                            actualVersion = pathVersion.GetSolomonVersion();
                            break;
                        case NKikimrSchemeOp::EPathType::EPathTypeTableIndex:
                            actualVersion = pathVersion.GetTableIndexVersion();
                            break;
                        case NKikimrSchemeOp::EPathType::EPathTypeColumnStore:
                            actualVersion = pathVersion.GetColumnStoreVersion();
                            break;
                        case NKikimrSchemeOp::EPathType::EPathTypeColumnTable:
                            actualVersion = pathVersion.GetColumnTableVersion();
                            break;
                        case NKikimrSchemeOp::EPathType::EPathTypeCdcStream:
                            actualVersion = pathVersion.GetCdcStreamVersion();
                            break;
                        case NKikimrSchemeOp::EPathType::EPathTypeSequence:
                            actualVersion = pathVersion.GetSequenceVersion();
                            break;
                        case NKikimrSchemeOp::EPathType::EPathTypeReplication:
                        case NKikimrSchemeOp::EPathType::EPathTypeTransfer:
                            actualVersion = pathVersion.GetReplicationVersion();
                            break;
                        case NKikimrSchemeOp::EPathType::EPathTypeExternalTable:
                            actualVersion = pathVersion.GetExternalTableVersion();
                            break;
                        case NKikimrSchemeOp::EPathType::EPathTypeExternalDataSource:
                            actualVersion = pathVersion.GetExternalDataSourceVersion();
                            break;
                        case NKikimrSchemeOp::EPathType::EPathTypeView:
                            actualVersion = pathVersion.GetViewVersion();
                            break;
                        default:
                            actualVersion = pathVersion.GetGeneralVersion();
                            break;
                    }
                } else {
                    actualVersion = pathVersion.GetGeneralVersion();
                }

>>>>>>> f1686eb5
                if (requiredVersion != actualVersion) {
                    errStr = TStringBuilder()
                        << "fail user constraint in ApplyIf section:"
                        //FIXME: revert to misspelled text as there is dependency on it in the nbs code.
                        // Dependency on text should be replaced by introducing special error code.
                        << " path version mistmach, path with id " << pathEl->PathId
                        << " has actual version " << actualVersion
                        << " but version " << requiredVersion << " was required";
                    return false;
                }
            }

            if (item.HasLockedTxId()) {
                const auto lockOwnerTxId = TTxId(item.GetLockedTxId());
    
                TString lockErr = "fail user constraint in ApplyIf section:";
                if (!CheckLocks(pathId, lockOwnerTxId, lockErr)) {
                    errStr = lockErr;
                    return false;
                }
            }
        }

        if (AppData()->FeatureFlags.GetEnableAlterDatabase()) {
            if (!item.GetPathTypes().empty()) {
                if (!pathType.has_value()) {
                    errStr = TStringBuilder()
                        << "fail in ApplyIf section:"
                        << " argument `pathType` is undefined,"
                        << " but ApplyIf has non-empty field `PathTypes.`";

                    return false;
                }

                const auto& pathTypes = item.GetPathTypes();
                bool allowed = (std::find(pathTypes.begin(), pathTypes.end(), pathType) != pathTypes.end());
                if (!allowed) {
                    auto enumToString = [](TPathElement::EPathType type) {
                        return NKikimrSchemeOp::EPathType_Name(type);
                    };

                    errStr = TStringBuilder()
                        << "fail in ApplyIf section:"
                        << " wrong Path type."
                        << " Expected types: ";

                        for (int i = 0; i < pathTypes.size(); i++) {
                            errStr += enumToString(static_cast<TPathElement::EPathType>(pathTypes[i]) ) + ",;"[i + 1 == pathTypes.size()] + " ";
                        }

                        errStr += TStringBuilder() << "But actual Path type is " << enumToString(pathType.value());
                    return false;
                }
            }
        } else if (!item.GetPathTypes().empty()) {
            errStr = TStringBuilder()
                << "fail in ApplyIf section:"
                << " Check Path Type is not supported";

            return false;
        }
    }

    return true;
}

bool TSchemeShard::CheckLocks(const TPathId pathId, const NKikimrSchemeOp::TModifyScheme &scheme, TString &errStr) const {
    if (scheme.HasLockGuard() && scheme.GetLockGuard().HasOwnerTxId()) {
        return CheckLocks(pathId, TTxId(scheme.GetLockGuard().GetOwnerTxId()), errStr);
    }

    return CheckLocks(pathId, InvalidTxId, errStr);
}

bool TSchemeShard::CheckLocks(const TPathId pathId, const TTxId lockTxId, TString& errStr) const {
    if (lockTxId == InvalidTxId) {
        // check lock is free
        if (LockedPaths.contains(pathId)) {
            auto explain = TStringBuilder()
                << "path '" << pathId << "'"
                << " has been locked by tx: " << LockedPaths.at(pathId);
            errStr.append(explain);
            return false;
        }

        return true;
    }

    // check lock is correct

    if (!LockedPaths.contains(pathId)) {
        auto explain = TStringBuilder()
            << "path '" << pathId << "'"
            << " hasn't been locked at all"
            << " but it is declared that it should be locked by tx: " << lockTxId;
        errStr.append(explain);
        return false;
    }

    if (LockedPaths.at(pathId) != lockTxId) {
        auto explain = TStringBuilder()
            << "path '" << pathId << "'"
            << " has been locked by tx: " << LockedPaths.at(pathId)
            << " but it is declared that it should be locked by: " << lockTxId;
        errStr.append(explain);
        return false;
    }

    return true;
}

bool TSchemeShard::CheckInFlightLimit(TTxState::ETxType txType, TString& errStr) const {
    auto it = InFlightLimits.find(txType);
    if (it == InFlightLimits.end()) {
        return true;
    }

    if (it->second != 0 && TabletCounters->Simple()[TTxState::TxTypeInFlightCounter(txType)].Get() >= it->second) {
        errStr = TStringBuilder() << "the limit of operations with type " << TTxState::TypeName(txType)
            << " has been exceeded"
            << ", limit: " << it->second;
        return false;
    }

    return true;
}

bool TSchemeShard::CheckInFlightLimit(NKikimrSchemeOp::EOperationType opType, TString& errStr) const {
    if (const auto txType = TTxState::ConvertToTxType(opType); txType != TTxState::TxInvalid) {
        return CheckInFlightLimit(txType, errStr);
    }

    return true;
}

bool TSchemeShard::CanCreateSnapshot(const TPathId& tablePathId, TTxId txId, NKikimrScheme::EStatus& status, TString& errStr) const {
    auto it = TablesWithSnapshots.find(tablePathId);
    if (it == TablesWithSnapshots.end()) {
        return true;
    }

    const auto& snapshotTxId = it->second;
    TStepId snapshotStepId;

    if (auto sit = SnapshotsStepIds.find(snapshotTxId); sit != SnapshotsStepIds.end()) {
        snapshotStepId = sit->second;
    }

    if (txId == snapshotTxId) {
        status = NKikimrScheme::StatusAlreadyExists;
        errStr = TStringBuilder()
            << "Snapshot with the same txId already presents for table"
            << ", tableId:" << tablePathId
            << ", txId: " << txId
            << ", snapshotTxId: " << snapshotTxId
            << ", snapshotStepId: " << snapshotStepId;
    } else {
        status = NKikimrScheme::StatusSchemeError;
        errStr = TStringBuilder()
            << "Snapshot with another txId already presents for table, only one snapshot is allowed for table for now"
            << ", tableId:" << tablePathId
            << ", txId: " << txId
            << ", snapshotTxId: " << snapshotTxId
            << ", snapshotStepId: " << snapshotStepId;
    }

    return false;
}

TShardIdx TSchemeShard::ReserveShardIdxs(ui64 count) {
    auto idx = TLocalShardIdx(NextLocalShardIdx);
    NextLocalShardIdx += count;
    return MakeLocalId(idx);
}

TShardIdx TSchemeShard::NextShardIdx(const TShardIdx& shardIdx, ui64 inc) const {
    Y_ABORT_UNLESS(shardIdx.GetOwnerId() == TabletID());

    ui64 nextLocalId = ui64(shardIdx.GetLocalId()) + inc;
    Y_VERIFY_S(nextLocalId < NextLocalShardIdx, "what: nextLocalId: " << nextLocalId << " NextLocalShardIdx: " << NextLocalShardIdx);

    return MakeLocalId(TLocalShardIdx(nextLocalId));
}

const TTableInfo* TSchemeShard::GetMainTableForIndex(TPathId indexTableId) const {
    if (!Tables.contains(indexTableId))
        return nullptr;

    auto pathEl = PathsById.FindPtr(indexTableId);
    if (!pathEl)
        return nullptr;

    TPathId parentId = (*pathEl)->ParentPathId;
    auto parentEl = PathsById.FindPtr(parentId);

    if (!parentEl || !(*parentEl)->IsTableIndex())
        return nullptr;

    TPathId grandParentId = (*parentEl)->ParentPathId;

    if (!Tables.contains(grandParentId))
        return nullptr;

    return Tables.FindPtr(grandParentId)->Get();
}

bool TSchemeShard::IsBackupTable(TPathId pathId) const {
    auto it = Tables.find(pathId);
    if (it == Tables.end()) {
        return false;
    }

    Y_ABORT_UNLESS(it->second);
    return it->second->IsBackup;
}

TPathElement::EPathState TSchemeShard::CalcPathState(TTxState::ETxType txType, TPathElement::EPathState oldState) {
    // Do not change state if PathId is dropped. It can't become alive.
    switch (oldState) {
    case TPathElement::EPathState::EPathStateNotExist:
    case TPathElement::EPathState::EPathStateDrop: // there could be multiple TXs, preserve StateDrop
        return oldState;
    case TPathElement::EPathState::EPathStateUpgrade:
        return oldState;
    default:
        break;
    }

    switch (txType) {
    case TTxState::TxMkDir:
    case TTxState::TxCreateTable:
    case TTxState::TxCopyTable:
    case TTxState::TxCreatePQGroup:
    case TTxState::TxCreateSubDomain:
    case TTxState::TxCreateExtSubDomain:
    case TTxState::TxCreateBlockStoreVolume:
    case TTxState::TxCreateFileStore:
    case TTxState::TxCreateKesus:
    case TTxState::TxCreateSolomonVolume:
    case TTxState::TxCreateRtmrVolume:
    case TTxState::TxCreateTableIndex:
    case TTxState::TxCreateOlapStore:
    case TTxState::TxCreateColumnTable:
    case TTxState::TxCreateCdcStream:
    case TTxState::TxCreateSequence:
    case TTxState::TxCopySequence:
    case TTxState::TxCreateReplication:
    case TTxState::TxCreateTransfer:
    case TTxState::TxCreateBlobDepot:
    case TTxState::TxCreateExternalTable:
    case TTxState::TxCreateExternalDataSource:
    case TTxState::TxCreateView:
    case TTxState::TxCreateContinuousBackup:
    case TTxState::TxCreateResourcePool:
    case TTxState::TxCreateBackupCollection:
        return TPathElement::EPathState::EPathStateCreate;
    case TTxState::TxAlterPQGroup:
    case TTxState::TxAlterTable:
    case TTxState::TxAlterBlockStoreVolume:
    case TTxState::TxAlterFileStore:
    case TTxState::TxAlterKesus:
    case TTxState::TxAlterSubDomain:
    case TTxState::TxAlterExtSubDomain:
    case TTxState::TxAlterExtSubDomainCreateHive:
    case TTxState::TxAlterUserAttributes:
    case TTxState::TxInitializeBuildIndex:
    case TTxState::TxFinalizeBuildIndex:
    case TTxState::TxCreateLock:
    case TTxState::TxDropLock:
    case TTxState::TxAlterTableIndex:
    case TTxState::TxAlterSolomonVolume:
    case TTxState::TxDropTableIndexAtMainTable:
    case TTxState::TxAlterOlapStore:
    case TTxState::TxAlterColumnTable:
    case TTxState::TxAlterCdcStream:
    case TTxState::TxAlterCdcStreamAtTable:
    case TTxState::TxAlterCdcStreamAtTableDropSnapshot:
    case TTxState::TxCreateCdcStreamAtTable:
    case TTxState::TxCreateCdcStreamAtTableWithInitialScan:
    case TTxState::TxDropCdcStreamAtTable:
    case TTxState::TxDropCdcStreamAtTableDropSnapshot:
    case TTxState::TxAlterSequence:
    case TTxState::TxAlterReplication:
    case TTxState::TxAlterTransfer:
    case TTxState::TxAlterBlobDepot:
    case TTxState::TxUpdateMainTableOnIndexMove:
    case TTxState::TxAlterExternalTable:
    case TTxState::TxAlterExternalDataSource:
    case TTxState::TxAlterView:
    case TTxState::TxAlterContinuousBackup:
    case TTxState::TxAlterResourcePool:
    case TTxState::TxAlterBackupCollection:
        return TPathElement::EPathState::EPathStateAlter;
    case TTxState::TxDropTable:
    case TTxState::TxDropPQGroup:
    case TTxState::TxRmDir:
    case TTxState::TxDropSubDomain:
    case TTxState::TxForceDropSubDomain:
    case TTxState::TxForceDropExtSubDomain:
    case TTxState::TxDropBlockStoreVolume:
    case TTxState::TxDropFileStore:
    case TTxState::TxDropKesus:
    case TTxState::TxDropSolomonVolume:
    case TTxState::TxDropTableIndex:
    case TTxState::TxDropOlapStore:
    case TTxState::TxDropColumnTable:
    case TTxState::TxDropCdcStream:
    case TTxState::TxDropSequence:
    case TTxState::TxDropReplication:
    case TTxState::TxDropReplicationCascade:
    case TTxState::TxDropTransfer:
    case TTxState::TxDropTransferCascade:
    case TTxState::TxDropBlobDepot:
    case TTxState::TxDropExternalTable:
    case TTxState::TxDropExternalDataSource:
    case TTxState::TxDropView:
    case TTxState::TxDropContinuousBackup:
    case TTxState::TxDropResourcePool:
    case TTxState::TxDropBackupCollection:
        return TPathElement::EPathState::EPathStateDrop;
    case TTxState::TxBackup:
        return TPathElement::EPathState::EPathStateBackup;
    case TTxState::TxRestore:
        return TPathElement::EPathState::EPathStateRestore;
    case TTxState::TxUpgradeSubDomain:
        return TPathElement::EPathState::EPathStateUpgrade;
    case TTxState::TxUpgradeSubDomainDecision:
        return TPathElement::EPathState::EPathStateAlter; // if only TxUpgradeSubDomainDecision hangs under path it is considered just as Alter
    case TTxState::TxSplitTablePartition:
    case TTxState::TxMergeTablePartition:
        break;
    case TTxState::TxFillIndex:
    case TTxState::TxAllocatePQ:
        Y_ABORT("deprecated");
    case TTxState::TxModifyACL:
    case TTxState::TxInvalid:
    case TTxState::TxAssignBlockStoreVolume:
        Y_UNREACHABLE();
    case TTxState::TxMoveTable:
    case TTxState::TxMoveTableIndex:
    case TTxState::TxMoveSequence:
        return TPathElement::EPathState::EPathStateCreate;
    case TTxState::TxRestoreIncrementalBackupAtTable:
        return TPathElement::EPathState::EPathStateOutgoingIncrementalRestore;
    }
    return oldState;
}

bool TSchemeShard::TRwTxBase::Execute(NTabletFlatExecutor::TTransactionContext &txc, const TActorContext &ctx) {
    THPTimer cpuTimer;

    // Transactions don't read anything from the DB, they all use in-mem structures and do writes to the DB
    // That's why transactions should never be retried
    txc.DB.NoMoreReadsForTx();

    try {
        DoExecute(txc, ctx);
    } catch (const std::exception& ex) {
        Y_FAIL_S("there must be no leaked exceptions: " << ex.what() << ", at schemeshard: " << Self->TabletID());
    } catch (...) {
        Y_FAIL_S("there must be no leaked exceptions, at schemeshard: " << Self->TabletID());
    }

    ExecuteDuration = TDuration::Seconds(cpuTimer.Passed());
    return true;
}

void TSchemeShard::TRwTxBase::Complete(const TActorContext &ctx) {
    DoComplete(ctx);
}

void TSchemeShard::BumpIncompatibleChanges(NIceDb::TNiceDb& db, ui64 incompatibleChange) {
    if (MaxIncompatibleChange < incompatibleChange) {
        Y_VERIFY_S(incompatibleChange <= Schema::MaxIncompatibleChangeSupported,
            "Attempting to bump incompatible changes to " << incompatibleChange <<
            ", but maximum supported change is " << Schema::MaxIncompatibleChangeSupported);
        // We add a special path on the first incompatible change, which breaks
        // all versions that don't know about incompatible changes. Newer
        // versions will just skip this non-sensible entry.
        if (MaxIncompatibleChange == 0) {
            db.Table<Schema::Paths>().Key(0).Update(
                NIceDb::TUpdate<Schema::Paths::ParentId>(0),
                NIceDb::TUpdate<Schema::Paths::Name>("/incompatible/"));
        }
        // Persist a new maximum incompatible change, this will cause older
        // versions to stop gracefully instead of working inconsistently.
        db.Table<Schema::SysParams>().Key(Schema::SysParam_MaxIncompatibleChange).Update(
            NIceDb::TUpdate<Schema::SysParams::Value>(ToString(incompatibleChange)));
        MaxIncompatibleChange = incompatibleChange;
    }
}

void TSchemeShard::PersistTableIndex(NIceDb::TNiceDb& db, const TPathId& pathId) {
    Y_ABORT_UNLESS(PathsById.contains(pathId));
    TPathElement::TPtr element = PathsById.at(pathId);

    Y_ABORT_UNLESS(Indexes.contains(pathId));
    TTableIndexInfo::TPtr index = Indexes.at(pathId);

    Y_ABORT_UNLESS(IsLocalId(element->PathId));
    Y_ABORT_UNLESS(element->IsTableIndex());

    TTableIndexInfo::TPtr alterData = index->AlterData;
    Y_ABORT_UNLESS(alterData);
    Y_ABORT_UNLESS(index->AlterVersion < alterData->AlterVersion);

    db.Table<Schema::TableIndex>().Key(element->PathId.LocalPathId).Update(
                NIceDb::TUpdate<Schema::TableIndex::AlterVersion>(alterData->AlterVersion),
                NIceDb::TUpdate<Schema::TableIndex::IndexType>(alterData->Type),
                NIceDb::TUpdate<Schema::TableIndex::State>(alterData->State),
                NIceDb::TUpdate<Schema::TableIndex::Description>(alterData->SerializeDescription()));

    db.Table<Schema::TableIndexAlterData>().Key(element->PathId.LocalPathId).Delete();

    for (ui32 keyIdx = 0; keyIdx < alterData->IndexKeys.size(); ++keyIdx) {
        db.Table<Schema::TableIndexKeys>().Key(element->PathId.LocalPathId, keyIdx).Update(
                    NIceDb::TUpdate<Schema::TableIndexKeys::KeyName>(alterData->IndexKeys[keyIdx]));

        db.Table<Schema::TableIndexKeysAlterData>().Key(element->PathId.LocalPathId, keyIdx).Delete();
    }

    for (ui32 dataColIdx = 0; dataColIdx < alterData->IndexDataColumns.size(); ++dataColIdx) {
        db.Table<Schema::TableIndexDataColumns>().Key(element->PathId.OwnerId, element->PathId.LocalPathId, dataColIdx).Update(
                    NIceDb::TUpdate<Schema::TableIndexDataColumns::DataColumnName>(alterData->IndexDataColumns[dataColIdx]));

        db.Table<Schema::TableIndexDataColumnsAlterData>().Key(element->PathId.OwnerId, element->PathId.LocalPathId, dataColIdx).Delete();
    }
}

void TSchemeShard::PersistTableIndexAlterData(NIceDb::TNiceDb& db, const TPathId& pathId) {
    Y_ABORT_UNLESS(PathsById.contains(pathId));
    TPathElement::TPtr elem = PathsById.at(pathId);

    Y_ABORT_UNLESS(Indexes.contains(pathId));
    TTableIndexInfo::TPtr index = Indexes.at(pathId);

    Y_ABORT_UNLESS(IsLocalId(pathId));
    Y_ABORT_UNLESS(elem->IsTableIndex());

    TTableIndexInfo::TPtr alterData = index->AlterData;
    Y_ABORT_UNLESS(alterData);

    db.Table<Schema::TableIndexAlterData>().Key(elem->PathId.LocalPathId).Update(
                NIceDb::TUpdate<Schema::TableIndexAlterData::AlterVersion>(alterData->AlterVersion),
                NIceDb::TUpdate<Schema::TableIndexAlterData::IndexType>(alterData->Type),
                NIceDb::TUpdate<Schema::TableIndexAlterData::State>(alterData->State),
                NIceDb::TUpdate<Schema::TableIndexAlterData::Description>(alterData->SerializeDescription()));

    for (ui32 keyIdx = 0; keyIdx < alterData->IndexKeys.size(); ++keyIdx) {
        db.Table<Schema::TableIndexKeysAlterData>().Key(elem->PathId.LocalPathId, keyIdx).Update(
                    NIceDb::TUpdate<Schema::TableIndexKeysAlterData::KeyName>(alterData->IndexKeys[keyIdx]));
    }

    for (ui32 dataColIdx = 0; dataColIdx < alterData->IndexDataColumns.size(); ++dataColIdx) {
        db.Table<Schema::TableIndexDataColumnsAlterData>().Key(elem->PathId.OwnerId, elem->PathId.LocalPathId, dataColIdx).Update(
                    NIceDb::TUpdate<Schema::TableIndexDataColumnsAlterData::DataColumnName>(alterData->IndexDataColumns[dataColIdx]));
    }
}

void TSchemeShard::PersistCdcStream(NIceDb::TNiceDb& db, const TPathId& pathId) {
    Y_ABORT_UNLESS(PathsById.contains(pathId));
    auto path = PathsById.at(pathId);

    Y_ABORT_UNLESS(CdcStreams.contains(pathId));
    auto stream = CdcStreams.at(pathId);

    Y_ABORT_UNLESS(IsLocalId(pathId));
    Y_ABORT_UNLESS(path->IsCdcStream());

    auto alterData = stream->AlterData;
    Y_ABORT_UNLESS(alterData);
    Y_ABORT_UNLESS(stream->AlterVersion < alterData->AlterVersion);

    db.Table<Schema::CdcStream>().Key(pathId.OwnerId, pathId.LocalPathId).Update(
        NIceDb::TUpdate<Schema::CdcStream::AlterVersion>(alterData->AlterVersion),
        NIceDb::TUpdate<Schema::CdcStream::Mode>(alterData->Mode),
        NIceDb::TUpdate<Schema::CdcStream::Format>(alterData->Format),
        NIceDb::TUpdate<Schema::CdcStream::VirtualTimestamps>(alterData->VirtualTimestamps),
        NIceDb::TUpdate<Schema::CdcStream::ResolvedTimestampsIntervalMs>(alterData->ResolvedTimestamps.MilliSeconds()),
        NIceDb::TUpdate<Schema::CdcStream::AwsRegion>(alterData->AwsRegion),
        NIceDb::TUpdate<Schema::CdcStream::State>(alterData->State)
    );

    db.Table<Schema::CdcStreamAlterData>().Key(pathId.OwnerId, pathId.LocalPathId).Delete();
}

void TSchemeShard::PersistCdcStreamAlterData(NIceDb::TNiceDb& db, const TPathId& pathId) {
    Y_ABORT_UNLESS(PathsById.contains(pathId));
    auto path = PathsById.at(pathId);

    Y_ABORT_UNLESS(CdcStreams.contains(pathId));
    auto stream = CdcStreams.at(pathId);

    Y_ABORT_UNLESS(IsLocalId(pathId));
    Y_ABORT_UNLESS(path->IsCdcStream());

    auto alterData = stream->AlterData;
    Y_ABORT_UNLESS(alterData);

    db.Table<Schema::CdcStreamAlterData>().Key(pathId.OwnerId, pathId.LocalPathId).Update(
        NIceDb::TUpdate<Schema::CdcStreamAlterData::AlterVersion>(alterData->AlterVersion),
        NIceDb::TUpdate<Schema::CdcStreamAlterData::Mode>(alterData->Mode),
        NIceDb::TUpdate<Schema::CdcStreamAlterData::Format>(alterData->Format),
        NIceDb::TUpdate<Schema::CdcStreamAlterData::VirtualTimestamps>(alterData->VirtualTimestamps),
        NIceDb::TUpdate<Schema::CdcStreamAlterData::ResolvedTimestampsIntervalMs>(alterData->ResolvedTimestamps.MilliSeconds()),
        NIceDb::TUpdate<Schema::CdcStreamAlterData::AwsRegion>(alterData->AwsRegion),
        NIceDb::TUpdate<Schema::CdcStreamAlterData::State>(alterData->State)
    );
}

void TSchemeShard::PersistRemoveCdcStream(NIceDb::TNiceDb &db, const TPathId& pathId) {
    Y_ABORT_UNLESS(PathsById.contains(pathId));
    auto path = PathsById.at(pathId);

    if (!CdcStreams.contains(pathId)) {
        return;
    }

    auto stream = CdcStreams.at(pathId);
    if (stream->AlterData) {
        db.Table<Schema::CdcStreamAlterData>().Key(pathId.OwnerId, pathId.LocalPathId).Delete();
    }

    db.Table<Schema::CdcStream>().Key(pathId.OwnerId, pathId.LocalPathId).Delete();

    for (const auto& [shardIdx, _] : stream->ScanShards) {
        RemoveCdcStreamScanShardStatus(db, pathId, shardIdx);
    }

    CdcStreams.erase(pathId);
    DecrementPathDbRefCount(pathId);
}

void TSchemeShard::PersistAlterUserAttributes(NIceDb::TNiceDb& db, TPathId pathId) {
    Y_ABORT_UNLESS(PathsById.contains(pathId));
    TPathElement::TPtr element = PathsById.at(pathId);

    if (!element->UserAttrs->AlterData) {
        return;
    }

    for (auto& item: element->UserAttrs->AlterData->Attrs) {
        const auto& name = item.first;
        const auto& value = item.second;
        if (pathId.OwnerId == TabletID()) {
            db.Table<Schema::UserAttributesAlterData>().Key(pathId.LocalPathId, name).Update(
                    NIceDb::TUpdate<Schema::UserAttributesAlterData::AttrValue>(value));
        } else {
            db.Table<Schema::MigratedUserAttributesAlterData>().Key(pathId.OwnerId, pathId.LocalPathId, name).Update(
                NIceDb::TUpdate<Schema::MigratedUserAttributesAlterData::AttrValue>(value));
        }
    }
}

void TSchemeShard::ApplyAndPersistUserAttrs(NIceDb::TNiceDb& db, const TPathId& pathId) {
    Y_ABORT_UNLESS(PathsById.contains(pathId));
    TPathElement::TPtr element = PathsById.at(pathId);
    Y_ABORT_UNLESS(element->UserAttrs);

    if (!element->UserAttrs->AlterData) {
        return;
    }

    TabletCounters->Simple()[COUNTER_USER_ATTRIBUTES_COUNT].Add(element->UserAttrs->AlterData->Size());
    TabletCounters->Simple()[COUNTER_USER_ATTRIBUTES_COUNT].Sub(element->UserAttrs->Size());

    PersistUserAttributes(db, pathId, element->UserAttrs, element->UserAttrs->AlterData);

    element->UserAttrs = element->UserAttrs->AlterData;
    element->UserAttrs->AlterData.Reset();
    element->ApplySpecialAttributes();
}


void TSchemeShard::PersistUserAttributes(NIceDb::TNiceDb& db, TPathId pathId,
                                             TUserAttributes::TPtr oldAttrs, TUserAttributes::TPtr alterAttrs) {
    //remove old version
    if (oldAttrs) {
        for (auto& item: oldAttrs->Attrs) {
            const auto& name = item.first;
            if (pathId.OwnerId == TabletID()) {
                db.Table<Schema::UserAttributes>().Key(pathId.LocalPathId, name).Delete();
            }

            db.Table<Schema::MigratedUserAttributes>().Key(pathId.OwnerId, pathId.LocalPathId, name).Delete();
        }
    }
    //apply new version and clear UserAttributesAlterData
    if (!alterAttrs) {
        return;
    }
    for (auto& item: alterAttrs->Attrs) {
        const auto& name = item.first;
        const auto& value = item.second;
        if (pathId.OwnerId == TabletID()) {
            db.Table<Schema::UserAttributes>().Key(pathId.LocalPathId, name).Update(
                    NIceDb::TUpdate<Schema::UserAttributes::AttrValue>(value));

            db.Table<Schema::UserAttributesAlterData>().Key(pathId.LocalPathId, name).Delete();
        } else {
            db.Table<Schema::MigratedUserAttributes>().Key(pathId.OwnerId, pathId.LocalPathId, name).Update(
                NIceDb::TUpdate<Schema::MigratedUserAttributes::AttrValue>(value));
        }

        db.Table<Schema::MigratedUserAttributesAlterData>().Key(pathId.OwnerId, pathId.LocalPathId, name).Delete();
    }

    if (pathId.OwnerId == TabletID()) {
        //update UserAttrs's AlterVersion in Paths table
        db.Table<Schema::Paths>().Key(pathId.LocalPathId).Update(
                NIceDb::TUpdate<Schema::Paths::UserAttrsAlterVersion>(alterAttrs->AlterVersion));
    } else {
        db.Table<Schema::MigratedPaths>().Key(pathId.OwnerId, pathId.LocalPathId).Update(
            NIceDb::TUpdate<Schema::MigratedPaths::UserAttrsAlterVersion>(alterAttrs->AlterVersion));
    }
}


void TSchemeShard::PersistLastTxId(NIceDb::TNiceDb& db, const TPathElement::TPtr path) {
    if (path->PathId.OwnerId == TabletID()) {
        db.Table<Schema::Paths>().Key(path->PathId.LocalPathId).Update(
                    NIceDb::TUpdate<Schema::Paths::LastTxId>(path->LastTxId));
    } else {
        db.Table<Schema::MigratedPaths>().Key(path->PathId.OwnerId, path->PathId.LocalPathId).Update(
                    NIceDb::TUpdate<Schema::MigratedPaths::LastTxId>(path->LastTxId));
    }
}

void TSchemeShard::PersistPath(NIceDb::TNiceDb& db, const TPathId& pathId) {
    Y_ABORT_UNLESS(PathsById.contains(pathId));
    TPathElement::TPtr elem = PathsById.at(pathId);
    if (IsLocalId(pathId)) {
        db.Table<Schema::Paths>().Key(pathId.LocalPathId).Update(
                    NIceDb::TUpdate<Schema::Paths::ParentOwnerId>(elem->ParentPathId.OwnerId),
                    NIceDb::TUpdate<Schema::Paths::ParentId>(elem->ParentPathId.LocalPathId),
                    NIceDb::TUpdate<Schema::Paths::Name>(elem->Name),
                    NIceDb::TUpdate<Schema::Paths::PathType>(elem->PathType),
                    NIceDb::TUpdate<Schema::Paths::StepCreated>(elem->StepCreated),
                    NIceDb::TUpdate<Schema::Paths::CreateTxId>(elem->CreateTxId),
                    NIceDb::TUpdate<Schema::Paths::StepDropped>(elem->StepDropped),
                    NIceDb::TUpdate<Schema::Paths::DropTxId>(elem->DropTxId),
                    NIceDb::TUpdate<Schema::Paths::Owner>(elem->Owner),
                    NIceDb::TUpdate<Schema::Paths::ACL>(elem->ACL),
                    NIceDb::TUpdate<Schema::Paths::LastTxId>(elem->LastTxId),
                    NIceDb::TUpdate<Schema::Paths::DirAlterVersion>(elem->DirAlterVersion),
                    NIceDb::TUpdate<Schema::Paths::UserAttrsAlterVersion>(elem->UserAttrs->AlterVersion),
                    NIceDb::TUpdate<Schema::Paths::ACLVersion>(elem->ACLVersion),
                    NIceDb::TUpdate<Schema::Paths::TempDirOwnerActorId>(elem->TempDirOwnerActorId.ToString())
                    );
    } else {
        db.Table<Schema::MigratedPaths>().Key(pathId.OwnerId, pathId.LocalPathId).Update(
                    NIceDb::TUpdate<Schema::MigratedPaths::ParentOwnerId>(elem->ParentPathId.OwnerId),
                    NIceDb::TUpdate<Schema::MigratedPaths::ParentLocalId>(elem->ParentPathId.LocalPathId),
                    NIceDb::TUpdate<Schema::MigratedPaths::Name>(elem->Name),
                    NIceDb::TUpdate<Schema::MigratedPaths::PathType>(elem->PathType),
                    NIceDb::TUpdate<Schema::MigratedPaths::StepCreated>(elem->StepCreated),
                    NIceDb::TUpdate<Schema::MigratedPaths::CreateTxId>(elem->CreateTxId),
                    NIceDb::TUpdate<Schema::MigratedPaths::StepDropped>(elem->StepDropped),
                    NIceDb::TUpdate<Schema::MigratedPaths::DropTxId>(elem->DropTxId),
                    NIceDb::TUpdate<Schema::MigratedPaths::Owner>(elem->Owner),
                    NIceDb::TUpdate<Schema::MigratedPaths::ACL>(elem->ACL),
                    NIceDb::TUpdate<Schema::MigratedPaths::LastTxId>(elem->LastTxId),
                    NIceDb::TUpdate<Schema::MigratedPaths::DirAlterVersion>(elem->DirAlterVersion),
                    NIceDb::TUpdate<Schema::MigratedPaths::UserAttrsAlterVersion>(elem->UserAttrs->AlterVersion),
                    NIceDb::TUpdate<Schema::MigratedPaths::ACLVersion>(elem->ACLVersion),
                    NIceDb::TUpdate<Schema::MigratedPaths::TempDirOwnerActorId>(elem->TempDirOwnerActorId.ToString())
                    );
    }
}

void TSchemeShard::PersistRemovePath(NIceDb::TNiceDb& db, const TPathElement::TPtr path) {
    Y_ABORT_UNLESS(path->Dropped() && path->DbRefCount == 0);

    // Make sure to cleanup any leftover user attributes for this path
    for (auto& item : path->UserAttrs->Attrs) {
        const auto& name = item.first;
        if (IsLocalId(path->PathId)) {
            db.Table<Schema::UserAttributes>().Key(path->PathId.LocalPathId, name).Delete();
        } else {
            db.Table<Schema::MigratedUserAttributes>().Key(path->PathId.OwnerId, path->PathId.LocalPathId, name).Delete();
        }
    }

    if (IsLocalId(path->PathId)) {
        db.Table<Schema::Paths>().Key(path->PathId.LocalPathId).Delete();
    } else {
        db.Table<Schema::MigratedPaths>().Key(path->PathId.OwnerId, path->PathId.LocalPathId).Delete();
    }
    PathsById.erase(path->PathId);

    auto itParent = PathsById.find(path->ParentPathId);
    Y_DEBUG_ABORT_UNLESS(itParent != PathsById.end());
    if (itParent != PathsById.end()) {
        itParent->second->RemoveChild(path->Name, path->PathId);
        Y_ABORT_UNLESS(itParent->second->AllChildrenCount > 0);
        --itParent->second->AllChildrenCount;
        DecrementPathDbRefCount(path->ParentPathId, "remove path");
    }
}

void TSchemeShard::PersistPathDirAlterVersion(NIceDb::TNiceDb& db, const TPathElement::TPtr path) {
    if (path->PathId.OwnerId == TabletID()) {
        db.Table<Schema::Paths>().Key(path->PathId.LocalPathId).Update(
                NIceDb::TUpdate<Schema::Paths::DirAlterVersion>(path->DirAlterVersion));
    } else {
        db.Table<Schema::MigratedPaths>().Key(path->PathId.OwnerId, path->PathId.LocalPathId).Update(
            NIceDb::TUpdate<Schema::MigratedPaths::DirAlterVersion>(path->DirAlterVersion));
    }
}

void TSchemeShard::PersistSchemeLimit(NIceDb::TNiceDb &db, const TPathId &pathId, const TSubDomainInfo &subDomain) {
    Y_ABORT_UNLESS(IsLocalId(pathId));

    db.Table<Schema::SubDomains>().Key(pathId.LocalPathId).Update(
        NIceDb::TUpdate<Schema::SubDomains::DepthLimit>           (subDomain.GetSchemeLimits().MaxDepth),
        NIceDb::TUpdate<Schema::SubDomains::PathsLimit>           (subDomain.GetSchemeLimits().MaxPaths),
        NIceDb::TUpdate<Schema::SubDomains::ChildrenLimit>        (subDomain.GetSchemeLimits().MaxChildrenInDir),
        NIceDb::TUpdate<Schema::SubDomains::ShardsLimit>          (subDomain.GetSchemeLimits().MaxShards),
        NIceDb::TUpdate<Schema::SubDomains::PathShardsLimit>      (subDomain.GetSchemeLimits().MaxShardsInPath),
        NIceDb::TUpdate<Schema::SubDomains::TableColumnsLimit>    (subDomain.GetSchemeLimits().MaxTableColumns),
        NIceDb::TUpdate<Schema::SubDomains::TableColumnNameLengthLimit>    (subDomain.GetSchemeLimits().MaxTableColumnNameLength),
        NIceDb::TUpdate<Schema::SubDomains::TableKeyColumnsLimit> (subDomain.GetSchemeLimits().MaxTableKeyColumns),
        NIceDb::TUpdate<Schema::SubDomains::TableIndicesLimit>    (subDomain.GetSchemeLimits().MaxTableIndices),
        NIceDb::TUpdate<Schema::SubDomains::TableCdcStreamsLimit>    (subDomain.GetSchemeLimits().MaxTableCdcStreams),
        NIceDb::TUpdate<Schema::SubDomains::AclByteSizeLimit>     (subDomain.GetSchemeLimits().MaxAclBytesSize),
        NIceDb::TUpdate<Schema::SubDomains::ConsistentCopyingTargetsLimit> (subDomain.GetSchemeLimits().MaxConsistentCopyTargets),
        NIceDb::TUpdate<Schema::SubDomains::PathElementLength>             (subDomain.GetSchemeLimits().MaxPathElementLength),
        NIceDb::TUpdate<Schema::SubDomains::ExtraPathSymbolsAllowed>       (subDomain.GetSchemeLimits().ExtraPathSymbolsAllowed),
        NIceDb::TUpdate<Schema::SubDomains::PQPartitionsLimit>             (subDomain.GetSchemeLimits().MaxPQPartitions)
    );
}

void TSchemeShard::PersistStoragePools(NIceDb::TNiceDb& db, const TPathId& pathId, const TSubDomainInfo& subDomain) {
    Y_ABORT_UNLESS(IsLocalId(pathId));

    for (auto pool: subDomain.GetStoragePools()) {
        db.Table<Schema::StoragePools>().Key(pathId.LocalPathId, pool.GetName(), pool.GetKind()).Update();
        db.Table<Schema::StoragePoolsAlterData>().Key(pathId.LocalPathId, pool.GetName(), pool.GetKind()).Delete();
    }
    db.Table<Schema::SubDomains>().Key(pathId.LocalPathId).Update(
        NIceDb::TUpdate<Schema::SubDomains::AlterVersion>(subDomain.GetVersion()));
}

void TSchemeShard::PersistInitState(NIceDb::TNiceDb& db) {
    db.Table<Schema::SysParams>().Key(Schema::SysParam_TenantInitState).Update(
        NIceDb::TUpdate<Schema::SysParams::Value>(ToString((ui64)InitState)));
}

void TSchemeShard::PersistStorageBillingTime(NIceDb::TNiceDb &db) {
    db.Table<Schema::SysParams>().Key(Schema::SysParam_ServerlessStorageLastBillTime).Update(
        NIceDb::TUpdate<Schema::SysParams::Value>(ToString(this->ServerlessStorageLastBillTime.Seconds())));
}

void TSchemeShard::PersistSubDomainAlter(NIceDb::TNiceDb& db, const TPathId& pathId, const TSubDomainInfo& subDomain) {
    Y_ABORT_UNLESS(IsLocalId(pathId));

    db.Table<Schema::SubDomainsAlterData>().Key(pathId.LocalPathId).Update(
                NIceDb::TUpdate<Schema::SubDomainsAlterData::AlterVersion>(subDomain.GetVersion()),
                NIceDb::TUpdate<Schema::SubDomainsAlterData::PlanResolution>(subDomain.GetPlanResolution()),
                NIceDb::TUpdate<Schema::SubDomainsAlterData::TimeCastBuckets>(subDomain.GetTCB()),
                NIceDb::TUpdate<Schema::SubDomainsAlterData::ResourcesDomainOwnerPathId>(subDomain.GetResourcesDomainId().OwnerId),
                NIceDb::TUpdate<Schema::SubDomainsAlterData::ResourcesDomainLocalPathId>(subDomain.GetResourcesDomainId().LocalPathId),
                NIceDb::TUpdate<Schema::SubDomainsAlterData::SharedHiveId>(subDomain.GetSharedHive()));

    if (subDomain.GetDeclaredSchemeQuotas()) {
        TString declaredSchemeQuotas;
        Y_ABORT_UNLESS(subDomain.GetDeclaredSchemeQuotas()->SerializeToString(&declaredSchemeQuotas));
        db.Table<Schema::SubDomainsAlterData>().Key(pathId.LocalPathId).Update(
                NIceDb::TUpdate<Schema::SubDomainsAlterData::DeclaredSchemeQuotas>(declaredSchemeQuotas));
    } else {
        db.Table<Schema::SubDomainsAlterData>().Key(pathId.LocalPathId).Update(
                NIceDb::TNull<Schema::SubDomainsAlterData::DeclaredSchemeQuotas>());
    }

    if (const auto& databaseQuotas = subDomain.GetDatabaseQuotas()) {
        TString serialized;
        Y_ABORT_UNLESS(databaseQuotas->SerializeToString(&serialized));
        db.Table<Schema::SubDomainsAlterData>().Key(pathId.LocalPathId).Update(
                NIceDb::TUpdate<Schema::SubDomainsAlterData::DatabaseQuotas>(serialized));
    } else {
        db.Table<Schema::SubDomainsAlterData>().Key(pathId.LocalPathId).Update(
                NIceDb::TNull<Schema::SubDomainsAlterData::DatabaseQuotas>());
    }

    PersistSubDomainAuditSettingsAlter(db, pathId, subDomain);
    PersistSubDomainServerlessComputeResourcesModeAlter(db, pathId, subDomain);

    for (auto shardIdx: subDomain.GetPrivateShards()) {
        db.Table<Schema::SubDomainShardsAlterData>().Key(pathId.LocalPathId, shardIdx.GetLocalId()).Update();
    }

    for (auto pool: subDomain.GetStoragePools()) {
        db.Table<Schema::StoragePoolsAlterData>().Key(pathId.LocalPathId, pool.GetName(), pool.GetKind()).Update();
    }
}

void TSchemeShard::PersistDeleteSubDomainAlter(NIceDb::TNiceDb& db, const TPathId& pathId, const TSubDomainInfo& alterDomain) {
    Y_ABORT_UNLESS(IsLocalId(pathId));

    db.Table<Schema::SubDomainsAlterData>().Key(pathId.LocalPathId).Delete();

    for (auto shardIdx: alterDomain.GetPrivateShards()) {
        db.Table<Schema::SubDomainShardsAlterData>().Key(pathId.LocalPathId, shardIdx.GetLocalId()).Delete();
    }

    for (auto pool: alterDomain.GetStoragePools()) {
        db.Table<Schema::StoragePoolsAlterData>().Key(pathId.LocalPathId, pool.GetName(), pool.GetKind()).Delete();
    }
}

void TSchemeShard::PersistSubDomainVersion(NIceDb::TNiceDb& db, const TPathId& pathId, const TSubDomainInfo& subDomain) {
    Y_ABORT_UNLESS(IsLocalId(pathId));

    db.Table<Schema::SubDomains>().Key(pathId.LocalPathId).Update(
        NIceDb::TUpdate<Schema::SubDomains::AlterVersion>(subDomain.GetVersion()));
}

void TSchemeShard::PersistSubDomainSecurityStateVersion(NIceDb::TNiceDb& db, const TPathId& pathId, const TSubDomainInfo& subDomain) {
    Y_ABORT_UNLESS(IsLocalId(pathId));

    db.Table<Schema::SubDomains>()
        .Key(pathId.LocalPathId)
        .Update<Schema::SubDomains::SecurityStateVersion>(subDomain.GetSecurityStateVersion());
}

void TSchemeShard::PersistSubDomainPrivateShards(NIceDb::TNiceDb& db, const TPathId& pathId, const TSubDomainInfo& subDomain) {
    Y_ABORT_UNLESS(IsLocalId(pathId));

    for (auto shardIdx: subDomain.GetPrivateShards()) {
        db.Table<Schema::SubDomainShards>().Key(pathId.LocalPathId, shardIdx.GetLocalId()).Update();
    }
}

void TSchemeShard::PersistSubDomain(NIceDb::TNiceDb& db, const TPathId& pathId, const TSubDomainInfo& subDomain) {
    Y_ABORT_UNLESS(IsLocalId(pathId));

    db.Table<Schema::SubDomains>().Key(pathId.LocalPathId).Update(
        NIceDb::TUpdate<Schema::SubDomains::AlterVersion>(subDomain.GetVersion()),
        NIceDb::TUpdate<Schema::SubDomains::PlanResolution>(subDomain.GetPlanResolution()),
        NIceDb::TUpdate<Schema::SubDomains::TimeCastBuckets>(subDomain.GetTCB()),
        NIceDb::TUpdate<Schema::SubDomains::ResourcesDomainOwnerPathId>(subDomain.GetResourcesDomainId().OwnerId),
        NIceDb::TUpdate<Schema::SubDomains::ResourcesDomainLocalPathId>(subDomain.GetResourcesDomainId().LocalPathId),
        NIceDb::TUpdate<Schema::SubDomains::SharedHiveId>(subDomain.GetSharedHive()));

    PersistSubDomainDeclaredSchemeQuotas(db, pathId, subDomain);
    PersistSubDomainDatabaseQuotas(db, pathId, subDomain);
    PersistSubDomainState(db, pathId, subDomain);

    PersistSubDomainAuditSettings(db, pathId, subDomain);
    PersistSubDomainServerlessComputeResourcesMode(db, pathId, subDomain);

    db.Table<Schema::SubDomainsAlterData>().Key(pathId.LocalPathId).Delete();

    for (auto shardIdx: subDomain.GetPrivateShards()) {
        db.Table<Schema::SubDomainShards>().Key(pathId.LocalPathId, shardIdx.GetLocalId()).Update();
        db.Table<Schema::SubDomainShardsAlterData>().Key(pathId.LocalPathId, shardIdx.GetLocalId()).Delete();
    }

    PersistStoragePools(db, pathId, subDomain);
}

void TSchemeShard::PersistSubDomainDeclaredSchemeQuotas(NIceDb::TNiceDb& db, const TPathId& pathId, const TSubDomainInfo& subDomain) {
    Y_ABORT_UNLESS(IsLocalId(pathId));

    if (subDomain.GetDeclaredSchemeQuotas()) {
        TString declaredSchemeQuotas;
        Y_ABORT_UNLESS(subDomain.GetDeclaredSchemeQuotas()->SerializeToString(&declaredSchemeQuotas));
        db.Table<Schema::SubDomains>().Key(pathId.LocalPathId).Update(
                NIceDb::TUpdate<Schema::SubDomains::DeclaredSchemeQuotas>(declaredSchemeQuotas));
    } else {
        db.Table<Schema::SubDomains>().Key(pathId.LocalPathId).Update(
                NIceDb::TNull<Schema::SubDomains::DeclaredSchemeQuotas>());
    }
}

void TSchemeShard::PersistSubDomainDatabaseQuotas(NIceDb::TNiceDb& db, const TPathId& pathId, const TSubDomainInfo& subDomain) {
    Y_ABORT_UNLESS(IsLocalId(pathId));

    if (const auto& databaseQuotas = subDomain.GetDatabaseQuotas()) {
        TString serialized;
        Y_ABORT_UNLESS(databaseQuotas->SerializeToString(&serialized));
        db.Table<Schema::SubDomains>().Key(pathId.LocalPathId).Update(
                NIceDb::TUpdate<Schema::SubDomains::DatabaseQuotas>(serialized));
    } else {
        db.Table<Schema::SubDomains>().Key(pathId.LocalPathId).Update(
                NIceDb::TNull<Schema::SubDomains::DatabaseQuotas>());
    }
}

void TSchemeShard::PersistSubDomainState(NIceDb::TNiceDb& db, const TPathId& pathId, const TSubDomainInfo& subDomain) {
    Y_ABORT_UNLESS(IsLocalId(pathId));

    db.Table<Schema::SubDomains>().Key(pathId.LocalPathId).Update(
            NIceDb::TUpdate<Schema::SubDomains::StateVersion>(subDomain.GetDomainStateVersion()),
            NIceDb::TUpdate<Schema::SubDomains::DiskQuotaExceeded>(subDomain.GetDiskQuotaExceeded()));
}

void TSchemeShard::PersistSubDomainSchemeQuotas(NIceDb::TNiceDb& db, const TPathId& pathId, const TSubDomainInfo& subDomain) {
    Y_ABORT_UNLESS(IsLocalId(pathId));

    const auto& quotas = subDomain.GetSchemeQuotas();

    ui64 idx = 0;
    for (const auto& quota : quotas) {
        if (quota.Dirty) {
            db.Table<Schema::SubDomainSchemeQuotas>().Key(pathId.LocalPathId, idx).Update(
                NIceDb::TUpdate<Schema::SubDomainSchemeQuotas::BucketSize>(quota.BucketSize),
                NIceDb::TUpdate<Schema::SubDomainSchemeQuotas::BucketDurationUs>(quota.BucketDuration.MicroSeconds()),
                NIceDb::TUpdate<Schema::SubDomainSchemeQuotas::Available>(quota.Available),
                NIceDb::TUpdate<Schema::SubDomainSchemeQuotas::LastUpdateUs>(quota.LastUpdate.MicroSeconds()));
            quota.Dirty = false;
        }
        ++idx;
    }

    while (idx < quotas.LastKnownSize) {
        db.Table<Schema::SubDomainSchemeQuotas>().Key(pathId.LocalPathId, idx).Delete();
        ++idx;
    }
    quotas.LastKnownSize = quotas.size();
}

void TSchemeShard::PersistRemoveSubDomain(NIceDb::TNiceDb& db, const TPathId& pathId) {
    Y_ABORT_UNLESS(IsLocalId(pathId));

    auto it = SubDomains.find(pathId);
    if (it != SubDomains.end()) {
        TSubDomainInfo::TPtr subDomain = it->second;

        if (subDomain->GetAlter()) {
            PersistDeleteSubDomainAlter(db, pathId, *subDomain->GetAlter());
        }

        for (auto shardIdx: subDomain->GetPrivateShards()) {
            db.Table<Schema::SubDomainShards>().Key(pathId.LocalPathId, shardIdx.GetLocalId()).Delete();
        }

        const auto& quotas = subDomain->GetSchemeQuotas();
        for (ui64 idx = 0; idx < Max(quotas.size(), quotas.LastKnownSize); ++idx) {
            db.Table<Schema::SubDomainSchemeQuotas>().Key(pathId.LocalPathId, idx).Delete();
        }

        for (const auto& pool : subDomain->GetStoragePools()) {
            db.Table<Schema::StoragePools>().Key(pathId.LocalPathId, pool.GetName(), pool.GetKind()).Delete();
        }

        if (DataErasureManager->Remove(pathId)) {
            db.Table<Schema::WaitingDataErasureTenants>().Key(pathId.OwnerId, pathId.LocalPathId).Delete();
        }

        db.Table<Schema::SubDomains>().Key(pathId.LocalPathId).Delete();
        SubDomains.erase(it);
        DecrementPathDbRefCount(pathId);
    }
}

template <class Table>
void PersistSubDomainAuditSettingsImpl(NIceDb::TNiceDb& db, const TPathId& pathId, const TSubDomainInfo::TMaybeAuditSettings& value) {
    using Field = typename Table::AuditSettings;
    if (value) {
        TString serialized;
        Y_ABORT_UNLESS(value->SerializeToString(&serialized));
        db.Table<Table>().Key(pathId.LocalPathId).Update(NIceDb::TUpdate<Field>(serialized));
    } else {
        db.Table<Table>().Key(pathId.LocalPathId).template UpdateToNull<Field>();
    }
}

void TSchemeShard::PersistSubDomainAuditSettings(NIceDb::TNiceDb& db, const TPathId& pathId, const TSubDomainInfo& subDomain) {
    PersistSubDomainAuditSettingsImpl<Schema::SubDomains>(db, pathId, subDomain.GetAuditSettings());
}

void TSchemeShard::PersistSubDomainAuditSettingsAlter(NIceDb::TNiceDb& db, const TPathId& pathId, const TSubDomainInfo& subDomain) {
    PersistSubDomainAuditSettingsImpl<Schema::SubDomainsAlterData>(db, pathId, subDomain.GetAuditSettings());
}

template <class Table>
void PersistSubDomainServerlessComputeResourcesModeImpl(NIceDb::TNiceDb& db, const TPathId& pathId,
                                                        const TMaybeServerlessComputeResourcesMode& value) {
    using Field = typename Table::ServerlessComputeResourcesMode;
    if (value) {
        db.Table<Table>().Key(pathId.LocalPathId).Update(NIceDb::TUpdate<Field>(*value));
    }
}

void TSchemeShard::PersistSubDomainServerlessComputeResourcesMode(NIceDb::TNiceDb& db, const TPathId& pathId,
                                                                  const TSubDomainInfo& subDomain) {
    const auto& serverlessComputeResourcesMode = subDomain.GetServerlessComputeResourcesMode();
    PersistSubDomainServerlessComputeResourcesModeImpl<Schema::SubDomains>(db, pathId, serverlessComputeResourcesMode);
}

void TSchemeShard::PersistSubDomainServerlessComputeResourcesModeAlter(NIceDb::TNiceDb& db, const TPathId& pathId,
                                                                       const TSubDomainInfo& subDomain) {
    const auto& serverlessComputeResourcesMode = subDomain.GetServerlessComputeResourcesMode();
    PersistSubDomainServerlessComputeResourcesModeImpl<Schema::SubDomainsAlterData>(db, pathId, serverlessComputeResourcesMode);
}

void TSchemeShard::PersistACL(NIceDb::TNiceDb& db, const TPathElement::TPtr path) {
    if (path->PathId.OwnerId == TabletID()) {
        db.Table<Schema::Paths>().Key(path->PathId.LocalPathId).Update(
                NIceDb::TUpdate<Schema::Paths::ACL>(path->ACL),
                NIceDb::TUpdate<Schema::Paths::ACLVersion>(path->ACLVersion));
    } else {
        db.Table<Schema::MigratedPaths>().Key(path->PathId.OwnerId, path->PathId.LocalPathId).Update(
            NIceDb::TUpdate<Schema::MigratedPaths::ACL>(path->ACL),
            NIceDb::TUpdate<Schema::MigratedPaths::ACLVersion>(path->ACLVersion));
    }
}


void TSchemeShard::PersistOwner(NIceDb::TNiceDb& db, const TPathElement::TPtr path) {
    if (path->PathId.OwnerId == TabletID()) {
        db.Table<Schema::Paths>().Key(path->PathId.LocalPathId).Update(
            NIceDb::TUpdate<Schema::Paths::Owner>(path->Owner));
    } else {
        db.Table<Schema::MigratedPaths>().Key(path->PathId.OwnerId, path->PathId.LocalPathId).Update(
            NIceDb::TUpdate<Schema::MigratedPaths::Owner>(path->Owner));
    }
}

void TSchemeShard::PersistCreateTxId(NIceDb::TNiceDb& db, const TPathId pathId, TTxId txId) {
    Y_ABORT_UNLESS(IsLocalId(pathId));

    db.Table<Schema::Paths>().Key(pathId.LocalPathId).Update(
                NIceDb::TUpdate<Schema::Paths::CreateTxId>(txId));
}

void TSchemeShard::PersistCreateStep(NIceDb::TNiceDb& db, const TPathId pathId, TStepId step) {
    Y_ABORT_UNLESS(IsLocalId(pathId));

    // CreateTxId is saved in PersistPath
    db.Table<Schema::Paths>().Key(pathId.LocalPathId).Update(
                NIceDb::TUpdate<Schema::Paths::StepCreated>(step));
}

void TSchemeShard::PersistSnapshotTable(NIceDb::TNiceDb& db, const TTxId snapshotId, const TPathId tableId) {
    db.Table<Schema::SnapshotTables>().Key(snapshotId, tableId.OwnerId, tableId.LocalPathId).Update();
}

void TSchemeShard::PersistSnapshotStepId(NIceDb::TNiceDb& db, const TTxId snapshotId, const TStepId stepId) {
    db.Table<Schema::SnapshotSteps>().Key(snapshotId).Update(NIceDb::TUpdate<Schema::SnapshotSteps::StepId>(stepId));
}

void TSchemeShard::PersistDropSnapshot(NIceDb::TNiceDb& db, const TTxId snapshotId, const TPathId tableId) {
    db.Table<Schema::SnapshotTables>().Key(snapshotId, tableId.OwnerId, tableId.LocalPathId).Delete();
    db.Table<Schema::SnapshotSteps>().Key(snapshotId).Delete();
}

void TSchemeShard::PersistLongLock(NIceDb::TNiceDb &db, const TTxId lockId, const TPathId pathId) {
    db.Table<Schema::LongLocks>().Key(pathId.OwnerId, pathId.LocalPathId).Update(
        NIceDb::TUpdate<Schema::LongLocks::LockId>(lockId));
}

void TSchemeShard::PersistUnLock(NIceDb::TNiceDb& db, const TPathId pathId) {
    db.Table<Schema::LongLocks>().Key(pathId.OwnerId, pathId.LocalPathId).Delete();
}

void TSchemeShard::PersistDropStep(NIceDb::TNiceDb& db, const TPathId pathId, TStepId step, TOperationId opId) {
    Y_ABORT_UNLESS(step, "Drop step must be valid (not 0)");
    if (pathId.OwnerId == TabletID()) {
        db.Table<Schema::Paths>().Key(pathId.LocalPathId).Update(
                NIceDb::TUpdate<Schema::Paths::StepDropped>(step),
                NIceDb::TUpdate<Schema::Paths::DropTxId>(opId.GetTxId()));
    } else {
        db.Table<Schema::MigratedPaths>().Key(pathId.OwnerId, pathId.LocalPathId).Update(
                NIceDb::TUpdate<Schema::MigratedPaths::StepDropped>(step),
                NIceDb::TUpdate<Schema::MigratedPaths::DropTxId>(opId.GetTxId()));
    }
}

void TSchemeShard::PersistTxState(NIceDb::TNiceDb& db, const TOperationId opId) {
    Y_ABORT_UNLESS(TxInFlight.contains(opId));
    TTxState& txState = TxInFlight.at(opId);

    Y_ABORT_UNLESS(txState.TxType != TTxState::TxInvalid);
    Y_ABORT_UNLESS(txState.State != TTxState::Invalid);
    TString extraData;
    if (txState.TxType == TTxState::TxSplitTablePartition || txState.TxType == TTxState::TxMergeTablePartition) {
        Y_ABORT_UNLESS(txState.SplitDescription, "Split Tx must have non-empty split description");
        bool serializeRes = txState.SplitDescription->SerializeToString(&extraData);
        Y_ABORT_UNLESS(serializeRes);
    } else if (txState.TxType == TTxState::TxFinalizeBuildIndex) {
        if (txState.BuildIndexOutcome) {
            bool serializeRes = txState.BuildIndexOutcome->SerializeToString(&extraData);
            Y_ABORT_UNLESS(serializeRes);
        }
    } else if (txState.TxType == TTxState::TxAlterTable) {
        TPathId pathId = txState.TargetPathId;

        Y_VERIFY_S(PathsById.contains(pathId), "Path id " << pathId << " doesn't exist");
        Y_VERIFY_S(PathsById.at(pathId)->IsTable(), "Path id " << pathId << " is not a table");
        Y_VERIFY_S(Tables.FindPtr(pathId), "Table " << pathId << " doesn't exist");

        TTableInfo::TPtr tableInfo = Tables.at(pathId);
        extraData = tableInfo->SerializeAlterExtraData();
    } else if (txState.TxType == TTxState::TxCopyTable) {
        NKikimrSchemeOp::TGenericTxInFlyExtraData proto;
        txState.CdcPathId.ToProto(proto.MutableTxCopyTableExtraData()->MutableCdcPathId());
        bool serializeRes = proto.SerializeToString(&extraData);
        Y_ABORT_UNLESS(serializeRes);
    }

    db.Table<Schema::TxInFlightV2>().Key(opId.GetTxId(), opId.GetSubTxId()).Update(
                NIceDb::TUpdate<Schema::TxInFlightV2::TxType>((ui8)txState.TxType),
                NIceDb::TUpdate<Schema::TxInFlightV2::TargetPathId>(txState.TargetPathId.LocalPathId),
                NIceDb::TUpdate<Schema::TxInFlightV2::State>(txState.State),
                NIceDb::TUpdate<Schema::TxInFlightV2::MinStep>(txState.MinStep),
                NIceDb::TUpdate<Schema::TxInFlightV2::ExtraBytes>(extraData),
                NIceDb::TUpdate<Schema::TxInFlightV2::StartTime>(txState.StartTime.GetValue()),
                NIceDb::TUpdate<Schema::TxInFlightV2::TargetOwnerPathId>(txState.TargetPathId.OwnerId),
                NIceDb::TUpdate<Schema::TxInFlightV2::BuildIndexId>(txState.BuildIndexId),
                NIceDb::TUpdate<Schema::TxInFlightV2::SourceLocalPathId>(txState.SourcePathId.LocalPathId),
                NIceDb::TUpdate<Schema::TxInFlightV2::SourceOwnerId>(txState.SourcePathId.OwnerId),
                NIceDb::TUpdate<Schema::TxInFlightV2::NeedUpdateObject>(txState.NeedUpdateObject),
                NIceDb::TUpdate<Schema::TxInFlightV2::NeedSyncHive>(txState.NeedSyncHive)
                );

    for (const auto& shardOp : txState.Shards) {
        PersistUpdateTxShard(db, opId, shardOp.Idx, shardOp.Operation);
    }
}

void TSchemeShard::PersistTxMinStep(NIceDb::TNiceDb& db, const TOperationId opId, TStepId minStep) {
    db.Table<Schema::TxInFlightV2>().Key(opId.GetTxId(), opId.GetSubTxId()).Update(
                NIceDb::TUpdate<Schema::TxInFlightV2::MinStep>(minStep)
                );
}

void TSchemeShard::ChangeTxState(NIceDb::TNiceDb& db, const TOperationId opId, TTxState::ETxState newState) {
    Y_VERIFY_S(FindTx(opId),
               "Unknown TxId " << opId.GetTxId()
                               << " PartId " << opId.GetSubTxId());
    Y_ABORT_UNLESS(FindTx(opId)->State != TTxState::Invalid);

    const auto& ctx = TActivationContext::AsActorContext();

    LOG_INFO_S(ctx, NKikimrServices::FLAT_TX_SCHEMESHARD, "Change state for txid " << opId << " "
                 << (int)TxInFlight[opId].State << " -> " << (int)newState);

    FindTx(opId)->State = newState;
    db.Table<Schema::TxInFlightV2>().Key(opId.GetTxId(), opId.GetSubTxId()).Update(
        NIceDb::TUpdate<Schema::TxInFlightV2::State>(newState));
}

void TSchemeShard::PersistCancelTx(NIceDb::TNiceDb &db, const TOperationId opId, const TTxState &txState) {
    Y_ABORT_UNLESS(txState.TxType == TTxState::TxBackup || txState.TxType == TTxState::TxRestore);

    db.Table<Schema::TxInFlightV2>().Key(opId.GetTxId(), opId.GetSubTxId()).Update(
        NIceDb::TUpdate<Schema::TxInFlightV2::CancelBackup>(txState.Cancel));
}

void TSchemeShard::PersistTxPlanStep(NIceDb::TNiceDb &db, TOperationId opId, TStepId step) {
    db.Table<Schema::TxInFlightV2>().Key(opId.GetTxId(), opId.GetSubTxId()).Update(
        NIceDb::TUpdate<Schema::TxInFlightV2::PlanStep>(step));
}

void TSchemeShard::PersistRemoveTx(NIceDb::TNiceDb& db, const TOperationId opId, const TTxState& txState) {
    db.Table<Schema::TxInFlightV2>().Key(opId.GetTxId(), opId.GetSubTxId()).Delete();
    for (const auto& shardOp : txState.Shards) {
        PersistRemoveTxShard(db, opId, shardOp.Idx);
    }
}

void TSchemeShard::PersistTable(NIceDb::TNiceDb& db, const TPathId tableId) {
    Y_ABORT_UNLESS(Tables.contains(tableId));
    const TTableInfo::TPtr tableInfo = Tables.at(tableId);

    PersistTableAltered(db, tableId, tableInfo);
    PersistTablePartitioning(db, tableId, tableInfo);
}

void TSchemeShard::PersistChannelsBinding(NIceDb::TNiceDb& db, const TShardIdx shardId, const TChannelsBindings& bindedChannels) {
    for (ui32 channelId = 0; channelId < bindedChannels.size(); ++channelId) {
        const auto& bind = bindedChannels[channelId];
        if (IsLocalId(shardId)) {
            db.Table<Schema::ChannelsBinding>().Key(shardId.GetLocalId(), channelId).Update(
                    NIceDb::TUpdate<Schema::ChannelsBinding::PoolName>(bind.GetStoragePoolName()),
                    NIceDb::TUpdate<Schema::ChannelsBinding::Binding>(bind.SerializeAsString()));
        } else {
            db.Table<Schema::MigratedChannelsBinding>().Key(shardId.GetOwnerId(), shardId.GetLocalId(), channelId).Update(
                NIceDb::TUpdate<Schema::MigratedChannelsBinding::PoolName>(bind.GetStoragePoolName()),
                NIceDb::TUpdate<Schema::MigratedChannelsBinding::Binding>(bind.SerializeAsString()));
        }
    }
}

void TSchemeShard::PersistTablePartitioning(NIceDb::TNiceDb& db, const TPathId pathId, const TTableInfo::TPtr tableInfo) {
    for (ui64 pi = 0; pi < tableInfo->GetPartitions().size(); ++pi) {
        const auto& partition = tableInfo->GetPartitions()[pi];
        if (IsLocalId(pathId) && IsLocalId(partition.ShardIdx)) {
            db.Table<Schema::TablePartitions>().Key(pathId.LocalPathId, pi).Update(
                NIceDb::TUpdate<Schema::TablePartitions::RangeEnd>(partition.EndOfRange),
                NIceDb::TUpdate<Schema::TablePartitions::DatashardIdx>(partition.ShardIdx.GetLocalId()),
                NIceDb::TUpdate<Schema::TablePartitions::LastCondErase>(partition.LastCondErase.GetValue()),
                NIceDb::TUpdate<Schema::TablePartitions::NextCondErase>(partition.NextCondErase.GetValue()));
        } else {
            if (IsLocalId(pathId)) {
                // Incompatible change 1:
                // Store migrated shards of local tables in migrated table partitions
                // This change is incompatible with older versions because partitions
                // may no longer be in a single table and will require sorting at load time.
                BumpIncompatibleChanges(db, 1);
            }
            db.Table<Schema::MigratedTablePartitions>().Key(pathId.OwnerId, pathId.LocalPathId, pi).Update(
                NIceDb::TUpdate<Schema::MigratedTablePartitions::RangeEnd>(partition.EndOfRange),
                NIceDb::TUpdate<Schema::MigratedTablePartitions::OwnerShardIdx>(partition.ShardIdx.GetOwnerId()),
                NIceDb::TUpdate<Schema::MigratedTablePartitions::LocalShardIdx>(partition.ShardIdx.GetLocalId()),
                NIceDb::TUpdate<Schema::MigratedTablePartitions::LastCondErase>(partition.LastCondErase.GetValue()),
                NIceDb::TUpdate<Schema::MigratedTablePartitions::NextCondErase>(partition.NextCondErase.GetValue()));
        }
    }
    if (IsLocalId(pathId)) {
        db.Table<Schema::Tables>().Key(pathId.LocalPathId).Update(
            NIceDb::TUpdate<Schema::Tables::PartitioningVersion>(++tableInfo->PartitioningVersion));
    } else {
        db.Table<Schema::MigratedTables>().Key(pathId.OwnerId, pathId.LocalPathId).Update(
            NIceDb::TUpdate<Schema::MigratedTables::PartitioningVersion>(++tableInfo->PartitioningVersion));
    }
}

void TSchemeShard::PersistTablePartitioningDeletion(NIceDb::TNiceDb& db, const TPathId pathId, const TTableInfo::TPtr tableInfo) {
    const auto& partitions = tableInfo->GetPartitions();
    for (ui64 pi = 0; pi < partitions.size(); ++pi) {
        if (IsLocalId(pathId)) {
            db.Table<Schema::TablePartitions>().Key(pathId.LocalPathId, pi).Delete();
        }
        db.Table<Schema::MigratedTablePartitions>().Key(pathId.OwnerId, pathId.LocalPathId, pi).Delete();
        db.Table<Schema::TablePartitionStats>().Key(pathId.OwnerId, pathId.LocalPathId, pi).Delete();
    }
}

void TSchemeShard::PersistTablePartitionCondErase(NIceDb::TNiceDb& db, const TPathId& pathId, ui64 id, const TTableInfo::TPtr tableInfo) {
    const auto& partition = tableInfo->GetPartitions()[id];

    if (IsLocalId(pathId) && IsLocalId(partition.ShardIdx)) {
        db.Table<Schema::TablePartitions>().Key(pathId.LocalPathId, id).Update(
            NIceDb::TUpdate<Schema::TablePartitions::LastCondErase>(partition.LastCondErase.GetValue()),
            NIceDb::TUpdate<Schema::TablePartitions::NextCondErase>(partition.NextCondErase.GetValue()));
    } else {
        if (IsLocalId(pathId)) {
            // Incompatible change 1 (see above)
            BumpIncompatibleChanges(db, 1);
        }
        db.Table<Schema::MigratedTablePartitions>().Key(pathId.OwnerId, pathId.LocalPathId, id).Update(
            NIceDb::TUpdate<Schema::MigratedTablePartitions::LastCondErase>(partition.LastCondErase.GetValue()),
            NIceDb::TUpdate<Schema::MigratedTablePartitions::NextCondErase>(partition.NextCondErase.GetValue()));
    }
}

void TSchemeShard::PersistTablePartitionStats(NIceDb::TNiceDb& db, const TPathId& tableId, ui64 partitionId, const TPartitionStats& stats) {
    if (!AppData()->FeatureFlags.GetEnablePersistentPartitionStats()) {
        return;
    }

    auto persistedStats = db.Table<Schema::TablePartitionStats>().Key(tableId.OwnerId, tableId.LocalPathId, partitionId);
    persistedStats.Update(
        NIceDb::TUpdate<Schema::TablePartitionStats::SeqNoGeneration>(stats.SeqNo.Generation),
        NIceDb::TUpdate<Schema::TablePartitionStats::SeqNoRound>(stats.SeqNo.Round),

        NIceDb::TUpdate<Schema::TablePartitionStats::RowCount>(stats.RowCount),
        NIceDb::TUpdate<Schema::TablePartitionStats::DataSize>(stats.DataSize),
        NIceDb::TUpdate<Schema::TablePartitionStats::IndexSize>(stats.IndexSize),
        NIceDb::TUpdate<Schema::TablePartitionStats::ByKeyFilterSize>(stats.ByKeyFilterSize),

        NIceDb::TUpdate<Schema::TablePartitionStats::LastAccessTime>(stats.LastAccessTime.GetValue()),
        NIceDb::TUpdate<Schema::TablePartitionStats::LastUpdateTime>(stats.LastUpdateTime.GetValue()),

        NIceDb::TUpdate<Schema::TablePartitionStats::ImmediateTxCompleted>(stats.ImmediateTxCompleted),
        NIceDb::TUpdate<Schema::TablePartitionStats::PlannedTxCompleted>(stats.PlannedTxCompleted),
        NIceDb::TUpdate<Schema::TablePartitionStats::TxRejectedByOverload>(stats.TxRejectedByOverload),
        NIceDb::TUpdate<Schema::TablePartitionStats::TxRejectedBySpace>(stats.TxRejectedBySpace),
        NIceDb::TUpdate<Schema::TablePartitionStats::TxCompleteLag>(stats.TxCompleteLag.GetValue()),
        NIceDb::TUpdate<Schema::TablePartitionStats::InFlightTxCount>(stats.InFlightTxCount),

        NIceDb::TUpdate<Schema::TablePartitionStats::RowUpdates>(stats.RowUpdates),
        NIceDb::TUpdate<Schema::TablePartitionStats::RowDeletes>(stats.RowDeletes),
        NIceDb::TUpdate<Schema::TablePartitionStats::RowReads>(stats.RowReads),
        NIceDb::TUpdate<Schema::TablePartitionStats::RangeReads>(stats.RangeReads),
        NIceDb::TUpdate<Schema::TablePartitionStats::RangeReadRows>(stats.RangeReadRows),

        NIceDb::TUpdate<Schema::TablePartitionStats::CPU>(stats.GetCurrentRawCpuUsage()),
        NIceDb::TUpdate<Schema::TablePartitionStats::Memory>(stats.Memory),
        NIceDb::TUpdate<Schema::TablePartitionStats::Network>(stats.Network),
        NIceDb::TUpdate<Schema::TablePartitionStats::Storage>(stats.Storage),
        NIceDb::TUpdate<Schema::TablePartitionStats::ReadThroughput>(stats.ReadThroughput),
        NIceDb::TUpdate<Schema::TablePartitionStats::WriteThroughput>(stats.WriteThroughput),
        NIceDb::TUpdate<Schema::TablePartitionStats::ReadIops>(stats.ReadIops),
        NIceDb::TUpdate<Schema::TablePartitionStats::WriteIops>(stats.WriteIops),

        NIceDb::TUpdate<Schema::TablePartitionStats::SearchHeight>(stats.SearchHeight),
        NIceDb::TUpdate<Schema::TablePartitionStats::FullCompactionTs>(stats.FullCompactionTs),
        NIceDb::TUpdate<Schema::TablePartitionStats::MemDataSize>(stats.MemDataSize),

        NIceDb::TUpdate<Schema::TablePartitionStats::LocksAcquired>(stats.LocksAcquired),
        NIceDb::TUpdate<Schema::TablePartitionStats::LocksWholeShard>(stats.LocksWholeShard),
        NIceDb::TUpdate<Schema::TablePartitionStats::LocksBroken>(stats.LocksBroken)
    );

    if (!stats.StoragePoolsStats.empty()) {
        NKikimrTableStats::TStoragePoolsStats protobufRepresentation;
        for (const auto& [poolKind, storagePoolStats] : stats.StoragePoolsStats) {
            auto* poolUsage = protobufRepresentation.MutablePoolsUsage()->Add();
            poolUsage->SetPoolKind(poolKind);
            poolUsage->SetDataSize(storagePoolStats.DataSize);
            poolUsage->SetIndexSize(storagePoolStats.IndexSize);
        }
        TString serializedStoragePoolsStats;
        Y_ABORT_UNLESS(protobufRepresentation.SerializeToString(&serializedStoragePoolsStats));
        persistedStats.Update(NIceDb::TUpdate<Schema::TablePartitionStats::StoragePoolsStats>(serializedStoragePoolsStats));
    } else {
        persistedStats.Update(NIceDb::TNull<Schema::TablePartitionStats::StoragePoolsStats>());
    }
}

void TSchemeShard::PersistTablePartitionStats(NIceDb::TNiceDb& db, const TPathId& tableId, const TShardIdx& shardIdx, const TTableInfo::TPtr tableInfo) {
    if (!AppData()->FeatureFlags.GetEnablePersistentPartitionStats()) {
        return;
    }

    const auto& shardToPartition = tableInfo->GetShard2PartitionIdx();
    if (!shardToPartition.contains(shardIdx)) {
        return;
    }

    const auto& tableStats = tableInfo->GetStats();
    if (!tableStats.PartitionStats.contains(shardIdx)) {
        return;
    }

    const ui64 partitionId = shardToPartition.at(shardIdx);
    const auto& stats = tableStats.PartitionStats.at(shardIdx);
    PersistTablePartitionStats(db, tableId, partitionId, stats);
}

void TSchemeShard::PersistTablePartitionStats(NIceDb::TNiceDb& db, const TPathId& tableId, const TTableInfo::TPtr tableInfo) {
    if (!AppData()->FeatureFlags.GetEnablePersistentPartitionStats()) {
        return;
    }

    const auto& tableStats = tableInfo->GetStats();

    for (const auto& [shardIdx, pi] : tableInfo->GetShard2PartitionIdx()) {
        if (!tableStats.PartitionStats.contains(shardIdx)) {
            continue;
        }

        PersistTablePartitionStats(db, tableId, pi, tableStats.PartitionStats.at(shardIdx));
    }
}

void TSchemeShard::PersistPersQueueGroupStats(NIceDb::TNiceDb &db, const TPathId pathId, const TTopicStats& stats) {
    db.Table<Schema::PersQueueGroupStats>().Key(pathId.LocalPathId).Update(
        NIceDb::TUpdate<Schema::PersQueueGroupStats::SeqNoGeneration>(stats.SeqNo.Generation),
        NIceDb::TUpdate<Schema::PersQueueGroupStats::SeqNoRound>(stats.SeqNo.Round),

        NIceDb::TUpdate<Schema::PersQueueGroupStats::DataSize>(stats.DataSize),
        NIceDb::TUpdate<Schema::PersQueueGroupStats::UsedReserveSize>(stats.UsedReserveSize)
    );
}

void TSchemeShard::PersistTableAlterVersion(NIceDb::TNiceDb& db, const TPathId pathId, const TTableInfo::TPtr tableInfo) {
    if (pathId.OwnerId == TabletID()) {
        db.Table<Schema::Tables>().Key(pathId.LocalPathId).Update(
            NIceDb::TUpdate<Schema::Tables::AlterVersion>(tableInfo->AlterVersion));
    } else {
        db.Table<Schema::MigratedTables>().Key(pathId.OwnerId, pathId.LocalPathId).Update(
            NIceDb::TUpdate<Schema::MigratedTables::AlterVersion>(tableInfo->AlterVersion));
    }
}

void TSchemeShard::PersistTableFinishColumnBuilding(NIceDb::TNiceDb& db, const TPathId pathId, const TTableInfo::TPtr tableInfo, ui64 colId) {
    const auto& cinfo = tableInfo->Columns.at(colId);
    if (pathId.OwnerId == TabletID()) {
        db.Table<Schema::Columns>().Key(pathId.LocalPathId, colId).Update(
            NIceDb::TUpdate<Schema::Columns::IsBuildInProgress>(cinfo.IsBuildInProgress));

    } else {
        db.Table<Schema::MigratedColumns>().Key(pathId.OwnerId, pathId.LocalPathId, colId).Update(
            NIceDb::TUpdate<Schema::MigratedColumns::IsBuildInProgress>(cinfo.IsBuildInProgress));
    }
}

void TSchemeShard::PersistTableIsRestore(NIceDb::TNiceDb& db, const TPathId pathId, const TTableInfo::TPtr tableInfo) {
    if (pathId.OwnerId == TabletID()) {
        db.Table<Schema::Tables>().Key(pathId.LocalPathId).Update(
            NIceDb::TUpdate<Schema::Tables::IsRestore>(tableInfo->IsRestore));
    } else {
        db.Table<Schema::MigratedTables>().Key(pathId.OwnerId, pathId.LocalPathId).Update(
            NIceDb::TUpdate<Schema::MigratedTables::IsRestore>(tableInfo->IsRestore));
    }
}

void TSchemeShard::PersistTableAltered(NIceDb::TNiceDb& db, const TPathId pathId, const TTableInfo::TPtr tableInfo) {
    TString partitionConfig;
    Y_PROTOBUF_SUPPRESS_NODISCARD tableInfo->PartitionConfig().SerializeToString(&partitionConfig);

    TString ttlSettings;
    if (tableInfo->HasTTLSettings()) {
        Y_PROTOBUF_SUPPRESS_NODISCARD tableInfo->TTLSettings().SerializeToString(&ttlSettings);
    }

    TString replicationConfig;
    if (tableInfo->HasReplicationConfig()) {
        Y_PROTOBUF_SUPPRESS_NODISCARD tableInfo->ReplicationConfig().SerializeToString(&replicationConfig);
    }

    TString incrementalBackupConfig;
    if (tableInfo->HasIncrementalBackupConfig()) {
        Y_PROTOBUF_SUPPRESS_NODISCARD tableInfo->IncrementalBackupConfig().SerializeToString(&incrementalBackupConfig);
    }

    if (pathId.OwnerId == TabletID()) {
        db.Table<Schema::Tables>().Key(pathId.LocalPathId).Update(
            NIceDb::TUpdate<Schema::Tables::NextColId>(tableInfo->NextColumnId),
            NIceDb::TUpdate<Schema::Tables::PartitionConfig>(partitionConfig),
            NIceDb::TUpdate<Schema::Tables::AlterVersion>(tableInfo->AlterVersion),
            NIceDb::TUpdate<Schema::Tables::AlterTable>(TString()),
            NIceDb::TUpdate<Schema::Tables::AlterTableFull>(TString()),
            NIceDb::TUpdate<Schema::Tables::TTLSettings>(ttlSettings),
            NIceDb::TUpdate<Schema::Tables::IsBackup>(tableInfo->IsBackup),
            NIceDb::TUpdate<Schema::Tables::IsRestore>(tableInfo->IsRestore),
            NIceDb::TUpdate<Schema::Tables::ReplicationConfig>(replicationConfig),
            NIceDb::TUpdate<Schema::Tables::IsTemporary>(tableInfo->IsTemporary),
            NIceDb::TUpdate<Schema::Tables::OwnerActorId>(tableInfo->OwnerActorId.ToString()),
            NIceDb::TUpdate<Schema::Tables::OwnerActorId>(incrementalBackupConfig));
    } else {
        db.Table<Schema::MigratedTables>().Key(pathId.OwnerId, pathId.LocalPathId).Update(
            NIceDb::TUpdate<Schema::MigratedTables::NextColId>(tableInfo->NextColumnId),
            NIceDb::TUpdate<Schema::MigratedTables::PartitionConfig>(partitionConfig),
            NIceDb::TUpdate<Schema::MigratedTables::AlterVersion>(tableInfo->AlterVersion),
            NIceDb::TUpdate<Schema::MigratedTables::AlterTable>(TString()),
            NIceDb::TUpdate<Schema::MigratedTables::AlterTableFull>(TString()),
            NIceDb::TUpdate<Schema::MigratedTables::TTLSettings>(ttlSettings),
            NIceDb::TUpdate<Schema::MigratedTables::IsBackup>(tableInfo->IsBackup),
            NIceDb::TUpdate<Schema::MigratedTables::IsRestore>(tableInfo->IsRestore),
            NIceDb::TUpdate<Schema::MigratedTables::ReplicationConfig>(replicationConfig),
            NIceDb::TUpdate<Schema::MigratedTables::IsTemporary>(tableInfo->IsTemporary),
            NIceDb::TUpdate<Schema::MigratedTables::OwnerActorId>(tableInfo->OwnerActorId.ToString()),
            NIceDb::TUpdate<Schema::MigratedTables::OwnerActorId>(incrementalBackupConfig));
    }

    for (auto col : tableInfo->Columns) {
        ui32 colId = col.first;
        const TTableInfo::TColumn& cinfo = col.second;
        TString typeData;
        auto columnType = NScheme::ProtoColumnTypeFromTypeInfoMod(cinfo.PType, cinfo.PTypeMod);
        if (columnType.TypeInfo) {
            Y_ABORT_UNLESS(columnType.TypeInfo->SerializeToString(&typeData));
        }
        if (pathId.OwnerId == TabletID()) {
            db.Table<Schema::Columns>().Key(pathId.LocalPathId, colId).Update(
                NIceDb::TUpdate<Schema::Columns::ColName>(cinfo.Name),
                NIceDb::TUpdate<Schema::Columns::ColType>((ui32)columnType.TypeId),
                NIceDb::TUpdate<Schema::Columns::ColTypeData>(typeData),
                NIceDb::TUpdate<Schema::Columns::ColKeyOrder>(cinfo.KeyOrder),
                NIceDb::TUpdate<Schema::Columns::CreateVersion>(cinfo.CreateVersion),
                NIceDb::TUpdate<Schema::Columns::DeleteVersion>(cinfo.DeleteVersion),
                NIceDb::TUpdate<Schema::Columns::Family>(cinfo.Family),
                NIceDb::TUpdate<Schema::Columns::DefaultKind>(cinfo.DefaultKind),
                NIceDb::TUpdate<Schema::Columns::DefaultValue>(cinfo.DefaultValue),
                NIceDb::TUpdate<Schema::Columns::NotNull>(cinfo.NotNull),
                NIceDb::TUpdate<Schema::Columns::IsBuildInProgress>(cinfo.IsBuildInProgress));

            db.Table<Schema::ColumnAlters>().Key(pathId.LocalPathId, colId).Delete();
        } else {
            db.Table<Schema::MigratedColumns>().Key(pathId.OwnerId, pathId.LocalPathId, colId).Update(
                NIceDb::TUpdate<Schema::MigratedColumns::ColName>(cinfo.Name),
                NIceDb::TUpdate<Schema::MigratedColumns::ColType>((ui32)columnType.TypeId),
                NIceDb::TUpdate<Schema::MigratedColumns::ColTypeData>(typeData),
                NIceDb::TUpdate<Schema::MigratedColumns::ColKeyOrder>(cinfo.KeyOrder),
                NIceDb::TUpdate<Schema::MigratedColumns::CreateVersion>(cinfo.CreateVersion),
                NIceDb::TUpdate<Schema::MigratedColumns::DeleteVersion>(cinfo.DeleteVersion),
                NIceDb::TUpdate<Schema::MigratedColumns::Family>(cinfo.Family),
                NIceDb::TUpdate<Schema::MigratedColumns::DefaultKind>(cinfo.DefaultKind),
                NIceDb::TUpdate<Schema::MigratedColumns::DefaultValue>(cinfo.DefaultValue),
                NIceDb::TUpdate<Schema::MigratedColumns::NotNull>(cinfo.NotNull),
                NIceDb::TUpdate<Schema::MigratedColumns::IsBuildInProgress>(cinfo.IsBuildInProgress));
        }
        db.Table<Schema::MigratedColumnAlters>().Key(pathId.OwnerId, pathId.LocalPathId, colId).Delete();
    }
}

/// @note Legacy. It's better to use Alter logic here: save new data in AlterData and swap it on complete.
void TSchemeShard::PersistTableCreated(NIceDb::TNiceDb& db, const TPathId pathId) {
    Y_ABORT_UNLESS(IsLocalId(pathId));

    db.Table<Schema::Tables>().Key(pathId.LocalPathId).Update(
        NIceDb::TUpdate<Schema::Tables::AlterVersion>(1));
}

void TSchemeShard::PersistAddAlterTable(NIceDb::TNiceDb& db, TPathId pathId, const TTableInfo::TAlterDataPtr alter) {
    TString proto;
    Y_PROTOBUF_SUPPRESS_NODISCARD alter->TableDescriptionFull->SerializeToString(&proto);
    if (pathId.OwnerId == TabletID()) {
        db.Table<Schema::Tables>().Key(pathId.LocalPathId).Update(
            NIceDb::TUpdate<Schema::Tables::AlterTableFull>(proto));
    } else {
        db.Table<Schema::MigratedTables>().Key(pathId.OwnerId, pathId.LocalPathId).Update(
            NIceDb::TUpdate<Schema::MigratedTables::AlterTableFull>(proto));
    }

    for (auto col : alter->Columns) {
        ui32 colId = col.first;
        const TTableInfo::TColumn& cinfo = col.second;
        TString typeData;
        auto columnType = NScheme::ProtoColumnTypeFromTypeInfoMod(cinfo.PType, cinfo.PTypeMod);
        if (columnType.TypeInfo) {
            Y_ABORT_UNLESS(columnType.TypeInfo->SerializeToString(&typeData));
        }
        if (pathId.OwnerId == TabletID()) {
            db.Table<Schema::ColumnAlters>().Key(pathId.LocalPathId, colId).Update(
                NIceDb::TUpdate<Schema::ColumnAlters::ColName>(cinfo.Name),
                NIceDb::TUpdate<Schema::ColumnAlters::ColType>((ui32)columnType.TypeId),
                NIceDb::TUpdate<Schema::ColumnAlters::ColTypeData>(typeData),
                NIceDb::TUpdate<Schema::ColumnAlters::ColKeyOrder>(cinfo.KeyOrder),
                NIceDb::TUpdate<Schema::ColumnAlters::CreateVersion>(cinfo.CreateVersion),
                NIceDb::TUpdate<Schema::ColumnAlters::DeleteVersion>(cinfo.DeleteVersion),
                NIceDb::TUpdate<Schema::ColumnAlters::Family>(cinfo.Family),
                NIceDb::TUpdate<Schema::ColumnAlters::DefaultKind>(cinfo.DefaultKind),
                NIceDb::TUpdate<Schema::ColumnAlters::DefaultValue>(cinfo.DefaultValue),
                NIceDb::TUpdate<Schema::ColumnAlters::NotNull>(cinfo.NotNull),
                NIceDb::TUpdate<Schema::ColumnAlters::IsBuildInProgress>(cinfo.IsBuildInProgress));
        } else {
            db.Table<Schema::MigratedColumnAlters>().Key(pathId.OwnerId, pathId.LocalPathId, colId).Update(
                NIceDb::TUpdate<Schema::MigratedColumnAlters::ColName>(cinfo.Name),
                NIceDb::TUpdate<Schema::MigratedColumnAlters::ColType>((ui32)columnType.TypeId),
                NIceDb::TUpdate<Schema::MigratedColumnAlters::ColTypeData>(typeData),
                NIceDb::TUpdate<Schema::MigratedColumnAlters::ColKeyOrder>(cinfo.KeyOrder),
                NIceDb::TUpdate<Schema::MigratedColumnAlters::CreateVersion>(cinfo.CreateVersion),
                NIceDb::TUpdate<Schema::MigratedColumnAlters::DeleteVersion>(cinfo.DeleteVersion),
                NIceDb::TUpdate<Schema::MigratedColumnAlters::Family>(cinfo.Family),
                NIceDb::TUpdate<Schema::MigratedColumnAlters::DefaultKind>(cinfo.DefaultKind),
                NIceDb::TUpdate<Schema::MigratedColumnAlters::DefaultValue>(cinfo.DefaultValue),
                NIceDb::TUpdate<Schema::MigratedColumnAlters::NotNull>(cinfo.NotNull),
                NIceDb::TUpdate<Schema::MigratedColumnAlters::IsBuildInProgress>(cinfo.IsBuildInProgress));
        }
    }
}

void TSchemeShard::PersistPersQueueGroup(NIceDb::TNiceDb& db, TPathId pathId, const TTopicInfo::TPtr pqGroup) {
    Y_ABORT_UNLESS(IsLocalId(pathId));

    db.Table<Schema::PersQueueGroups>().Key(pathId.LocalPathId).Update(
        NIceDb::TUpdate<Schema::PersQueueGroups::TabletConfig>(pqGroup->TabletConfig),
        NIceDb::TUpdate<Schema::PersQueueGroups::MaxPQPerShard>(pqGroup->MaxPartsPerTablet),
        NIceDb::TUpdate<Schema::PersQueueGroups::AlterVersion>(pqGroup->AlterVersion),
        NIceDb::TUpdate<Schema::PersQueueGroups::TotalGroupCount>(pqGroup->TotalGroupCount),
        NIceDb::TUpdate<Schema::PersQueueGroups::NextPartitionId>(pqGroup->NextPartitionId));
}

void TSchemeShard::PersistRemovePersQueueGroup(NIceDb::TNiceDb& db, TPathId pathId) {
    Y_ABORT_UNLESS(IsLocalId(pathId));

    auto it = Topics.find(pathId);
    if (it != Topics.end()) {
        TTopicInfo::TPtr pqGroup = it->second;

        if (pqGroup->AlterData) {
            PersistRemovePersQueueGroupAlter(db, pathId);
        }

        for (const auto& shard : pqGroup->Shards) {
            for (const auto& pqInfo : shard.second->Partitions) {
                PersistRemovePersQueue(db, pathId, pqInfo->PqId);
            }
        }

        Topics.erase(it);
        DecrementPathDbRefCount(pathId);
    }

    db.Table<Schema::PersQueueGroups>().Key(pathId.LocalPathId).Delete();
    db.Table<Schema::PersQueueGroupStats>().Key(pathId.LocalPathId).Delete();
}

void TSchemeShard::PersistAddPersQueueGroupAlter(NIceDb::TNiceDb& db, TPathId pathId, const TTopicInfo::TPtr alterData) {
    Y_ABORT_UNLESS(IsLocalId(pathId));

    db.Table<Schema::PersQueueGroupAlters>().Key(pathId.LocalPathId).Update(
        NIceDb::TUpdate<Schema::PersQueueGroupAlters::TabletConfig>(alterData->TabletConfig),
        NIceDb::TUpdate<Schema::PersQueueGroupAlters::MaxPQPerShard>(alterData->MaxPartsPerTablet),
        NIceDb::TUpdate<Schema::PersQueueGroupAlters::AlterVersion>(alterData->AlterVersion),
        NIceDb::TUpdate<Schema::PersQueueGroupAlters::TotalGroupCount>(alterData->TotalGroupCount),
        NIceDb::TUpdate<Schema::PersQueueGroupAlters::NextPartitionId>(alterData->NextPartitionId),
        NIceDb::TUpdate<Schema::PersQueueGroupAlters::BootstrapConfig>(alterData->BootstrapConfig));
}

void TSchemeShard::PersistRemovePersQueueGroupAlter(NIceDb::TNiceDb& db, TPathId pathId) {
    Y_ABORT_UNLESS(IsLocalId(pathId));

    db.Table<Schema::PersQueueGroupAlters>().Key(pathId.LocalPathId).Delete();
}

void TSchemeShard::PersistPersQueue(NIceDb::TNiceDb &db, TPathId pathId, TShardIdx shardIdx, const TTopicTabletInfo::TTopicPartitionInfo& partitionInfo) {
    Y_ABORT_UNLESS(IsLocalId(pathId));

    Y_ABORT_UNLESS(partitionInfo.ParentPartitionIds.size() <= 2);
    auto it = partitionInfo.ParentPartitionIds.begin();
    const auto parent = it != partitionInfo.ParentPartitionIds.end() ? (it++).cur->val : Max<ui32>();
    const auto adjacentParent = it != partitionInfo.ParentPartitionIds.end() ? (it++).cur->val : Max<ui32>();

    db.Table<Schema::PersQueues>()
        .Key(pathId.LocalPathId, partitionInfo.PqId)
        .Update(NIceDb::TUpdate<Schema::PersQueues::ShardIdx>(shardIdx.GetLocalId()),
                NIceDb::TUpdate<Schema::PersQueues::GroupId>(partitionInfo.GroupId),
                NIceDb::TUpdate<Schema::PersQueues::AlterVersion>(partitionInfo.AlterVersion),
                NIceDb::TUpdate<Schema::PersQueues::CreateVersion>(partitionInfo.CreateVersion),
                NIceDb::TUpdate<Schema::PersQueues::Status>(partitionInfo.Status),
                NIceDb::TUpdate<Schema::PersQueues::Parent>(parent),
                NIceDb::TUpdate<Schema::PersQueues::AdjacentParent>(adjacentParent));

    if (partitionInfo.KeyRange) {
        if (partitionInfo.KeyRange->FromBound) {
            db.Table<Schema::PersQueues>().Key(pathId.LocalPathId, partitionInfo.PqId).Update(
                NIceDb::TUpdate<Schema::PersQueues::RangeBegin>(*partitionInfo.KeyRange->FromBound));
        }

        if (partitionInfo.KeyRange->ToBound) {
            db.Table<Schema::PersQueues>().Key(pathId.LocalPathId, partitionInfo.PqId).Update(
                NIceDb::TUpdate<Schema::PersQueues::RangeEnd>(*partitionInfo.KeyRange->ToBound));
        }
    }
}

void TSchemeShard::PersistRemovePersQueue(NIceDb::TNiceDb &db, TPathId pathId, ui32 pqId) {
    Y_ABORT_UNLESS(IsLocalId(pathId));

    db.Table<Schema::PersQueues>().Key(pathId.LocalPathId, pqId).Delete();
}

void TSchemeShard::PersistRtmrVolume(NIceDb::TNiceDb &db, TPathId pathId, const TRtmrVolumeInfo::TPtr rtmrVol) {
    Y_ABORT_UNLESS(IsLocalId(pathId));

    db.Table<Schema::RtmrVolumes>().Key(pathId.LocalPathId).Update(
        NIceDb::TUpdate<Schema::RtmrVolumes::PartitionsCount>(rtmrVol->Partitions.size()));

    for (const auto& partition: rtmrVol->Partitions) {
        TString partitionId = TString((const char*)partition.second->Id.dw, sizeof(TGUID));

        db.Table<Schema::RTMRPartitions>().Key(pathId.LocalPathId, partition.second->ShardIdx.GetLocalId()).Update(
            NIceDb::TUpdate<Schema::RTMRPartitions::PartitionId>(partitionId),
            NIceDb::TUpdate<Schema::RTMRPartitions::BusKey>(partition.second->BusKey));
    }
}

void TSchemeShard::PersistExternalTable(NIceDb::TNiceDb &db, TPathId pathId, const TExternalTableInfo::TPtr externalTableInfo) {
    Y_ABORT_UNLESS(IsLocalId(pathId));

    db.Table<Schema::ExternalTable>().Key(pathId.OwnerId, pathId.LocalPathId).Update(
        NIceDb::TUpdate<Schema::ExternalTable::SourceType>{externalTableInfo->SourceType},
        NIceDb::TUpdate<Schema::ExternalTable::DataSourcePath>{externalTableInfo->DataSourcePath},
        NIceDb::TUpdate<Schema::ExternalTable::Location>{externalTableInfo->Location},
        NIceDb::TUpdate<Schema::ExternalTable::AlterVersion>{externalTableInfo->AlterVersion},
        NIceDb::TUpdate<Schema::ExternalTable::Content>{externalTableInfo->Content});

    for (auto col : externalTableInfo->Columns) {
        ui32 colId = col.first;
        const TTableInfo::TColumn& cinfo = col.second;
        TString typeData;
        auto columnType = NScheme::ProtoColumnTypeFromTypeInfoMod(cinfo.PType, cinfo.PTypeMod);
        if (columnType.TypeInfo) {
            Y_ABORT_UNLESS(columnType.TypeInfo->SerializeToString(&typeData));
        }
        db.Table<Schema::MigratedColumns>().Key(pathId.OwnerId, pathId.LocalPathId, colId).Update(
            NIceDb::TUpdate<Schema::MigratedColumns::ColName>(cinfo.Name),
            NIceDb::TUpdate<Schema::MigratedColumns::ColType>((ui32)columnType.TypeId),
            NIceDb::TUpdate<Schema::MigratedColumns::ColTypeData>(typeData),
            NIceDb::TUpdate<Schema::MigratedColumns::ColKeyOrder>(cinfo.KeyOrder),
            NIceDb::TUpdate<Schema::MigratedColumns::CreateVersion>(cinfo.CreateVersion),
            NIceDb::TUpdate<Schema::MigratedColumns::DeleteVersion>(cinfo.DeleteVersion),
            NIceDb::TUpdate<Schema::MigratedColumns::Family>(cinfo.Family),
            NIceDb::TUpdate<Schema::MigratedColumns::DefaultKind>(cinfo.DefaultKind),
            NIceDb::TUpdate<Schema::MigratedColumns::DefaultValue>(cinfo.DefaultValue),
            NIceDb::TUpdate<Schema::MigratedColumns::NotNull>(cinfo.NotNull),
            NIceDb::TUpdate<Schema::MigratedColumns::IsBuildInProgress>(cinfo.IsBuildInProgress));
    }
}

void TSchemeShard::PersistRemoveExternalTable(NIceDb::TNiceDb& db, TPathId pathId)
{
    Y_ABORT_UNLESS(IsLocalId(pathId));
    if (ExternalTables.contains(pathId)) {
        auto externalTableInfo = ExternalTables.at(pathId);

        for (auto col : externalTableInfo->Columns) {
            const ui32 colId = col.first;
            db.Table<Schema::MigratedColumns>().Key(pathId.OwnerId, pathId.LocalPathId, colId).Delete();
        }

        ExternalTables.erase(pathId);
        DecrementPathDbRefCount(pathId);
    }

    db.Table<Schema::ExternalTable>().Key(pathId.OwnerId, pathId.LocalPathId).Delete();
}

void TSchemeShard::PersistExternalDataSource(NIceDb::TNiceDb &db, TPathId pathId, const TExternalDataSourceInfo::TPtr externalDataSourceInfo) {
    Y_ABORT_UNLESS(IsLocalId(pathId));

    db.Table<Schema::ExternalDataSource>().Key(pathId.OwnerId, pathId.LocalPathId).Update(
        NIceDb::TUpdate<Schema::ExternalDataSource::AlterVersion>{externalDataSourceInfo->AlterVersion},
        NIceDb::TUpdate<Schema::ExternalDataSource::SourceType>{externalDataSourceInfo->SourceType},
        NIceDb::TUpdate<Schema::ExternalDataSource::Location>{externalDataSourceInfo->Location},
        NIceDb::TUpdate<Schema::ExternalDataSource::Installation>{externalDataSourceInfo->Installation},
        NIceDb::TUpdate<Schema::ExternalDataSource::Auth>{externalDataSourceInfo->Auth.SerializeAsString()},
        NIceDb::TUpdate<Schema::ExternalDataSource::ExternalTableReferences>{externalDataSourceInfo->ExternalTableReferences.SerializeAsString()},
        NIceDb::TUpdate<Schema::ExternalDataSource::Properties>{externalDataSourceInfo->Properties.SerializeAsString()}
    );
}

void TSchemeShard::PersistRemoveExternalDataSource(NIceDb::TNiceDb& db, TPathId pathId)
{
    Y_ABORT_UNLESS(IsLocalId(pathId));
    if (ExternalDataSources.contains(pathId)) {
        ExternalDataSources.erase(pathId);
        DecrementPathDbRefCount(pathId);
    }

    db.Table<Schema::ExternalDataSource>().Key(pathId.OwnerId, pathId.LocalPathId).Delete();
}

void TSchemeShard::PersistExternalDataSourceReference(NIceDb::TNiceDb& db, TPathId pathId, const TPath& referrer) {
    auto findSource = ExternalDataSources.FindPtr(pathId);
    Y_ABORT_UNLESS(findSource);
    auto* ref = (*findSource)->ExternalTableReferences.AddReferences();
    ref->SetPath(referrer.PathString());
    referrer->PathId.ToProto(ref->MutablePathId());
    db.Table<Schema::ExternalDataSource>()
        .Key(pathId.OwnerId, pathId.LocalPathId)
        .Update(
            NIceDb::TUpdate<Schema::ExternalDataSource::ExternalTableReferences>{ (*findSource)->ExternalTableReferences.SerializeAsString() });
}

void TSchemeShard::PersistRemoveExternalDataSourceReference(NIceDb::TNiceDb& db, TPathId pathId, TPathId referrer) {
    auto findSource = ExternalDataSources.FindPtr(pathId);
    Y_ABORT_UNLESS(findSource);
    EraseIf(*(*findSource)->ExternalTableReferences.MutableReferences(),
        [referrer](const NKikimrSchemeOp::TExternalTableReferences::TReference& reference) {
            return TPathId::FromProto(reference.GetPathId()) == referrer;
        });
    db.Table<Schema::ExternalDataSource>()
        .Key(pathId.OwnerId, pathId.LocalPathId)
        .Update(
            NIceDb::TUpdate<Schema::ExternalDataSource::ExternalTableReferences>{ (*findSource)->ExternalTableReferences.SerializeAsString() });
}

void TSchemeShard::PersistView(NIceDb::TNiceDb &db, TPathId pathId) {
    Y_ABORT_UNLESS(IsLocalId(pathId));

    const auto path = PathsById.find(pathId);
    Y_ABORT_UNLESS(path != PathsById.end());
    Y_ABORT_UNLESS(path->second && path->second->IsView());

    const auto view = Views.find(pathId);
    Y_ABORT_UNLESS(view != Views.end());
    TViewInfo::TPtr viewInfo = view->second;
    Y_ABORT_UNLESS(viewInfo);

    db.Table<Schema::View>().Key(pathId.LocalPathId).Update(
        NIceDb::TUpdate<Schema::View::AlterVersion>{viewInfo->AlterVersion},
        NIceDb::TUpdate<Schema::View::QueryText>{viewInfo->QueryText},
        NIceDb::TUpdate<Schema::View::CapturedContext>{viewInfo->CapturedContext.SerializeAsString()}
    );
}

void TSchemeShard::PersistRemoveView(NIceDb::TNiceDb& db, TPathId pathId) {
    Y_ABORT_UNLESS(IsLocalId(pathId));
    if (const auto view = Views.find(pathId); view != Views.end()) {
        Views.erase(view);
    }
    db.Table<Schema::View>().Key(pathId.LocalPathId).Delete();
}

void TSchemeShard::PersistResourcePool(NIceDb::TNiceDb& db, TPathId pathId, const TResourcePoolInfo::TPtr resourcePool) {
    Y_ABORT_UNLESS(IsLocalId(pathId));

    db.Table<Schema::ResourcePool>().Key(pathId.OwnerId, pathId.LocalPathId).Update(
        NIceDb::TUpdate<Schema::ResourcePool::AlterVersion>{resourcePool->AlterVersion},
        NIceDb::TUpdate<Schema::ResourcePool::Properties>{resourcePool->Properties.SerializeAsString()}
    );
}

void TSchemeShard::PersistRemoveResourcePool(NIceDb::TNiceDb& db, TPathId pathId)
{
    Y_ABORT_UNLESS(IsLocalId(pathId));
    if (ResourcePools.contains(pathId)) {
        ResourcePools.erase(pathId);
        DecrementPathDbRefCount(pathId);
    }

    db.Table<Schema::ResourcePool>().Key(pathId.OwnerId, pathId.LocalPathId).Delete();
}

void TSchemeShard::PersistBackupCollection(NIceDb::TNiceDb& db, TPathId pathId, const TBackupCollectionInfo::TPtr backupCollection) {
    Y_ABORT_UNLESS(IsLocalId(pathId));

    db.Table<Schema::BackupCollection>().Key(pathId.OwnerId, pathId.LocalPathId).Update(
        NIceDb::TUpdate<Schema::BackupCollection::AlterVersion>{backupCollection->AlterVersion},
        NIceDb::TUpdate<Schema::BackupCollection::Description>{backupCollection->Description.SerializeAsString()}
    );
}

void TSchemeShard::PersistRemoveBackupCollection(NIceDb::TNiceDb& db, TPathId pathId) {
    Y_ABORT_UNLESS(IsLocalId(pathId));
    if (BackupCollections.contains(pathId)) {
        BackupCollections.erase(pathId);
        DecrementPathDbRefCount(pathId);
    }

    db.Table<Schema::BackupCollection>().Key(pathId.OwnerId, pathId.LocalPathId).Delete();
}

void TSchemeShard::PersistRemoveRtmrVolume(NIceDb::TNiceDb &db, TPathId pathId) {
    Y_ABORT_UNLESS(IsLocalId(pathId));

    auto it = RtmrVolumes.find(pathId);
    if (it != RtmrVolumes.end()) {
        TRtmrVolumeInfo::TPtr rtmrVol = it->second;

        for (const auto& partition : rtmrVol->Partitions) {
            db.Table<Schema::RTMRPartitions>().Key(pathId.LocalPathId, partition.second->ShardIdx.GetLocalId()).Delete();
        }

        RtmrVolumes.erase(it);
        DecrementPathDbRefCount(pathId);
    }

    db.Table<Schema::RtmrVolumes>().Key(pathId.LocalPathId).Delete();
}

void TSchemeShard::PersistSolomonVolume(NIceDb::TNiceDb &db, TPathId pathId, const TSolomonVolumeInfo::TPtr solomonVol) {
    Y_ABORT_UNLESS(IsLocalId(pathId));

    db.Table<Schema::SolomonVolumes>().Key(pathId.LocalPathId).Update(
        NIceDb::TUpdate<Schema::SolomonVolumes::Version>(solomonVol->Version));

    db.Table<Schema::AlterSolomonVolumes>().Key(pathId.OwnerId, pathId.LocalPathId).Delete();

    for (const auto& part: solomonVol->Partitions) {
        db.Table<Schema::SolomonPartitions>().Key(pathId.LocalPathId, part.first.GetLocalId()).Update(
            NIceDb::TUpdate<Schema::SolomonPartitions::PartitionId>(part.second->PartitionId));

        db.Table<Schema::AlterSolomonPartitions>()
            .Key(
                pathId.OwnerId, pathId.LocalPathId,
                part.first.GetOwnerId(), part.first.GetLocalId())
            .Delete();
    }
}

void TSchemeShard::PersistRemoveSolomonVolume(NIceDb::TNiceDb &db, TPathId pathId) {
    Y_ABORT_UNLESS(IsLocalId(pathId));

    auto it = SolomonVolumes.find(pathId);
    if (it != SolomonVolumes.end()) {
        TSolomonVolumeInfo::TPtr solomonVol = it->second;

        if (solomonVol->AlterData) {
            for (const auto& part : solomonVol->AlterData->Partitions) {
                db.Table<Schema::AlterSolomonPartitions>()
                    .Key(
                        pathId.OwnerId, pathId.LocalPathId,
                        part.first.GetOwnerId(), part.first.GetLocalId())
                    .Delete();
            }
            db.Table<Schema::AlterSolomonVolumes>().Key(pathId.OwnerId, pathId.LocalPathId).Delete();
        }

        for (const auto& part : solomonVol->Partitions) {
            db.Table<Schema::SolomonPartitions>().Key(pathId.LocalPathId, part.first.GetLocalId()).Delete();
        }

        SolomonVolumes.erase(it);
        DecrementPathDbRefCount(pathId);
    }

    db.Table<Schema::SolomonVolumes>().Key(pathId.LocalPathId).Delete();
}

void TSchemeShard::PersistAlterSolomonVolume(NIceDb::TNiceDb &db, TPathId pathId, const TSolomonVolumeInfo::TPtr solomonVol) {
    Y_ABORT_UNLESS(IsLocalId(pathId));
    Y_ABORT_UNLESS(solomonVol->AlterData);


    db.Table<Schema::AlterSolomonVolumes>().Key(pathId.OwnerId, pathId.LocalPathId).Update(
            NIceDb::TUpdate<Schema::AlterSolomonVolumes::Version>(solomonVol->AlterData->Version));

    for (const auto& part: solomonVol->AlterData->Partitions) {
        db.Table<Schema::AlterSolomonPartitions>()
            .Key(
                pathId.OwnerId, pathId.LocalPathId,
                part.first.GetOwnerId(), part.first.GetLocalId())
            .Update(
                NIceDb::TUpdate<Schema::AlterSolomonPartitions::PartitionId>(part.second->PartitionId));
    }
}

void TSchemeShard::PersistAddTxDependency(NIceDb::TNiceDb& db, const TTxId parentOpId, const TTxId opId) {
    db.Table<Schema::TxDependencies>().Key(parentOpId, opId).Update();
}

void TSchemeShard::PersistRemoveTxDependency(NIceDb::TNiceDb& db, TTxId opId, TTxId dependentOpId) {
    db.Table<Schema::TxDependencies>().Key(opId, dependentOpId).Delete();
}

void TSchemeShard::PersistUpdateTxShard(NIceDb::TNiceDb& db, TOperationId opId, TShardIdx shardIdx, ui32 operation) {
    if (shardIdx.GetOwnerId() == TabletID()) {
        db.Table<Schema::TxShardsV2>().Key(opId.GetTxId(), opId.GetSubTxId(), shardIdx.GetLocalId()).Update(
            NIceDb::TUpdate<Schema::TxShardsV2::Operation>(operation));
    } else {
        db.Table<Schema::MigratedTxShards>().Key(opId.GetTxId(), opId.GetSubTxId(), shardIdx.GetOwnerId(), shardIdx.GetLocalId()).Update(
            NIceDb::TUpdate<Schema::MigratedTxShards::Operation>(operation));
    }
}

void TSchemeShard::PersistRemoveTxShard(NIceDb::TNiceDb& db, TOperationId opId, TShardIdx shardIdx) {
    if (FirstSubTxId == opId.GetSubTxId()) {
        db.Table<Schema::TxShards>().Key(opId.GetTxId(), shardIdx.GetLocalId()).Delete();
    }

    if (shardIdx.GetOwnerId() == TabletID()) {
        db.Table<Schema::TxShardsV2>().Key(opId.GetTxId(), opId.GetSubTxId(), shardIdx.GetLocalId()).Delete();
    }

    db.Table<Schema::MigratedTxShards>().Key(opId.GetTxId(), opId.GetSubTxId(), shardIdx.GetOwnerId(), shardIdx.GetLocalId()).Delete();
}

void TSchemeShard::PersistUpdateNextPathId(NIceDb::TNiceDb& db) const {
    db.Table<Schema::SysParams>().Key(Schema::SysParam_NextPathId).Update(
                NIceDb::TUpdate<Schema::SysParams::Value>(ToString(NextLocalPathId)));
}

void TSchemeShard::PersistUpdateNextShardIdx(NIceDb::TNiceDb& db) const {
    db.Table<Schema::SysParams>().Key(Schema::SysParam_NextShardIdx).Update(
                NIceDb::TUpdate<Schema::SysParams::Value>(ToString(NextLocalShardIdx)));
}

void TSchemeShard::PersistParentDomain(NIceDb::TNiceDb& db, TPathId parentDomain) const {
    db.Table<Schema::SysParams>().Key(Schema::SysParam_ParentDomainSchemeShard).Update(
        NIceDb::TUpdate<Schema::SysParams::Value>(ToString(parentDomain.OwnerId)));

    db.Table<Schema::SysParams>().Key(Schema::SysParam_ParentDomainPathId).Update(
        NIceDb::TUpdate<Schema::SysParams::Value>(ToString(parentDomain.LocalPathId)));
}

void TSchemeShard::PersistParentDomainEffectiveACL(NIceDb::TNiceDb& db, const TString& owner, const TString& effectiveACL, ui64 effectiveACLVersion) const {
    db.Table<Schema::SysParams>().Key(Schema::SysParam_ParentDomainOwner).Update(
        NIceDb::TUpdate<Schema::SysParams::Value>(owner));

    db.Table<Schema::SysParams>().Key(Schema::SysParam_ParentDomainEffectiveACL).Update(
        NIceDb::TUpdate<Schema::SysParams::Value>(effectiveACL));

    db.Table<Schema::SysParams>().Key(Schema::SysParam_ParentDomainEffectiveACLVersion).Update(
        NIceDb::TUpdate<Schema::SysParams::Value>(ToString(effectiveACLVersion)));
}

void TSchemeShard::PersistShardMapping(NIceDb::TNiceDb& db, TShardIdx shardIdx, TTabletId tabletId, TPathId pathId, TTxId txId, TTabletTypes::EType type) {
    if (IsLocalId(shardIdx)) {
        db.Table<Schema::Shards>().Key(shardIdx.GetLocalId()).Update(
                NIceDb::TUpdate<Schema::Shards::TabletId>(tabletId),
                NIceDb::TUpdate<Schema::Shards::OwnerPathId>(pathId.OwnerId),
                NIceDb::TUpdate<Schema::Shards::PathId>(pathId.LocalPathId),
                NIceDb::TUpdate<Schema::Shards::LastTxId>(txId),
                NIceDb::TUpdate<Schema::Shards::TabletType>(type));
    } else {
        db.Table<Schema::MigratedShards>().Key(shardIdx.GetOwnerId(), shardIdx.GetLocalId()).Update(
            NIceDb::TUpdate<Schema::MigratedShards::TabletId>(tabletId),
            NIceDb::TUpdate<Schema::MigratedShards::OwnerPathId>(pathId.OwnerId),
            NIceDb::TUpdate<Schema::MigratedShards::LocalPathId>(pathId.LocalPathId),
            NIceDb::TUpdate<Schema::MigratedShards::LastTxId>(txId),
            NIceDb::TUpdate<Schema::MigratedShards::TabletType>(type));
    }
}

void TSchemeShard::PersistAdoptedShardMapping(NIceDb::TNiceDb& db, TShardIdx shardIdx, TTabletId tabletId, ui64 prevOwner, TLocalShardIdx prevShardIdx) {
    Y_ABORT_UNLESS(IsLocalId(shardIdx));
    db.Table<Schema::AdoptedShards>().Key(shardIdx.GetLocalId()).Update(
            NIceDb::TUpdate<Schema::AdoptedShards::PrevOwner>(prevOwner),
            NIceDb::TUpdate<Schema::AdoptedShards::PrevShardIdx>(prevShardIdx),
            NIceDb::TUpdate<Schema::AdoptedShards::TabletId>(tabletId));
}

void TSchemeShard::PersistShardPathId(NIceDb::TNiceDb& db, TShardIdx shardIdx, TPathId pathId) {
    if (IsLocalId(shardIdx)) {
        db.Table<Schema::Shards>().Key(shardIdx.GetLocalId()).Update(
                NIceDb::TUpdate<Schema::Shards::OwnerPathId>(pathId.OwnerId),
                NIceDb::TUpdate<Schema::Shards::PathId>(pathId.LocalPathId));
    } else {
        db.Table<Schema::MigratedShards>().Key(shardIdx.GetOwnerId(), shardIdx.GetLocalId()).Update(
            NIceDb::TUpdate<Schema::MigratedShards::OwnerPathId>(pathId.OwnerId),
            NIceDb::TUpdate<Schema::MigratedShards::LocalPathId>(pathId.LocalPathId));
    }
}

void TSchemeShard::PersistDeleteAdopted(NIceDb::TNiceDb& db, TShardIdx shardIdx) {
    Y_ABORT_UNLESS(IsLocalId(shardIdx));
    db.Table<Schema::AdoptedShards>().Key(shardIdx.GetLocalId()).Delete();
}

void TSchemeShard::PersistShardTx(NIceDb::TNiceDb& db, TShardIdx shardIdx, TTxId txId) {
    if (shardIdx.GetOwnerId() == TabletID()) {
        db.Table<Schema::Shards>().Key(shardIdx.GetLocalId()).Update(
                NIceDb::TUpdate<Schema::Shards::LastTxId>(txId));
    } else {
        db.Table<Schema::MigratedShards>().Key(shardIdx.GetOwnerId(), shardIdx.GetLocalId()).Update(
            NIceDb::TUpdate<Schema::MigratedShards::LastTxId>(txId));
    }
}

void TSchemeShard::PersistShardsToDelete(NIceDb::TNiceDb& db, const THashSet<TShardIdx>& shardsIdxs) {
    for (auto& shardIdx : shardsIdxs) {
        if (shardIdx.GetOwnerId() == TabletID()) {
            db.Table<Schema::ShardsToDelete>().Key(shardIdx.GetLocalId()).Update();
        } else {
            db.Table<Schema::MigratedShardsToDelete>().Key(shardIdx.GetOwnerId(), shardIdx.GetLocalId()).Update();
        }
    }
}

void TSchemeShard::PersistShardDeleted(NIceDb::TNiceDb& db, TShardIdx shardIdx, const TChannelsBindings& bindedChannels) {
    if (shardIdx.GetOwnerId() == TabletID()) {
        db.Table<Schema::ShardsToDelete>().Key(shardIdx.GetLocalId()).Delete();
        db.Table<Schema::Shards>().Key(shardIdx.GetLocalId()).Delete();
        for (ui32 channelId = 0; channelId < bindedChannels.size(); ++channelId) {
            db.Table<Schema::ChannelsBinding>().Key(shardIdx.GetLocalId(), channelId).Delete();
        }
        db.Table<Schema::TableShardPartitionConfigs>().Key(shardIdx.GetLocalId()).Delete();
    }

    db.Table<Schema::MigratedShardsToDelete>().Key(shardIdx.GetOwnerId(), shardIdx.GetLocalId()).Delete();
    db.Table<Schema::MigratedShards>().Key(shardIdx.GetOwnerId(), shardIdx.GetLocalId()).Delete();
    for (ui32 channelId = 0; channelId < bindedChannels.size(); ++channelId) {
        db.Table<Schema::MigratedChannelsBinding>().Key(shardIdx.GetOwnerId(), shardIdx.GetLocalId(), channelId).Delete();
    }
    db.Table<Schema::MigratedTableShardPartitionConfigs>().Key(shardIdx.GetOwnerId(), shardIdx.GetLocalId()).Delete();
}

void TSchemeShard::PersistUnknownShardDeleted(NIceDb::TNiceDb& db, TShardIdx shardIdx) {
    if (shardIdx.GetOwnerId() == TabletID()) {
        db.Table<Schema::ShardsToDelete>().Key(shardIdx.GetLocalId()).Delete();
    }

    db.Table<Schema::MigratedShardsToDelete>().Key(shardIdx.GetOwnerId(), shardIdx.GetLocalId()).Delete();
}

void TSchemeShard::PersistTxShardStatus(NIceDb::TNiceDb& db, TOperationId opId, TShardIdx shardIdx, const TTxState::TShardStatus& status) {
    db.Table<Schema::TxShardStatus>()
        .Key(opId.GetTxId(), shardIdx.GetOwnerId(), shardIdx.GetLocalId())
        .Update(
            NIceDb::TUpdate<Schema::TxShardStatus::Success>(status.Success),
            NIceDb::TUpdate<Schema::TxShardStatus::Error>(status.Error),
            NIceDb::TUpdate<Schema::TxShardStatus::BytesProcessed>(status.BytesProcessed),
            NIceDb::TUpdate<Schema::TxShardStatus::RowsProcessed>(status.RowsProcessed)
        );
}

NKikimrSchemeOp::TChangefeedUnderlyingTopics ConvertChangefeedUnderlyingTopics(
    const google::protobuf::RepeatedPtrField<NKikimrSchemeOp::TPathDescription>& changefeedUnderlyingTopics
) {
    NKikimrSchemeOp::TChangefeedUnderlyingTopics result;
    for (const auto& x : changefeedUnderlyingTopics) {
        *result.AddChangefeedUnderlyingTopics() = x;
    }
    return result;
}

void TSchemeShard::PersistBackupSettings(
        NIceDb::TNiceDb& db,
        TPathId pathId,
        const NKikimrSchemeOp::TBackupTask& settings)
{
#define PERSIST_BACKUP_SETTINGS(Kind) \
    if (settings.Has##Kind()) { \
        if (IsLocalId(pathId)) { \
            db.Table<Schema::BackupSettings>().Key(pathId.LocalPathId).Update( \
                NIceDb::TUpdate<Schema::BackupSettings::TableName>(settings.GetTableName()), \
                NIceDb::TUpdate<Schema::BackupSettings::Kind>(settings.Get##Kind().SerializeAsString()), \
                NIceDb::TUpdate<Schema::BackupSettings::ScanSettings>(settings.GetScanSettings().SerializeAsString()), \
                NIceDb::TUpdate<Schema::BackupSettings::NeedToBill>(settings.GetNeedToBill()), \
                NIceDb::TUpdate<Schema::BackupSettings::TableDescription>(settings.GetTable().SerializeAsString()), \
                NIceDb::TUpdate<Schema::BackupSettings::ChangefeedUnderlyingTopics>(ConvertChangefeedUnderlyingTopics(settings.GetChangefeedUnderlyingTopics()).SerializeAsString()), \
                NIceDb::TUpdate<Schema::BackupSettings::NumberOfRetries>(settings.GetNumberOfRetries()), \
                NIceDb::TUpdate<Schema::BackupSettings::EnableChecksums>(settings.GetEnableChecksums()), \
                NIceDb::TUpdate<Schema::BackupSettings::EnablePermissions>(settings.GetEnablePermissions())); \
        } else { \
            db.Table<Schema::MigratedBackupSettings>().Key(pathId.OwnerId, pathId.LocalPathId).Update( \
                NIceDb::TUpdate<Schema::MigratedBackupSettings::TableName>(settings.GetTableName()), \
                NIceDb::TUpdate<Schema::MigratedBackupSettings::Kind>(settings.Get##Kind().SerializeAsString()), \
                NIceDb::TUpdate<Schema::MigratedBackupSettings::ScanSettings>(settings.GetScanSettings().SerializeAsString()), \
                NIceDb::TUpdate<Schema::MigratedBackupSettings::NeedToBill>(settings.GetNeedToBill()), \
                NIceDb::TUpdate<Schema::MigratedBackupSettings::TableDescription>(settings.GetTable().SerializeAsString()), \
                NIceDb::TUpdate<Schema::MigratedBackupSettings::ChangefeedUnderlyingTopics>(ConvertChangefeedUnderlyingTopics(settings.GetChangefeedUnderlyingTopics()).SerializeAsString()), \
                NIceDb::TUpdate<Schema::MigratedBackupSettings::NumberOfRetries>(settings.GetNumberOfRetries()), \
                NIceDb::TUpdate<Schema::MigratedBackupSettings::EnableChecksums>(settings.GetEnableChecksums()), \
                NIceDb::TUpdate<Schema::MigratedBackupSettings::EnablePermissions>(settings.GetEnablePermissions())); \
        } \
    }

    PERSIST_BACKUP_SETTINGS(YTSettings)
    PERSIST_BACKUP_SETTINGS(S3Settings)

#undef PERSIST_BACKUP_SETTINGS
}

void TSchemeShard::PersistCompletedBackupRestore(NIceDb::TNiceDb& db, TTxId txId, const TTxState& txState, const TTableInfo::TBackupRestoreResult& info, TTableInfo::TBackupRestoreResult::EKind kind) {
    TPathId pathId = txState.TargetPathId;

    if (IsLocalId(pathId)) {
        db.Table<Schema::CompletedBackups>().Key(pathId.LocalPathId, txId, info.CompletionDateTime).Update(
            NIceDb::TUpdate<Schema::CompletedBackups::TotalShardCount>(info.TotalShardCount),
            NIceDb::TUpdate<Schema::CompletedBackups::SuccessShardCount>(info.SuccessShardCount),
            NIceDb::TUpdate<Schema::CompletedBackups::StartTime>(info.StartDateTime),
            NIceDb::TUpdate<Schema::CompletedBackups::DataTotalSize>(txState.DataTotalSize),
            NIceDb::TUpdate<Schema::CompletedBackups::Kind>(static_cast<ui8>(kind)));
    } else {
        db.Table<Schema::MigratedCompletedBackups>()
            .Key(pathId.OwnerId, pathId.LocalPathId,
                 txId,
                 info.CompletionDateTime)
            .Update(NIceDb::TUpdate<Schema::MigratedCompletedBackups::TotalShardCount>(info.TotalShardCount),
                    NIceDb::TUpdate<Schema::MigratedCompletedBackups::SuccessShardCount>(info.SuccessShardCount),
                    NIceDb::TUpdate<Schema::MigratedCompletedBackups::StartTime>(info.StartDateTime),
                    NIceDb::TUpdate<Schema::MigratedCompletedBackups::DataTotalSize>(txState.DataTotalSize),
                    NIceDb::TUpdate<Schema::MigratedCompletedBackups::Kind>(static_cast<ui8>(kind)));
    }
}

void TSchemeShard::PersistCompletedBackup(NIceDb::TNiceDb& db, TTxId txId, const TTxState& txState, const TTableInfo::TBackupRestoreResult& backupInfo) {
    PersistCompletedBackupRestore(db, txId, txState, backupInfo, TTableInfo::TBackupRestoreResult::EKind::Backup);
}

void TSchemeShard::PersistCompletedRestore(NIceDb::TNiceDb& db, TTxId txId, const TTxState& txState, const TTableInfo::TBackupRestoreResult& restoreInfo) {
    PersistCompletedBackupRestore(db, txId, txState, restoreInfo, TTableInfo::TBackupRestoreResult::EKind::Restore);
}

void TSchemeShard::PersistBackupDone(NIceDb::TNiceDb& db, TPathId pathId) {
    if (IsLocalId(pathId)) {
        db.Table<Schema::BackupSettings>().Key(pathId.LocalPathId).Delete();
    }

    db.Table<Schema::MigratedBackupSettings>().Key(pathId.OwnerId, pathId.LocalPathId).Delete();
}

void TSchemeShard::PersistBlockStorePartition(NIceDb::TNiceDb& db, TPathId pathId, ui32 partitionId, TShardIdx shardIdx, ui64 version)
{
    Y_ABORT_UNLESS(IsLocalId(pathId));
    db.Table<Schema::BlockStorePartitions>().Key(pathId.LocalPathId, partitionId).Update(
        NIceDb::TUpdate<Schema::BlockStorePartitions::ShardIdx>(shardIdx.GetLocalId()),
        NIceDb::TUpdate<Schema::BlockStorePartitions::AlterVersion>(version));
}

void TSchemeShard::PersistBlockStoreVolume(NIceDb::TNiceDb& db, TPathId pathId, const TBlockStoreVolumeInfo::TPtr volume)
{
    Y_ABORT_UNLESS(IsLocalId(pathId));

    TString volumeConfig;
    Y_PROTOBUF_SUPPRESS_NODISCARD volume->VolumeConfig.SerializeToString(&volumeConfig);
    db.Table<Schema::BlockStoreVolumes>().Key(pathId.LocalPathId).Update(
        NIceDb::TUpdate<Schema::BlockStoreVolumes::VolumeConfig>(volumeConfig),
        NIceDb::TUpdate<Schema::BlockStoreVolumes::AlterVersion>(volume->AlterVersion),
        NIceDb::TUpdate<Schema::BlockStoreVolumes::MountToken>(volume->MountToken));
}

void TSchemeShard::PersistBlockStoreVolumeMountToken(NIceDb::TNiceDb& db, TPathId pathId, const TBlockStoreVolumeInfo::TPtr volume)
{
    Y_ABORT_UNLESS(IsLocalId(pathId));
    db.Table<Schema::BlockStoreVolumes>().Key(pathId.LocalPathId).Update(
        NIceDb::TUpdate<Schema::BlockStoreVolumes::MountToken>(volume->MountToken),
        NIceDb::TUpdate<Schema::BlockStoreVolumes::TokenVersion>(volume->TokenVersion));
}

void TSchemeShard::PersistAddBlockStoreVolumeAlter(NIceDb::TNiceDb& db, TPathId pathId, const TBlockStoreVolumeInfo::TPtr volume)
{
    Y_ABORT_UNLESS(IsLocalId(pathId));

    TString volumeConfig;
    Y_PROTOBUF_SUPPRESS_NODISCARD volume->VolumeConfig.SerializeToString(&volumeConfig);
    db.Table<Schema::BlockStoreVolumeAlters>().Key(pathId.LocalPathId).Update(
        NIceDb::TUpdate<Schema::BlockStoreVolumeAlters::VolumeConfig>(volumeConfig),
        NIceDb::TUpdate<Schema::BlockStoreVolumeAlters::AlterVersion>(volume->AlterVersion),
        NIceDb::TUpdate<Schema::BlockStoreVolumeAlters::PartitionCount>(volume->DefaultPartitionCount));
}

void TSchemeShard::PersistRemoveBlockStoreVolumeAlter(NIceDb::TNiceDb& db, TPathId pathId)
{
    Y_ABORT_UNLESS(IsLocalId(pathId));
    db.Table<Schema::BlockStoreVolumeAlters>().Key(pathId.LocalPathId).Delete();
}

void TSchemeShard::PersistRemoveBlockStorePartition(NIceDb::TNiceDb& db, TPathId pathId, ui32 partitionId)
{
    Y_ABORT_UNLESS(IsLocalId(pathId));
    db.Table<Schema::BlockStorePartitions>().Key(pathId.LocalPathId, partitionId).Delete();
}

void TSchemeShard::PersistRemoveBlockStoreVolume(NIceDb::TNiceDb& db, TPathId pathId)
{
    Y_ABORT_UNLESS(IsLocalId(pathId));

    if (BlockStoreVolumes.contains(pathId)) {
        auto volume = BlockStoreVolumes.at(pathId);

        if (volume->AlterData) {
            PersistRemoveBlockStoreVolumeAlter(db, pathId);
        }

        for (auto& shard : volume->Shards) {
            const auto& part = shard.second;
            PersistRemoveBlockStorePartition(db, pathId, part->PartitionId);
        }

        BlockStoreVolumes.erase(pathId);

        DecrementPathDbRefCount(pathId);
    }

    db.Table<Schema::BlockStoreVolumes>().Key(pathId.LocalPathId).Delete();
}

void TSchemeShard::PersistFileStoreInfo(NIceDb::TNiceDb& db, TPathId pathId, const TFileStoreInfo::TPtr fs)
{
    Y_ABORT_UNLESS(IsLocalId(pathId));

    TString config;
    Y_PROTOBUF_SUPPRESS_NODISCARD fs->Config.SerializeToString(&config);

    db.Table<Schema::FileStoreInfos>()
        .Key(pathId.LocalPathId)
        .Update(
            NIceDb::TUpdate<Schema::FileStoreInfos::Config>(config),
            NIceDb::TUpdate<Schema::FileStoreInfos::Version>(fs->Version));
}

void TSchemeShard::PersistAddFileStoreAlter(NIceDb::TNiceDb& db, TPathId pathId, const TFileStoreInfo::TPtr fs)
{
    Y_ABORT_UNLESS(IsLocalId(pathId));

    TString config;
    Y_PROTOBUF_SUPPRESS_NODISCARD fs->AlterConfig->SerializeToString(&config);

    db.Table<Schema::FileStoreAlters>()
        .Key(pathId.LocalPathId)
        .Update(
            NIceDb::TUpdate<Schema::FileStoreAlters::Config>(config),
            NIceDb::TUpdate<Schema::FileStoreAlters::Version>(fs->AlterVersion));
}

void TSchemeShard::PersistRemoveFileStoreAlter(NIceDb::TNiceDb& db, TPathId pathId)
{
    Y_ABORT_UNLESS(IsLocalId(pathId));

    db.Table<Schema::FileStoreAlters>()
        .Key(pathId.LocalPathId)
        .Delete();
}

void TSchemeShard::PersistRemoveFileStoreInfo(NIceDb::TNiceDb& db, TPathId pathId)
{
    Y_ABORT_UNLESS(IsLocalId(pathId));

    if (FileStoreInfos.contains(pathId)) {
        auto fs = FileStoreInfos.at(pathId);

        if (fs->AlterConfig) {
            PersistRemoveFileStoreAlter(db, pathId);
        }

        FileStoreInfos.erase(pathId);
        DecrementPathDbRefCount(pathId);
    }

    db.Table<Schema::FileStoreInfos>()
        .Key(pathId.LocalPathId)
        .Delete();
}

void TSchemeShard::PersistOlapStore(NIceDb::TNiceDb& db, TPathId pathId, const TOlapStoreInfo& storeInfo, bool isAlter)
{
    Y_ABORT_UNLESS(IsLocalId(pathId));

    TString serialized;
    TString serializedSharding;
    Y_ABORT_UNLESS(storeInfo.GetDescription().SerializeToString(&serialized));
    Y_ABORT_UNLESS(storeInfo.Sharding.SerializeToString(&serializedSharding));

    if (isAlter) {
        db.Table<Schema::OlapStoresAlters>().Key(pathId.LocalPathId).Update(
            NIceDb::TUpdate<Schema::OlapStoresAlters::AlterVersion>(storeInfo.GetAlterVersion()),
            NIceDb::TUpdate<Schema::OlapStoresAlters::Description>(serialized),
            NIceDb::TUpdate<Schema::OlapStoresAlters::Sharding>(serializedSharding));
        if (storeInfo.AlterBody) {
            TString serializedAlterBody;
            Y_ABORT_UNLESS(storeInfo.AlterBody->SerializeToString(&serializedAlterBody));
            db.Table<Schema::OlapStoresAlters>().Key(pathId.LocalPathId).Update(
                NIceDb::TUpdate<Schema::OlapStoresAlters::AlterBody>(serializedAlterBody));
        }
    } else {
        db.Table<Schema::OlapStores>().Key(pathId.LocalPathId).Update(
            NIceDb::TUpdate<Schema::OlapStores::AlterVersion>(storeInfo.GetAlterVersion()),
            NIceDb::TUpdate<Schema::OlapStores::Description>(serialized),
            NIceDb::TUpdate<Schema::OlapStores::Sharding>(serializedSharding));
    }
}

void TSchemeShard::PersistOlapStoreRemove(NIceDb::TNiceDb& db, TPathId pathId, bool isAlter)
{
    Y_ABORT_UNLESS(IsLocalId(pathId));

    if (isAlter) {
        db.Table<Schema::OlapStoresAlters>().Key(pathId.LocalPathId).Delete();
        return;
    }

    if (!OlapStores.contains(pathId)) {
        return;
    }

    auto storeInfo = OlapStores.at(pathId);
    if (storeInfo->AlterData) {
        PersistOlapStoreAlterRemove(db, pathId);
    }

    db.Table<Schema::OlapStores>().Key(pathId.LocalPathId).Delete();
    OlapStores.erase(pathId);
    DecrementPathDbRefCount(pathId);
}

void TSchemeShard::PersistOlapStoreAlter(NIceDb::TNiceDb& db, TPathId pathId, const TOlapStoreInfo& storeInfo)
{
    PersistOlapStore(db, pathId, storeInfo, true);
}

void TSchemeShard::PersistOlapStoreAlterRemove(NIceDb::TNiceDb& db, TPathId pathId)
{
    PersistOlapStoreRemove(db, pathId, true);
}

void TSchemeShard::PersistColumnTable(NIceDb::TNiceDb& db, TPathId pathId, const TColumnTableInfo& tableInfo, bool isAlter)
{
    Y_ABORT_UNLESS(IsLocalId(pathId));

    TString serialized;
    TString serializedSharding;
    auto tableInfoCopy = tableInfo;
    if (tableInfo.IsStandalone()) {
        tableInfoCopy.Description.MutableSchema()->SetEngine(NKikimrSchemeOp::COLUMN_ENGINE_REPLACING_TIMESERIES);
    }
    Y_ABORT_UNLESS(tableInfoCopy.Description.SerializeToString(&serialized));
    Y_ABORT_UNLESS(tableInfoCopy.Description.GetSharding().SerializeToString(&serializedSharding));

    if (isAlter) {
        db.Table<Schema::ColumnTablesAlters>().Key(pathId.LocalPathId).Update(
            NIceDb::TUpdate<Schema::ColumnTablesAlters::AlterVersion>(tableInfo.AlterVersion),
            NIceDb::TUpdate<Schema::ColumnTablesAlters::Description>(serialized),
            NIceDb::TUpdate<Schema::ColumnTablesAlters::Sharding>(serializedSharding));
        if (tableInfo.AlterBody) {
            TString serializedAlterBody;
            Y_ABORT_UNLESS(tableInfo.AlterBody->SerializeToString(&serializedAlterBody));
            db.Table<Schema::ColumnTablesAlters>().Key(pathId.LocalPathId).Update(
                NIceDb::TUpdate<Schema::ColumnTablesAlters::AlterBody>(serializedAlterBody));
        }
        if (tableInfo.StandaloneSharding) {
            TString serializedOwnedShards;
            Y_ABORT_UNLESS(tableInfo.StandaloneSharding->SerializeToString(&serializedOwnedShards));
            db.Table<Schema::ColumnTablesAlters>().Key(pathId.LocalPathId).Update(
                NIceDb::TUpdate<Schema::ColumnTablesAlters::StandaloneSharding>(serializedOwnedShards));
        }
    } else {
        db.Table<Schema::ColumnTables>().Key(pathId.LocalPathId).Update(
            NIceDb::TUpdate<Schema::ColumnTables::AlterVersion>(tableInfo.AlterVersion),
            NIceDb::TUpdate<Schema::ColumnTables::Description>(serialized),
            NIceDb::TUpdate<Schema::ColumnTables::Sharding>(serializedSharding));
        if (tableInfo.StandaloneSharding) {
            TString serializedOwnedShards;
            Y_ABORT_UNLESS(tableInfo.StandaloneSharding->SerializeToString(&serializedOwnedShards));
            db.Table<Schema::ColumnTables>().Key(pathId.LocalPathId).Update(
                NIceDb::TUpdate<Schema::ColumnTables::StandaloneSharding>(serializedOwnedShards));
        }
    }
}

void TSchemeShard::PersistColumnTableRemove(NIceDb::TNiceDb& db, TPathId pathId)
{
    Y_ABORT_UNLESS(IsLocalId(pathId));
    auto tablePtr = ColumnTables.at(pathId);
    if (!tablePtr) {
        return;
    }
    auto& tableInfo = *tablePtr;

    if (tableInfo.AlterData) {
        PersistColumnTableAlterRemove(db, pathId);
    }

    // Unlink table from olap store
    if (!tableInfo.IsStandalone() && tableInfo.GetOlapStorePathIdVerified()) {
        Y_ABORT_UNLESS(OlapStores.contains(tableInfo.GetOlapStorePathIdVerified()));
        auto storeInfo = OlapStores.at(tableInfo.GetOlapStorePathIdVerified());
        storeInfo->ColumnTablesUnderOperation.erase(pathId);
        storeInfo->ColumnTables.erase(pathId);
    }

    db.Table<Schema::ColumnTables>().Key(pathId.LocalPathId).Delete();
    ColumnTables.Drop(pathId);
    DecrementPathDbRefCount(pathId);
}

void TSchemeShard::PersistColumnTableAlter(NIceDb::TNiceDb& db, TPathId pathId, const TColumnTableInfo& tableInfo) {
    PersistColumnTable(db, pathId, tableInfo, true);
}

void TSchemeShard::PersistColumnTableAlterRemove(NIceDb::TNiceDb& db, TPathId pathId) {
    Y_ABORT_UNLESS(IsLocalId(pathId));
    db.Table<Schema::ColumnTablesAlters>().Key(pathId.LocalPathId).Delete();
}

void TSchemeShard::PersistSequence(NIceDb::TNiceDb& db, TPathId pathId, const TSequenceInfo& sequenceInfo)
{
    Y_ABORT_UNLESS(IsLocalId(pathId));

    TString serializedDescription;
    TString serializedSharding;
    Y_ABORT_UNLESS(sequenceInfo.Description.SerializeToString(&serializedDescription));
    Y_ABORT_UNLESS(sequenceInfo.Sharding.SerializeToString(&serializedSharding));

    db.Table<Schema::Sequences>().Key(pathId.LocalPathId).Update(
        NIceDb::TUpdate<Schema::Sequences::AlterVersion>(sequenceInfo.AlterVersion),
        NIceDb::TUpdate<Schema::Sequences::Description>(serializedDescription),
        NIceDb::TUpdate<Schema::Sequences::Sharding>(serializedSharding));
}

void TSchemeShard::PersistSequence(NIceDb::TNiceDb& db, TPathId pathId)
{
    Y_ABORT_UNLESS(PathsById.contains(pathId));
    TPathElement::TPtr elem = PathsById.at(pathId);

    Y_ABORT_UNLESS(Sequences.contains(pathId));
    TSequenceInfo::TPtr sequenceInfo = Sequences.at(pathId);

    Y_ABORT_UNLESS(elem->IsSequence());

    Y_ABORT_UNLESS(sequenceInfo);

    PersistSequence(db, pathId, *sequenceInfo);

}

void TSchemeShard::PersistSequenceRemove(NIceDb::TNiceDb& db, TPathId pathId)
{
    Y_ABORT_UNLESS(IsLocalId(pathId));

    if (!Sequences.contains(pathId)) {
        return;
    }

    auto sequenceInfo = Sequences.at(pathId);
    if (sequenceInfo->AlterData) {
        PersistSequenceAlterRemove(db, pathId);
        sequenceInfo->AlterData = nullptr;
    }

    db.Table<Schema::Sequences>().Key(pathId.LocalPathId).Delete();
    Sequences.erase(pathId);
    DecrementPathDbRefCount(pathId);
}

void TSchemeShard::PersistSequenceAlter(NIceDb::TNiceDb& db, TPathId pathId, const TSequenceInfo& sequenceInfo)
{
    Y_ABORT_UNLESS(IsLocalId(pathId));

    TString serializedDescription;
    TString serializedSharding;
    Y_ABORT_UNLESS(sequenceInfo.Description.SerializeToString(&serializedDescription));
    Y_ABORT_UNLESS(sequenceInfo.Sharding.SerializeToString(&serializedSharding));

    db.Table<Schema::SequencesAlters>().Key(pathId.LocalPathId).Update(
        NIceDb::TUpdate<Schema::SequencesAlters::AlterVersion>(sequenceInfo.AlterVersion),
        NIceDb::TUpdate<Schema::SequencesAlters::Description>(serializedDescription),
        NIceDb::TUpdate<Schema::SequencesAlters::Sharding>(serializedSharding));
}

void TSchemeShard::PersistSequenceAlter(NIceDb::TNiceDb& db, TPathId pathId)
{
    Y_ABORT_UNLESS(PathsById.contains(pathId));
    TPathElement::TPtr elem = PathsById.at(pathId);

    Y_ABORT_UNLESS(Sequences.contains(pathId));
    TSequenceInfo::TPtr sequenceInfo = Sequences.at(pathId);

    Y_ABORT_UNLESS(elem->IsSequence());

    TSequenceInfo::TPtr alterData = sequenceInfo->AlterData;
    Y_ABORT_UNLESS(alterData);

    PersistSequenceAlter(db, pathId, *alterData);
}

void TSchemeShard::PersistSequenceAlterRemove(NIceDb::TNiceDb& db, TPathId pathId)
{
    Y_ABORT_UNLESS(IsLocalId(pathId));

    db.Table<Schema::SequencesAlters>().Key(pathId.LocalPathId).Delete();
}

void TSchemeShard::PersistReplication(NIceDb::TNiceDb& db, TPathId pathId, const TReplicationInfo& replicationInfo) {
    Y_ABORT_UNLESS(IsLocalId(pathId));

    TString serializedDescription;
    Y_ABORT_UNLESS(replicationInfo.Description.SerializeToString(&serializedDescription));

    db.Table<Schema::Replications>().Key(pathId.LocalPathId).Update(
        NIceDb::TUpdate<Schema::Replications::AlterVersion>(replicationInfo.AlterVersion),
        NIceDb::TUpdate<Schema::Replications::Description>(serializedDescription));
}

void TSchemeShard::PersistReplicationRemove(NIceDb::TNiceDb& db, TPathId pathId) {
    Y_ABORT_UNLESS(IsLocalId(pathId));

    if (!Replications.contains(pathId)) {
        return;
    }

    auto replicationInfo = Replications.at(pathId);
    if (replicationInfo->AlterData) {
        replicationInfo->AlterData = nullptr;
        PersistReplicationAlterRemove(db, pathId);
    }

    Replications.erase(pathId);
    DecrementPathDbRefCount(pathId);
    db.Table<Schema::Replications>().Key(pathId.LocalPathId).Delete();
}

void TSchemeShard::PersistReplicationAlter(NIceDb::TNiceDb& db, TPathId pathId, const TReplicationInfo& replicationInfo) {
    Y_ABORT_UNLESS(IsLocalId(pathId));

    TString serializedDescription;
    Y_ABORT_UNLESS(replicationInfo.Description.SerializeToString(&serializedDescription));

    db.Table<Schema::ReplicationsAlterData>().Key(pathId.LocalPathId).Update(
        NIceDb::TUpdate<Schema::ReplicationsAlterData::AlterVersion>(replicationInfo.AlterVersion),
        NIceDb::TUpdate<Schema::ReplicationsAlterData::Description>(serializedDescription));
}

void TSchemeShard::PersistReplicationAlterRemove(NIceDb::TNiceDb& db, TPathId pathId) {
    Y_ABORT_UNLESS(IsLocalId(pathId));

    db.Table<Schema::ReplicationsAlterData>().Key(pathId.LocalPathId).Delete();
}

void TSchemeShard::PersistBlobDepot(NIceDb::TNiceDb& db, TPathId pathId, const TBlobDepotInfo& blobDepotInfo) {
    Y_ABORT_UNLESS(IsLocalId(pathId));

    TString description;
    const bool success = blobDepotInfo.Description.SerializeToString(&description);
    Y_ABORT_UNLESS(success);

    using T = Schema::BlobDepots;
    db.Table<T>().Key(pathId.LocalPathId).Update(
        NIceDb::TUpdate<T::AlterVersion>(blobDepotInfo.AlterVersion),
        NIceDb::TUpdate<T::Description>(description)
    );
}

void TSchemeShard::PersistKesusInfo(NIceDb::TNiceDb& db, TPathId pathId, const TKesusInfo::TPtr kesus)
{
    TString config;
    Y_PROTOBUF_SUPPRESS_NODISCARD kesus->Config.SerializeToString(&config);

    if (IsLocalId((pathId))) {
        db.Table<Schema::KesusInfos>().Key(pathId.LocalPathId).Update(
            NIceDb::TUpdate<Schema::KesusInfos::Config>(config),
            NIceDb::TUpdate<Schema::KesusInfos::Version>(kesus->Version));
    } else {
        db.Table<Schema::MigratedKesusInfos>().Key(pathId.OwnerId, pathId.LocalPathId).Update(
            NIceDb::TUpdate<Schema::MigratedKesusInfos::Config>(config),
            NIceDb::TUpdate<Schema::MigratedKesusInfos::Version>(kesus->Version));
    }
}

void TSchemeShard::PersistKesusVersion(NIceDb::TNiceDb &db, TPathId pathId, const TKesusInfo::TPtr kesus) {
    if (IsLocalId((pathId))) {
        db.Table<Schema::KesusInfos>().Key(pathId.LocalPathId).Update(
            NIceDb::TUpdate<Schema::KesusInfos::Version>(kesus->Version));
    } else {
        db.Table<Schema::MigratedKesusInfos>().Key(pathId.OwnerId, pathId.LocalPathId).Update(
            NIceDb::TUpdate<Schema::MigratedKesusInfos::Version>(kesus->Version));
    }
}

void TSchemeShard::PersistAddKesusAlter(NIceDb::TNiceDb& db, TPathId pathId, const TKesusInfo::TPtr kesus)
{
    Y_ABORT_UNLESS(kesus->AlterConfig);
    Y_ABORT_UNLESS(kesus->AlterVersion);
    TString config;
    Y_PROTOBUF_SUPPRESS_NODISCARD kesus->AlterConfig->SerializeToString(&config);

    if (IsLocalId((pathId))) {
        db.Table<Schema::KesusAlters>().Key(pathId.LocalPathId).Update(
            NIceDb::TUpdate<Schema::KesusAlters::Config>(config),
            NIceDb::TUpdate<Schema::KesusAlters::Version>(kesus->AlterVersion));
    } else {
        db.Table<Schema::MigratedKesusAlters>().Key(pathId.OwnerId, pathId.LocalPathId).Update(
            NIceDb::TUpdate<Schema::MigratedKesusAlters::Config>(config),
            NIceDb::TUpdate<Schema::MigratedKesusAlters::Version>(kesus->AlterVersion));
    }
}

void TSchemeShard::PersistRemoveKesusAlter(NIceDb::TNiceDb& db, TPathId pathId)
{
    if (IsLocalId((pathId))) {
        db.Table<Schema::KesusAlters>().Key(pathId.LocalPathId).Delete();
    }
    db.Table<Schema::MigratedKesusAlters>().Key(pathId.OwnerId, pathId.LocalPathId).Delete();
}

void TSchemeShard::PersistRemoveKesusInfo(NIceDb::TNiceDb& db, TPathId pathId)
{
    if (KesusInfos.contains(pathId)) {
        auto kesus = KesusInfos.at(pathId);

        if (kesus->AlterConfig) {
            PersistRemoveKesusAlter(db, pathId);
        }

        KesusInfos.erase(pathId);
        DecrementPathDbRefCount(pathId);
    }

    if (IsLocalId(pathId)) {
        db.Table<Schema::KesusInfos>().Key(pathId.LocalPathId).Delete();
    } else {
        db.Table<Schema::MigratedKesusInfos>().Key(pathId.OwnerId, pathId.LocalPathId).Delete();
    }
}

void TSchemeShard::PersistRevertedMigration(NIceDb::TNiceDb& db, TPathId pathId, TTabletId abandonedSchemeShardId) {
    Y_ABORT_UNLESS(IsLocalId(pathId));
    db.Table<Schema::RevertedMigrations>().Key(pathId.LocalPathId, abandonedSchemeShardId).Update();
}

void TSchemeShard::PersistRemoveTable(NIceDb::TNiceDb& db, TPathId pathId, const TActorContext& ctx)
{
    Y_ABORT_UNLESS(PathsById.contains(pathId));
    const TPathElement::TPtr path = PathsById.at(pathId);

    if (!Tables.contains(pathId)) {
        return;
    }
    const TTableInfo::TPtr tableInfo = Tables.at(pathId);

    auto clearHistory = [&](const TMap<TTxId, TTableInfo::TBackupRestoreResult>& history) {
        for (auto& bItem: history) {
            TTxId txId = bItem.first;
            const auto& result = bItem.second;

            for (auto& sItem: result.ShardStatuses) {
                auto shard = sItem.first;
                if (IsLocalId(shard)) {
                    db.Table<Schema::ShardBackupStatus>().Key(txId, shard.GetLocalId()).Delete();
                }
                db.Table<Schema::MigratedShardBackupStatus>().Key(txId, shard.GetOwnerId(), shard.GetLocalId()).Delete();
                db.Table<Schema::TxShardStatus>().Key(txId, shard.GetOwnerId(), shard.GetLocalId()).Delete();
            }

            if (IsLocalId(pathId)) {
                db.Table<Schema::CompletedBackups>().Key(pathId.LocalPathId, txId, result.CompletionDateTime).Delete();
            }
            db.Table<Schema::MigratedCompletedBackups>().Key(pathId.OwnerId, pathId.LocalPathId, txId, result.CompletionDateTime).Delete();
        }
    };

    clearHistory(tableInfo->BackupHistory);
    clearHistory(tableInfo->RestoreHistory);

    if (IsLocalId(pathId)) {
        db.Table<Schema::BackupSettings>().Key(pathId.LocalPathId).Delete();
    }
    db.Table<Schema::MigratedBackupSettings>().Key(pathId.OwnerId, pathId.LocalPathId).Delete();

    db.Table<Schema::RestoreTasks>().Key(pathId.OwnerId, pathId.LocalPathId).Delete();

    if (tableInfo->AlterData) {
        auto& alterData = tableInfo->AlterData;
        for (auto& cItem: alterData->Columns) {
            if (pathId.OwnerId == TabletID()) {
                db.Table<Schema::ColumnAlters>().Key(pathId.LocalPathId, cItem.first).Delete();
            }
            db.Table<Schema::MigratedColumns>().Key(pathId.OwnerId, pathId.LocalPathId, cItem.first).Delete();
        }
    }

    for (auto& cItem: tableInfo->Columns) {
        if (pathId.OwnerId == TabletID()) {
            db.Table<Schema::Columns>().Key(pathId.LocalPathId, cItem.first).Delete();
        }
        db.Table<Schema::MigratedColumns>().Key(pathId.OwnerId, pathId.LocalPathId, cItem.first).Delete();
    }

    for (ui32 pNo = 0; pNo < tableInfo->GetPartitions().size(); ++pNo) {
        if (pathId.OwnerId == TabletID()) {
            db.Table<Schema::TablePartitions>().Key(pathId.LocalPathId, pNo).Delete();
        }
        db.Table<Schema::MigratedTablePartitions>().Key(pathId.OwnerId, pathId.LocalPathId, pNo).Delete();
        db.Table<Schema::TablePartitionStats>().Key(pathId.OwnerId, pathId.LocalPathId, pNo).Delete();

        const auto& shardInfo = tableInfo->GetPartitions().at(pNo);
        if (auto& lag = shardInfo.LastCondEraseLag) {
            TabletCounters->Percentile()[COUNTER_NUM_SHARDS_BY_TTL_LAG].DecrementFor(lag->Seconds());
            lag.Clear();
        }
    }

    for (const auto& [_, childPathId]: path->GetChildren()) {
        Y_ABORT_UNLESS(PathsById.contains(childPathId));
        auto childPath = PathsById.at(childPathId);

        if (childPath->IsTableIndex()) {
            PersistRemoveTableIndex(db, childPathId);
        }
    }

    if (pathId.OwnerId == TabletID()) {
        db.Table<Schema::Tables>().Key(pathId.LocalPathId).Delete();
    }
    db.Table<Schema::MigratedTables>().Key(pathId.OwnerId, pathId.LocalPathId).Delete();

    if (tableInfo->IsTTLEnabled()) {
        TTLEnabledTables.erase(pathId);
        TabletCounters->Simple()[COUNTER_TTL_ENABLED_TABLE_COUNT].Sub(1);
    }

    if (TablesWithSnapshots.contains(pathId)) {
        const TTxId snapshotId = TablesWithSnapshots.at(pathId);
        PersistDropSnapshot(db, snapshotId, pathId);

        TablesWithSnapshots.erase(pathId);
        SnapshotTables.at(snapshotId).erase(pathId);
        if (SnapshotTables.at(snapshotId).empty()) {
            SnapshotTables.erase(snapshotId);
        }
        SnapshotsStepIds.erase(snapshotId);
    }

    if (!tableInfo->IsBackup && !tableInfo->IsShardsStatsDetached()) {
        auto subDomainId = ResolvePathIdForDomain(pathId);
        auto subDomainInfo = ResolveDomainInfo(pathId);
        subDomainInfo->AggrDiskSpaceUsage(this, TPartitionStats(), tableInfo->GetStats().Aggregated);
        if (subDomainInfo->CheckDiskSpaceQuotas(this)) {
            PersistSubDomainState(db, subDomainId, *subDomainInfo);
            // Publish is done in a separate transaction, so we may call this directly
            TDeque<TPathId> toPublish;
            toPublish.push_back(subDomainId);
            PublishToSchemeBoard(TTxId(), std::move(toPublish), ctx);
        }
    }

    // sanity check: by this time compaction queue and metrics must be updated already
    for (const auto& p: tableInfo->GetPartitions()) {
        OnShardRemoved(p.ShardIdx);
    }

    Tables.erase(pathId);
    DecrementPathDbRefCount(pathId, "remove table");

    if (AppData()->FeatureFlags.GetEnableSystemViews()) {
        auto ev = MakeHolder<NSysView::TEvSysView::TEvRemoveTable>(GetDomainKey(pathId), pathId);
        Send(SysPartitionStatsCollector, ev.Release());
    }
}

void TSchemeShard::PersistRemoveTableIndex(NIceDb::TNiceDb &db, TPathId pathId)
{
    Y_ABORT_UNLESS(PathsById.contains(pathId));
    const TPathElement::TPtr path = PathsById.at(pathId);

    if (!Indexes.contains(pathId)) {
        return;
    }

    const TTableIndexInfo::TPtr index = Indexes.at(pathId);
    for (ui32 kNo = 0; kNo < index->IndexKeys.size(); ++kNo) {
        if (IsLocalId(pathId)) {
            db.Table<Schema::TableIndexKeys>().Key(pathId.LocalPathId, kNo).Delete();
        }
        db.Table<Schema::MigratedTableIndexKeys>().Key(pathId.OwnerId, pathId.LocalPathId, kNo).Delete();
    }

    for (ui32 dNo = 0; dNo < index->IndexDataColumns.size(); ++dNo) {
        db.Table<Schema::TableIndexDataColumns>().Key(pathId.OwnerId, pathId.LocalPathId, dNo).Delete();
    }

    if (index->AlterData) {
        auto alterData = index->AlterData;
        for (ui32 kNo = 0; kNo < alterData->IndexKeys.size(); ++kNo) {
            db.Table<Schema::TableIndexKeysAlterData>().Key(pathId.LocalPathId, kNo).Delete();
        }

        for (ui32 dNo = 0; dNo < alterData->IndexDataColumns.size(); ++dNo) {
            db.Table<Schema::TableIndexDataColumnsAlterData>().Key(pathId.OwnerId, pathId.LocalPathId, dNo).Delete();
        }

        db.Table<Schema::TableIndexAlterData>().Key(pathId.LocalPathId).Delete();
    }

    if (IsLocalId(pathId)) {
        db.Table<Schema::TableIndex>().Key(pathId.LocalPathId).Delete();
    }
    db.Table<Schema::MigratedTableIndex>().Key(pathId.OwnerId, pathId.LocalPathId).Delete();
    Indexes.erase(pathId);
    DecrementPathDbRefCount(pathId);
}

void TSchemeShard::PersistAddTableShardPartitionConfig(NIceDb::TNiceDb& db, TShardIdx shardIdx, const NKikimrSchemeOp::TPartitionConfig& config)
{
    TString data;
    Y_PROTOBUF_SUPPRESS_NODISCARD config.SerializeToString(&data);

    if (IsLocalId(shardIdx)) {
        db.Table<Schema::TableShardPartitionConfigs>().Key(shardIdx.GetLocalId()).Update(
            NIceDb::TUpdate<Schema::TableShardPartitionConfigs::PartitionConfig>(data));
    } else {
        db.Table<Schema::MigratedTableShardPartitionConfigs>().Key(shardIdx.GetOwnerId(), shardIdx.GetLocalId()).Update(
            NIceDb::TUpdate<Schema::MigratedTableShardPartitionConfigs::PartitionConfig>(data));
    }
}

void TSchemeShard::PersistPublishingPath(NIceDb::TNiceDb& db, TTxId txId, TPathId pathId, ui64 version) {
    IncrementPathDbRefCount(pathId, "publish path");

    if (pathId.OwnerId == TabletID()) {
        db.Table<Schema::PublishingPaths>()
            .Key(txId, pathId.LocalPathId, version)
            .Update();
    } else {
        db.Table<Schema::MigratedPublishingPaths>()
            .Key(txId, pathId.OwnerId, pathId.LocalPathId, version)
            .Update();
    }
}

void TSchemeShard::PersistRemovePublishingPath(NIceDb::TNiceDb& db, TTxId txId, TPathId pathId, ui64 version) {
    DecrementPathDbRefCount(pathId, "remove publishing");

    if (pathId.OwnerId == TabletID()) {
        db.Table<Schema::PublishingPaths>()
            .Key(txId, pathId.LocalPathId, version)
            .Delete();
    }

    db.Table<Schema::MigratedPublishingPaths>()
        .Key(txId, pathId.OwnerId, pathId.LocalPathId, version)
        .Delete();
}

TTabletId TSchemeShard::GetGlobalHive(const TActorContext& ctx) const {
    return TTabletId(AppData(ctx)->DomainsInfo->GetHive());
}

TShardIdx TSchemeShard::GetShardIdx(TTabletId tabletId) const {
    const auto* pIdx = TabletIdToShardIdx.FindPtr(tabletId);
    if (!pIdx) {
        return InvalidShardIdx;
    }

    Y_ABORT_UNLESS(*pIdx != InvalidShardIdx);
    return *pIdx;
}

TShardIdx TSchemeShard::MustGetShardIdx(TTabletId tabletId) const {
    auto shardIdx = GetShardIdx(tabletId);
    Y_VERIFY_S(shardIdx != InvalidShardIdx, "Cannot find shard idx for tablet " << tabletId);
    return shardIdx;
}

TTabletTypes::EType TSchemeShard::GetTabletType(TTabletId tabletId) const {
    const auto* pIdx = TabletIdToShardIdx.FindPtr(tabletId);
    if (!pIdx) {
        return TTabletTypes::Unknown;
    }

    Y_ABORT_UNLESS(*pIdx != InvalidShardIdx);
    const auto* pShardInfo = ShardInfos.FindPtr(*pIdx);
    if (!pShardInfo) {
        return TTabletTypes::Unknown;
    }

    return pShardInfo->TabletType;
}

TTabletId TSchemeShard::ResolveHive(TPathId pathId, const TActorContext& ctx, EHiveSelection selection) const {
    if (!PathsById.contains(pathId)) {
        return GetGlobalHive(ctx);
    }

    TSubDomainInfo::TPtr subdomain = ResolveDomainInfo(pathId);

    // for paths inside subdomain and their shards we choose Hive according to that order: tenant, shared, global

    if (selection != EHiveSelection::IGNORE_TENANT && subdomain->GetTenantHiveID()) {
        return subdomain->GetTenantHiveID();
    }

    if (subdomain->GetSharedHive()) {
        return subdomain->GetSharedHive();
    }

    return GetGlobalHive(ctx);
}

TTabletId TSchemeShard::ResolveHive(TPathId pathId, const TActorContext& ctx) const {
    return ResolveHive(pathId, ctx, EHiveSelection::ANY);
}

TTabletId TSchemeShard::ResolveHive(TShardIdx shardIdx, const TActorContext& ctx) const {
    if (!ShardInfos.contains(shardIdx)) {
        return GetGlobalHive(ctx);
    }

    return ResolveHive(ShardInfos.at(shardIdx).PathId, ctx, EHiveSelection::ANY);
}

void TSchemeShard::DoShardsDeletion(const THashSet<TShardIdx>& shardIdxs, const TActorContext& ctx) {
    TMap<TTabletId, THashSet<TShardIdx>> shardsPerHive;
    for (TShardIdx shardIdx : shardIdxs) {
        TTabletId hiveToRequest = ResolveHive(shardIdx, ctx);

        shardsPerHive[hiveToRequest].emplace(shardIdx);
    }

    for (const auto& item: shardsPerHive) {
        const auto& hive = item.first;
        const auto& shards = item.second;
        ShardDeleter.SendDeleteRequests(hive, shards, ShardInfos, ctx);
    }
}

NKikimrSchemeOp::TPathVersion TSchemeShard::GetPathVersion(const TPath& path) const {
    NKikimrSchemeOp::TPathVersion result;

    const auto pathEl = path.Base();
    const auto pathId = pathEl->PathId;

    if (pathEl->Dropped()) {
        result.SetGeneralVersion(Max<ui64>());
        return result;
    }

    ui64 generalVersion = 0;

    if (pathEl->IsCreateFinished()) {
        switch(pathEl->PathType) {
            case NKikimrSchemeOp::EPathType::EPathTypeDir:
                if (pathEl->IsRoot() && IsDomainSchemeShard) {
                    TSubDomainInfo::TPtr subDomain = SubDomains.at(pathId);
                    Y_ABORT_UNLESS(SubDomains.contains(pathId));
                    result.SetSubDomainVersion(subDomain->GetVersion());
                    result.SetSecurityStateVersion(subDomain->GetSecurityStateVersion());
                    generalVersion += result.GetSubDomainVersion();
                    generalVersion += result.GetSecurityStateVersion();
                }
                break;
            case NKikimrSchemeOp::EPathType::EPathTypeSubDomain:
            case NKikimrSchemeOp::EPathType::EPathTypeExtSubDomain: {
                Y_ABORT_UNLESS(!(pathEl->IsRoot() && IsDomainSchemeShard));

                Y_ABORT_UNLESS(SubDomains.contains(pathId));
                TSubDomainInfo::TPtr subDomain = SubDomains.at(pathId);
                result.SetSubDomainVersion(subDomain->GetVersion());
                result.SetSecurityStateVersion(subDomain->GetSecurityStateVersion());
                generalVersion += result.GetSubDomainVersion();
                generalVersion += result.GetSecurityStateVersion();

                if (ui64 version = subDomain->GetDomainStateVersion()) {
                    result.SetSubDomainStateVersion(version);
                    generalVersion += version;
                }
                break;
            }
            case NKikimrSchemeOp::EPathType::EPathTypeTable:
                Y_VERIFY_S(Tables.contains(pathId),
                           "no table with id: " << pathId << ", at schemeshard: " << SelfTabletId());
                result.SetTableSchemaVersion(Tables.at(pathId)->AlterVersion);
                generalVersion += result.GetTableSchemaVersion();

                result.SetTablePartitionVersion(Tables.at(pathId)->PartitioningVersion);
                generalVersion += result.GetTablePartitionVersion();
                break;
            case NKikimrSchemeOp::EPathType::EPathTypePersQueueGroup:
                Y_ABORT_UNLESS(Topics.contains(pathId));
                result.SetPQVersion(Topics.at(pathId)->AlterVersion);
                generalVersion += result.GetPQVersion();
                break;
            case NKikimrSchemeOp::EPathType::EPathTypeBlockStoreVolume:
                Y_ABORT_UNLESS(BlockStoreVolumes.contains(pathId));
                result.SetBSVVersion(BlockStoreVolumes.at(pathId)->AlterVersion);
                generalVersion += result.GetBSVVersion();
                break;
            case NKikimrSchemeOp::EPathType::EPathTypeFileStore:
                Y_ABORT_UNLESS(FileStoreInfos.contains(pathId));
                result.SetFileStoreVersion(FileStoreInfos.at(pathId)->Version);
                generalVersion += result.GetFileStoreVersion();
                break;
            case NKikimrSchemeOp::EPathType::EPathTypeKesus:
                Y_ABORT_UNLESS(KesusInfos.contains(pathId));
                result.SetKesusVersion(KesusInfos.at(pathId)->Version);
                generalVersion += result.GetKesusVersion();
                break;
            case NKikimrSchemeOp::EPathType::EPathTypeRtmrVolume:
                result.SetRTMRVersion(1);
                generalVersion += result.GetRTMRVersion();
                break;
            case NKikimrSchemeOp::EPathType::EPathTypeSolomonVolume:
                Y_ABORT_UNLESS(SolomonVolumes.contains(pathId));
                result.SetSolomonVersion(SolomonVolumes.at(pathId)->Version);
                generalVersion += result.GetSolomonVersion();
                break;
            case NKikimrSchemeOp::EPathType::EPathTypeTableIndex:
                Y_ABORT_UNLESS(Indexes.contains(pathId));
                result.SetTableIndexVersion(Indexes.at(pathId)->AlterVersion);
                generalVersion += result.GetTableIndexVersion();
                break;
            case NKikimrSchemeOp::EPathType::EPathTypeColumnStore:
                Y_VERIFY_S(OlapStores.contains(pathId),
                           "no olap store with id: " << pathId << ", at schemeshard: " << SelfTabletId());
                result.SetColumnStoreVersion(OlapStores.at(pathId)->GetAlterVersion());
                generalVersion += result.GetColumnStoreVersion();
                break;
            case NKikimrSchemeOp::EPathType::EPathTypeColumnTable: {
                Y_VERIFY_S(ColumnTables.contains(pathId),
                           "no olap table with id: " << pathId << ", at schemeshard: " << SelfTabletId());
                auto tableInfo = ColumnTables.at(pathId);

                result.SetColumnTableVersion(tableInfo->AlterVersion);
                generalVersion += result.GetColumnTableVersion();

                if (tableInfo->Description.HasSchema()) {
                    result.SetColumnTableSchemaVersion(tableInfo->Description.GetSchema().GetVersion());
                } else if (tableInfo->Description.HasSchemaPresetId() && tableInfo->GetOlapStorePathIdVerified()) {
                    Y_ABORT_UNLESS(OlapStores.contains(tableInfo->GetOlapStorePathIdVerified()));
                    auto& storeInfo = OlapStores.at(tableInfo->GetOlapStorePathIdVerified());
                    auto& preset = storeInfo->SchemaPresets.at(tableInfo->Description.GetSchemaPresetId());
                    result.SetColumnTableSchemaVersion(tableInfo->Description.GetSchemaPresetVersionAdj() + preset.GetVersion());
                } else {
                    result.SetColumnTableSchemaVersion(tableInfo->Description.GetSchemaPresetVersionAdj());
                }
                generalVersion += result.GetColumnTableSchemaVersion();

                if (tableInfo->Description.HasTtlSettings()) {
                    result.SetColumnTableTtlSettingsVersion(tableInfo->Description.GetTtlSettings().GetVersion());
                }
                generalVersion += result.GetColumnTableTtlSettingsVersion();

                break;
            }
            case NKikimrSchemeOp::EPathType::EPathTypeCdcStream: {
                Y_ABORT_UNLESS(CdcStreams.contains(pathId));
                result.SetCdcStreamVersion(CdcStreams.at(pathId)->AlterVersion);
                generalVersion += result.GetCdcStreamVersion();
                break;
            }
            case NKikimrSchemeOp::EPathType::EPathTypeSequence: {
                auto it = Sequences.find(pathId);
                Y_ABORT_UNLESS(it != Sequences.end());
                result.SetSequenceVersion(it->second->AlterVersion);
                generalVersion += result.GetSequenceVersion();
                break;
            }
            case NKikimrSchemeOp::EPathType::EPathTypeReplication:
            case NKikimrSchemeOp::EPathType::EPathTypeTransfer: {
                auto it = Replications.find(pathId);
                Y_ABORT_UNLESS(it != Replications.end());
                result.SetReplicationVersion(it->second->AlterVersion);
                generalVersion += result.GetReplicationVersion();
                break;
            }
            case NKikimrSchemeOp::EPathType::EPathTypeBlobDepot:
                if (const auto it = BlobDepots.find(pathId); it != BlobDepots.end()) {
                    const ui64 version = it->second->AlterVersion;
                    result.SetBlobDepotVersion(version);
                    generalVersion += version;
                } else {
                    Y_FAIL_S("BlobDepot for path " << pathId << " not found");
                }
                break;
            case NKikimrSchemeOp::EPathType::EPathTypeExternalTable: {
                auto it = ExternalTables.find(pathId);
                Y_ABORT_UNLESS(it != ExternalTables.end());
                result.SetExternalTableVersion(it->second->AlterVersion);
                generalVersion += result.GetExternalTableVersion();
                break;
            }
            case NKikimrSchemeOp::EPathType::EPathTypeExternalDataSource: {
                auto it = ExternalDataSources.find(pathId);
                Y_ABORT_UNLESS(it != ExternalDataSources.end());
                result.SetExternalDataSourceVersion(it->second->AlterVersion);
                generalVersion += result.GetExternalDataSourceVersion();
                break;
            }
            case NKikimrSchemeOp::EPathType::EPathTypeView: {
                auto it = Views.find(pathId);
                Y_ABORT_UNLESS(it != Views.end());
                result.SetViewVersion(it->second->AlterVersion);
                generalVersion += result.GetViewVersion();
                break;
            }
            case NKikimrSchemeOp::EPathType::EPathTypeResourcePool: {
                auto it = ResourcePools.find(pathId);
                Y_ABORT_UNLESS(it != ResourcePools.end());
                result.SetResourcePoolVersion(it->second->AlterVersion);
                generalVersion += result.GetResourcePoolVersion();
                break;
            }
            case NKikimrSchemeOp::EPathType::EPathTypeBackupCollection: {
                auto it = BackupCollections.find(pathId);
                Y_ABORT_UNLESS(it != BackupCollections.end());
                result.SetBackupCollectionVersion(it->second->AlterVersion);
                generalVersion += result.GetBackupCollectionVersion();
                break;
            }

            case NKikimrSchemeOp::EPathType::EPathTypeInvalid: {
                Y_UNREACHABLE();
            }
        }
    }


    result.SetChildrenVersion(pathEl->DirAlterVersion); //not only childrens but also acl children's version increases it
    generalVersion += result.GetChildrenVersion();

    result.SetUserAttrsVersion(pathEl->UserAttrs->AlterVersion);
    generalVersion += result.GetUserAttrsVersion();

    result.SetACLVersion(pathEl->ACLVersion); // do not add ACL version to the generalVersion here
    result.SetEffectiveACLVersion(path.GetEffectiveACLVersion()); // ACL version is added to generalVersion here
    generalVersion += result.GetEffectiveACLVersion();

    result.SetGeneralVersion(generalVersion);

    return result;
}

ui64 TSchemeShard::GetAliveChildren(TPathElement::TPtr pathEl, const std::optional<TPathElement::EPathType>& type) const {
    if (!type) {
        return pathEl->GetAliveChildren();
    }

    ui64 count = 0;
    for (const auto& [_, pathId] : pathEl->GetChildren()) {
        Y_ABORT_UNLESS(PathsById.contains(pathId));
        auto childPath = PathsById.at(pathId);

        if (childPath->Dropped()) {
            continue;
        }

        count += ui64(childPath->PathType == *type);
    }

    return count;
}

TActorId TSchemeShard::TPipeClientFactory::CreateClient(const TActorContext& ctx, ui64 tabletId, const NTabletPipe::TClientConfig& pipeConfig){
    auto clientId = Self->Register(NTabletPipe::CreateClient(ctx.SelfID, tabletId, pipeConfig));
    switch (Self->GetTabletType(TTabletId(tabletId))) {
        case ETabletType::SequenceShard: {
            // Every time we create a new pipe to sequenceshard we use a new round
            auto round = Self->NextRound();
            NTabletPipe::SendData(
                ctx.SelfID, clientId,
                new NSequenceShard::TEvSequenceShard::TEvMarkSchemeShardPipe(
                    Self->TabletID(),
                    round.Generation,
                    round.Round));
            break;
        }
        default: {
            // Other tablets don't need anything special
            break;
        }
    }
    return clientId;
}

TSchemeShard::TSchemeShard(const TActorId &tablet, TTabletStorageInfo *info)
    : TActor(&TThis::StateInit)
    , TTabletExecutedFlat(info, tablet, new NMiniKQL::TMiniKQLFactory)
    , AllowConditionalEraseOperations(1, 0, 1)
    , AllowServerlessStorageBilling(0, 0, 1)
    , DisablePublicationsOfDropping(0, 0, 1)
    , FillAllocatePQ(0, 0, 1)
    , SplitSettings()
    , IsReadOnlyMode(false)
    , ParentDomainLink(this)
    , SubDomainsLinks(this)
    , PipeClientCache(NTabletPipe::CreateBoundedClientCache(
        new NTabletPipe::TBoundedClientCacheConfig(),
        GetPipeClientConfig(),
        new TPipeClientFactory(this)))
    , PipeTracker(*PipeClientCache)
    , BackgroundCompactionStarter(this)
    , BorrowedCompactionStarter(this)
    , BackgroundCleaningStarter(this)
    , ShardDeleter(info->TabletID)
    , TableStatsQueue(this,
            COUNTER_STATS_QUEUE_SIZE,
            COUNTER_STATS_WRITTEN,
            COUNTER_STATS_BATCH_LATENCY)
    , TopicStatsQueue(this,
            COUNTER_PQ_STATS_QUEUE_SIZE,
            COUNTER_PQ_STATS_WRITTEN,
            COUNTER_PQ_STATS_BATCH_LATENCY)
    , AllowDataColumnForIndexTable(0, 0, 1)
    , LoginProvider(NLogin::TPasswordComplexity({
        .MinLength = AppData()->AuthConfig.GetPasswordComplexity().GetMinLength(),
        .MinLowerCaseCount = AppData()->AuthConfig.GetPasswordComplexity().GetMinLowerCaseCount(),
        .MinUpperCaseCount = AppData()->AuthConfig.GetPasswordComplexity().GetMinUpperCaseCount(),
        .MinNumbersCount = AppData()->AuthConfig.GetPasswordComplexity().GetMinNumbersCount(),
        .MinSpecialCharsCount = AppData()->AuthConfig.GetPasswordComplexity().GetMinSpecialCharsCount(),
        .SpecialChars = AppData()->AuthConfig.GetPasswordComplexity().GetSpecialChars(),
        .CanContainUsername = AppData()->AuthConfig.GetPasswordComplexity().GetCanContainUsername()
    }), {.AttemptThreshold = AppData()->AuthConfig.GetAccountLockout().GetAttemptThreshold(),
         .AttemptResetDuration = AppData()->AuthConfig.GetAccountLockout().GetAttemptResetDuration()
    })
{
    TabletCountersPtr.Reset(new TProtobufTabletCounters<
                            ESimpleCounters_descriptor,
                            ECumulativeCounters_descriptor,
                            EPercentileCounters_descriptor,
                            ETxTypes_descriptor
                            >());
    TabletCounters = TabletCountersPtr.Get();

    SelfPinger = new TSelfPinger(SelfTabletId(), TabletCounters);
    BackgroundSessionsManager = std::make_shared<NKikimr::NOlap::NBackground::TSessionsManager>(std::make_shared<NBackground::TAdapter>(tablet, NKikimr::NOlap::TTabletId(TabletID()), *this));
}

const TDomainsInfo::TDomain& TSchemeShard::GetDomainDescription(const TActorContext &ctx) const {
    return *AppData(ctx)->DomainsInfo->GetDomain();
}

const NKikimrConfig::TDomainsConfig& TSchemeShard::GetDomainsConfig() {
    Y_ABORT_UNLESS(AppData());
    return AppData()->DomainsConfig;
}

NKikimrSubDomains::TProcessingParams TSchemeShard::CreateRootProcessingParams(const TActorContext &ctx) {
    const auto& domain = GetDomainDescription(ctx);

    Y_ABORT_UNLESS(domain.Coordinators.size());
    return ExtractProcessingParams(domain);
}

NTabletPipe::TClientConfig TSchemeShard::GetPipeClientConfig() {
    NTabletPipe::TClientConfig config;
    config.RetryPolicy = {
        .MinRetryTime = TDuration::MilliSeconds(50),
        .MaxRetryTime = TDuration::Seconds(2),
    };
    return config;
}

void TSchemeShard::FillTableSchemaVersion(ui64 tableSchemaVersion, NKikimrSchemeOp::TTableDescription* tableDescr) const {
    tableDescr->SetTableSchemaVersion(tableSchemaVersion);
}

void TSchemeShard::BreakTabletAndRestart(const TActorContext &ctx) {
    Become(&TThis::BrokenState);
    ctx.Send(Tablet(), new TEvents::TEvPoisonPill);
}

bool TSchemeShard::IsSchemeShardConfigured() const {
    Y_ABORT_UNLESS(InitState != TTenantInitState::InvalidState);
    return InitState == TTenantInitState::Done || InitState == TTenantInitState::ReadOnlyPreview;
}

void TSchemeShard::Die(const TActorContext &ctx) {
    ctx.Send(SchemeBoardPopulator, new TEvents::TEvPoisonPill());
    ctx.Send(TxAllocatorClient, new TEvents::TEvPoisonPill());
    ctx.Send(SysPartitionStatsCollector, new TEvents::TEvPoisonPill());

    if (TabletMigrator) {
        ctx.Send(TabletMigrator, new TEvents::TEvPoisonPill());
    }
    for (TActorId schemeUploader : RunningExportSchemeUploaders) {
        ctx.Send(schemeUploader, new TEvents::TEvPoisonPill());
    }
    for (TActorId schemeGetter : RunningImportSchemeGetters) {
        ctx.Send(schemeGetter, new TEvents::TEvPoisonPill());
    }
    for (TActorId schemeQueryExecutor : RunningImportSchemeQueryExecutors) {
        ctx.Send(schemeQueryExecutor, new TEvents::TEvPoisonPill());
    }

    IndexBuildPipes.Shutdown(ctx);
    CdcStreamScanPipes.Shutdown(ctx);
    ShardDeleter.Shutdown(ctx);
    ParentDomainLink.Shutdown(ctx);

    if (SAPipeClientId) {
        NTabletPipe::CloseClient(SelfId(), SAPipeClientId);
    }

    PipeClientCache->Detach(ctx);

    if (BackgroundCompactionQueue)
        BackgroundCompactionQueue->Shutdown(ctx);

    if (BorrowedCompactionQueue) {
        BorrowedCompactionQueue->Shutdown(ctx);
    }

    ClearTempDirsState();
    if (BackgroundCleaningQueue) {
        BackgroundCleaningQueue->Shutdown(ctx);
    }

    return IActor::Die(ctx);
}

void TSchemeShard::OnDetach(const TActorContext &ctx) {
    Die(ctx);
}

void TSchemeShard::OnTabletDead(TEvTablet::TEvTabletDead::TPtr &ev, const TActorContext &ctx) {
    Y_UNUSED(ev);
    Die(ctx);
}

void TSchemeShard::OnActivateExecutor(const TActorContext &ctx) {
    const TTabletId selfTabletId = SelfTabletId();

    const auto& selfDomain = GetDomainDescription(ctx);
    IsDomainSchemeShard = selfTabletId == TTabletId(selfDomain.SchemeRoot);
    InitState = TTenantInitState::Uninitialized;

    auto appData = AppData(ctx);
    Y_ABORT_UNLESS(appData);

    EnableBackgroundCompaction = appData->FeatureFlags.GetEnableBackgroundCompaction();
    EnableBackgroundCompactionServerless = appData->FeatureFlags.GetEnableBackgroundCompactionServerless();
    EnableBorrowedSplitCompaction = appData->FeatureFlags.GetEnableBorrowedSplitCompaction();
    EnableMoveIndex = appData->FeatureFlags.GetEnableMoveIndex();
    EnableAlterDatabaseCreateHiveFirst = appData->FeatureFlags.GetEnableAlterDatabaseCreateHiveFirst();
    EnablePQConfigTransactionsAtSchemeShard = appData->FeatureFlags.GetEnablePQConfigTransactionsAtSchemeShard();
    EnableStatistics = appData->FeatureFlags.GetEnableStatistics();
    EnableServerlessExclusiveDynamicNodes = appData->FeatureFlags.GetEnableServerlessExclusiveDynamicNodes();
    EnableAddColumsWithDefaults = appData->FeatureFlags.GetEnableAddColumsWithDefaults();
    EnableReplaceIfExistsForExternalEntities = appData->FeatureFlags.GetEnableReplaceIfExistsForExternalEntities();
    EnableTempTables = appData->FeatureFlags.GetEnableTempTables();
    EnableVectorIndex = appData->FeatureFlags.GetEnableVectorIndex();
    EnableDataErasure = appData->FeatureFlags.GetEnableDataErasure();

    ConfigureCompactionQueues(appData->CompactionConfig, ctx);
    ConfigureStatsBatching(appData->SchemeShardConfig, ctx);
    ConfigureStatsOperations(appData->SchemeShardConfig, ctx);
    MaxCdcInitialScanShardsInFlight = appData->SchemeShardConfig.GetMaxCdcInitialScanShardsInFlight();
    MaxRestoreBuildIndexShardsInFlight = appData->SchemeShardConfig.GetMaxRestoreBuildIndexShardsInFlight();

    ConfigureBackgroundCleaningQueue(appData->BackgroundCleaningConfig, ctx);
    ConfigureDataErasureManager(appData->DataErasureConfig);

    if (appData->ChannelProfiles) {
        ChannelProfiles = appData->ChannelProfiles;
    }

    appData->Icb->RegisterSharedControl(AllowConditionalEraseOperations, "SchemeShard_AllowConditionalEraseOperations");
    appData->Icb->RegisterSharedControl(DisablePublicationsOfDropping, "SchemeShard_DisablePublicationsOfDropping");
    appData->Icb->RegisterSharedControl(FillAllocatePQ, "SchemeShard_FillAllocatePQ");

    appData->Icb->RegisterSharedControl(MaxCommitRedoMB, "TabletControls.MaxCommitRedoMB");

    AllowDataColumnForIndexTable = appData->FeatureFlags.GetEnableDataColumnForIndexTable();
    appData->Icb->RegisterSharedControl(AllowDataColumnForIndexTable, "SchemeShard_AllowDataColumnForIndexTable");

    for (const auto& sid : appData->MeteringConfig.GetSystemBackupSIDs()) {
        SystemBackupSIDs.insert(sid);
    }

    AllowServerlessStorageBilling = appData->FeatureFlags.GetAllowServerlessStorageBillingForSchemeShard();
    appData->Icb->RegisterSharedControl(AllowServerlessStorageBilling, "SchemeShard_AllowServerlessStorageBilling");

    TxAllocatorClient = RegisterWithSameMailbox(CreateTxAllocatorClient(appData));

    SysPartitionStatsCollector = Register(NSysView::CreatePartitionStatsCollector().Release());

    SplitSettings.Register(appData->Icb);

    Executor()->RegisterExternalTabletCounters(TabletCountersPtr);
    Execute(CreateTxInitSchema(), ctx);

    SubscribeConsoleConfigs(ctx);
}

// This is overriden as noop in order to activate the table only at the end of Init transaction
// when all the in-mem state has been populated
void TSchemeShard::DefaultSignalTabletActive(const TActorContext &ctx) {
    Y_UNUSED(ctx);
}

void TSchemeShard::Cleanup(const TActorContext &ctx) {
    Y_UNUSED(ctx);
}

void TSchemeShard::Enqueue(STFUNC_SIG) {
    Y_FAIL_S("No enqueue method implemented."
              << " unhandled event type: " << ev->GetTypeRewrite()
             << " event: " << ev->ToString());

}

void TSchemeShard::StateInit(STFUNC_SIG) {
    TRACE_EVENT(NKikimrServices::FLAT_TX_SCHEMESHARD);
    switch (ev->GetTypeRewrite()) {
        HFuncTraced(TEvents::TEvUndelivered, Handle);

        //console configs
        HFuncTraced(NConsole::TEvConfigsDispatcher::TEvSetConfigSubscriptionResponse, Handle);
        HFunc(NConsole::TEvConsole::TEvConfigNotificationRequest, Handle);
        HFunc(TEvPrivate::TEvConsoleConfigsTimeout, Handle);

    default:
        StateInitImpl(ev, SelfId());
    }
}

void TSchemeShard::StateConfigure(STFUNC_SIG) {
    SelfPinger->OnAnyEvent(this->ActorContext());

    TRACE_EVENT(NKikimrServices::FLAT_TX_SCHEMESHARD);
    switch (ev->GetTypeRewrite()) {
        HFuncTraced(TEvents::TEvUndelivered, Handle);

        HFuncTraced(NKikimr::NOlap::NBackground::TEvExecuteGeneralLocalTransaction, Handle);
        HFuncTraced(NKikimr::NOlap::NBackground::TEvRemoveSession, Handle);
        HFuncTraced(TEvSchemeShard::TEvInitRootShard, Handle);
        HFuncTraced(TEvSchemeShard::TEvInitTenantSchemeShard, Handle);
        HFuncTraced(TEvSchemeShard::TEvMigrateSchemeShard, Handle);
        HFuncTraced(TEvSchemeShard::TEvPublishTenantAsReadOnly, Handle);

        HFuncTraced(TEvSchemeShard::TEvMeasureSelfResponseTime, SelfPinger->Handle);
        HFuncTraced(TEvSchemeShard::TEvWakeupToMeasureSelfResponseTime, SelfPinger->Handle);

        //operation initiate msg, must return error
        HFuncTraced(TEvSchemeShard::TEvModifySchemeTransaction, Handle);
        HFuncTraced(TEvSchemeShard::TEvDescribeScheme, Handle);
        HFuncTraced(TEvSchemeShard::TEvNotifyTxCompletion, Handle);
        HFuncTraced(TEvSchemeShard::TEvCancelTx, Handle);

        //pipes mgs
        HFuncTraced(TEvTabletPipe::TEvClientConnected, Handle);
        HFuncTraced(TEvTabletPipe::TEvClientDestroyed, Handle);
        HFuncTraced(TEvTabletPipe::TEvServerConnected, Handle);
        HFuncTraced(TEvTabletPipe::TEvServerDisconnected, Handle);

        //console configs
        HFuncTraced(NConsole::TEvConfigsDispatcher::TEvSetConfigSubscriptionResponse, Handle);
        HFunc(NConsole::TEvConsole::TEvConfigNotificationRequest, Handle);
        HFunc(TEvPrivate::TEvConsoleConfigsTimeout, Handle);

    default:
        if (!HandleDefaultEvents(ev, SelfId())) {
            ALOG_WARN(NKikimrServices::FLAT_TX_SCHEMESHARD,
                       "StateConfigure:"
                           << " unhandled event type: " << ev->GetTypeRewrite()
                           << " event: " << ev->ToString());
        }
    }
}

void TSchemeShard::StateWork(STFUNC_SIG) {
    SelfPinger->OnAnyEvent(this->ActorContext());

    TRACE_EVENT(NKikimrServices::FLAT_TX_SCHEMESHARD);
    switch (ev->GetTypeRewrite()) {
        HFuncTraced(TEvents::TEvUndelivered, Handle);
        HFuncTraced(TEvSchemeShard::TEvInitRootShard, Handle);
        HFuncTraced(NKikimr::NOlap::NBackground::TEvExecuteGeneralLocalTransaction, Handle);
        HFuncTraced(NKikimr::NOlap::NBackground::TEvRemoveSession, Handle);

        HFuncTraced(TEvSchemeShard::TEvMeasureSelfResponseTime, SelfPinger->Handle);
        HFuncTraced(TEvSchemeShard::TEvWakeupToMeasureSelfResponseTime, SelfPinger->Handle);

        //operation initiate msg
        HFuncTraced(TEvSchemeShard::TEvModifySchemeTransaction, Handle);
        HFuncTraced(TEvSchemeShard::TEvDescribeScheme, Handle);
        HFuncTraced(TEvSchemeShard::TEvNotifyTxCompletion, Handle);
        HFuncTraced(TEvSchemeShard::TEvCancelTx, Handle);

        //operation schedule msg
        HFuncTraced(TEvPrivate::TEvProgressOperation, Handle);

        //coordination distributed transactions msg
        HFuncTraced(TEvTxProcessing::TEvPlanStep, Handle);

        //operations managed msg
        HFuncTraced(TEvHive::TEvCreateTabletReply, Handle);
        IgnoreFunc(TEvHive::TEvTabletCreationResult);
        HFuncTraced(TEvHive::TEvAdoptTabletReply, Handle);
        HFuncTraced(TEvHive::TEvDeleteTabletReply, Handle);
        HFuncTraced(TEvHive::TEvDeleteOwnerTabletsReply, Handle);
        HFuncTraced(TEvHive::TEvUpdateTabletsObjectReply, Handle);
        HFuncTraced(TEvHive::TEvUpdateDomainReply, Handle);

        HFuncTraced(TEvDataShard::TEvProposeTransactionResult, Handle);
        HFuncTraced(TEvDataShard::TEvSchemaChanged, Handle);
        HFuncTraced(TEvDataShard::TEvStateChanged, Handle);
        HFuncTraced(TEvDataShard::TEvInitSplitMergeDestinationAck, Handle);
        HFuncTraced(TEvDataShard::TEvSplitAck, Handle);
        HFuncTraced(TEvDataShard::TEvSplitPartitioningChangedAck, Handle);
        HFuncTraced(TEvDataShard::TEvPeriodicTableStats, Handle);
        HFuncTraced(TEvPersQueue::TEvPeriodicTopicStats, Handle);
        HFuncTraced(TEvDataShard::TEvGetTableStatsResult, Handle);

        //
        HFuncTraced(TEvColumnShard::TEvProposeTransactionResult, Handle);
        HFuncTraced(TEvColumnShard::TEvNotifyTxCompletionResult, Handle);

        // sequence shard
        HFuncTraced(NSequenceShard::TEvSequenceShard::TEvCreateSequenceResult, Handle);
        HFuncTraced(NSequenceShard::TEvSequenceShard::TEvDropSequenceResult, Handle);
        HFuncTraced(NSequenceShard::TEvSequenceShard::TEvUpdateSequenceResult, Handle);
        HFuncTraced(NSequenceShard::TEvSequenceShard::TEvFreezeSequenceResult, Handle);
        HFuncTraced(NSequenceShard::TEvSequenceShard::TEvRestoreSequenceResult, Handle);
        HFuncTraced(NSequenceShard::TEvSequenceShard::TEvRedirectSequenceResult, Handle);
        HFuncTraced(NSequenceShard::TEvSequenceShard::TEvGetSequenceResult, Handle);

        // replication
        HFuncTraced(NReplication::TEvController::TEvCreateReplicationResult, Handle);
        HFuncTraced(NReplication::TEvController::TEvAlterReplicationResult, Handle);
        HFuncTraced(NReplication::TEvController::TEvDropReplicationResult, Handle);

        // conditional erase
        HFuncTraced(TEvPrivate::TEvRunConditionalErase, Handle);
        HFuncTraced(TEvDataShard::TEvConditionalEraseRowsResponse, Handle);

        HFuncTraced(TEvPrivate::TEvServerlessStorageBilling, Handle);

        HFuncTraced(NSysView::TEvSysView::TEvGetPartitionStats, Handle);

        HFuncTraced(TEvSubDomain::TEvConfigureStatus, Handle);
        HFuncTraced(TEvSchemeShard::TEvInitTenantSchemeShard, Handle);
        HFuncTraced(TEvSchemeShard::TEvInitTenantSchemeShardResult, Handle);
        HFuncTraced(TEvSchemeShard::TEvPublishTenantAsReadOnly, Handle);
        HFuncTraced(TEvSchemeShard::TEvPublishTenantAsReadOnlyResult, Handle);
        HFuncTraced(TEvSchemeShard::TEvPublishTenant, Handle);
        HFuncTraced(TEvSchemeShard::TEvPublishTenantResult, Handle);
        HFuncTraced(TEvSchemeShard::TEvMigrateSchemeShardResult, Handle);
        HFuncTraced(TEvDataShard::TEvMigrateSchemeShardResponse, Handle);
        HFuncTraced(TEvDataShard::TEvCompactTableResult, Handle);
        HFuncTraced(TEvDataShard::TEvCompactBorrowedResult, Handle);

        HFuncTraced(TEvSchemeShard::TEvSyncTenantSchemeShard, Handle);
        HFuncTraced(TEvSchemeShard::TEvProcessingRequest, Handle);

        HFuncTraced(TEvSchemeShard::TEvUpdateTenantSchemeShard, Handle);

        HFuncTraced(NSchemeBoard::NSchemeshardEvents::TEvUpdateAck, Handle);

        HFuncTraced(TEvBlockStore::TEvUpdateVolumeConfigResponse, Handle);
        HFuncTraced(TEvFileStore::TEvUpdateConfigResponse, Handle);
        HFuncTraced(NKesus::TEvKesus::TEvSetConfigResult, Handle);
        HFuncTraced(TEvPersQueue::TEvDropTabletReply, Handle);
        HFuncTraced(TEvPersQueue::TEvUpdateConfigResponse, Handle);
        HFuncTraced(TEvPersQueue::TEvProposeTransactionResult, Handle);
        HFuncTraced(TEvBlobDepot::TEvApplyConfigResult, Handle);

        //pipes mgs
        HFuncTraced(TEvTabletPipe::TEvClientConnected, Handle);
        HFuncTraced(TEvTabletPipe::TEvClientDestroyed, Handle);
        HFuncTraced(TEvTabletPipe::TEvServerConnected, Handle);
        HFuncTraced(TEvTabletPipe::TEvServerDisconnected, Handle);

        // namespace NExport {
        HFuncTraced(TEvExport::TEvCreateExportRequest, Handle);
        HFuncTraced(TEvExport::TEvGetExportRequest, Handle);
        HFuncTraced(TEvExport::TEvCancelExportRequest, Handle);
        HFuncTraced(TEvExport::TEvForgetExportRequest, Handle);
        HFuncTraced(TEvExport::TEvListExportsRequest, Handle);
        // } // NExport
        HFuncTraced(NBackground::TEvListRequest, Handle);
        HFuncTraced(TEvPrivate::TEvExportSchemeUploadResult, Handle);

        // namespace NImport {
        HFuncTraced(TEvImport::TEvCreateImportRequest, Handle);
        HFuncTraced(TEvImport::TEvGetImportRequest, Handle);
        HFuncTraced(TEvImport::TEvCancelImportRequest, Handle);
        HFuncTraced(TEvImport::TEvForgetImportRequest, Handle);
        HFuncTraced(TEvImport::TEvListImportsRequest, Handle);
        HFuncTraced(TEvPrivate::TEvImportSchemeReady, Handle);
        HFuncTraced(TEvPrivate::TEvImportSchemeQueryResult, Handle);
        // } // NImport

        // namespace NBackup {
        HFuncTraced(TEvBackup::TEvFetchBackupCollectionsRequest, Handle);
        HFuncTraced(TEvBackup::TEvListBackupCollectionsRequest, Handle);
        HFuncTraced(TEvBackup::TEvCreateBackupCollectionRequest, Handle);
        HFuncTraced(TEvBackup::TEvReadBackupCollectionRequest, Handle);
        HFuncTraced(TEvBackup::TEvUpdateBackupCollectionRequest, Handle);
        HFuncTraced(TEvBackup::TEvDeleteBackupCollectionRequest, Handle);
        // } // NBackup


        //namespace NIndexBuilder {
        HFuncTraced(TEvIndexBuilder::TEvCreateRequest, Handle);
        HFuncTraced(TEvIndexBuilder::TEvGetRequest, Handle);
        HFuncTraced(TEvIndexBuilder::TEvCancelRequest, Handle);
        HFuncTraced(TEvIndexBuilder::TEvForgetRequest, Handle);
        HFuncTraced(TEvIndexBuilder::TEvListRequest, Handle);
        HFuncTraced(TEvDataShard::TEvBuildIndexProgressResponse, Handle);
        HFuncTraced(TEvPrivate::TEvIndexBuildingMakeABill, Handle);
        HFuncTraced(TEvDataShard::TEvSampleKResponse, Handle);
        HFuncTraced(TEvDataShard::TEvReshuffleKMeansResponse, Handle);
        HFuncTraced(TEvDataShard::TEvLocalKMeansResponse, Handle);
        HFuncTraced(TEvDataShard::TEvPrefixKMeansResponse, Handle);
        HFuncTraced(TEvIndexBuilder::TEvUploadSampleKResponse, Handle);
        // } // NIndexBuilder

        //namespace NCdcStreamScan {
        HFuncTraced(TEvPrivate::TEvRunCdcStreamScan, Handle);
        HFuncTraced(TEvDataShard::TEvCdcStreamScanResponse, Handle);
        // } // NCdcStreamScan

        // namespace NLongRunningCommon {
        HFuncTraced(TEvTxAllocatorClient::TEvAllocateResult, Handle);
        HFuncTraced(TEvSchemeShard::TEvModifySchemeTransactionResult, Handle);
        HFuncTraced(TEvIndexBuilder::TEvCreateResponse, Handle);
        HFuncTraced(TEvSchemeShard::TEvNotifyTxCompletionRegistered, Handle);
        HFuncTraced(TEvSchemeShard::TEvNotifyTxCompletionResult, Handle);
        HFuncTraced(TEvSchemeShard::TEvCancelTxResult, Handle);
        HFuncTraced(TEvIndexBuilder::TEvCancelResponse, Handle);
        // } // NLongRunningCommon

        //console configs
        HFuncTraced(NConsole::TEvConfigsDispatcher::TEvSetConfigSubscriptionResponse, Handle);
        HFunc(NConsole::TEvConsole::TEvConfigNotificationRequest, Handle);
        HFunc(TEvPrivate::TEvConsoleConfigsTimeout, Handle);

        HFuncTraced(TEvSchemeShard::TEvFindTabletSubDomainPathId, Handle);

        IgnoreFunc(TEvTxProxy::TEvProposeTransactionStatus);

        HFuncTraced(TEvPrivate::TEvCleanDroppedPaths, Handle);
        HFuncTraced(TEvPrivate::TEvCleanDroppedSubDomains, Handle);
        HFuncTraced(TEvPrivate::TEvSubscribeToShardDeletion, Handle);

        HFuncTraced(TEvPrivate::TEvPersistTableStats, Handle);
        HFuncTraced(TEvPrivate::TEvPersistTopicStats, Handle);

        HFuncTraced(TEvSchemeShard::TEvLogin, Handle);
        HFuncTraced(TEvSchemeShard::TEvListUsers, Handle);

        HFuncTraced(TEvDataShard::TEvProposeTransactionAttachResult, Handle);

        HFuncTraced(TEvTxProxySchemeCache::TEvNavigateKeySetResult, Handle);
        HFuncTraced(TEvPrivate::TEvSendBaseStatsToSA, Handle);

        // for subscriptions on owners
        HFuncTraced(TEvInterconnect::TEvNodeDisconnected, Handle);
        HFuncTraced(TEvPrivate::TEvRetryNodeSubscribe, Handle);

        //data erasure
        HFuncTraced(TEvSchemeShard::TEvWakeupToRunDataErasure, DataErasureManager->WakeupToRunDataErasure);
        HFuncTraced(TEvSchemeShard::TEvTenantDataErasureRequest, Handle);
        HFuncTraced(TEvDataShard::TEvForceDataCleanupResult, Handle);
        HFuncTraced(TEvKeyValue::TEvCleanUpDataResponse, Handle);
        HFuncTraced(TEvSchemeShard::TEvTenantDataErasureResponse, Handle);
        HFuncTraced(TEvSchemeShard::TEvDataErasureInfoRequest, Handle);
        HFuncTraced(TEvSchemeShard::TEvDataErasureManualStartupRequest, Handle);
        HFuncTraced(TEvBlobStorage::TEvControllerShredResponse, Handle);
        HFuncTraced(TEvSchemeShard::TEvWakeupToRunDataErasureBSC, Handle);

    default:
        if (!HandleDefaultEvents(ev, SelfId())) {
            ALOG_WARN(NKikimrServices::FLAT_TX_SCHEMESHARD,
                       "StateWork:"
                           << " unhandled event type: " << ev->GetTypeRewrite()
                           << " event: " << ev->ToString());
        }
        break;
    }
}

void TSchemeShard::BrokenState(STFUNC_SIG) {
    TRACE_EVENT(NKikimrServices::FLAT_TX_SCHEMESHARD);
    switch (ev->GetTypeRewrite()) {
        HFuncTraced(TEvTablet::TEvTabletDead, HandleTabletDead);
    default:
        if (!HandleDefaultEvents(ev, SelfId())) {
            ALOG_WARN(NKikimrServices::FLAT_TX_SCHEMESHARD,
                       "BrokenState:"
                           << " unhandled event type: " << ev->GetTypeRewrite()
                           << " event: " << ev->ToString());
        }
        break;
    }
}

void TSchemeShard::DeleteSplitOp(TOperationId operationId, TTxState& txState) {
    Y_ABORT_UNLESS(txState.ShardsInProgress.empty(), "All shards should have already completed their steps");

    TTableInfo::TPtr tableInfo = *Tables.FindPtr(txState.TargetPathId);
    Y_ABORT_UNLESS(tableInfo);
    tableInfo->FinishSplitMergeOp(operationId);
}

bool TSchemeShard::ShardIsUnderSplitMergeOp(const TShardIdx& idx) const {
    const TShardInfo* shardInfo = ShardInfos.FindPtr(idx);
    if (!shardInfo) {
        return false;
    }

    TTxId lastTxId = shardInfo->CurrentTxId;
    if (!lastTxId) {
        return false;
    }

    TTableInfo::TCPtr table = Tables.at(shardInfo->PathId);

    TOperationId lastOpId = TOperationId(lastTxId, 0);
    if (!TxInFlight.contains(lastOpId)) {
        Y_VERIFY_S(!table->IsShardInSplitMergeOp(idx),
                   "shardIdx: " << idx
                   << " pathId: " << shardInfo->PathId);
        return false;
    }

    Y_VERIFY_S(table->IsShardInSplitMergeOp(idx),
               "shardIdx: " << idx
               << " pathId: " << shardInfo->PathId
               << " lastOpId: " << lastOpId);
    return true;
}

TTxState &TSchemeShard::CreateTx(TOperationId opId, TTxState::ETxType txType, TPathId targetPath, TPathId sourcePath) {
    Y_VERIFY_S(!TxInFlight.contains(opId),
               "Trying to create duplicate Tx " << opId);
    TTxState& txState = TxInFlight[opId];
    txState = TTxState(txType, targetPath, sourcePath);
    TabletCounters->Simple()[TTxState::TxTypeInFlightCounter(txType)].Add(1);
    IncrementPathDbRefCount(targetPath, "transaction target path");
    if (sourcePath) {
        IncrementPathDbRefCount(sourcePath, "transaction source path");
    }
    return txState;
}

TTxState *TSchemeShard::FindTx(TOperationId opId) {
    TTxState* txState = TxInFlight.FindPtr(opId);
    return txState;
}

TTxState* TSchemeShard::FindTxSafe(TOperationId opId, const TTxState::ETxType& txType) {
    TTxState* txState = FindTx(opId);
    Y_ABORT_UNLESS(txState);
    Y_ABORT_UNLESS(txState->TxType == txType);
    return txState;
}

void TSchemeShard::RemoveTx(const TActorContext &ctx, NIceDb::TNiceDb &db, TOperationId opId, TTxState *txState) {
    if (!txState) {
        txState = TxInFlight.FindPtr(opId);
    }
    if (!txState) {
        return;
    }

    LOG_DEBUG_S(ctx, NKikimrServices::FLAT_TX_SCHEMESHARD, "RemoveTx for txid " << opId);
    auto pathId = txState->TargetPathId;

    PersistRemoveTx(db, opId, *txState);
    TabletCounters->Simple()[TTxState::TxTypeInFlightCounter(txState->TxType)].Sub(1);

    if (txState->IsItActuallyMerge()) {
        TabletCounters->Cumulative()[TTxState::TxTypeFinishedCounter(TTxState::TxMergeTablePartition)].Increment(1);
    } else {
        TabletCounters->Cumulative()[TTxState::TxTypeFinishedCounter(txState->TxType)].Increment(1);
    }

    DecrementPathDbRefCount(pathId, "remove txstate target path");
    if (txState->SourcePathId) {
        DecrementPathDbRefCount(txState->SourcePathId, "remove txstate source path");
    }

    TxInFlight.erase(opId); // must be called last, erases txState invalidating txState ptr
}

TMaybe<NKikimrSchemeOp::TPartitionConfig> TSchemeShard::GetTablePartitionConfigWithAlterData(TPathId pathId) const {
    Y_VERIFY_S(PathsById.contains(pathId), "Unknown pathId " << pathId);
    auto pTable = Tables.FindPtr(pathId);
    if (pTable) {
        TTableInfo::TPtr table = *pTable;
        if (table->AlterData) {
            return table->AlterData->PartitionConfigCompatible();
        }
        return table->PartitionConfig();
    }
    return Nothing();
}

void TSchemeShard::ExamineTreeVFS(TPathId nodeId, std::function<void (TPathElement::TPtr)> func, const TActorContext &ctx) {
    TPathElement::TPtr node = PathsById.at(nodeId);
    Y_ABORT_UNLESS(node);

    LOG_DEBUG_S(ctx, NKikimrServices::FLAT_TX_SCHEMESHARD,
                "ExamineTreeVFS visit path id " << nodeId <<
                " name: " << node->Name <<
                " type: " << NKikimrSchemeOp::EPathType_Name(node->PathType) <<
                " state: " << NKikimrSchemeOp::EPathState_Name(node->PathState) <<
                " stepDropped: " << node->StepDropped <<
                " droppedTxId: " << node->DropTxId <<
                " parent: " << node->ParentPathId);

    // node dropped and no hidden tx is in fly
    if (node->Dropped() && !Operations.contains(node->DropTxId)) {
        LOG_DEBUG_S(ctx, NKikimrServices::FLAT_TX_SCHEMESHARD,
                    "ExamineTreeVFS skip path id " << nodeId);

        if (node->IsTable()) { //lets check indexes
            for (auto childrenIt: node->GetChildren()) {
                ExamineTreeVFS(childrenIt.second, func, ctx);
            }
        }
        return;
    }

    LOG_DEBUG_S(ctx, NKikimrServices::FLAT_TX_SCHEMESHARD,
                "ExamineTreeVFS run path id: " << nodeId);

    func(node);

    for (auto childrenIt: node->GetChildren()) {
        ExamineTreeVFS(childrenIt.second, func, ctx);
    }
}

THashSet<TPathId> TSchemeShard::ListSubTree(TPathId subdomain_root, const TActorContext &ctx) {
    THashSet<TPathId> paths;

    auto savePath = [&] (TPathElement::TPtr node) {
        paths.insert(node->PathId);
    };

    ExamineTreeVFS(subdomain_root, savePath, ctx);

    return paths;
}

THashSet<TTxId> TSchemeShard::GetRelatedTransactions(const THashSet<TPathId> &paths, const TActorContext &ctx) {
    Y_UNUSED(ctx);
    THashSet<TTxId> transactions;

    for (const auto& txInFly: TxInFlight) {
        TOperationId opId = txInFly.first;
        const TTxState& state = txInFly.second;

        if (!paths.contains(state.TargetPathId)) {
            continue;
        }

        transactions.insert(opId.GetTxId());
    }

    return transactions;
}

THashSet<TShardIdx> TSchemeShard::CollectAllShards(const THashSet<TPathId> &paths) const {
    THashSet<TShardIdx> shards;

    for (const auto& shardItem: ShardInfos) {
        auto idx = shardItem.first;
        const TShardInfo& info = shardItem.second;

        if (!paths.contains(info.PathId)) {
            continue;
        }

        shards.insert(idx);
    }

    for (const auto& pathId: paths) {
        Y_ABORT_UNLESS(PathsById.contains(pathId));
        TPathElement::TPtr path = PathsById.at(pathId);
        if (!path->IsSubDomainRoot()) {
            continue;
        }
        TSubDomainInfo::TPtr domainInfo = SubDomains.at(pathId);
        const auto& domainShards = domainInfo->GetInternalShards();
        shards.insert(domainShards.begin(), domainShards.end());
    }

    return shards;
}

void TSchemeShard::UncountNode(TPathElement::TPtr node) {
    const auto isBackupTable = IsBackupTable(node->PathId);

    if (node->IsDomainRoot()) {
        ResolveDomainInfo(node->ParentPathId)->DecPathsInside(this, 1, isBackupTable);
    } else {
        ResolveDomainInfo(node)->DecPathsInside(this, 1, isBackupTable);
    }
    PathsById.at(node->ParentPathId)->DecAliveChildrenPrivate(isBackupTable);

    TabletCounters->Simple()[COUNTER_USER_ATTRIBUTES_COUNT].Sub(node->UserAttrs->Size());

    switch (node->PathType) {
    case TPathElement::EPathType::EPathTypeDir:
        TabletCounters->Simple()[COUNTER_DIR_COUNT].Sub(1);
        break;
    case TPathElement::EPathType::EPathTypeRtmrVolume:
        TabletCounters->Simple()[COUNTER_RTMR_VOLUME_COUNT].Sub(1);
        break;
    case TPathElement::EPathType::EPathTypeTable:
        TabletCounters->Simple()[COUNTER_TABLE_COUNT].Sub(1);
        break;
    case TPathElement::EPathType::EPathTypePersQueueGroup:
        TabletCounters->Simple()[COUNTER_PQ_GROUP_COUNT].Sub(1);
        break;
    case TPathElement::EPathType::EPathTypeSubDomain:
        TabletCounters->Simple()[COUNTER_SUB_DOMAIN_COUNT].Sub(1);
        break;
    case TPathElement::EPathType::EPathTypeExtSubDomain:
        TabletCounters->Simple()[COUNTER_EXTSUB_DOMAIN_COUNT].Sub(1);
        break;
    case TPathElement::EPathType::EPathTypeBlockStoreVolume:
        TabletCounters->Simple()[COUNTER_BLOCKSTORE_VOLUME_COUNT].Sub(1);
        break;
    case TPathElement::EPathType::EPathTypeFileStore:
        TabletCounters->Simple()[COUNTER_FILESTORE_COUNT].Sub(1);
        break;
    case TPathElement::EPathType::EPathTypeKesus:
        TabletCounters->Simple()[COUNTER_KESUS_COUNT].Sub(1);
        break;
    case TPathElement::EPathType::EPathTypeSolomonVolume:
        TabletCounters->Simple()[COUNTER_SOLOMON_VOLUME_COUNT].Sub(1);
        break;
    case TPathElement::EPathType::EPathTypeTableIndex:
        TabletCounters->Simple()[COUNTER_TABLE_INDEXES_COUNT].Sub(1);
        break;
    case TPathElement::EPathType::EPathTypeColumnStore:
    case TPathElement::EPathType::EPathTypeColumnTable:
        // TODO
        break;
    case TPathElement::EPathType::EPathTypeCdcStream:
        TabletCounters->Simple()[COUNTER_CDC_STREAMS_COUNT].Sub(1);
        break;
    case TPathElement::EPathType::EPathTypeSequence:
        TabletCounters->Simple()[COUNTER_SEQUENCE_COUNT].Sub(1);
        break;
    case TPathElement::EPathType::EPathTypeReplication:
        TabletCounters->Simple()[COUNTER_REPLICATION_COUNT].Sub(1);
        break;
    case TPathElement::EPathType::EPathTypeTransfer:
        TabletCounters->Simple()[COUNTER_TRANSFER_COUNT].Sub(1);
        break;
    case TPathElement::EPathType::EPathTypeBlobDepot:
        TabletCounters->Simple()[COUNTER_BLOB_DEPOT_COUNT].Sub(1);
        break;
    case TPathElement::EPathType::EPathTypeExternalTable:
        TabletCounters->Simple()[COUNTER_EXTERNAL_TABLE_COUNT].Sub(1);
        break;
    case TPathElement::EPathType::EPathTypeExternalDataSource:
        TabletCounters->Simple()[COUNTER_EXTERNAL_DATA_SOURCE_COUNT].Sub(1);
        break;
    case TPathElement::EPathType::EPathTypeView:
        TabletCounters->Simple()[COUNTER_VIEW_COUNT].Sub(1);
        break;
    case TPathElement::EPathType::EPathTypeResourcePool:
        TabletCounters->Simple()[COUNTER_RESOURCE_POOL_COUNT].Sub(1);
        break;
    case TPathElement::EPathType::EPathTypeBackupCollection:
        TabletCounters->Simple()[COUNTER_BACKUP_COLLECTION_COUNT].Sub(1);
        break;
    case TPathElement::EPathType::EPathTypeInvalid:
        Y_ABORT("impossible path type");
    }
}

void TSchemeShard::MarkAsMigrated(TPathElement::TPtr node, const TActorContext &ctx) {
    LOG_WARN_S(ctx, NKikimrServices::FLAT_TX_SCHEMESHARD,
               "Mark as Migrated path id " << node->PathId);

    Y_ABORT_UNLESS(!node->Dropped());
    Y_VERIFY_S(PathsById.contains(ResolvePathIdForDomain(node)),
               "details:"
                   << " node->PathId: " << node->PathId
                   << ", node->DomainPathId: " << node->DomainPathId);

    Y_VERIFY_S(PathsById.at(ResolvePathIdForDomain(node))->IsExternalSubDomainRoot(),
               "details:"
                   << " pathId: " << ResolvePathIdForDomain(node)
                   << ", pathType: " << NKikimrSchemeOp::EPathType_Name(PathsById.at(ResolvePathIdForDomain(node))->PathType));

    node->PathState = TPathElement::EPathState::EPathStateMigrated;

    UncountNode(node);
}

void TSchemeShard::MarkAsDropping(TPathElement::TPtr node, TTxId txId, const TActorContext &ctx) {
    LOG_WARN_S(ctx, NKikimrServices::FLAT_TX_SCHEMESHARD,
                "Mark as Dropping path id " << node->PathId <<
                " by tx: " << txId);
    if (!node->Dropped()) {
        node->PathState = TPathElement::EPathState::EPathStateDrop;
        node->DropTxId = txId;
    }
}

void TSchemeShard::MarkAsDropping(const THashSet<TPathId> &paths, TTxId txId, const TActorContext &ctx) {
    for (auto id: paths) {
        MarkAsDropping(PathsById.at(id), txId, ctx);
    }
}

void TSchemeShard::DropNode(TPathElement::TPtr node, TStepId step, TTxId txId, NIceDb::TNiceDb &db, const TActorContext &ctx) {
    Y_VERIFY_S(node->PathState == TPathElement::EPathState::EPathStateDrop
               || node->IsMigrated(),
               "path id: " << node->PathId <<
                   " type: " << NKikimrSchemeOp::EPathType_Name(node->PathType) <<
                   " state: " << NKikimrSchemeOp::EPathState_Name(node->PathState) <<
                   " txid: " << txId);

    Y_ABORT_UNLESS(node->DropTxId == txId || node->IsMigrated());

    if (!node->IsMigrated()) {
        UncountNode(node);
    }

    node->SetDropped(step, txId);
    PersistDropStep(db, node->PathId, node->StepDropped, TOperationId(node->DropTxId, 0));

    switch (node->PathType) {
        case TPathElement::EPathType::EPathTypeTable:
            PersistRemoveTable(db, node->PathId, ctx);
            break;
        case TPathElement::EPathType::EPathTypeTableIndex:
            PersistRemoveTableIndex(db, node->PathId);
            break;
        case TPathElement::EPathType::EPathTypePersQueueGroup:
            PersistRemovePersQueueGroup(db, node->PathId);
            break;
        case TPathElement::EPathType::EPathTypeBlockStoreVolume:
            PersistRemoveBlockStoreVolume(db, node->PathId);
            break;
        case TPathElement::EPathType::EPathTypeFileStore:
            PersistRemoveFileStoreInfo(db, node->PathId);
            break;
        case TPathElement::EPathType::EPathTypeKesus:
            PersistRemoveKesusInfo(db, node->PathId);
            break;
        case TPathElement::EPathType::EPathTypeSolomonVolume:
            PersistRemoveSolomonVolume(db, node->PathId);
            break;
        case TPathElement::EPathType::EPathTypeColumnStore:
            PersistOlapStoreRemove(db, node->PathId);
            break;
        case TPathElement::EPathType::EPathTypeColumnTable:
            PersistColumnTableRemove(db, node->PathId);
            break;
        case TPathElement::EPathType::EPathTypeSubDomain:
        case TPathElement::EPathType::EPathTypeExtSubDomain:
            // N.B. we must not remove subdomains as part of a tree drop
            // SubDomains must be removed when there are no longer
            // any references to them, e.g. all shards have been deleted
            // and all operations have been completed.
            break;
        case TPathElement::EPathType::EPathTypeBlobDepot:
            Y_ABORT("not implemented");
        default:
            // not all path types support removal
            break;
    }

    PersistUserAttributes(db, node->PathId, node->UserAttrs, nullptr);
}

void TSchemeShard::DropPaths(const THashSet<TPathId> &paths, TStepId step, TTxId txId, NIceDb::TNiceDb &db, const TActorContext &ctx) {
    for (auto id: paths) {
        DropNode(PathsById.at(id), step, txId, db, ctx);
    }
}

TString TSchemeShard::FillBackupTxBody(TPathId pathId, const NKikimrSchemeOp::TBackupTask& task, ui32 shardNum, TMessageSeqNo seqNo) const
{
    NKikimrTxDataShard::TFlatSchemeTransaction tx;
    FillSeqNo(tx, seqNo);
    auto backup = tx.MutableBackup();
    backup->CopyFrom(task);
    backup->SetTableId(pathId.LocalPathId);
    backup->SetShardNum(shardNum);

    TString txBody;
    Y_PROTOBUF_SUPPRESS_NODISCARD tx.SerializeToString(&txBody);
    return txBody;
}

void TSchemeShard::Handle(TEvDataShard::TEvSchemaChanged::TPtr& ev, const TActorContext &ctx) {
    LOG_DEBUG_S(ctx, NKikimrServices::FLAT_TX_SCHEMESHARD,
                "Handle TEvSchemaChanged"
                    << ", tabletId: " << TabletID()
                    << ", at schemeshard: " << TabletID()
                    << ", message: " << ev->Get()->Record.ShortDebugString());

    const auto txId = TTxId(ev->Get()->Record.GetTxId());
    const auto tableId = TTabletId(ev->Get()->Record.GetOrigin());

    TActorId ackTo = ev->Get()->GetSource();

    if (!Operations.contains(txId)) {
        LOG_WARN_S(ctx, NKikimrServices::FLAT_TX_SCHEMESHARD,
                   "Got TEvDataShard::TEvSchemaChanged"
                   << " for unknown txId " <<  txId
                   << " message# " << ev->Get()->Record.DebugString());

        auto event = MakeHolder<TEvDataShard::TEvSchemaChangedResult>(ui64(txId));
        ctx.Send(ackTo, event.Release());
        return;
    }

    auto partId = Operations.at(txId)->FindRelatedPartByTabletId(tableId, ctx);
    if (partId == InvalidSubTxId) {
        LOG_WARN_S(ctx, NKikimrServices::FLAT_TX_SCHEMESHARD,
                   "Got TEvDataShard::TEvSchemaChanged"
                   << " for unknown part in txId: " <<  txId
                   << " message# " << ev->Get()->Record.DebugString());

        auto event = MakeHolder<TEvDataShard::TEvSchemaChangedResult>(ui64(txId));
        ctx.Send(ackTo, event.Release());
        return;
    }

    Execute(CreateTxOperationReply(TOperationId(txId, partId), ev), ctx);
}

void TSchemeShard::Handle(TEvDataShard::TEvStateChanged::TPtr &ev, const TActorContext &ctx) {
    LOG_DEBUG_S(ctx, NKikimrServices::FLAT_TX_SCHEMESHARD,
                "Handle TEvStateChanged"
                    << ", at schemeshard: " << TabletID()
                    << ", message: " << ev->Get()->Record.ShortDebugString());

    Execute(CreateTxShardStateChanged(ev), ctx);
}


void TSchemeShard::Handle(TEvDataShard::TEvInitSplitMergeDestinationAck::TPtr& ev, const TActorContext& ctx) {
    const auto txId = TTxId(ev->Get()->Record.GetOperationCookie());
    const auto tabletId = TTabletId(ev->Get()->Record.GetTabletId());
    if (!Operations.contains(txId)) {
        LOG_WARN_S(ctx, NKikimrServices::FLAT_TX_SCHEMESHARD,
                   "Got InitSplitMergeDestinationAck"
                   << " for unknown txId " << txId
                   << " datashard " << tabletId);
        return;
    }

    Execute(CreateTxOperationReply(TOperationId(txId, 0), ev), ctx);
}

void TSchemeShard::Handle(TEvDataShard::TEvSplitAck::TPtr& ev, const TActorContext& ctx) {
    const auto txId = TTxId(ev->Get()->Record.GetOperationCookie());
    const auto tabletId = TTabletId(ev->Get()->Record.GetTabletId());
    if (!Operations.contains(txId)) {
        LOG_WARN_S(ctx, NKikimrServices::FLAT_TX_SCHEMESHARD,
                   "Got SplitAck"
                   << " for unknown txId " << txId
                   << " datashard " << tabletId);
        return;
    }

    Execute(CreateTxOperationReply(TOperationId(txId, 0), ev), ctx);
}

void TSchemeShard::Handle(TEvDataShard::TEvSplitPartitioningChangedAck::TPtr& ev, const TActorContext& ctx) {
    const auto txId = TTxId(ev->Get()->Record.GetOperationCookie());
    const auto tabletId = TTabletId(ev->Get()->Record.GetTabletId());
    if (!Operations.contains(txId)) {
        LOG_WARN_S(ctx, NKikimrServices::FLAT_TX_SCHEMESHARD,
                   "Got TEvSplitPartitioningChangedAck"
                   << " for unknown txId " << txId
                   << " datashard " << tabletId);
        return;
    }

    Execute(CreateTxOperationReply(TOperationId(txId, 0), ev), ctx);
}

void TSchemeShard::Handle(TEvSchemeShard::TEvDescribeScheme::TPtr &ev, const TActorContext &ctx) {
    Execute(CreateTxDescribeScheme(ev), ctx);
}

void TSchemeShard::Handle(TEvSchemeShard::TEvNotifyTxCompletion::TPtr &ev, const TActorContext &ctx) {
    Execute(CreateTxNotifyTxCompletion(ev), ctx);
}

void TSchemeShard::Handle(TEvSchemeShard::TEvInitRootShard::TPtr& ev, const TActorContext& ctx) {
    Execute(CreateTxInitRootCompatibility(ev), ctx);
}

void TSchemeShard::Handle(NKikimr::NOlap::NBackground::TEvRemoveSession::TPtr& ev, const TActorContext& ctx) {
    auto txRemove = BackgroundSessionsManager->TxRemove(ev->Get()->GetClassName(), ev->Get()->GetIdentifier());
    AFL_VERIFY(!!txRemove);
    Execute(txRemove.release(), ctx);
}

void TSchemeShard::Handle(NKikimr::NOlap::NBackground::TEvExecuteGeneralLocalTransaction::TPtr& ev, const TActorContext& ctx) {
    Execute(ev->Get()->ExtractTransaction().release(), ctx);
}

void TSchemeShard::Handle(TEvSchemeShard::TEvInitTenantSchemeShard::TPtr &ev, const TActorContext &ctx) {
    Execute(CreateTxInitTenantSchemeShard(ev), ctx);
}

void TSchemeShard::Handle(TEvSchemeShard::TEvModifySchemeTransaction::TPtr &ev, const TActorContext &ctx) {
    if (IsReadOnlyMode) {
        ui64 txId = ev->Get()->Record.GetTxId();
        ui64 selfId = TabletID();
        auto result = MakeHolder<TEvSchemeShard::TEvModifySchemeTransactionResult>(
            NKikimrScheme::StatusReadOnly, txId, selfId, "Schema is in ReadOnly mode");

        ctx.Send(ev->Sender, result.Release());

        LOG_WARN_S(ctx, NKikimrServices::FLAT_TX_SCHEMESHARD,
                   "Schema modification rejected because of ReadOnly mode"
                       << ", at tablet: " << selfId
                       << " txid: " << txId);
        return;
    }

    Execute(CreateTxOperationPropose(ev), ctx);
}

void TSchemeShard::Handle(TEvSchemeShard::TEvProcessingRequest::TPtr& ev, const TActorContext& ctx) {
    const auto processor = ev->Get()->RestoreProcessor();
    LOG_DEBUG_S(ctx, NKikimrServices::FLAT_TX_SCHEMESHARD,
        "TSchemeShard::Handle"
        << ", at schemeshard: " << TabletID()
        << ", processor: " << (processor ? processor->DebugString() : "nullptr"));
    if (processor) {
        NKikimrScheme::TEvProcessingResponse result;
        processor->Process(*this, result);
        ctx.Send(ev->Sender, new TEvSchemeShard::TEvProcessingResponse(result));
    } else {
        ctx.Send(ev->Sender, new TEvSchemeShard::TEvProcessingResponse("cannot restore processor: " + ev->Get()->Record.GetClassName()));
    }
}

void TSchemeShard::Handle(TEvPrivate::TEvProgressOperation::TPtr &ev, const TActorContext &ctx) {
    const auto txId = TTxId(ev->Get()->TxId);
    if (!Operations.contains(txId)) {
        LOG_WARN_S(ctx, NKikimrServices::FLAT_TX_SCHEMESHARD,
                   "Got TEvPrivate::TEvProgressOperation"
                   << " for unknown txId " << txId);
        return;
    }

    Y_ABORT_UNLESS(ev->Get()->TxPartId != InvalidSubTxId);
    Execute(CreateTxOperationProgress(TOperationId(txId, ev->Get()->TxPartId)), ctx);
}

void TSchemeShard::Handle(TEvDataShard::TEvProposeTransactionAttachResult::TPtr& ev, const TActorContext& ctx)
{
    const auto txId = TTxId(ev->Get()->Record.GetTxId());
    if (!Operations.contains(txId)) {
        LOG_WARN_S(ctx, NKikimrServices::FLAT_TX_SCHEMESHARD,
                   "Got TEvDataShard::TEvProposeTransactionAttachResult"
                   << " for unknown txId: " << txId
                   << " message: " << ev->Get()->Record.ShortDebugString());
        return;
    }

    auto tabletId = TTabletId(ev->Get()->Record.GetTabletId());
    TSubTxId partId = Operations.at(txId)->FindRelatedPartByTabletId(tabletId, ctx);
    if (partId == InvalidSubTxId) {
        LOG_WARN_S(ctx, NKikimrServices::FLAT_TX_SCHEMESHARD,
                   "Got TEvDataShard::TEvProposeTransactionAttachResult but partId is unknown"
                       << ", for txId: " << txId
                       << ", tabletId: " << tabletId
                       << ", at schemeshard: " << TabletID());
        return;
    }

    Execute(CreateTxOperationReply(TOperationId(txId, partId), ev), ctx);
}

void TSchemeShard::Handle(TEvTabletPipe::TEvClientConnected::TPtr &ev, const TActorContext &ctx) {
    const auto tabletId = TTabletId(ev->Get()->TabletId);
    const TActorId clientId = ev->Get()->ClientId;

    LOG_TRACE_S(ctx, NKikimrServices::FLAT_TX_SCHEMESHARD,
                "Handle TEvClientConnected"
                    << ", tabletId: " << tabletId
                    << ", status: " << NKikimrProto::EReplyStatus_Name(ev->Get()->Status)
                    << ", at schemeshard: " << TabletID());

    Y_ABORT_UNLESS(ev->Get()->Leader);

    if (PipeClientCache->OnConnect(ev)) {
        return; //all Ok
    }

    if (IndexBuildPipes.Has(clientId)) {
        Execute(CreatePipeRetry(IndexBuildPipes.GetOwnerId(clientId), IndexBuildPipes.GetTabletId(clientId)), ctx);
        return;
    }

    if (CdcStreamScanPipes.Has(clientId)) {
        Execute(CreatePipeRetry(CdcStreamScanPipes.GetOwnerId(clientId), CdcStreamScanPipes.GetTabletId(clientId)), ctx);
        return;
    }

    if (ShardDeleter.Has(tabletId, clientId)) {
        ShardDeleter.ResendDeleteRequests(TTabletId(ev->Get()->TabletId), ShardInfos, ctx);
        return;
    }

    if (ParentDomainLink.HasPipeTo(tabletId, clientId)) {
        ParentDomainLink.AtPipeError(ctx);
        return;
    }

    if (clientId == SAPipeClientId) {
        ConnectToSA();
        return;
    }

    LOG_INFO_S(ctx, NKikimrServices::FLAT_TX_SCHEMESHARD,
               "Failed to connect"
                   << ", to tablet: " << tabletId
                   << ", at schemeshard: " << TabletID());

    BorrowedCompactionHandleDisconnect(tabletId, clientId);
    ConditionalEraseHandleDisconnect(tabletId, clientId, ctx);
    DataErasureManager->HandleDisconnect(tabletId, clientId, ctx);
    RestartPipeTx(tabletId, ctx);
}

void TSchemeShard::Handle(TEvTabletPipe::TEvServerConnected::TPtr &ev, const TActorContext &ctx) {
    Y_UNUSED(ev);
    Y_UNUSED(ctx);

    LOG_TRACE_S(ctx, NKikimrServices::FLAT_TX_SCHEMESHARD,
                "Pipe server connected"
                    << ", at tablet: " << ev->Get()->TabletId);
}

void TSchemeShard::Handle(TEvTabletPipe::TEvClientDestroyed::TPtr &ev, const TActorContext &ctx) {
    const auto tabletId = TTabletId(ev->Get()->TabletId);
    const TActorId clientId = ev->Get()->ClientId;

    LOG_TRACE_S(ctx, NKikimrServices::FLAT_TX_SCHEMESHARD,
                "Client pipe"
                    << ", to tablet: " << tabletId
                    << ", from:" << TabletID() << " is reset");

    PipeClientCache->OnDisconnect(ev);

    if (IndexBuildPipes.Has(clientId)) {
        Execute(CreatePipeRetry(IndexBuildPipes.GetOwnerId(clientId), IndexBuildPipes.GetTabletId(clientId)), ctx);
        return;
    }

    if (CdcStreamScanPipes.Has(clientId)) {
        Execute(CreatePipeRetry(CdcStreamScanPipes.GetOwnerId(clientId), CdcStreamScanPipes.GetTabletId(clientId)), ctx);
        return;
    }

    if (ShardDeleter.Has(tabletId, clientId)) {
        ShardDeleter.ResendDeleteRequests(tabletId, ShardInfos, ctx);
        return;
    }

    if (ParentDomainLink.HasPipeTo(tabletId, clientId)) {
        ParentDomainLink.AtPipeError(ctx);
        return;
    }

    if (clientId == SAPipeClientId) {
        ConnectToSA();
        return;
    }

    BorrowedCompactionHandleDisconnect(tabletId, clientId);
    ConditionalEraseHandleDisconnect(tabletId, clientId, ctx);
    DataErasureManager->HandleDisconnect(tabletId, clientId, ctx);
    RestartPipeTx(tabletId, ctx);
}

void TSchemeShard::Handle(TEvTabletPipe::TEvServerDisconnected::TPtr &, const TActorContext &ctx) {
    LOG_TRACE_S(ctx, NKikimrServices::FLAT_TX_SCHEMESHARD,
                "Server pipe is reset"
                    << ", at schemeshard: " << TabletID());
}

void TSchemeShard::Handle(TEvSchemeShard::TEvSyncTenantSchemeShard::TPtr& ev, const TActorContext& ctx) {
    const auto& record = ev->Get()->Record;
    LOG_INFO_S(ctx, NKikimrServices::FLAT_TX_SCHEMESHARD,
               "Handle TEvSyncTenantSchemeShard"
                   << ", at schemeshard: " << TabletID()
                   << ", msg: " << record.DebugString());
    Y_VERIFY_S(IsDomainSchemeShard, "unexpected message: schemeshard: " << TabletID() << " mgs: " << record.DebugString());

    if (SubDomainsLinks.Sync(ev, ctx)) {
        Execute(CreateTxSyncTenant(TPathId(record.GetDomainSchemeShard(), record.GetDomainPathId())), ctx);
    }
}

void TSchemeShard::Handle(TEvSchemeShard::TEvUpdateTenantSchemeShard::TPtr& ev, const TActorContext& ctx) {
    const auto& record = ev->Get()->Record;
    LOG_INFO_S(ctx, NKikimrServices::FLAT_TX_SCHEMESHARD,
               "Handle TEvUpdateTenantSchemeShard"
                   << ", at schemeshard: " << TabletID()
                   << ", msg: " << record.ShortDebugString());
    Y_VERIFY_S(!IsDomainSchemeShard, "unexpected message: schemeshard: " << TabletID() << " mgs: " << record.DebugString());

    Execute(CreateTxUpdateTenant(ev), ctx);
}

void TSchemeShard::Handle(NSchemeBoard::NSchemeshardEvents::TEvUpdateAck::TPtr& ev, const TActorContext& ctx) {
    const auto& record = ev->Get()->Record;
    LOG_INFO_S(ctx, NKikimrServices::FLAT_TX_SCHEMESHARD,
               "Handle TEvUpdateAck"
                   << ", at schemeshard: " << TabletID()
                   << ", msg: " << record.ShortDebugString()
                   << ", cookie: " << ev->Cookie);

    const auto pathId = TPathId(ev->Get()->Record.GetPathOwnerId(), ev->Get()->Record.GetLocalPathId());
    if (DelayedInitTenantReply && DelayedInitTenantDestination && pathId == RootPathId()) {
        ctx.Send(DelayedInitTenantDestination, DelayedInitTenantReply.Release());
        DelayedInitTenantDestination = {};
    }

    const auto txId = TTxId(ev->Cookie);
    if (!txId) {
        // There was no txId, so we are not waiting for an ack
        return;
    }

    if (!Operations.contains(txId) && !Publications.contains(txId)) {
        LOG_WARN_S(ctx, NKikimrServices::FLAT_TX_SCHEMESHARD,
                   "Got TEvUpdateAck"
                   << " for unknown txId " << txId
                   << ", at schemeshard: " << TabletID());
        return;
    }

    Execute(CreateTxAckPublishToSchemeBoard(ev), ctx);
}

void TSchemeShard::Handle(TEvTxProcessing::TEvPlanStep::TPtr &ev, const TActorContext &ctx) {
    Execute(CreateTxOperationPlanStep(ev), ctx);
}

void TSchemeShard::Handle(TEvHive::TEvCreateTabletReply::TPtr &ev, const TActorContext &ctx) {
    LOG_DEBUG_S(ctx, NKikimrServices::FLAT_TX_SCHEMESHARD,
                "Handle TEvCreateTabletReply"
                << " at schemeshard: " << TabletID()
                << " message: " << ev->Get()->Record.ShortDebugString());

    auto shardIdx = TShardIdx(ev->Get()->Record.GetOwner(),
                              TLocalShardIdx(ev->Get()->Record.GetOwnerIdx()));

    if (!ShardInfos.contains(shardIdx)) {
        LOG_WARN_S(ctx, NKikimrServices::FLAT_TX_SCHEMESHARD,
                   "Got TEvCreateTabletReply"
                   << " for unknown shard idx " <<  shardIdx
                   << " tabletId " << ev->Get()->Record.GetTabletID());
        return;
    }

    TShardInfo& shardInfo = ShardInfos[shardIdx];
    const auto txId = shardInfo.CurrentTxId;

    if (!Operations.contains(txId)) {
        LOG_WARN_S(ctx, NKikimrServices::FLAT_TX_SCHEMESHARD,
                   "Got TEvCreateTabletReply"
                   << " for unknown txId: " << txId
                   << ", shardIdx: " << shardIdx
                   << ", tabletId: " << ev->Get()->Record.GetTabletID()
                   << ", at schemeshard: " << TabletID());
        return;
    }

    TSubTxId partId = Operations.at(txId)->FindRelatedPartByShardIdx(shardIdx, ctx);
    if (partId == InvalidSubTxId) {
        LOG_WARN_S(ctx, NKikimrServices::FLAT_TX_SCHEMESHARD,
                   "Got TEvCreateTabletReply but partId in unknown"
                       << ", for txId: " << txId
                       << ", shardIdx: " << shardIdx
                       << ", tabletId: " << ev->Get()->Record.GetTabletID()
                       << ", at schemeshard: " << TabletID());
        return;
    }

    Execute(CreateTxOperationReply(TOperationId(txId, partId), ev), ctx);
}

void TSchemeShard::Handle(TEvHive::TEvAdoptTabletReply::TPtr &ev, const TActorContext &ctx) {
    auto shardIdx = MakeLocalId(TLocalShardIdx(ev->Get()->Record.GetOwnerIdx()));      // internal id

    if (!ShardInfos.contains(shardIdx)) {
        LOG_WARN_S(ctx, NKikimrServices::FLAT_TX_SCHEMESHARD,
                   "Got TEvAdoptTabletReply"
                   << " for unknown shard idx " <<  shardIdx
                   << " tabletId " << ev->Get()->Record.GetTabletID());
        return;
    }

    TShardInfo& shardInfo = ShardInfos[shardIdx];
    const auto txId = shardInfo.CurrentTxId;

    if (!Operations.contains(txId)) {
        LOG_WARN_S(ctx, NKikimrServices::FLAT_TX_SCHEMESHARD,
                   "Got TEvAdoptTabletReply"
                   << " for unknown txId " << txId
                   << " shardIdx " << shardIdx
                   << " tabletId " << ev->Get()->Record.GetTabletID());

        return;
    }

    Execute(CreateTxOperationReply(TOperationId(txId, 0), ev), ctx);
}

void TSchemeShard::Handle(TEvHive::TEvDeleteTabletReply::TPtr &ev, const TActorContext &ctx) {
    LOG_DEBUG_S(ctx, NKikimrServices::FLAT_TX_SCHEMESHARD,
                "Free tablet reply"
                    << ", message: " << ev->Get()->Record.ShortDebugString()
                    << ", at schemeshard: " << TabletID());

    Execute(CreateTxDeleteTabletReply(ev), ctx);
}

void TSchemeShard::Handle(TEvHive::TEvDeleteOwnerTabletsReply::TPtr &ev, const TActorContext &ctx) {
    auto& record = ev->Get()->Record;

    LOG_DEBUG_S(ctx, NKikimrServices::FLAT_TX_SCHEMESHARD,
                "Free owner tablets reply"
                    << ", message: " << record.ShortDebugString()
                    << ", at schemeshard: " << TabletID());

    const auto txId = TTxId(record.GetTxId());

    if (!Operations.contains(txId)) {
        LOG_WARN_S(ctx, NKikimrServices::FLAT_TX_SCHEMESHARD,
                   "Got TEvDeleteOwnerTabletsReply"
                       << " for unknown txId " << txId
                       << " ownerID " << record.GetOwner()
                       << " form hive " << record.GetOrigin()
                       << " at schemeshard " << TabletID());
        return;
    }

    Execute(CreateTxOperationReply(TOperationId(txId, 0), ev), ctx);
}

void TSchemeShard::Handle(TEvHive::TEvUpdateTabletsObjectReply::TPtr &ev, const TActorContext &ctx) {
    auto& record = ev->Get()->Record;

    LOG_DEBUG_S(ctx, NKikimrServices::FLAT_TX_SCHEMESHARD,
                "Update tablets object reply"
                    << ", message: " << record.ShortDebugString()
                    << ", at schemeshard: " << TabletID());

    const auto txId = TTxId(record.GetTxId());
    const auto partId = TSubTxId(record.GetTxPartId());

    if (!Operations.contains(txId)) {
        LOG_WARN_S(ctx, NKikimrServices::FLAT_TX_SCHEMESHARD,
                   "Got TEvUpdateTabletsObjectReply"
                       << " for unknown txId " << txId
                       << " at schemeshard " << TabletID());
        return;
    }

    Execute(CreateTxOperationReply(TOperationId(txId, partId), ev), ctx);
}

void TSchemeShard::Handle(TEvHive::TEvUpdateDomainReply::TPtr &ev, const TActorContext &ctx) {
    const auto& record = ev->Get()->Record;

    LOG_DEBUG_S(ctx, NKikimrServices::FLAT_TX_SCHEMESHARD,
                "Update domain reply"
                    << ", message: " << record.ShortDebugString()
                    << ", at schemeshard: " << TabletID());

    const auto txId = TTxId(record.GetTxId());
    if (!Operations.contains(txId)) {
        LOG_WARN_S(ctx, NKikimrServices::FLAT_TX_SCHEMESHARD,
                   "Got TEvUpdateDomainReply"
                       << " for unknown txId " << txId
                       << " at schemeshard " << TabletID());
        return;
    }

    const auto tabletId = TTabletId(record.GetOrigin());
    const auto partId = Operations.at(txId)->FindRelatedPartByTabletId(tabletId, ctx);
    if (partId == InvalidSubTxId) {
        LOG_WARN_S(ctx, NKikimrServices::FLAT_TX_SCHEMESHARD,
                   "Got TEvHive::TEvUpdateDomainReply but partId is unknown"
                       << ", for txId: " << txId
                       << ", tabletId: " << tabletId
                       << ", at schemeshard: " << TabletID());
        return;
    }

    Execute(CreateTxOperationReply(TOperationId(txId, partId), ev), ctx);
}

void TSchemeShard::Handle(TEvPersQueue::TEvDropTabletReply::TPtr &ev, const TActorContext &ctx) {

    const auto txId = TTxId(ev->Get()->Record.GetTxId());
    if (!Operations.contains(txId)) {
        LOG_WARN_S(ctx, NKikimrServices::FLAT_TX_SCHEMESHARD,
                   "Got TEvPersQueue::TEvDropTabletReply"
                   << " for unknown txId " << txId
                   << ", message: " << ev->Get()->Record.ShortDebugString());
        return;
    }

    auto tabletId = TTabletId(ev->Get()->Record.GetTabletId());
    TSubTxId partId = Operations.at(txId)->FindRelatedPartByTabletId(tabletId, ctx);
    if (partId == InvalidSubTxId) {
        LOG_WARN_S(ctx, NKikimrServices::FLAT_TX_SCHEMESHARD,
                   "Got TEvPersQueue::TEvDropTabletReply but partId is unknown"
                       << ", for txId: " << txId
                       << ", tabletId: " << tabletId
                       << ", at schemeshard: " << TabletID());
        return;
    }

    Execute(CreateTxOperationReply(TOperationId(txId, partId), ev), ctx);
}

void TSchemeShard::Handle(TEvPersQueue::TEvUpdateConfigResponse::TPtr& ev, const TActorContext& ctx)
{
    const TTxId txId(ev->Get()->Record.GetTxId());
    if (!Operations.contains(txId)) {
        LOG_WARN_S(ctx, NKikimrServices::FLAT_TX_SCHEMESHARD,
                   "Got TEvPersQueue::TEvUpdateConfigResponse"
                   << " for unknown txId " << txId
                   << " message " << ev->Get()->Record.ShortDebugString());
        return;
    }

    const TTabletId tabletId(ev->Get()->Record.GetOrigin());
    const TSubTxId partId = Operations.at(txId)->FindRelatedPartByTabletId(tabletId, ctx);
    if (partId == InvalidSubTxId) {
        LOG_WARN_S(ctx, NKikimrServices::FLAT_TX_SCHEMESHARD,
                   "Got TEvUpdateConfigResponse but partId is unknown"
                       << ", for txId: " << txId
                       << ", tabletId: " << tabletId
                       << ", at schemeshard: " << TabletID());
        return;
    }

    Execute(CreateTxOperationReply(TOperationId(txId, partId), ev), ctx);
}

void TSchemeShard::Handle(TEvPersQueue::TEvProposeTransactionResult::TPtr& ev, const TActorContext& ctx)
{
    const TTxId txId(ev->Get()->Record.GetTxId());
    if (!Operations.contains(txId)) {
        LOG_WARN_S(ctx, NKikimrServices::FLAT_TX_SCHEMESHARD,
                   "Got TEvPersQueue::TEvProposeTransactionResult"
                   << " for unknown txId " << txId
                   << " message " << ev->Get()->Record.ShortDebugString());
        return;
    }

    const TTabletId tabletId(ev->Get()->Record.GetOrigin());
    const TSubTxId partId = Operations.at(txId)->FindRelatedPartByTabletId(tabletId, ctx);
    if (partId == InvalidSubTxId) {
        LOG_WARN_S(ctx, NKikimrServices::FLAT_TX_SCHEMESHARD,
                   "Got TEvProposeTransactionResult but partId is unknown"
                       << ", for txId: " << txId
                       << ", tabletId: " << tabletId
                       << ", at schemeshard: " << TabletID());
        return;
    }

    Execute(CreateTxOperationReply(TOperationId(txId, partId), ev), ctx);
}

void TSchemeShard::Handle(TEvBlobDepot::TEvApplyConfigResult::TPtr& ev, const TActorContext& ctx) {
    const TTxId txId(ev->Get()->Record.GetTxId());
    const TTabletId tabletId(ev->Get()->Record.GetTabletId());
    if (const auto it = Operations.find(txId); it == Operations.end()) {
        LOG_WARN_S(ctx, NKikimrServices::FLAT_TX_SCHEMESHARD,
           "Got TEvBlobDepot::TEvApplyConfigResult"
           << " for unknown txId " << txId
           << " message " << ev->Get()->Record.ShortDebugString());
    } else if (const TSubTxId partId = it->second->FindRelatedPartByTabletId(tabletId, ctx); partId == InvalidSubTxId) {
        LOG_WARN_S(ctx, NKikimrServices::FLAT_TX_SCHEMESHARD,
           "Got TEvBlobDepot::TEvApplyConfigResult but partId is unknown"
               << ", for txId: " << txId
               << ", tabletId: " << tabletId
               << ", at schemeshard: " << TabletID());
    } else {
        Execute(CreateTxOperationReply(TOperationId(txId, partId), ev), ctx);
    }
}

void TSchemeShard::Handle(TEvColumnShard::TEvProposeTransactionResult::TPtr &ev, const TActorContext &ctx) {
    LOG_DEBUG_S(ctx, NKikimrServices::FLAT_TX_SCHEMESHARD,
                "Handle TEvProposeTransactionResult"
                << ", at schemeshard: " << TabletID()
                << ", message: " << ev->Get()->Record.ShortDebugString());

    const auto txId = TTxId(ev->Get()->Record.GetTxId());
    if (!Operations.contains(txId)) {
        LOG_WARN_S(ctx, NKikimrServices::FLAT_TX_SCHEMESHARD,
                   "Got TEvColumnShard::TEvProposeTransactionResult for unknown txId, ignore it"
                       << ", txId: " << txId
                       << ", message: " << ev->Get()->Record.ShortDebugString()
                       << ", at schemeshard: " << TabletID());
        return;
    }

    auto tabletId = TTabletId(ev->Get()->Record.GetOrigin());
    TSubTxId partId = Operations.at(txId)->FindRelatedPartByTabletId(tabletId, ctx);
    if (partId == InvalidSubTxId) {
        LOG_WARN_S(ctx, NKikimrServices::FLAT_TX_SCHEMESHARD,
                   "Got TEvProposeTransactionResult but partId in unknown"
                       << ", for txId: " << txId
                       << ", tabletId: " << tabletId
                       << ", at schemeshard: " << TabletID());
        return;
    }
    Execute(CreateTxOperationReply(TOperationId(txId, partId), ev), ctx);
}

void TSchemeShard::Handle(TEvColumnShard::TEvNotifyTxCompletionResult::TPtr &ev, const TActorContext &ctx) {
    LOG_DEBUG_S(ctx, NKikimrServices::FLAT_TX_SCHEMESHARD,
                "Handle TEvNotifyTxCompletionResult"
                << ", at schemeshard: " << TabletID()
                << ", message: " << ev->Get()->Record.ShortDebugString());

    const auto txId = TTxId(ev->Get()->Record.GetTxId());
    if (!Operations.contains(txId)) {
        LOG_WARN_S(ctx, NKikimrServices::FLAT_TX_SCHEMESHARD,
                   "Got TEvColumnShard::TEvNotifyTxCompletionResult for unknown txId, ignore it"
                       << ", txId: " << txId
                       << ", message: " << ev->Get()->Record.ShortDebugString()
                       << ", at schemeshard: " << TabletID());
        return;
    }

    auto tabletId = TTabletId(ev->Get()->Record.GetOrigin());
    TSubTxId partId = Operations.at(txId)->FindRelatedPartByTabletId(tabletId, ctx);
    if (partId == InvalidSubTxId) {
        LOG_WARN_S(ctx, NKikimrServices::FLAT_TX_SCHEMESHARD,
                   "Got TEvNotifyTxCompletionResult but partId in unknown"
                       << ", for txId: " << txId
                       << ", tabletId: " << tabletId
                       << ", at schemeshard: " << TabletID());
        return;
    }
    Execute(CreateTxOperationReply(TOperationId(txId, partId), ev), ctx);
}

void TSchemeShard::Handle(NSequenceShard::TEvSequenceShard::TEvCreateSequenceResult::TPtr &ev, const TActorContext &ctx) {
    LOG_DEBUG_S(ctx, NKikimrServices::FLAT_TX_SCHEMESHARD,
                "Handle TEvCreateSequenceResult"
                << ", at schemeshard: " << TabletID()
                << ", message: " << ev->Get()->Record.ShortDebugString());

    TTxId txId = TTxId(ev->Get()->Record.GetTxId());
    TSubTxId partId = TSubTxId(ev->Get()->Record.GetTxPartId());
    Execute(CreateTxOperationReply(TOperationId(txId, partId), ev), ctx);
}

void TSchemeShard::Handle(NSequenceShard::TEvSequenceShard::TEvDropSequenceResult::TPtr &ev, const TActorContext &ctx) {
    LOG_DEBUG_S(ctx, NKikimrServices::FLAT_TX_SCHEMESHARD,
                "Handle TEvDropSequenceResult"
                << ", at schemeshard: " << TabletID()
                << ", message: " << ev->Get()->Record.ShortDebugString());

    TTxId txId = TTxId(ev->Get()->Record.GetTxId());
    TSubTxId partId = TSubTxId(ev->Get()->Record.GetTxPartId());
    Execute(CreateTxOperationReply(TOperationId(txId, partId), ev), ctx);
}

void TSchemeShard::Handle(NSequenceShard::TEvSequenceShard::TEvUpdateSequenceResult::TPtr &ev, const TActorContext &ctx) {
    LOG_DEBUG_S(ctx, NKikimrServices::FLAT_TX_SCHEMESHARD,
                "Handle TEvUpdateSequenceResult"
                << ", at schemeshard: " << TabletID()
                << ", message: " << ev->Get()->Record.ShortDebugString());

    TTxId txId = TTxId(ev->Get()->Record.GetTxId());
    TSubTxId partId = TSubTxId(ev->Get()->Record.GetTxPartId());
    Execute(CreateTxOperationReply(TOperationId(txId, partId), ev), ctx);
}

void TSchemeShard::Handle(NSequenceShard::TEvSequenceShard::TEvFreezeSequenceResult::TPtr &ev, const TActorContext &ctx) {
    LOG_DEBUG_S(ctx, NKikimrServices::FLAT_TX_SCHEMESHARD,
                "Handle TEvFreezeSequenceResult"
                << ", at schemeshard: " << TabletID()
                << ", message: " << ev->Get()->Record.ShortDebugString());

    TTxId txId = TTxId(ev->Get()->Record.GetTxId());
    TSubTxId partId = TSubTxId(ev->Get()->Record.GetTxPartId());
    Execute(CreateTxOperationReply(TOperationId(txId, partId), ev), ctx);
}

void TSchemeShard::Handle(NSequenceShard::TEvSequenceShard::TEvRestoreSequenceResult::TPtr &ev, const TActorContext &ctx) {
    LOG_DEBUG_S(ctx, NKikimrServices::FLAT_TX_SCHEMESHARD,
                "Handle TEvRestoreSequenceResult"
                << ", at schemeshard: " << TabletID()
                << ", message: " << ev->Get()->Record.ShortDebugString());

    TTxId txId = TTxId(ev->Get()->Record.GetTxId());
    TSubTxId partId = TSubTxId(ev->Get()->Record.GetTxPartId());
    Execute(CreateTxOperationReply(TOperationId(txId, partId), ev), ctx);
}

void TSchemeShard::Handle(NSequenceShard::TEvSequenceShard::TEvRedirectSequenceResult::TPtr &ev, const TActorContext &ctx) {
    LOG_DEBUG_S(ctx, NKikimrServices::FLAT_TX_SCHEMESHARD,
                "Handle TEvRedirectSequenceResult"
                << ", at schemeshard: " << TabletID()
                << ", message: " << ev->Get()->Record.ShortDebugString());

    TTxId txId = TTxId(ev->Get()->Record.GetTxId());
    TSubTxId partId = TSubTxId(ev->Get()->Record.GetTxPartId());
    Execute(CreateTxOperationReply(TOperationId(txId, partId), ev), ctx);
}

void TSchemeShard::Handle(NSequenceShard::TEvSequenceShard::TEvGetSequenceResult::TPtr &ev, const TActorContext &ctx) {
    LOG_DEBUG_S(ctx, NKikimrServices::FLAT_TX_SCHEMESHARD,
                "Handle TEvGetSequenceResult"
                << ", at schemeshard: " << TabletID()
                << ", message: " << ev->Get()->Record.ShortDebugString());

    TTxId txId = TTxId(ev->Get()->Record.GetTxId());
    TSubTxId partId = TSubTxId(ev->Get()->Record.GetTxPartId());
    Execute(CreateTxOperationReply(TOperationId(txId, partId), ev), ctx);
}

void TSchemeShard::Handle(NReplication::TEvController::TEvCreateReplicationResult::TPtr &ev, const TActorContext &ctx) {
    LOG_DEBUG_S(ctx, NKikimrServices::FLAT_TX_SCHEMESHARD,
                "Handle TEvCreateReplicationResult"
                << ", at schemeshard: " << TabletID()
                << ", message: " << ev->Get()->Record.ShortDebugString());

    const auto txId = TTxId(ev->Get()->Record.GetOperationId().GetTxId());
    const auto partId = TSubTxId(ev->Get()->Record.GetOperationId().GetPartId());
    Execute(CreateTxOperationReply(TOperationId(txId, partId), ev), ctx);
}

void TSchemeShard::Handle(NReplication::TEvController::TEvAlterReplicationResult::TPtr &ev, const TActorContext &ctx) {
    LOG_DEBUG_S(ctx, NKikimrServices::FLAT_TX_SCHEMESHARD,
                "Handle TEvAlterReplicationResult"
                << ", at schemeshard: " << TabletID()
                << ", message: " << ev->Get()->Record.ShortDebugString());

    const auto txId = TTxId(ev->Get()->Record.GetOperationId().GetTxId());
    const auto partId = TSubTxId(ev->Get()->Record.GetOperationId().GetPartId());
    Execute(CreateTxOperationReply(TOperationId(txId, partId), ev), ctx);
}

void TSchemeShard::Handle(NReplication::TEvController::TEvDropReplicationResult::TPtr &ev, const TActorContext &ctx) {
    LOG_DEBUG_S(ctx, NKikimrServices::FLAT_TX_SCHEMESHARD,
                "Handle TEvDropReplicationResult"
                << ", at schemeshard: " << TabletID()
                << ", message: " << ev->Get()->Record.ShortDebugString());

    const auto txId = TTxId(ev->Get()->Record.GetOperationId().GetTxId());
    const auto partId = TSubTxId(ev->Get()->Record.GetOperationId().GetPartId());
    Execute(CreateTxOperationReply(TOperationId(txId, partId), ev), ctx);
}

void TSchemeShard::Handle(TEvDataShard::TEvProposeTransactionResult::TPtr &ev, const TActorContext &ctx) {
    LOG_DEBUG_S(ctx, NKikimrServices::FLAT_TX_SCHEMESHARD,
                "Handle TEvProposeTransactionResult"
                << ", at schemeshard: " << TabletID()
                << ", message: " << ev->Get()->Record.ShortDebugString());

    const auto txId = TTxId(ev->Get()->Record.GetTxId());
    if (!Operations.contains(txId)) {
        LOG_WARN_S(ctx, NKikimrServices::FLAT_TX_SCHEMESHARD,
                   "Got TEvDataShard::TEvProposeTransactionResult for unknown txId, ignore it"
                       << ", txId: " << txId
                       << ", message: " << ev->Get()->Record.ShortDebugString()
                       << ", at schemeshard: " << TabletID());
        return;
    }

    auto tabletId = TTabletId(ev->Get()->Record.GetOrigin());
    TSubTxId partId = Operations.at(txId)->FindRelatedPartByTabletId(tabletId, ctx);
    if (partId == InvalidSubTxId) {
        LOG_WARN_S(ctx, NKikimrServices::FLAT_TX_SCHEMESHARD,
                   "Got TEvProposeTransactionResult but partId in unknown"
                       << ", for txId: " << txId
                       << ", tabletId: " << tabletId
                       << ", at schemeshard: " << TabletID());
        return;
    }
    Execute(CreateTxOperationReply(TOperationId(txId, partId), ev), ctx);
}

void TSchemeShard::Handle(TEvSubDomain::TEvConfigureStatus::TPtr &ev, const TActorContext &ctx) {
    const auto& record = ev->Get()->Record;
    auto tabletId = TTabletId(record.GetOnTabletId());

    TOperationId opId = RouteIncoming(tabletId, ctx);
    if (!opId) {
        LOG_WARN_S(ctx, NKikimrServices::FLAT_TX_SCHEMESHARD,
                   "Got TEvSubDomain::TEvConfigureStatus,"
                       << " no route has found by tabletId " << tabletId
                       << " message " << ev->Get()->Record.ShortDebugString());
        return;
    }
    Y_ABORT_UNLESS(opId.GetTxId());

    if (opId.GetSubTxId() == InvalidSubTxId) {
        LOG_WARN_S(ctx, NKikimrServices::FLAT_TX_SCHEMESHARD,
                   "Got TEvSubDomain::TEvConfigureStatus but partId in unknown"
                       << ", for txId: " << opId.GetTxId()
                       << ", tabletId: " << tabletId
                       << ", at schemeshard: " << TabletID());
        return;
    }

    Execute(CreateTxOperationReply(opId, ev), ctx);
}

void TSchemeShard::Handle(TEvBlockStore::TEvUpdateVolumeConfigResponse::TPtr& ev, const TActorContext& ctx) {
    const auto txId = TTxId(ev->Get()->Record.GetTxId());
    if (!Operations.contains(txId)) {
        LOG_WARN_S(ctx, NKikimrServices::FLAT_TX_SCHEMESHARD,
                   "Got TEvBlockStore::TEvUpdateVolumeConfigResponse"
                   << " for unknown txId " << txId
                   << " tabletId " << ev->Get()->Record.GetOrigin());
        return;
    }

    auto tabletId = TTabletId(ev->Get()->Record.GetOrigin());
    auto partId = Operations.at(txId)->FindRelatedPartByTabletId(tabletId, ctx);
    if (partId == InvalidSubTxId) {
        LOG_WARN_S(ctx, NKikimrServices::FLAT_TX_SCHEMESHARD,
                   "Got TEvUpdateVolumeConfigResponse but partId in unknown"
                       << ", for txId: " << txId
                       << ", tabletId: " << tabletId
                       << ", at schemeshard: " << TabletID());
        return;
    }

    Execute(CreateTxOperationReply(TOperationId(txId, partId), ev), ctx);
}

void TSchemeShard::Handle(TEvFileStore::TEvUpdateConfigResponse::TPtr& ev, const TActorContext& ctx) {
    const auto txId = TTxId(ev->Get()->Record.GetTxId());
    if (!Operations.contains(txId)) {
        LOG_WARN_S(ctx, NKikimrServices::FLAT_TX_SCHEMESHARD,
            "Got TEvFileStore::TEvUpdateConfigResponse"
                << " for unknown txId " << txId
                << " tabletId " << ev->Get()->Record.GetOrigin());
        return;
    }

    auto tabletId = TTabletId(ev->Get()->Record.GetOrigin());
    auto partId = Operations.at(txId)->FindRelatedPartByTabletId(tabletId, ctx);
    if (partId == InvalidSubTxId) {
        LOG_WARN_S(ctx, NKikimrServices::FLAT_TX_SCHEMESHARD,
            "Got TEvUpdateVolumeConfigResponse but partId in unknown"
                << ", for txId: " << txId
                << ", tabletId: " << tabletId
                << ", at schemeshard: " << TabletID());
        return;
    }

    Execute(CreateTxOperationReply(TOperationId(txId, partId), ev), ctx);
}

void TSchemeShard::Handle(TEvSchemeShard::TEvInitTenantSchemeShardResult::TPtr& ev, const TActorContext& ctx) {
    const auto& record = ev->Get()->Record;
    auto tabletId = TTabletId(record.GetTenantSchemeShard());

    TOperationId opId = RouteIncoming(tabletId, ctx);
    if (!opId) {
        LOG_WARN_S(ctx, NKikimrServices::FLAT_TX_SCHEMESHARD,
                   "Got TEvSchemeShard::TEvInitTenantSchemeShardResult"
                       << " no route has found by tabletId " << tabletId
                       << " message " << ev->Get()->Record.ShortDebugString());
        return;
    }
    Y_ABORT_UNLESS(opId.GetTxId());

    if (opId.GetSubTxId() == InvalidSubTxId) {
        LOG_WARN_S(ctx, NKikimrServices::FLAT_TX_SCHEMESHARD,
                   "Got TEvSubDomain::TEvConfigureStatus but partId in unknown"
                       << ", for txId: " << opId.GetTxId()
                       << ", tabletId: " << tabletId
                       << ", at schemeshard: " << TabletID());
        return;
    }

    Execute(CreateTxOperationReply(opId, ev), ctx);
}

void TSchemeShard::Handle(TEvSchemeShard::TEvPublishTenantAsReadOnlyResult::TPtr& ev, const TActorContext& ctx) {
    const auto& record = ev->Get()->Record;
    auto tabletId = TTabletId(record.GetTenantSchemeShard());

    TOperationId opId = RouteIncoming(tabletId, ctx);
    if (!opId) {
        LOG_WARN_S(ctx, NKikimrServices::FLAT_TX_SCHEMESHARD,
                   "Got TEvSchemeShard::TEvPublishTenantAsReadOnlyResult"
                       << " no route has found by tabletId " << tabletId
                       << " message " << ev->Get()->Record.ShortDebugString());
        return;
    }
    Y_ABORT_UNLESS(opId.GetTxId());

    if (opId.GetSubTxId() == InvalidSubTxId) {
        LOG_WARN_S(ctx, NKikimrServices::FLAT_TX_SCHEMESHARD,
                   "Got TEvSchemeShard::TEvPublishTenantAsReadOnlyResult but partId in unknown"
                       << ", for txId: " << opId.GetTxId()
                       << ", tabletId: " << tabletId
                       << ", at schemeshard: " << TabletID());
        return;
    }

    Execute(CreateTxOperationReply(opId, ev), ctx);
}

void TSchemeShard::Handle(TEvSchemeShard::TEvPublishTenantResult::TPtr& ev, const TActorContext& ctx) {
    const auto& record = ev->Get()->Record;
    auto tabletId = TTabletId(record.GetTenantSchemeShard());

    TOperationId opId = RouteIncoming(tabletId, ctx);
    if (!opId) {
        LOG_WARN_S(ctx, NKikimrServices::FLAT_TX_SCHEMESHARD,
                   "Got TEvSchemeShard::TEvPublishTenantResult"
                       << " no route has found by tabletId " << tabletId
                       << " message " << ev->Get()->Record.ShortDebugString());
        return;
    }
    Y_ABORT_UNLESS(opId.GetTxId());

    if (opId.GetSubTxId() == InvalidSubTxId) {
        LOG_WARN_S(ctx, NKikimrServices::FLAT_TX_SCHEMESHARD,
                   "Got TEvSchemeShard::TEvPublishTenantResult but partId in unknown"
                       << ", for txId: " << opId.GetTxId()
                       << ", tabletId: " << tabletId
                       << ", at schemeshard: " << TabletID());
        return;
    }

    Execute(CreateTxOperationReply(opId, ev), ctx);
}


void TSchemeShard::Handle(NKesus::TEvKesus::TEvSetConfigResult::TPtr& ev, const TActorContext& ctx) {
    const auto& record = ev->Get()->Record;
    auto tabletId = TTabletId(record.GetTabletId());


    TOperationId opId = RouteIncoming(tabletId, ctx);
    if (!opId) {
        LOG_WARN_S(ctx, NKikimrServices::FLAT_TX_SCHEMESHARD,
                   "Got NKesus::TEvKesus::TEvSetConfigResult"
                       << " no route has found by tabletId " << tabletId
                       << " message " << ev->Get()->Record.ShortDebugString());
        return;
    }
    Y_ABORT_UNLESS(opId.GetTxId());

    if (opId.GetSubTxId() == InvalidSubTxId) {
        LOG_WARN_S(ctx, NKikimrServices::FLAT_TX_SCHEMESHARD,
                   "Got NKesus::TEvKesus::TEvSetConfigResult but partId in unknown"
                       << ", for txId: " << opId.GetTxId()
                       << ", tabletId: " << tabletId
                       << ", at schemeshard: " << TabletID());
        return;
    }

    Execute(CreateTxOperationReply(opId, ev), ctx);
}

TOperationId TSchemeShard::RouteIncoming(TTabletId tabletId, const TActorContext& ctx) {
    auto transactionIds = PipeTracker.FindTx(ui64(tabletId));

    Y_ABORT_UNLESS(transactionIds.size() <= 1);

    if (transactionIds.empty()) {
        return InvalidOperationId;
    }

    auto txId = TTxId(*transactionIds.begin());
    Y_ABORT_UNLESS(txId);

    if (!Operations.contains(txId)) {
        return InvalidOperationId;
    }

    TOperation::TPtr operation = Operations.at(txId);
    auto subTxId = operation->FindRelatedPartByTabletId(tabletId, ctx);
    return TOperationId(txId, subTxId);
}

void TSchemeShard::RestartPipeTx(TTabletId tabletId, const TActorContext& ctx) {
    for (auto item : PipeTracker.FindTx(ui64(tabletId))) {
        auto txId = TTxId(item);
        LOG_INFO_S(ctx, NKikimrServices::FLAT_TX_SCHEMESHARD,
                    "Transaction " << txId
                    << " reset current state at schemeshard " << TabletID()
                    << " because pipe to tablet " << tabletId
                    << " disconnected");

        if (!Operations.contains(txId)) {
            continue;
        }

        TOperation::TPtr operation = Operations.at(txId);

        if (!operation->PipeBindedMessages.contains(tabletId)) {
            for (ui64 pipeTrackerCookie : PipeTracker.FindCookies(ui64(txId), ui64(tabletId))) {
                LOG_DEBUG_S(ctx, NKikimrServices::FLAT_TX_SCHEMESHARD,
                            "Pipe attached message is not found, ignore event"
                                << ", opId:" << TOperationId(txId, pipeTrackerCookie)
                                << ", tableId: " << tabletId
                                << ", at schemeshardId: " << TabletID());
            }
            continue;
        }

        for (auto& item: operation->PipeBindedMessages.at(tabletId)) {
            TPipeMessageId msgCookie = item.first;
            TOperation::TPreSerializedMessage& msg = item.second;

            LOG_INFO_S(ctx, NKikimrServices::FLAT_TX_SCHEMESHARD,
                        "Pipe attached message is found and resent into the new pipe"
                            << ", opId:" << msg.OpId
                            << ", dst tableId: " << tabletId
                            << ", msg type: " << msg.Type
                            << ", msg cookie: " << msgCookie
                            << ", at schemeshardId: " << TabletID());

            PipeClientCache->Send(ctx, ui64(tabletId),  msg.Type, msg.Data, msgCookie.second);
        }
    }
}

void TSchemeShard::Handle(NMon::TEvRemoteHttpInfo::TPtr& ev, const TActorContext& ctx) {
    RenderHtmlPage(ev, ctx);
}

void TSchemeShard::Handle(TEvSchemeShard::TEvCancelTx::TPtr& ev, const TActorContext& ctx) {
    if (IsReadOnlyMode) {
        LOG_ERROR_S(ctx, NKikimrServices::FLAT_TX_SCHEMESHARD,
                   "Ignoring message TEvSchemeShard::TEvCancelTx" <<
                   " reason# schemeshard in readonly" <<
                   " schemeshard# " << TabletID());
        return;
    }

    Execute(CreateTxOperationPropose(ev), ctx);
}

void TSchemeShard::Handle(TEvSchemeShard::TEvPublishTenantAsReadOnly::TPtr &ev, const TActorContext &ctx) {
    Execute(CreateTxPublishTenantAsReadOnly(ev), ctx);
}

void TSchemeShard::Handle(TEvSchemeShard::TEvPublishTenant::TPtr &ev, const TActorContext &ctx) {
    Execute(CreateTxPublishTenant(ev), ctx);
}

void TSchemeShard::Handle(TEvSchemeShard::TEvMigrateSchemeShard::TPtr &ev, const TActorContext &ctx) {
    if (InitState != TTenantInitState::Inprogress) {
        LOG_ERROR_S(ctx, NKikimrServices::FLAT_TX_SCHEMESHARD,
                    "Ignoring message TEvSchemeShard::TEvMigrateSchemeShard:" <<
                        " reason# schemeshard not in TTenantInitState::Inprogress state" <<
                        " state is " << (ui64) InitState <<
                        " schemeshard# " << TabletID());
        return;
    }
    Execute(CreateTxMigrate(ev), ctx);
}

void TSchemeShard::Handle(TEvSchemeShard::TEvMigrateSchemeShardResult::TPtr &ev, const TActorContext &ctx) {
    const auto& record = ev->Get()->Record;
    auto tabletId = TTabletId(record.GetTenantSchemeShard());

    auto opId = RouteIncoming(tabletId, ctx);
    if (!opId) {
        LOG_WARN_S(ctx, NKikimrServices::FLAT_TX_SCHEMESHARD,
                   "unable to resolve operation by tabletID: " << tabletId <<
                       " ignore TEvSubDomain::TEvMigrateSchemeShardResult " <<
                       ", at schemeshard: " << TabletID());
        return;
    }

    Y_ABORT_UNLESS(opId.GetSubTxId() == FirstSubTxId);

    Execute(CreateTxOperationReply(opId, ev), ctx);
}

void TSchemeShard::Handle(TEvDataShard::TEvMigrateSchemeShardResponse::TPtr &ev, const TActorContext &ctx) {
    const auto& record = ev->Get()->Record;
    auto tabletId = TTabletId(record.GetTabletId());

    auto opId = RouteIncoming(tabletId, ctx);
    if (!opId) {
        LOG_WARN_S(ctx, NKikimrServices::FLAT_TX_SCHEMESHARD,
                   "unable to resolve operation by tabletID: " << tabletId <<
                       " ignore TEvDataShard::TEvMigrateSchemeShardResponse " <<
                       ", at schemeshard: " << TabletID());
        return;
    }

    Y_ABORT_UNLESS(opId.GetSubTxId() == FirstSubTxId);

    Execute(CreateTxOperationReply(opId, ev), ctx);
}

void TSchemeShard::ScheduleConditionalEraseRun(const TActorContext& ctx) {
    ctx.Schedule(TDuration::Minutes(1), new TEvPrivate::TEvRunConditionalErase());
}

void TSchemeShard::Handle(TEvPrivate::TEvRunConditionalErase::TPtr& ev, const TActorContext& ctx) {
    LOG_INFO_S(ctx, NKikimrServices::FLAT_TX_SCHEMESHARD, "Handle: TEvRunConditionalErase"
        << ", at schemeshard: " << TabletID());

    Execute(CreateTxRunConditionalErase(ev), ctx);
}

void TSchemeShard::ScheduleServerlessStorageBilling(const TActorContext &ctx) {
    ctx.Send(SelfId(), new TEvPrivate::TEvServerlessStorageBilling());
}

void TSchemeShard::Handle(TEvPrivate::TEvServerlessStorageBilling::TPtr &, const TActorContext &ctx) {
    Execute(CreateTxServerlessStorageBilling(), ctx);
}

void TSchemeShard::Handle(TEvDataShard::TEvConditionalEraseRowsResponse::TPtr& ev, const TActorContext& ctx) {
    const auto& record = ev->Get()->Record;
    const TTabletId tabletId(record.GetTabletID());
    const TShardIdx shardIdx = GetShardIdx(tabletId);

    if (!ShardInfos.contains(shardIdx)) {
        LOG_WARN_S(ctx, NKikimrServices::FLAT_TX_SCHEMESHARD, "Unable to resolve shard info"
            << ": tabletId: " << tabletId
            << ", at schemeshard: " << TabletID());
        return;
    }

    if (record.GetStatus() == NKikimrTxDataShard::TEvConditionalEraseRowsResponse::ACCEPTED) {
        LOG_DEBUG_S(ctx, NKikimrServices::FLAT_TX_SCHEMESHARD, "Conditional erase accepted"
            << ": tabletId: " << tabletId
            << ", at schemeshard: " << TabletID());
        return;
    }

    Execute(CreateTxScheduleConditionalErase(ev), ctx);
}

void TSchemeShard::Handle(TEvTxAllocatorClient::TEvAllocateResult::TPtr& ev, const TActorContext& ctx) {
    LOG_INFO_S(ctx, NKikimrServices::FLAT_TX_SCHEMESHARD,
                   "Handle: TEvAllocateResult"
                   << ": Cookie# " << ev->Cookie
                   << ", at schemeshard: " << TabletID());

    const ui64 id = ev->Cookie;
    if (0 == id) {
        for (auto txId: ev->Get()->TxIds) {
            CachedTxIds.push_back(TTxId(txId));
        }
        return;
    } else if (Exports.contains(id)) {
        return Execute(CreateTxProgressExport(ev), ctx);
    } else if (Imports.contains(id)) {
        return Execute(CreateTxProgressImport(ev), ctx);
    } else if (IndexBuilds.contains(TIndexBuildId(id))) {
        return Execute(CreateTxReply(ev), ctx);
    }

    LOG_WARN_S(ctx, NKikimrServices::FLAT_TX_SCHEMESHARD,
               "no able to determine destination for message TEvAllocateResult: "
                   << " Cookie: " << id
                   << ", at schemeshard: " << TabletID());
}

void TSchemeShard::Handle(TEvSchemeShard::TEvModifySchemeTransactionResult::TPtr& ev, const TActorContext& ctx) {
    LOG_INFO_S(ctx, NKikimrServices::FLAT_TX_SCHEMESHARD,
                   "Handle: TEvModifySchemeTransactionResult"
                   << ": txId# " << ev->Get()->Record.GetTxId()
                   << ", status# " << ev->Get()->Record.GetStatus());
    LOG_DEBUG_S(ctx, NKikimrServices::FLAT_TX_SCHEMESHARD,
                "Message:\n" << ev->Get()->Record.ShortDebugString());

    const auto txId = TTxId(ev->Get()->Record.GetTxId());

    if (TxIdToExport.contains(txId)) {
        return Execute(CreateTxProgressExport(ev), ctx);
    } else if (TxIdToImport.contains(txId)) {
        return Execute(CreateTxProgressImport(ev), ctx);
    } else if (TxIdToIndexBuilds.contains(txId)) {
        return Execute(CreateTxReply(ev), ctx);
    } else if (BackgroundCleaningTxToDirPathId.contains(txId)) {
        return HandleBackgroundCleaningTransactionResult(ev);
    }

    LOG_WARN_S(ctx, NKikimrServices::FLAT_TX_SCHEMESHARD,
               "no able to determine destination for message TEvModifySchemeTransactionResult: "
                   << " txId: " << txId
                   << ", at schemeshard: " << TabletID());
}

void TSchemeShard::Handle(TEvIndexBuilder::TEvCreateResponse::TPtr& ev, const TActorContext& ctx) {
    LOG_INFO_S(ctx, NKikimrServices::FLAT_TX_SCHEMESHARD,
                   "Handle: TEvIndexBuilder::TEvCreateResponse"
                   << ": txId# " << ev->Get()->Record.GetTxId()
                   << ", status# " << ev->Get()->Record.GetStatus());
    LOG_DEBUG_S(ctx, NKikimrServices::FLAT_TX_SCHEMESHARD,
                "Message:\n" << ev->Get()->Record.ShortDebugString());

    const auto txId = TTxId(ev->Get()->Record.GetTxId());

    if (TxIdToImport.contains(txId)) {
        return Execute(CreateTxProgressImport(ev), ctx);
    }

    LOG_WARN_S(ctx, NKikimrServices::FLAT_TX_SCHEMESHARD,
               "no able to determine destination for message TEvIndexBuilder::TEvCreateResponse: "
                   << " txId: " << txId
                   << ", at schemeshard: " << TabletID());
}

void TSchemeShard::Handle(TEvSchemeShard::TEvNotifyTxCompletionRegistered::TPtr&, const TActorContext&) {
    // just ignore
}

void TSchemeShard::Handle(TEvSchemeShard::TEvNotifyTxCompletionResult::TPtr& ev, const TActorContext& ctx) {
    LOG_INFO_S(ctx, NKikimrServices::FLAT_TX_SCHEMESHARD,
               "Handle: TEvNotifyTxCompletionResult"
                   << ": txId# " << ev->Get()->Record.GetTxId());
    LOG_DEBUG_S(ctx, NKikimrServices::FLAT_TX_SCHEMESHARD,
                "Message:\n" << ev->Get()->Record.ShortDebugString());

    const auto txId = TTxId(ev->Get()->Record.GetTxId());
    bool executed = false;

    if (TxIdToExport.contains(txId) || TxIdToDependentExport.contains(txId)) {
        Execute(CreateTxProgressExport(txId), ctx);
        executed = true;
    }
    if (TxIdToImport.contains(txId)) {
        Execute(CreateTxProgressImport(txId), ctx);
        executed = true;
    }
    if (TxIdToIndexBuilds.contains(txId)) {
        Execute(CreateTxReply(txId), ctx);
        executed = true;
    }
    if (BackgroundCleaningTxToDirPathId.contains(txId)) {
        HandleBackgroundCleaningCompletionResult(txId);
        executed = true;
    }

    if (executed) {
        return;
    }

    LOG_WARN_S(ctx, NKikimrServices::FLAT_TX_SCHEMESHARD,
               "no able to determine destination for message TEvNotifyTxCompletionResult: "
                   << " txId: " << txId
                   << ", at schemeshard: " << TabletID());
}

void TSchemeShard::Handle(TEvSchemeShard::TEvCancelTxResult::TPtr& ev, const TActorContext& ctx) {
    LOG_INFO_S(ctx, NKikimrServices::FLAT_TX_SCHEMESHARD,
               "Handle: TEvCancelTxResult"
                   << ": Cookie: " << ev->Cookie
                   << ", at schemeshard: " << TabletID());
    LOG_DEBUG_S(ctx, NKikimrServices::FLAT_TX_SCHEMESHARD,
                "Message:\n" << ev->Get()->Record.ShortDebugString());

    const ui64 id = ev->Cookie;
    if (Exports.contains(id)) {
        return Execute(CreateTxCancelExportAck(ev), ctx);
    } else if (Imports.contains(id)) {
        return Execute(CreateTxCancelImportAck(ev), ctx);
    }

    LOG_WARN_S(ctx, NKikimrServices::FLAT_TX_SCHEMESHARD,
               "no able to determine destination for message TEvCancelTxResult"
                   << ": Cookie: " << id
                   << ", at schemeshard: " << TabletID());
}

void TSchemeShard::Handle(TEvIndexBuilder::TEvCancelResponse::TPtr& ev, const TActorContext& ctx) {
    LOG_INFO_S(ctx, NKikimrServices::FLAT_TX_SCHEMESHARD,
               "Handle: TEvIndexBuilder::TEvCancelResponse"
                   << ": Cookie: " << ev->Cookie
                   << ", at schemeshard: " << TabletID());
    LOG_DEBUG_S(ctx, NKikimrServices::FLAT_TX_SCHEMESHARD,
                "Message:\n" << ev->Get()->Record.ShortDebugString());

    const ui64 id = ev->Cookie;
    if (Imports.contains(id)) {
        return Execute(CreateTxCancelImportAck(ev), ctx);
    }

    LOG_WARN_S(ctx, NKikimrServices::FLAT_TX_SCHEMESHARD,
               "no able to determine destination for message TEvIndexBuilder::TEvCancelResponse"
                   << ": Cookie: " << id
                   << ", at schemeshard: " << TabletID());
}

void TSchemeShard::FillSeqNo(NKikimrTxDataShard::TFlatSchemeTransaction& tx, TMessageSeqNo seqNo) {
    tx.MutableSeqNo()->SetGeneration(seqNo.Generation);
    tx.MutableSeqNo()->SetRound(seqNo.Round);
}

void TSchemeShard::FillSeqNo(NKikimrTxColumnShard::TSchemaTxBody& tx, TMessageSeqNo seqNo) {
    tx.MutableSeqNo()->SetGeneration(seqNo.Generation);
    tx.MutableSeqNo()->SetRound(seqNo.Round);
}

TString TSchemeShard::FillAlterTableTxBody(TPathId pathId, TShardIdx shardIdx, TMessageSeqNo seqNo) const {
    Y_VERIFY_S(Tables.contains(pathId), "Unknown table " << pathId);
    Y_VERIFY_S(PathsById.contains(pathId), "Unknown path " << pathId);

    TPathElement::TPtr path = PathsById.at(pathId);
    TTableInfo::TPtr tableInfo = Tables.at(pathId);
    TTableInfo::TAlterDataPtr alterData = tableInfo->AlterData;

    Y_VERIFY_S(alterData, "No alter data for table " << pathId);

    NKikimrTxDataShard::TFlatSchemeTransaction tx;
    FillSeqNo(tx, seqNo);
    auto proto = tx.MutableAlterTable();
    FillTableSchemaVersion(alterData->AlterVersion, proto);
    proto->SetName(path->Name);

    proto->SetId_Deprecated(pathId.LocalPathId);
    pathId.ToProto(proto->MutablePathId());

    for (const auto& col : alterData->Columns) {
        const TTableInfo::TColumn& colInfo = col.second;
        if (colInfo.IsDropped()) {
            auto descr = proto->AddDropColumns();
            descr->SetName(colInfo.Name);
            descr->SetId(colInfo.Id);
            auto columnType = NScheme::ProtoColumnTypeFromTypeInfoMod(colInfo.PType, colInfo.PTypeMod);
            descr->SetTypeId(columnType.TypeId);
            if (columnType.TypeInfo) {
                *descr->MutableTypeInfo() = *columnType.TypeInfo;
            }
        } else {
            auto descr = proto->AddColumns();
            descr->SetName(colInfo.Name);
            descr->SetId(colInfo.Id);
            auto columnType = NScheme::ProtoColumnTypeFromTypeInfoMod(colInfo.PType, colInfo.PTypeMod);
            descr->SetTypeId(columnType.TypeId);
            if (columnType.TypeInfo) {
                *descr->MutableTypeInfo() = *columnType.TypeInfo;
            }
            descr->SetFamily(colInfo.Family);
        }
    }

    for (ui32 keyId : alterData->KeyColumnIds) {
        proto->AddKeyColumnIds(keyId);
    }

    proto->MutablePartitionConfig()->CopyFrom(alterData->PartitionConfigCompatible());

    if (auto* patch = tableInfo->PerShardPartitionConfig.FindPtr(shardIdx)) {
        ApplyPartitionConfigStoragePatch(
            *proto->MutablePartitionConfig(),
            *patch);
    }

    if (alterData->TableDescriptionFull.Defined() && alterData->TableDescriptionFull->HasReplicationConfig()) {
        proto->MutableReplicationConfig()->CopyFrom(alterData->TableDescriptionFull->GetReplicationConfig());
    } else if (tableInfo->HasReplicationConfig()) {
        proto->MutableReplicationConfig()->CopyFrom(tableInfo->ReplicationConfig());
    }

    if (alterData->TableDescriptionFull.Defined() && alterData->TableDescriptionFull->HasIncrementalBackupConfig()) {
        proto->MutableIncrementalBackupConfig()->CopyFrom(alterData->TableDescriptionFull->GetIncrementalBackupConfig());
    } else if (tableInfo->HasIncrementalBackupConfig()) {
        proto->MutableIncrementalBackupConfig()->CopyFrom(tableInfo->IncrementalBackupConfig());
    }

    TString txBody;
    Y_PROTOBUF_SUPPRESS_NODISCARD tx.SerializeToString(&txBody);
    return txBody;
}

bool TSchemeShard::FillSplitPartitioning(TVector<TString>& rangeEnds, const TConstArrayRef<NScheme::TTypeInfo>& keyColTypes,
                                             const::google::protobuf::RepeatedPtrField<NKikimrSchemeOp::TSplitBoundary> &boundaries,
                                             TString& errStr) {
    for (int i = 0; i < boundaries.size(); ++i) {
        // Convert split boundary to serialized range end
        auto& boundary = boundaries.Get(i);
        TVector<TCell> rangeEnd;
        TSerializedCellVec prefix;
        TVector<TString> memoryOwner;
        if (boundary.HasSerializedKeyPrefix()) {
            prefix.Parse(boundary.GetSerializedKeyPrefix());
            rangeEnd = TVector<TCell>(prefix.GetCells().begin(), prefix.GetCells().end());
        } else if (!NMiniKQL::CellsFromTuple(nullptr, boundary.GetKeyPrefix(), keyColTypes, {}, false, rangeEnd, errStr, memoryOwner)) {
            errStr = Sprintf("Error at split boundary %d: %s", i, errStr.data());
            return false;
        }
        rangeEnd.resize(keyColTypes.size());     // Extend with NULLs
        rangeEnds.push_back(TSerializedCellVec::Serialize(rangeEnd));
    }
    return true;
}

void TSchemeShard::ApplyPartitionConfigStoragePatch(
        NKikimrSchemeOp::TPartitionConfig& config,
        const NKikimrSchemeOp::TPartitionConfig& patch) const
{
    THashMap<ui32, ui32> familyRooms;
    for (const auto& family : patch.GetColumnFamilies()) {
        familyRooms[family.GetId()] = family.GetRoom();
    }

    // Patch column families
    for (size_t i = 0; i < config.ColumnFamiliesSize(); ++i) {
        auto& family = *config.MutableColumnFamilies(i);
        auto it = familyRooms.find(family.GetId());
        if (it != familyRooms.end()) {
            family.SetRoom(it->second);
        } else {
            family.ClearRoom();
        }
    }

    // Copy storage rooms as is
    config.ClearStorageRooms();
    if (patch.StorageRoomsSize()) {
        config.MutableStorageRooms()->CopyFrom(patch.GetStorageRooms());
    }
}

std::optional<TTempDirInfo> TSchemeShard::ResolveTempDirInfo(const TPathId& pathId) {
    auto path = TPath::Init(pathId, this);
    if (!path) {
        return std::nullopt;
    }
    TTempDirInfo info;
    info.Name = path.LeafName();
    info.WorkingDir = path.Parent().PathString();

    auto pathInfo = PathsById.at(path.Base()->PathId);
    if (!pathInfo) {
        return std::nullopt;
    }
    if (!pathInfo->TempDirOwnerActorId) {
        return std::nullopt;
    }

    info.TempDirOwnerActorId = pathInfo->TempDirOwnerActorId;
    return info;
}

// Fills CreateTable transaction for datashard with the specified range
void TSchemeShard::FillTableDescriptionForShardIdx(
        TPathId tableId, TShardIdx shardIdx, NKikimrSchemeOp::TTableDescription* tableDescr,
        TString rangeBegin, TString rangeEnd,
        bool rangeBeginInclusive, bool rangeEndInclusive, bool newTable)
{
    Y_VERIFY_S(Tables.contains(tableId), "Unknown table id " << tableId);
    const TTableInfo::TPtr tinfo = Tables.at(tableId);
    TPathElement::TPtr pinfo = *PathsById.FindPtr(tableId);

    TVector<ui32> keyColumnIds = tinfo->FillDescriptionCache(pinfo);
    if (!tinfo->TableDescription.HasPath()) {
        tinfo->TableDescription.SetPath(PathToString(pinfo));
    }
    tableDescr->CopyFrom(tinfo->TableDescription);

    if (rangeBegin.empty()) {
        // First partition starts with <NULL, NULL, ..., NULL> key
        TVector<TCell> nullKey(keyColumnIds.size());
        rangeBegin = TSerializedCellVec::Serialize(nullKey);
    }

    tableDescr->SetPartitionRangeBegin(std::move(rangeBegin));
    tableDescr->SetPartitionRangeEnd(std::move(rangeEnd));
    tableDescr->SetPartitionRangeBeginIsInclusive(rangeBeginInclusive);
    tableDescr->SetPartitionRangeEndIsInclusive(rangeEndInclusive);

    // Patch partition config for new-style shards
    if (const auto* patch = tinfo->PerShardPartitionConfig.FindPtr(shardIdx)) {
        ApplyPartitionConfigStoragePatch(
            *tableDescr->MutablePartitionConfig(),
            *patch);
    }

    if (tinfo->IsBackup) {
        tableDescr->SetIsBackup(true);
    }

    if (tinfo->IsRestore) {
        tableDescr->SetIsRestore(true);
    }

    if (tinfo->HasReplicationConfig()) {
        tableDescr->MutableReplicationConfig()->CopyFrom(tinfo->ReplicationConfig());
    }

    if (tinfo->HasIncrementalBackupConfig()) {
        tableDescr->MutableIncrementalBackupConfig()->CopyFrom(tinfo->IncrementalBackupConfig());
    }

    if (AppData()->DisableRichTableDescriptionForTest) {
        return;
    }

    // Fill indexes & cdc streams (if any)
    for (const auto& child : pinfo->GetChildren()) {
        const auto& childName = child.first;
        const auto& childPathId = child.second;

        Y_ABORT_UNLESS(PathsById.contains(childPathId));
        auto childPath = PathsById.at(childPathId);

        if (childPath->Dropped() || childPath->PlannedToDrop()) {
            continue;
        }

        switch (childPath->PathType) {
            case NKikimrSchemeOp::EPathTypeTableIndex: {
                Y_ABORT_UNLESS(Indexes.contains(childPathId));
                auto info = Indexes.at(childPathId);
                DescribeTableIndex(childPathId, childName, newTable ? info->AlterData : info, false, false,
                    *tableDescr->MutableTableIndexes()->Add()
                );
                break;
            }

            case NKikimrSchemeOp::EPathTypeCdcStream: {
                Y_VERIFY_S(CdcStreams.contains(childPathId), "Cdc stream not found"
                    << ": pathId# " << childPathId
                    << ", name# " << childName);
                auto info = CdcStreams.at(childPathId);
                DescribeCdcStream(childPathId, childName, info, *tableDescr->MutableCdcStreams()->Add());
                break;
            }

            case NKikimrSchemeOp::EPathTypeSequence: {
                Y_VERIFY_S(Sequences.contains(childPathId), "Sequence not found"
                    << ": path#d# " << childPathId
                    << ", name# " << childName);
                auto info = Sequences.at(childPathId);
                DescribeSequence(childPathId, childName, info, *tableDescr->MutableSequences()->Add());
                break;
            }

            case NKikimrSchemeOp::EPathTypeTable: {
                // TODO: move BackupImplTable under special scheme element
                break;
            }

            default:
                Y_FAIL_S("Unexpected table's child"
                    << ": tableId# " << tableId
                    << ", childId# " << childPathId
                    << ", childName# " << childName
                    << ", childType# " << static_cast<ui32>(childPath->PathType));
        }
    }
}

// Fills CreateTable transaction that is sent to datashards
void TSchemeShard::FillTableDescription(TPathId tableId, ui32 partitionIdx, ui64 schemaVersion,
    NKikimrSchemeOp::TTableDescription* tableDescr)
{
    Y_VERIFY_S(Tables.contains(tableId), "Unknown table id " << tableId);
    const TTableInfo::TPtr tinfo = Tables.at(tableId);

    TString rangeBegin = (partitionIdx != 0)
        ? tinfo->GetPartitions()[partitionIdx-1].EndOfRange
        : TString();
    TString rangeEnd = tinfo->GetPartitions()[partitionIdx].EndOfRange;

    // For uniform partitioning we include range start and exclude range end
    FillTableDescriptionForShardIdx(
        tableId,
        tinfo->GetPartitions()[partitionIdx].ShardIdx,
        tableDescr,
        std::move(rangeBegin),
        std::move(rangeEnd),
        true /* rangeBeginInclusive */, false /* rangeEndInclusive */, true /* newTable */);
    FillTableSchemaVersion(schemaVersion, tableDescr);
}

bool TSchemeShard::FillUniformPartitioning(TVector<TString>& rangeEnds, ui32 keySize, NScheme::TTypeInfo firstKeyColType, ui32 partitionCount, const NScheme::TTypeRegistry* typeRegistry, TString& errStr) {
    Y_UNUSED(typeRegistry);
    if (partitionCount > 1) {
        // RangeEnd key will have first cell with non-NULL value and rest of the cells with NULLs
        TVector<TCell> rangeEnd(keySize);
        ui64 maxVal = 0;
        ui32 valSz = 0;

        // Check that first key column has integer type
        auto typeId = firstKeyColType.GetTypeId();
        switch(typeId) {
        case NScheme::NTypeIds::Uint32:
            maxVal = Max<ui32>();
            valSz = 4;
            break;
        case NScheme::NTypeIds::Uint64:
            maxVal = Max<ui64>();
            valSz = 8;
            break;
        case NScheme::NTypeIds::Uuid: {
            maxVal = Max<ui64>();
            valSz = 16;
            char buffer[16] = {};

            for (ui32 i = 1; i < partitionCount; ++i) {
                ui64 val = maxVal * (double(i) / partitionCount);
                // Make sure most significant byte is at the start of the byte buffer for UUID comparison.
                val = HostToInet(val);
                WriteUnaligned<ui64>(buffer, val);
                rangeEnd[0] = TCell(buffer, valSz);
                rangeEnds.push_back(TSerializedCellVec::Serialize(rangeEnd));
            }

            return true;
        }
        default:
            errStr = TStringBuilder() << "Unsupported first key column type " << NScheme::TypeName(firstKeyColType) << ", only Uint32 and Uint64 are supported";
            return false;
        }

        // Generate range boundaries
        for (ui32 i = 1; i < partitionCount; ++i) {
            ui64 val = maxVal * (double(i)/partitionCount);
            rangeEnd[0] = TCell((const char*)&val, valSz);
            rangeEnds.push_back(TSerializedCellVec::Serialize(rangeEnd));
        }
    }
    return true;
}

void TSchemeShard::SetPartitioning(TPathId pathId, const std::vector<TShardIdx>& partitioning) {
    if (AppData()->FeatureFlags.GetEnableSystemViews()) {
        TVector<std::pair<ui64, ui64>> shardIndices;
        shardIndices.reserve(partitioning.size());
        for (auto& shardIdx : partitioning) {
            shardIndices.emplace_back(ui64(shardIdx.GetOwnerId()), ui64(shardIdx.GetLocalId()));
        }

        auto path = TPath::Init(pathId, this);
        auto ev = MakeHolder<NSysView::TEvSysView::TEvSetPartitioning>(GetDomainKey(pathId), pathId, path.PathString());
        ev->ShardIndices.swap(shardIndices);
        Send(SysPartitionStatsCollector, ev.Release());
    }
}

void TSchemeShard::SetPartitioning(TPathId pathId, TOlapStoreInfo::TPtr storeInfo) {
    SetPartitioning(pathId, storeInfo->GetColumnShards());
}

void TSchemeShard::SetPartitioning(TPathId pathId, TColumnTableInfo::TPtr tableInfo) {
    SetPartitioning(pathId, tableInfo->BuildOwnedColumnShardsVerified());
}

void TSchemeShard::SetPartitioning(TPathId pathId, TTableInfo::TPtr tableInfo, TVector<TTableShardInfo>&& newPartitioning) {
    if (AppData()->FeatureFlags.GetEnableSystemViews()) {
        TVector<std::pair<ui64, ui64>> shardIndices;
        shardIndices.reserve(newPartitioning.size());
        for (auto& info : newPartitioning) {
            shardIndices.push_back(
                std::make_pair(ui64(info.ShardIdx.GetOwnerId()), ui64(info.ShardIdx.GetLocalId())));
        }

        auto path = TPath::Init(pathId, this);
        auto ev = MakeHolder<NSysView::TEvSysView::TEvSetPartitioning>(GetDomainKey(pathId), pathId, path.PathString());
        ev->ShardIndices.swap(shardIndices);
        Send(SysPartitionStatsCollector, ev.Release());
    }

    if (!tableInfo->IsBackup) {
        // partitions updated:
        // 1. We need to remove some parts from compaction queues.
        // 2. We need to add new ones to the queues. Since we can safely enqueue already
        // enqueued parts, we simple enqueue each part in newPartitioning
        THashSet<TShardIdx> newPartitioningSet;
        newPartitioningSet.reserve(newPartitioning.size());
        const auto& oldPartitioning = tableInfo->GetPartitions();

        std::vector<TShardIdx> newDataErasureShards;
        for (const auto& p: newPartitioning) {
            if (!oldPartitioning.empty())
                newPartitioningSet.insert(p.ShardIdx);

            const auto& partitionStats = tableInfo->GetStats().PartitionStats;
            auto it = partitionStats.find(p.ShardIdx);
            if (it != partitionStats.end()) {
                EnqueueBackgroundCompaction(p.ShardIdx, it->second);
                UpdateShardMetrics(p.ShardIdx, it->second);
                newDataErasureShards.push_back(p.ShardIdx);
            }
        }
        if (EnableDataErasure && DataErasureManager->GetStatus() == EDataErasureStatus::IN_PROGRESS) {
            Execute(CreateTxAddEntryToDataErasure(newDataErasureShards), this->ActorContext());
        }

        for (const auto& p: oldPartitioning) {
            if (!newPartitioningSet.contains(p.ShardIdx)) {
                // note that queues might not contain the shard
                OnShardRemoved(p.ShardIdx);
            }
        }
    }

    tableInfo->SetPartitioning(std::move(newPartitioning));
}

void TSchemeShard::OnShardRemoved(const TShardIdx& shardIdx) {
    RemoveBackgroundCompaction(shardIdx);
    RemoveBorrowedCompaction(shardIdx);
    RemoveShardMetrics(shardIdx);
}

void TSchemeShard::FillAsyncIndexInfo(const TPathId& tableId, NKikimrTxDataShard::TFlatSchemeTransaction& tx) {
    Y_ABORT_UNLESS(PathsById.contains(tableId));

    auto parent = TPath::Init(tableId, this).Parent();
    Y_ABORT_UNLESS(parent.IsResolved());

    if (!parent.Base()->IsTableIndex()) {
        return;
    }

    Y_ABORT_UNLESS(Indexes.contains(parent.Base()->PathId));
    auto index = Indexes.at(parent.Base()->PathId);

    if (index->Type == TTableIndexInfo::EType::EIndexTypeGlobalAsync) {
        tx.MutableAsyncIndexInfo();
    }
}

bool TSchemeShard::ReadSysValue(NIceDb::TNiceDb &db, ui64 sysTag, TString &value, TString defValue) {
    auto sysParamsRowset = db.Table<Schema::SysParams>().Key(sysTag).Select<Schema::SysParams::Value>();
    if (!sysParamsRowset.IsReady()) {
        return false;
    }

    if (!sysParamsRowset.IsValid()) {
        value = defValue;
        return true;
    }

    value = sysParamsRowset.GetValue<Schema::SysParams::Value>();
    return true;
}

bool TSchemeShard::ReadSysValue(NIceDb::TNiceDb &db, ui64 sysTag, ui64 &value, ui64 defVal) {
    auto sysParamsRowset = db.Table<Schema::SysParams>().Key(sysTag).Select<Schema::SysParams::Value>();
    if (!sysParamsRowset.IsReady()) {
        return false;
    }

    if (!sysParamsRowset.IsValid()) {
        value = defVal;
        return true;
    }

    TString rawValue = sysParamsRowset.GetValue<Schema::SysParams::Value>(); \
    value = FromString<ui64>(rawValue);

    return true;
}

void TSchemeShard::SubscribeConsoleConfigs(const TActorContext &ctx) {
    ctx.Send(
        NConsole::MakeConfigsDispatcherID(ctx.SelfID.NodeId()),
        new NConsole::TEvConfigsDispatcher::TEvSetConfigSubscriptionRequest({
            (ui32)NKikimrConsole::TConfigItem::FeatureFlagsItem,
            (ui32)NKikimrConsole::TConfigItem::CompactionConfigItem,
            (ui32)NKikimrConsole::TConfigItem::SchemeShardConfigItem,
            (ui32)NKikimrConsole::TConfigItem::TableProfilesConfigItem,
            (ui32)NKikimrConsole::TConfigItem::QueryServiceConfigItem,
        }),
        IEventHandle::FlagTrackDelivery
    );
    ctx.Schedule(TDuration::Seconds(15), new TEvPrivate::TEvConsoleConfigsTimeout);
}

void TSchemeShard::Handle(TEvPrivate::TEvConsoleConfigsTimeout::TPtr&, const TActorContext& ctx) {
    LOG_WARN_S(ctx, NKikimrServices::FLAT_TX_SCHEMESHARD, "Cannot get console configs");
    LoadTableProfiles(nullptr, ctx);
}

void TSchemeShard::Handle(TEvents::TEvUndelivered::TPtr& ev, const TActorContext& ctx) {
    if (CheckOwnerUndelivered(ev)) {
        return;
    }
    LOG_WARN_S(ctx, NKikimrServices::FLAT_TX_SCHEMESHARD, "Cannot subscribe to console configs");
    LoadTableProfiles(nullptr, ctx);
}

void TSchemeShard::ApplyConsoleConfigs(const NKikimrConfig::TAppConfig& appConfig, const TActorContext& ctx) {
    if (appConfig.HasFeatureFlags()) {
        ApplyConsoleConfigs(appConfig.GetFeatureFlags(), ctx);
    }

    if (appConfig.HasCompactionConfig()) {
        const auto& compactionConfig = appConfig.GetCompactionConfig();
        ConfigureCompactionQueues(compactionConfig, ctx);
    }

    if (appConfig.HasBackgroundCleaningConfig()) {
        const auto& backgroundCleaningConfig = appConfig.GetBackgroundCleaningConfig();
        ConfigureBackgroundCleaningQueue(backgroundCleaningConfig, ctx);
    }

    if (appConfig.HasDataErasureConfig()) {
        const auto& dataErasureConfig = appConfig.GetDataErasureConfig();
        ConfigureDataErasureManager(dataErasureConfig);
    }

    if (appConfig.HasSchemeShardConfig()) {
        const auto& schemeShardConfig = appConfig.GetSchemeShardConfig();
        ConfigureStatsBatching(schemeShardConfig, ctx);
        ConfigureStatsOperations(schemeShardConfig, ctx);
        MaxCdcInitialScanShardsInFlight = schemeShardConfig.GetMaxCdcInitialScanShardsInFlight();
        MaxRestoreBuildIndexShardsInFlight = schemeShardConfig.GetMaxRestoreBuildIndexShardsInFlight();
    }

    if (appConfig.HasTableProfilesConfig()) {
        LoadTableProfiles(&appConfig.GetTableProfilesConfig(), ctx);
    } else {
        LoadTableProfiles(nullptr, ctx);
    }

    if (appConfig.HasQueryServiceConfig()) {
        const auto& hostnamePatterns = appConfig.GetQueryServiceConfig().GetHostnamePatterns();
        const auto& availableExternalDataSources = appConfig.GetQueryServiceConfig().GetAvailableExternalDataSources();
        ExternalSourceFactory = NExternalSource::CreateExternalSourceFactory(
            std::vector<TString>(hostnamePatterns.begin(), hostnamePatterns.end()),
            nullptr,
            appConfig.GetQueryServiceConfig().GetS3().GetGeneratorPathsLimit(),
            nullptr,
            appConfig.GetFeatureFlags().GetEnableExternalSourceSchemaInference(),
            appConfig.GetQueryServiceConfig().GetS3().GetAllowLocalFiles(),
            appConfig.GetQueryServiceConfig().GetAllExternalDataSourcesAreAvailable(),
            std::set<TString>(availableExternalDataSources.cbegin(), availableExternalDataSources.cend())
        );
    }

    if (appConfig.HasAuthConfig()) {
        ConfigureLoginProvider(appConfig.GetAuthConfig(), ctx);
        ConfigureAccountLockout(appConfig.GetAuthConfig(), ctx);
    }

    if (IsSchemeShardConfigured()) {
        StartStopCompactionQueues();
        if (BackgroundCleaningQueue) {
            BackgroundCleaningQueue->Start();
        }

        StartStopDataErasure();
    }
}

void TSchemeShard::ApplyConsoleConfigs(const NKikimrConfig::TFeatureFlags& featureFlags, const TActorContext& ctx) {
    if (featureFlags.GetAllowServerlessStorageBillingForSchemeShard() != (bool)AllowServerlessStorageBilling) {
        LOG_NOTICE_S(ctx, NKikimrServices::FLAT_TX_SCHEMESHARD,
                     "ApplyConsoleConfigs: AllowServerlessStorageBillingForSchemeShard has been changed"
                     << ", schemeshardId: " << SelfTabletId()
                     << ", old: " << (bool)AllowServerlessStorageBilling
                     << ", new: " << (bool)featureFlags.GetAllowServerlessStorageBillingForSchemeShard());
        AllowServerlessStorageBilling = (i64)featureFlags.GetAllowServerlessStorageBillingForSchemeShard();
    }

    EnableBackgroundCompaction = featureFlags.GetEnableBackgroundCompaction();
    EnableBackgroundCompactionServerless = featureFlags.GetEnableBackgroundCompactionServerless();
    EnableBorrowedSplitCompaction = featureFlags.GetEnableBorrowedSplitCompaction();
    EnableMoveIndex = featureFlags.GetEnableMoveIndex();
    EnableAlterDatabaseCreateHiveFirst = featureFlags.GetEnableAlterDatabaseCreateHiveFirst();
    EnablePQConfigTransactionsAtSchemeShard = featureFlags.GetEnablePQConfigTransactionsAtSchemeShard();
    EnableStatistics = featureFlags.GetEnableStatistics();
    EnableServerlessExclusiveDynamicNodes = featureFlags.GetEnableServerlessExclusiveDynamicNodes();
    EnableAddColumsWithDefaults = featureFlags.GetEnableAddColumsWithDefaults();
    EnableTempTables = featureFlags.GetEnableTempTables();
    EnableReplaceIfExistsForExternalEntities = featureFlags.GetEnableReplaceIfExistsForExternalEntities();
    EnableResourcePoolsOnServerless = featureFlags.GetEnableResourcePoolsOnServerless();
    EnableVectorIndex = featureFlags.GetEnableVectorIndex();
    EnableExternalDataSourcesOnServerless = featureFlags.GetEnableExternalDataSourcesOnServerless();
    EnableDataErasure = featureFlags.GetEnableDataErasure();
}

void TSchemeShard::ConfigureStatsBatching(const NKikimrConfig::TSchemeShardConfig& config, const TActorContext& ctx) {
    StatsBatchTimeout = TDuration::MilliSeconds(config.GetStatsBatchTimeoutMs());
    StatsMaxBatchSize = config.GetStatsMaxBatchSize();
    StatsMaxExecuteTime = TDuration::MilliSeconds(config.GetStatsMaxExecuteMs());
    LOG_NOTICE_S(ctx, NKikimrServices::FLAT_TX_SCHEMESHARD,
                 "StatsBatching config: StatsBatchTimeout# " << StatsBatchTimeout
                 << ", StatsMaxBatchSize# " << StatsMaxBatchSize
                 << ", StatsMaxExecuteTime# " << StatsMaxExecuteTime);
}

void TSchemeShard::ConfigureStatsOperations(const NKikimrConfig::TSchemeShardConfig& config, const TActorContext& ctx) {
    for (const auto& operationConfig: config.GetInFlightCounterConfig()) {
        ui32 limit = operationConfig.GetInFlightLimit();
        auto txState = TTxState::ConvertToTxType(operationConfig.GetType());
        InFlightLimits[txState] = limit;
    }

    if (InFlightLimits.empty()) {
        NKikimrConfig::TSchemeShardConfig_TInFlightCounterConfig inFlightCounterConfig;
        auto defaultInFlightLimit = inFlightCounterConfig.GetInFlightLimit();
        InFlightLimits[TTxState::ETxType::TxSplitTablePartition] = defaultInFlightLimit;
        InFlightLimits[TTxState::ETxType::TxMergeTablePartition] = defaultInFlightLimit;
        LOG_NOTICE_S(ctx, NKikimrServices::FLAT_TX_SCHEMESHARD,
                    "OperationsProcessing config: using default configuration");
    }

    for (auto it = InFlightLimits.begin(); it != InFlightLimits.end(); ++it) {
        LOG_NOTICE_S(ctx, NKikimrServices::FLAT_TX_SCHEMESHARD,
                    "OperationsProcessing config: type " << TTxState::TypeName(it->first)
                    << ", limit " << it->second);
    }
}

void TSchemeShard::ConfigureCompactionQueues(
    const NKikimrConfig::TCompactionConfig& compactionConfig,
    const TActorContext &ctx)
{
    if (compactionConfig.HasBackgroundCompactionConfig()) {
        ConfigureBackgroundCompactionQueue(compactionConfig.GetBackgroundCompactionConfig(), ctx);
    } else {
        ConfigureBackgroundCompactionQueue(NKikimrConfig::TCompactionConfig::TBackgroundCompactionConfig(), ctx);
    }

    if (compactionConfig.HasBorrowedCompactionConfig()) {
        ConfigureBorrowedCompactionQueue(compactionConfig.GetBorrowedCompactionConfig(), ctx);
    } else {
        ConfigureBorrowedCompactionQueue(NKikimrConfig::TCompactionConfig::TBorrowedCompactionConfig(), ctx);
    }
}

void TSchemeShard::ConfigureBackgroundCompactionQueue(
    const NKikimrConfig::TCompactionConfig::TBackgroundCompactionConfig& config,
    const TActorContext &ctx)
{
    // note that we use TCompactionQueueImpl::TConfig
    // instead of its base NOperationQueue::TConfig
    TCompactionQueueImpl::TConfig queueConfig;
    queueConfig.SearchHeightThreshold = config.GetSearchHeightThreshold();
    queueConfig.RowDeletesThreshold = config.GetRowDeletesThreshold();
    queueConfig.RowCountThreshold = config.GetRowCountThreshold();
    queueConfig.CompactSinglePartedShards = config.GetCompactSinglePartedShards();

    TBackgroundCompactionQueue::TConfig compactionConfig;

    // schemeshard specific
    compactionConfig.IsCircular = true;

    compactionConfig.Timeout = TDuration::Seconds(config.GetTimeoutSeconds());
    compactionConfig.WakeupInterval = TDuration::Seconds(config.GetWakeupIntervalSeconds());
    compactionConfig.MinWakeupInterval = TDuration::MilliSeconds(config.GetMinWakeupIntervalMs());
    compactionConfig.InflightLimit = config.GetInflightLimit();
    compactionConfig.RoundInterval = TDuration::Seconds(config.GetRoundSeconds());
    compactionConfig.MaxRate = config.GetMaxRate();
    compactionConfig.MinOperationRepeatDelay = TDuration::Seconds(config.GetMinCompactionRepeatDelaySeconds());

    if (BackgroundCompactionQueue) {
        BackgroundCompactionQueue->UpdateConfig(compactionConfig, queueConfig);
    } else {
        BackgroundCompactionQueue = new TBackgroundCompactionQueue(
            compactionConfig,
            queueConfig,
            BackgroundCompactionStarter);
        ctx.RegisterWithSameMailbox(BackgroundCompactionQueue);
    }

    LOG_NOTICE_S(ctx, NKikimrServices::FLAT_TX_SCHEMESHARD,
                 "BackgroundCompactionQueue configured: Timeout# " << compactionConfig.Timeout
                 << ", compact single parted# " << (queueConfig.CompactSinglePartedShards ? "yes" : "no")
                 << ", Rate# " << BackgroundCompactionQueue->GetRate()
                 << ", WakeupInterval# " << compactionConfig.WakeupInterval
                 << ", RoundInterval# " << compactionConfig.RoundInterval
                 << ", InflightLimit# " << compactionConfig.InflightLimit
                 << ", MinCompactionRepeatDelaySeconds# " << compactionConfig.MinOperationRepeatDelay
                 << ", MaxRate# " << compactionConfig.MaxRate);
}

void TSchemeShard::ConfigureBorrowedCompactionQueue(
    const NKikimrConfig::TCompactionConfig::TBorrowedCompactionConfig& config,
    const TActorContext &ctx)
{
    TBorrowedCompactionQueue::TConfig compactionConfig;

    compactionConfig.IsCircular = false;
    compactionConfig.Timeout = TDuration::Seconds(config.GetTimeoutSeconds());
    compactionConfig.MinWakeupInterval = TDuration::MilliSeconds(config.GetMinWakeupIntervalMs());
    compactionConfig.InflightLimit = config.GetInflightLimit();
    compactionConfig.MaxRate = config.GetMaxRate();

    if (BorrowedCompactionQueue) {
        BorrowedCompactionQueue->UpdateConfig(compactionConfig);
    } else {
        BorrowedCompactionQueue = new TBorrowedCompactionQueue(
            compactionConfig,
            BorrowedCompactionStarter);
        ctx.RegisterWithSameMailbox(BorrowedCompactionQueue);
    }

    LOG_NOTICE_S(ctx, NKikimrServices::FLAT_TX_SCHEMESHARD,
                 "BorrowedCompactionQueue configured: Timeout# " << compactionConfig.Timeout
                 << ", Rate# " << BorrowedCompactionQueue->GetRate()
                 << ", WakeupInterval# " << compactionConfig.WakeupInterval
                 << ", InflightLimit# " << compactionConfig.InflightLimit);
}

void TSchemeShard::ConfigureBackgroundCleaningQueue(
    const NKikimrConfig::TBackgroundCleaningConfig& config,
    const TActorContext &ctx)
{
    TBackgroundCleaningQueue::TConfig cleaningConfig;

    cleaningConfig.IsCircular = false;
    cleaningConfig.Timeout = TDuration::Seconds(config.GetTimeoutSeconds());
    cleaningConfig.MinWakeupInterval = TDuration::MilliSeconds(config.GetMinWakeupIntervalMs());
    cleaningConfig.InflightLimit = config.GetInflightLimit();
    cleaningConfig.MaxRate = config.GetMaxRate();

    if (config.HasRetrySettings()) {
        BackgroundCleaningRetrySettings = config.GetRetrySettings();
    }

    if (BackgroundCleaningQueue) {
        BackgroundCleaningQueue->UpdateConfig(cleaningConfig);
    } else {
        BackgroundCleaningQueue = new TBackgroundCleaningQueue(
            cleaningConfig,
            BackgroundCleaningStarter);
        ctx.RegisterWithSameMailbox(BackgroundCleaningQueue);
    }

    LOG_NOTICE_S(ctx, NKikimrServices::FLAT_TX_SCHEMESHARD,
                 "BackgroundCleaningQueue configured: Timeout# " << cleaningConfig.Timeout
                 << ", Rate# " << BackgroundCleaningQueue->GetRate()
                 << ", WakeupInterval# " << cleaningConfig.WakeupInterval
                 << ", InflightLimit# " << cleaningConfig.InflightLimit);
}

void TSchemeShard::ConfigureLoginProvider(
        const ::NKikimrProto::TAuthConfig& config,
        const TActorContext &ctx)
{
    const auto& passwordComplexityConfig = config.GetPasswordComplexity();
    NLogin::TPasswordComplexity passwordComplexity({
        .MinLength = passwordComplexityConfig.GetMinLength(),
        .MinLowerCaseCount = passwordComplexityConfig.GetMinLowerCaseCount(),
        .MinUpperCaseCount = passwordComplexityConfig.GetMinUpperCaseCount(),
        .MinNumbersCount = passwordComplexityConfig.GetMinNumbersCount(),
        .MinSpecialCharsCount = passwordComplexityConfig.GetMinSpecialCharsCount(),
        .SpecialChars = passwordComplexityConfig.GetSpecialChars(),
        .CanContainUsername = passwordComplexityConfig.GetCanContainUsername()
    });
    LoginProvider.UpdatePasswordCheckParameters(passwordComplexity);

    auto getSpecialChars = [&passwordComplexity] () {
        TStringBuilder result;
        for (const auto& ch : passwordComplexity.SpecialChars) {
            result << ch;
        }
        return result;
    };

    LOG_NOTICE_S(ctx, NKikimrServices::FLAT_TX_SCHEMESHARD,
                 "PasswordComplexity for LoginProvider configured: MinLength# " << passwordComplexity.MinLength
                 << ", MinLowerCaseCount# " << passwordComplexity.MinLowerCaseCount
                 << ", MinUpperCaseCount# " << passwordComplexity.MinUpperCaseCount
                 << ", MinNumbersCount# " << passwordComplexity.MinNumbersCount
                 << ", MinSpecialCharsCount# " << passwordComplexity.MinSpecialCharsCount
                 << ", SpecialChars# " << getSpecialChars()
                 << ", CanContainUsername# " << (passwordComplexity.CanContainUsername ? "true" : "false"));
}

void TSchemeShard::ConfigureAccountLockout(
        const ::NKikimrProto::TAuthConfig& config,
        const TActorContext &ctx)
{
    NLogin::TAccountLockout::TInitializer accountLockoutInitializer {
        .AttemptThreshold = config.GetAccountLockout().GetAttemptThreshold(),
        .AttemptResetDuration = config.GetAccountLockout().GetAttemptResetDuration()
    };

    LoginProvider.UpdateAccountLockout(accountLockoutInitializer);

    LOG_NOTICE_S(ctx, NKikimrServices::FLAT_TX_SCHEMESHARD,
                 "AccountLockout configured: AttemptThreshold# " << accountLockoutInitializer.AttemptThreshold
                 << ", AttemptResetDuration# " << accountLockoutInitializer.AttemptResetDuration);
}

void TSchemeShard::StartStopCompactionQueues() {
    // note, that we don't need to check current state of compaction queue
    if (IsServerlessDomain(TPath::Init(RootPathId(), this))) {
        if (EnableBackgroundCompactionServerless) {
            BackgroundCompactionQueue->Start();
        } else {
            BackgroundCompactionQueue->Stop();
        }
    } else {
        if (EnableBackgroundCompaction) {
            BackgroundCompactionQueue->Start();
        } else {
            BackgroundCompactionQueue->Stop();
        }
    }

    BorrowedCompactionQueue->Start();
}

void TSchemeShard::Handle(NConsole::TEvConfigsDispatcher::TEvSetConfigSubscriptionResponse::TPtr &, const TActorContext &ctx) {
     LOG_NOTICE_S(ctx, NKikimrServices::FLAT_TX_SCHEMESHARD,
                  "Subscription to Console has been set up"
                  << ", schemeshardId: " << SelfTabletId());
}

void TSchemeShard::Handle(NConsole::TEvConsole::TEvConfigNotificationRequest::TPtr &ev, const TActorContext &ctx) {
    auto &rec = ev->Get()->Record;

    LOG_INFO_S(ctx, NKikimrServices::FLAT_TX_SCHEMESHARD,
               "Got new config: " << rec.GetConfig().ShortDebugString());

    ApplyConsoleConfigs(rec.GetConfig(), ctx);

    auto resp = MakeHolder<NConsole::TEvConsole::TEvConfigNotificationResponse>(rec);

    LOG_TRACE_S(ctx, NKikimrServices::FLAT_TX_SCHEMESHARD,
                "Send TEvConfigNotificationResponse: " << resp->Record.ShortDebugString());

    ctx.Send(ev->Sender, resp.Release(), 0, ev->Cookie);
}

void TSchemeShard::ChangeStreamShardsCount(i64 delta) {
    TabletCounters->Simple()[COUNTER_STREAM_SHARDS_COUNT].Add(delta);
}

void TSchemeShard::ChangeStreamShardsQuota(i64 delta) {
    TabletCounters->Simple()[COUNTER_STREAM_SHARDS_QUOTA].Add(delta);
}

void TSchemeShard::ChangeStreamReservedStorageCount(i64 delta) {
    TabletCounters->Simple()[COUNTER_STREAM_RESERVED_STORAGE].Add(delta);
}

void TSchemeShard::ChangeStreamReservedStorageQuota(i64 delta) {
    TabletCounters->Simple()[COUNTER_STREAM_RESERVED_STORAGE_QUOTA].Add(delta);
}

void TSchemeShard::ChangeDiskSpaceTablesDataBytes(i64 delta) {
    TabletCounters->Simple()[COUNTER_DISK_SPACE_TABLES_DATA_BYTES].Add(delta);
}

void TSchemeShard::ChangeDiskSpaceTablesIndexBytes(i64 delta) {
    TabletCounters->Simple()[COUNTER_DISK_SPACE_TABLES_INDEX_BYTES].Add(delta);
}

void TSchemeShard::ChangeDiskSpaceTablesTotalBytes(i64 delta) {
    TabletCounters->Simple()[COUNTER_DISK_SPACE_TABLES_TOTAL_BYTES].Add(delta);
}

void TSchemeShard::AddDiskSpaceTables(EUserFacingStorageType storageType, ui64 data, ui64 index) {
    if (storageType == EUserFacingStorageType::Ssd) {
        TabletCounters->Simple()[COUNTER_DISK_SPACE_TABLES_DATA_BYTES_ON_SSD].Add(data);
        TabletCounters->Simple()[COUNTER_DISK_SPACE_TABLES_INDEX_BYTES_ON_SSD].Add(index);
        TabletCounters->Simple()[COUNTER_DISK_SPACE_TABLES_TOTAL_BYTES_ON_SSD].Add(data + index);
    } else if (storageType == EUserFacingStorageType::Hdd) {
        TabletCounters->Simple()[COUNTER_DISK_SPACE_TABLES_DATA_BYTES_ON_HDD].Add(data);
        TabletCounters->Simple()[COUNTER_DISK_SPACE_TABLES_INDEX_BYTES_ON_HDD].Add(index);
        TabletCounters->Simple()[COUNTER_DISK_SPACE_TABLES_TOTAL_BYTES_ON_HDD].Add(data + index);
    }
}

void TSchemeShard::ChangeDiskSpaceTopicsTotalBytes(ui64 value) {
    TabletCounters->Simple()[COUNTER_DISK_SPACE_TOPICS_TOTAL_BYTES].Set(value);
}

void TSchemeShard::ChangeDiskSpaceQuotaExceeded(i64 delta) {
    TabletCounters->Simple()[COUNTER_DISK_SPACE_QUOTA_EXCEEDED].Add(delta);
}

void TSchemeShard::ChangeDiskSpaceHardQuotaBytes(i64 delta) {
    TabletCounters->Simple()[COUNTER_DISK_SPACE_HARD_QUOTA_BYTES].Add(delta);
}

void TSchemeShard::ChangeDiskSpaceSoftQuotaBytes(i64 delta) {
    TabletCounters->Simple()[COUNTER_DISK_SPACE_SOFT_QUOTA_BYTES].Add(delta);
}

void TSchemeShard::AddDiskSpaceSoftQuotaBytes(EUserFacingStorageType storageType, ui64 addend) {
    if (storageType == EUserFacingStorageType::Ssd) {
        TabletCounters->Simple()[COUNTER_DISK_SPACE_SOFT_QUOTA_BYTES_ON_SSD].Add(addend);
    } else if (storageType == EUserFacingStorageType::Hdd) {
        TabletCounters->Simple()[COUNTER_DISK_SPACE_SOFT_QUOTA_BYTES_ON_HDD].Add(addend);
    }
}

void TSchemeShard::ChangePathCount(i64 delta) {
    TabletCounters->Simple()[COUNTER_PATHS].Add(delta);
}

void TSchemeShard::SetPathsQuota(ui64 value) {
    TabletCounters->Simple()[COUNTER_PATHS_QUOTA].Set(value);
}

void TSchemeShard::ChangeShardCount(i64 delta) {
    TabletCounters->Simple()[COUNTER_SHARDS].Add(delta);
}

void TSchemeShard::SetShardsQuota(ui64 value) {
    TabletCounters->Simple()[COUNTER_SHARDS_QUOTA].Set(value);
}

void TSchemeShard::Handle(TEvSchemeShard::TEvLogin::TPtr &ev, const TActorContext &ctx) {
    Execute(CreateTxLogin(ev), ctx);
}

void TSchemeShard::Handle(TEvSchemeShard::TEvListUsers::TPtr &ev, const TActorContext &ctx) {
    Execute(CreateTxListUsers(ev), ctx);
}

void TSchemeShard::Handle(TEvSchemeShard::TEvDataErasureInfoRequest::TPtr& ev, const TActorContext& ctx) {
    LOG_DEBUG_S(TlsActivationContext->AsActorContext(), NKikimrServices::FLAT_TX_SCHEMESHARD,
        "Handle TEvDataErasureInfoRequest, at schemeshard: " << TabletID());

    NKikimrScheme::TEvDataErasureInfoResponse::EStatus status = NKikimrScheme::TEvDataErasureInfoResponse::UNSPECIFIED;

    switch (DataErasureManager->GetStatus()) {
    case EDataErasureStatus::UNSPECIFIED:
        status = NKikimrScheme::TEvDataErasureInfoResponse::UNSPECIFIED;
        break;
    case EDataErasureStatus::COMPLETED:
        status = NKikimrScheme::TEvDataErasureInfoResponse::COMPLETED;
        break;
    case EDataErasureStatus::IN_PROGRESS:
        status = NKikimrScheme::TEvDataErasureInfoResponse::IN_PROGRESS_TENANT;
        break;
    case EDataErasureStatus::IN_PROGRESS_BSC:
        status = NKikimrScheme::TEvDataErasureInfoResponse::IN_PROGRESS_BSC;
        break;
    }
    ctx.Send(ev->Sender, new TEvSchemeShard::TEvDataErasureInfoResponse(DataErasureManager->GetGeneration(), status));
}

void TSchemeShard::Handle(TEvSchemeShard::TEvDataErasureManualStartupRequest::TPtr&, const TActorContext&) {
    RunDataErasure(true);
}

void TSchemeShard::Handle(TEvSchemeShard::TEvTenantDataErasureRequest::TPtr& ev, const TActorContext& ctx) {
    LOG_DEBUG_S(TlsActivationContext->AsActorContext(), NKikimrServices::FLAT_TX_SCHEMESHARD,
        "Handle TEvTenantDataErasureRequest, at schemeshard: " << TabletID());
    Execute(CreateTxRunTenantDataErasure(ev), ctx);
}

void TSchemeShard::Handle(TEvDataShard::TEvForceDataCleanupResult::TPtr& ev, const TActorContext& ctx) {
    Execute(CreateTxCompleteDataErasureShard<TEvDataShard::TEvForceDataCleanupResult::TPtr>(ev), ctx);
}

void TSchemeShard::Handle(TEvKeyValue::TEvCleanUpDataResponse::TPtr& ev, const TActorContext& ctx) {
    Execute(this->CreateTxCompleteDataErasureShard(ev), ctx);
}

void TSchemeShard::Handle(TEvSchemeShard::TEvTenantDataErasureResponse::TPtr& ev, const TActorContext& ctx) {
    Execute(CreateTxCompleteDataErasureTenant(ev), ctx);
}

void TSchemeShard::Handle(TEvBlobStorage::TEvControllerShredResponse::TPtr& ev, const TActorContext& ctx) {
    LOG_DEBUG_S(TlsActivationContext->AsActorContext(), NKikimrServices::FLAT_TX_SCHEMESHARD,
        "Handle TEvControllerShredResponse, at schemeshard: " << TabletID());
    Execute(CreateTxCompleteDataErasureBSC(ev), ctx);
}

void TSchemeShard::Handle(TEvSchemeShard::TEvWakeupToRunDataErasureBSC::TPtr&, const TActorContext&) {
    DataErasureManager->SendRequestToBSC();
}

void TSchemeShard::Handle(TEvTxProxySchemeCache::TEvNavigateKeySetResult::TPtr& ev, const TActorContext&) {
    LOG_DEBUG_S(TlsActivationContext->AsActorContext(), NKikimrServices::STATISTICS,
        "Handle TEvTxProxySchemeCache::TEvNavigateKeySetResult"
        << ", at schemeshard: " << TabletID());

    using TNavigate = NSchemeCache::TSchemeCacheNavigate;
    std::unique_ptr<TNavigate> request(ev->Get()->Request.Release());
    if (request->ResultSet.size() != 1) {
        return;
    }
    auto& entry = request->ResultSet.back();
    if (entry.Status != TNavigate::EStatus::Ok) {
        return;
    }

    if (entry.DomainInfo->Params.HasStatisticsAggregator()) {
        StatisticsAggregatorId = TTabletId(entry.DomainInfo->Params.GetStatisticsAggregator());
        LOG_DEBUG_S(TlsActivationContext->AsActorContext(), NKikimrServices::STATISTICS,
            "Handle TEvTxProxySchemeCache::TEvNavigateKeySetResult, StatisticsAggregatorId=" << StatisticsAggregatorId
            << ", at schemeshard: " << TabletID());
        ConnectToSA();
    }
}

void TSchemeShard::Handle(TEvPrivate::TEvSendBaseStatsToSA::TPtr&, const TActorContext& ctx) {
    TDuration delta = SendBaseStatsToSA();
    LOG_DEBUG_S(TlsActivationContext->AsActorContext(), NKikimrServices::STATISTICS,
        "Schedule next SendBaseStatsToSA in " << delta
        << ", at schemeshard: " << TabletID());
    ctx.Schedule(delta, new TEvPrivate::TEvSendBaseStatsToSA());
}

void TSchemeShard::InitializeStatistics(const TActorContext& ctx) {
    ResolveSA();
    // since columnshard statistics is now sent once in a minute,
    // we expect that in most cases we will gather full stats
    // before sending them to StatisticsAggregator
    ctx.Schedule(TDuration::Seconds(120), new TEvPrivate::TEvSendBaseStatsToSA());
}

void TSchemeShard::ResolveSA() {
    auto subDomainInfo = SubDomains.at(RootPathId());
    if (IsServerlessDomain(subDomainInfo)) {
        auto resourcesDomainId = subDomainInfo->GetResourcesDomainId();

        using TNavigate = NSchemeCache::TSchemeCacheNavigate;
        auto navigate = std::make_unique<TNavigate>();
        auto& entry = navigate->ResultSet.emplace_back();
        entry.TableId = TTableId(resourcesDomainId.OwnerId, resourcesDomainId.LocalPathId);
        entry.Operation = TNavigate::EOp::OpPath;
        entry.RequestType = TNavigate::TEntry::ERequestType::ByTableId;
        entry.RedirectRequired = false;

        Send(MakeSchemeCacheID(), new TEvTxProxySchemeCache::TEvNavigateKeySet(navigate.release()));
    } else {
        StatisticsAggregatorId = subDomainInfo->GetTenantStatisticsAggregatorID();
        LOG_DEBUG_S(TlsActivationContext->AsActorContext(), NKikimrServices::STATISTICS,
            "ResolveSA(), StatisticsAggregatorId=" << StatisticsAggregatorId
            << ", at schemeshard: " << TabletID());
        ConnectToSA();
    }
}

void TSchemeShard::ConnectToSA() {
    if (!EnableStatistics)
        return;

    if (!StatisticsAggregatorId) {
        LOG_DEBUG_S(TlsActivationContext->AsActorContext(), NKikimrServices::STATISTICS,
            "ConnectToSA(), no StatisticsAggregatorId"
            << ", at schemeshard: " << TabletID());
        return;
    }
    auto policy = NTabletPipe::TClientRetryPolicy::WithRetries();
    NTabletPipe::TClientConfig pipeConfig{.RetryPolicy = policy};
    SAPipeClientId = Register(NTabletPipe::CreateClient(SelfId(), (ui64)StatisticsAggregatorId, pipeConfig));

    auto connect = std::make_unique<NStat::TEvStatistics::TEvConnectSchemeShard>();
    connect->Record.SetSchemeShardId(TabletID());

    NTabletPipe::SendData(SelfId(), SAPipeClientId, connect.release());

    LOG_DEBUG_S(TlsActivationContext->AsActorContext(), NKikimrServices::STATISTICS,
        "ConnectToSA()"
        << ", pipe client id: " << SAPipeClientId
        << ", at schemeshard: " << TabletID()
        << ", StatisticsAggregatorId: " << StatisticsAggregatorId
        << ", at schemeshard: " << TabletID()
    );
}

TDuration TSchemeShard::SendBaseStatsToSA() {
    if (!EnableStatistics) {
        return TDuration::Seconds(30);
    }

    if (!SAPipeClientId) {
        ResolveSA();
        if (!StatisticsAggregatorId) {
            LOG_DEBUG_S(TlsActivationContext->AsActorContext(), NKikimrServices::STATISTICS,
                "SendBaseStatsToSA(), no StatisticsAggregatorId"
                << ", at schemeshard: " << TabletID());
            return TDuration::Seconds(30);
        } else {
            LOG_DEBUG_S(TlsActivationContext->AsActorContext(), NKikimrServices::STATISTICS,
                "SendBaseStatsToSA(), StatisticsAggregatorId=" << StatisticsAggregatorId
                << ", at schemeshard: " << TabletID());
        }
    }

    int count = 0;
    bool areAllStatsFull = true;

    NKikimrStat::TSchemeShardStats record;
    for (const auto& [pathId, tableInfo] : Tables) {
        const auto& stats = tableInfo->GetStats();
        const auto& aggregated = stats.Aggregated;
        bool areStatsFull = stats.AreStatsFull();

        auto* entry = record.AddEntries();
        auto* entryPathId = entry->MutablePathId();
        entryPathId->SetOwnerId(pathId.OwnerId);
        entryPathId->SetLocalId(pathId.LocalPathId);
        entry->SetRowCount(areStatsFull ? aggregated.RowCount : 0);
        entry->SetBytesSize(areStatsFull ? aggregated.DataSize : 0);
        entry->SetIsColumnTable(false);
        entry->SetAreStatsFull(areStatsFull);
        areAllStatsFull = areAllStatsFull && areStatsFull;

        ++count;
    }

    auto columnTablesPathIds = ColumnTables.GetAllPathIds();
    for (const auto& pathId : columnTablesPathIds) {
        const auto& tableInfo = ColumnTables.GetVerified(pathId);
        const auto& stats = tableInfo->GetStats();
        const TTableAggregatedStats* aggregatedStats = nullptr;

        // stats are stored differently for standalone and non-standalone column tables
        if (tableInfo->IsStandalone()) {
            aggregatedStats = &stats;
        } else {
            auto it = stats.TableStats.find(pathId);
            if (it == stats.TableStats.end()) {
                continue;
            }
            aggregatedStats = &it->second;
        }
        const auto& aggregated = aggregatedStats->Aggregated;
        bool areStatsFull = aggregatedStats->AreStatsFull();

        auto* entry = record.AddEntries();
        auto* entryPathId = entry->MutablePathId();
        entryPathId->SetOwnerId(pathId.OwnerId);
        entryPathId->SetLocalId(pathId.LocalPathId);
        entry->SetRowCount(areStatsFull ? aggregated.RowCount : 0);
        entry->SetBytesSize(areStatsFull ? aggregated.DataSize : 0);
        entry->SetIsColumnTable(true);
        entry->SetAreStatsFull(areStatsFull);
        areAllStatsFull = areAllStatsFull && areStatsFull;

        ++count;
    }

    if (!count) {
        LOG_DEBUG_S(TlsActivationContext->AsActorContext(), NKikimrServices::STATISTICS,
            "SendBaseStatsToSA() No tables to send"
            << ", at schemeshard: " << TabletID());
        return TDuration::Seconds(30);
    }

    record.SetAreAllStatsFull(areAllStatsFull);

    TString stats;
    Y_PROTOBUF_SUPPRESS_NODISCARD record.SerializeToString(&stats);

    auto event = std::make_unique<NStat::TEvStatistics::TEvSchemeShardStats>();
    event->Record.SetSchemeShardId(TabletID());
    event->Record.SetStats(stats);

    NTabletPipe::SendData(SelfId(), SAPipeClientId, event.release());

    LOG_DEBUG_S(TlsActivationContext->AsActorContext(), NKikimrServices::STATISTICS,
        "SendBaseStatsToSA()"
        << ", path count: " << count
        << ", at schemeshard: " << TabletID());

    return TDuration::Seconds(SendStatsIntervalMinSeconds
        + RandomNumber<ui64>(SendStatsIntervalMaxSeconds - SendStatsIntervalMinSeconds));
}

THolder<TDataErasureManager> TSchemeShard::CreateDataErasureManager(const NKikimrConfig::TDataErasureConfig& config) {
    if (IsDomainSchemeShard) {
        return MakeHolder<TRootDataErasureManager>(this, config);
    } else {
        return MakeHolder<TTenantDataErasureManager>(this, config);
    }
}

void TSchemeShard::ConfigureDataErasureManager(const NKikimrConfig::TDataErasureConfig& config) {
    if (DataErasureManager) {
        DataErasureManager->UpdateConfig(config);
    } else {
        DataErasureManager = CreateDataErasureManager(config);
    }
}

void TSchemeShard::StartStopDataErasure() {
    if (EnableDataErasure) {
        DataErasureManager->Start();
    } else {
        DataErasureManager->Stop();
    }
}

void TSchemeShard::MarkFirstRunRootDataErasureManager() {
    Execute(CreateTxDataErasureManagerInit(), this->ActorContext());
}

void TSchemeShard::RunDataErasure(bool isNewDataErasure) {
    Execute(CreateTxRunDataErasure(isNewDataErasure), this->ActorContext());
}

} // namespace NSchemeShard
} // namespace NKikimr<|MERGE_RESOLUTION|>--- conflicted
+++ resolved
@@ -1279,7 +1279,6 @@
                     << " path with id " << pathId << " has been dropped";
                 return false;
             }
-<<<<<<< HEAD
 
             if (item.HasPathVersion()) {
                 const auto requiredVersion = item.GetPathVersion();
@@ -1350,78 +1349,6 @@
                     actualVersion = pathVersion.GetGeneralVersion();
                 }
 
-=======
-
-            if (item.HasPathVersion()) {
-                const auto requiredVersion = item.GetPathVersion();
-                arc_ui64 actualVersion;
-                auto path = TPath::Init(pathId, this);
-                auto pathVersion = GetPathVersion(path);
-
-                if (item.HasCheckEntityVersion() && item.GetCheckEntityVersion()) {
-                    switch(path.Base()->PathType) {
-                        case NKikimrSchemeOp::EPathTypePersQueueGroup:
-                            actualVersion = pathVersion.GetPQVersion();
-                            break;
-                        case NKikimrSchemeOp::EPathType::EPathTypeSubDomain:
-                        case NKikimrSchemeOp::EPathType::EPathTypeExtSubDomain:
-                            actualVersion = pathVersion.GetSubDomainVersion();
-                            break;
-                        case NKikimrSchemeOp::EPathTypeTable:
-                            actualVersion = pathVersion.GetTableSchemaVersion();
-                            break;
-                        case NKikimrSchemeOp::EPathType::EPathTypeBlockStoreVolume:
-                            actualVersion = pathVersion.GetBSVVersion();
-                            break;
-                        case NKikimrSchemeOp::EPathType::EPathTypeFileStore:
-                            actualVersion = pathVersion.GetFileStoreVersion();
-                            break;
-                        case NKikimrSchemeOp::EPathType::EPathTypeKesus:
-                            actualVersion = pathVersion.GetKesusVersion();
-                            break;
-                        case NKikimrSchemeOp::EPathType::EPathTypeRtmrVolume:
-                            actualVersion = pathVersion.GetRTMRVersion();
-                            break;
-                        case NKikimrSchemeOp::EPathType::EPathTypeSolomonVolume:
-                            actualVersion = pathVersion.GetSolomonVersion();
-                            break;
-                        case NKikimrSchemeOp::EPathType::EPathTypeTableIndex:
-                            actualVersion = pathVersion.GetTableIndexVersion();
-                            break;
-                        case NKikimrSchemeOp::EPathType::EPathTypeColumnStore:
-                            actualVersion = pathVersion.GetColumnStoreVersion();
-                            break;
-                        case NKikimrSchemeOp::EPathType::EPathTypeColumnTable:
-                            actualVersion = pathVersion.GetColumnTableVersion();
-                            break;
-                        case NKikimrSchemeOp::EPathType::EPathTypeCdcStream:
-                            actualVersion = pathVersion.GetCdcStreamVersion();
-                            break;
-                        case NKikimrSchemeOp::EPathType::EPathTypeSequence:
-                            actualVersion = pathVersion.GetSequenceVersion();
-                            break;
-                        case NKikimrSchemeOp::EPathType::EPathTypeReplication:
-                        case NKikimrSchemeOp::EPathType::EPathTypeTransfer:
-                            actualVersion = pathVersion.GetReplicationVersion();
-                            break;
-                        case NKikimrSchemeOp::EPathType::EPathTypeExternalTable:
-                            actualVersion = pathVersion.GetExternalTableVersion();
-                            break;
-                        case NKikimrSchemeOp::EPathType::EPathTypeExternalDataSource:
-                            actualVersion = pathVersion.GetExternalDataSourceVersion();
-                            break;
-                        case NKikimrSchemeOp::EPathType::EPathTypeView:
-                            actualVersion = pathVersion.GetViewVersion();
-                            break;
-                        default:
-                            actualVersion = pathVersion.GetGeneralVersion();
-                            break;
-                    }
-                } else {
-                    actualVersion = pathVersion.GetGeneralVersion();
-                }
-
->>>>>>> f1686eb5
                 if (requiredVersion != actualVersion) {
                     errStr = TStringBuilder()
                         << "fail user constraint in ApplyIf section:"
