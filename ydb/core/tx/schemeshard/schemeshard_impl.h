#pragma once

#include "dedicated_pipe_pool.h"
#include "operation_queue_timer.h"
#include "schemeshard.h"
#include "schemeshard_export.h"
#include "schemeshard_import.h"
#include "schemeshard_build_index.h"
#include "schemeshard_private.h"
#include "schemeshard_types.h"
#include "schemeshard_path_element.h"
#include "schemeshard_path.h"
#include "schemeshard_domain_links.h"
#include "schemeshard_info_types.h"
#include "schemeshard_tables_storage.h"
#include "schemeshard_tx_infly.h"
#include "schemeshard_utils.h"
#include "schemeshard_schema.h"
#include "schemeshard__operation.h"
#include "schemeshard__stats.h"

#include <ydb/core/base/hive.h>
#include <ydb/core/base/storage_pools.h>
#include <ydb/core/base/subdomain.h>
#include <ydb/core/base/channel_profiles.h>
#include <ydb/core/base/tx_processing.h>
#include <ydb/core/cms/console/configs_dispatcher.h>
#include <ydb/core/cms/console/console.h>
#include <ydb/core/external_sources/external_source_factory.h>
#include <ydb/core/kesus/tablet/events.h>
#include <ydb/core/persqueue/events/global.h>
#include <ydb/core/protos/blockstore_config.pb.h>
#include <ydb/core/protos/counters_schemeshard.pb.h>
#include <ydb/core/protos/filestore_config.pb.h>
#include <ydb/core/protos/flat_scheme_op.pb.h>
#include <ydb/core/sys_view/common/events.h>
#include <ydb/core/statistics/events.h>
#include <ydb/core/tablet/pipe_tracker.h>
#include <ydb/core/tablet/tablet_counters.h>
#include <ydb/core/tablet/tablet_pipe_client_cache.h>
#include <ydb/core/tablet_flat/flat_cxx_database.h>
#include <ydb/core/tablet_flat/flat_dbase_scheme.h>
#include <ydb/core/tablet_flat/tablet_flat_executed.h>
#include <ydb/core/tx/message_seqno.h>
#include <ydb/core/tx/scheme_board/events.h>
#include <ydb/core/tx/tx_allocator_client/actor_client.h>
#include <ydb/core/tx/replication/controller/public_events.h>
#include <ydb/core/tx/scheme_cache/scheme_cache.h>
#include <ydb/core/tx/sequenceshard/public/events.h>
#include <ydb/core/tx/tx_processing.h>
#include <ydb/core/util/pb.h>
#include <ydb/core/util/token_bucket.h>
#include <ydb/core/ydb_convert/table_profiles.h>

#include <ydb/core/blockstore/core/blockstore.h>
#include <ydb/core/filestore/core/filestore.h>

#include <ydb/library/login/login.h>

#include <ydb/services/bg_tasks/service.h>

#include <util/generic/ptr.h>

namespace NKikimr {
namespace NSchemeShard {

extern const ui64 NEW_TABLE_ALTER_VERSION;

class TSchemeShard
    : public TActor<TSchemeShard>
    , public NTabletFlatExecutor::TTabletExecutedFlat
    , public IQuotaCounters
{
private:
    class TPipeClientFactory : public NTabletPipe::IClientFactory {
    public:
        TPipeClientFactory(TSchemeShard* self)
            : Self(self)
        { }

        TActorId CreateClient(const TActorContext& ctx, ui64 tabletId, const NTabletPipe::TClientConfig& pipeConfig) override;

    private:
        TSchemeShard* Self;
    };

    using TCompactionQueue = NOperationQueue::TOperationQueueWithTimer<
        TShardCompactionInfo,
        TCompactionQueueImpl,
        TEvPrivate::EvRunBackgroundCompaction,
        NKikimrServices::FLAT_TX_SCHEMESHARD,
        NKikimrServices::TActivity::SCHEMESHARD_BACKGROUND_COMPACTION>;

    class TCompactionStarter : public TCompactionQueue::IStarter {
    public:
        TCompactionStarter(TSchemeShard* self)
            : Self(self)
        { }

        NOperationQueue::EStartStatus StartOperation(const TShardCompactionInfo& info) override {
            return Self->StartBackgroundCompaction(info);
        }

        void OnTimeout(const TShardCompactionInfo& info) override {
            Self->OnBackgroundCompactionTimeout(info);
        }

    private:
        TSchemeShard* Self;
    };

    using TBorrowedCompactionQueue = NOperationQueue::TOperationQueueWithTimer<
        TShardIdx,
        TFifoQueue<TShardIdx>,
        TEvPrivate::EvRunBorrowedCompaction,
        NKikimrServices::FLAT_TX_SCHEMESHARD,
        NKikimrServices::TActivity::SCHEMESHARD_BORROWED_COMPACTION>;

    class TBorrowedCompactionStarter : public TBorrowedCompactionQueue::IStarter {
    public:
        TBorrowedCompactionStarter(TSchemeShard* self)
            : Self(self)
        { }

        NOperationQueue::EStartStatus StartOperation(const TShardIdx& shardIdx) override {
            return Self->StartBorrowedCompaction(shardIdx);
        }

        void OnTimeout(const TShardIdx& shardIdx) override {
            Self->OnBorrowedCompactionTimeout(shardIdx);
        }

    private:
        TSchemeShard* Self;
    };

    using TBackgroundCleaningQueue = NOperationQueue::TOperationQueueWithTimer<
        TPathId,
        TFifoQueue<TPathId>,
        TEvPrivate::EvRunBackgroundCleaning,
        NKikimrServices::FLAT_TX_SCHEMESHARD,
        NKikimrServices::TActivity::SCHEMESHARD_BACKGROUND_CLEANING>;

    class TBackgroundCleaningStarter : public TBackgroundCleaningQueue::IStarter {
    public:
        TBackgroundCleaningStarter(TSchemeShard* self)
            : Self(self)
        { }

        NOperationQueue::EStartStatus StartOperation(const TPathId& pathId) override {
            return Self->StartBackgroundCleaning(pathId);
        }

        void OnTimeout(const TPathId& pathId) override {
            Self->OnBackgroundCleaningTimeout(pathId);
        }

    private:
        TSchemeShard* Self;
    };

public:
    static constexpr ui32 DefaultPQTabletPartitionsCount = 1;
    static constexpr ui32 MaxPQTabletPartitionsCount = 1000;
    static constexpr ui32 MaxPQGroupTabletsCount = 10*1000;
    static constexpr ui32 MaxPQGroupPartitionsCount = 20*1000;
    static constexpr ui32 MaxPQWriteSpeedPerPartition = 50*1024*1024;
    static constexpr ui32 MaxPQLifetimeSeconds = 31 * 86400;
    static constexpr ui32 PublishChunkSize = 1000;

    static const TSchemeLimits DefaultLimits;

    TIntrusivePtr<TChannelProfiles> ChannelProfiles;

    TTableProfiles TableProfiles;
    bool TableProfilesLoaded = false;
    THashSet<std::pair<ui64, ui32>> TableProfilesWaiters;

    TControlWrapper AllowConditionalEraseOperations;
    TControlWrapper AllowServerlessStorageBilling;
    TControlWrapper DisablePublicationsOfDropping;
    TControlWrapper FillAllocatePQ;

    TSplitSettings SplitSettings;

    struct TTenantInitState {
        enum EInitState {
            InvalidState = 0,
            Uninitialized = 1,
            Inprogress = 2,
            ReadOnlyPreview = 50,
            Done = 100,
        };
    };
    TTenantInitState::EInitState InitState = TTenantInitState::InvalidState;

    // In RO mode we don't accept any modifications from users but process all in-flight operations in normal way
    bool IsReadOnlyMode = false;

    bool IsDomainSchemeShard = false;

    TPathId ParentDomainId = InvalidPathId;
    TString ParentDomainEffectiveACL;
    ui64 ParentDomainEffectiveACLVersion = 0;
    TEffectiveACL ParentDomainCachedEffectiveACL;
    TString ParentDomainOwner;

    THashSet<TString> SystemBackupSIDs;
    TInstant ServerlessStorageLastBillTime;

    TParentDomainLink ParentDomainLink;
    TSubDomainsLinks SubDomainsLinks;

    TVector<TString> RootPathElements;

    ui64 MaxIncompatibleChange = 0;
    THashMap<TPathId, TPathElement::TPtr> PathsById;
    TLocalPathId NextLocalPathId = 0;

    THashMap<TPathId, TTableInfo::TPtr> Tables;
    THashMap<TPathId, TTableInfo::TPtr> TTLEnabledTables;

    THashMap<TPathId, TTableIndexInfo::TPtr> Indexes;
    THashMap<TPathId, TCdcStreamInfo::TPtr> CdcStreams;
    THashMap<TPathId, TSequenceInfo::TPtr> Sequences;
    THashMap<TPathId, TReplicationInfo::TPtr> Replications;
    THashMap<TPathId, TBlobDepotInfo::TPtr> BlobDepots;

    THashMap<TPathId, TTxId> TablesWithSnapshots;
    THashMap<TTxId, TSet<TPathId>> SnapshotTables;
    THashMap<TTxId, TStepId> SnapshotsStepIds;

    THashMap<TPathId, TTxId> LockedPaths;

    THashMap<TPathId, TTopicInfo::TPtr> Topics;
    THashMap<TPathId, TRtmrVolumeInfo::TPtr> RtmrVolumes;
    THashMap<TPathId, TSolomonVolumeInfo::TPtr> SolomonVolumes;
    THashMap<TPathId, TSubDomainInfo::TPtr> SubDomains;
    THashMap<TPathId, TBlockStoreVolumeInfo::TPtr> BlockStoreVolumes;
    THashMap<TPathId, TFileStoreInfo::TPtr> FileStoreInfos;
    THashMap<TPathId, TKesusInfo::TPtr> KesusInfos;
    THashMap<TPathId, TOlapStoreInfo::TPtr> OlapStores;
    THashMap<TPathId, TExternalTableInfo::TPtr> ExternalTables;
    THashMap<TPathId, TExternalDataSourceInfo::TPtr> ExternalDataSources;
    THashMap<TPathId, TViewInfo::TPtr> Views;

    TTempTablesState TempTablesState;

    TTablesStorage ColumnTables;

    // it is only because we need to manage undo of upgrade subdomain, finally remove it
    THashMap<TPathId, TVector<TTabletId>> RevertedMigrations;

    THashMap<TTxId, TOperation::TPtr> Operations;
    THashMap<TTxId, TPublicationInfo> Publications;
    THashMap<TOperationId, TTxState> TxInFlight;

    ui64 NextLocalShardIdx = 0;
    THashMap<TShardIdx, TShardInfo> ShardInfos;
    THashMap<TShardIdx, TAdoptedShard> AdoptedShards;
    THashMap<TTabletId, TShardIdx> TabletIdToShardIdx;
    THashMap<TShardIdx, TVector<TActorId>> ShardDeletionSubscribers; // for tests

    // in case of integral hists we need to remember what values we have set
    struct TPartitionMetrics {
        ui64 SearchHeight = 0;
        ui64 RowDeletes = 0;
        ui32 HoursSinceFullCompaction = 0;
    };
    THashMap<TShardIdx, TPartitionMetrics> PartitionMetricsMap;

    TActorId SchemeBoardPopulator;

    static constexpr ui32 InitiateCachedTxIdsCount = 100;
    TDeque<TTxId> CachedTxIds;
    TActorId TxAllocatorClient;

    TAutoPtr<NTabletPipe::IClientCache> PipeClientCache;
    TPipeTracker PipeTracker;

    TCompactionStarter CompactionStarter;
    TCompactionQueue* CompactionQueue = nullptr;

    TBorrowedCompactionStarter BorrowedCompactionStarter;
    TBorrowedCompactionQueue* BorrowedCompactionQueue = nullptr;

    TBackgroundCleaningStarter BackgroundCleaningStarter;
    TBackgroundCleaningQueue* BackgroundCleaningQueue = nullptr;
    THashMap<TTxId, TPathId> BackgroundCleaningTxs;
    NKikimrConfig::TBackgroundCleaningConfig::TRetrySettings BackgroundCleaningRetrySettings;

    // shardIdx -> clientId
    THashMap<TShardIdx, TActorId> RunningBorrowedCompactions;

    THashSet<TShardIdx> ShardsWithBorrowed; // shards have parts from another shards
    THashSet<TShardIdx> ShardsWithLoaned;   // shards have parts loaned to another shards
    bool EnableBackgroundCompaction = false;
    bool EnableBackgroundCompactionServerless = false;
    bool EnableBorrowedSplitCompaction = false;
    bool EnableMoveIndex = true;
    bool EnableAlterDatabaseCreateHiveFirst = false;
    bool EnablePQConfigTransactionsAtSchemeShard = false;
    bool EnableStatistics = false;
    bool EnableTablePgTypes = false;
    bool EnableServerlessExclusiveDynamicNodes = false;
    bool EnableAddColumsWithDefaults = false;
<<<<<<< HEAD
    bool EnableReplaceIfExistsForExternalEntities = false;
=======
    bool EnableTempTables = false;
>>>>>>> 09a19597

    TShardDeleter ShardDeleter;

    // Counter-strike stuff
    TTabletCountersBase* TabletCounters = nullptr;
    TAutoPtr<TTabletCountersBase> TabletCountersPtr;

    TAutoPtr<TSelfPinger> SelfPinger;

    TActorId SysPartitionStatsCollector;

    TActorId TabletMigrator;
    TActorId CdcStreamScanFinalizer;

    TDuration StatsMaxExecuteTime;
    TDuration StatsBatchTimeout;
    ui32 StatsMaxBatchSize = 0;
    THashMap<TTxState::ETxType, ui32> InFlightLimits;

    // time when we opened the batch
    bool TableStatsBatchScheduled = false;
    bool TablePersistStatsPending = false;
    TStatsQueue<TEvDataShard::TEvPeriodicTableStats> TableStatsQueue;

    bool TopicStatsBatchScheduled = false;
    bool TopicPersistStatsPending = false;
    TStatsQueue<TEvPersQueue::TEvPeriodicTopicStats> TopicStatsQueue;

    TSet<TPathId> CleanDroppedPathsCandidates;
    TSet<TPathId> CleanDroppedSubDomainsCandidates;
    bool CleanDroppedPathsInFly = false;
    bool CleanDroppedPathsDisabled = true;
    bool CleanDroppedSubDomainsInFly = false;

    TTokenBucket DropBlockStoreVolumeRateLimiter;

    TActorId DelayedInitTenantDestination;
    TAutoPtr<TEvSchemeShard::TEvInitTenantSchemeShardResult> DelayedInitTenantReply;

    NExternalSource::IExternalSourceFactory::TPtr ExternalSourceFactory{NExternalSource::CreateExternalSourceFactory({})};

    THolder<TProposeResponse> IgniteOperation(TProposeRequest& request, TOperationContext& context);
    THolder<TEvDataShard::TEvProposeTransaction> MakeDataShardProposal(const TPathId& pathId, const TOperationId& opId,
        const TString& body, const TActorContext& ctx) const;

    TPathId RootPathId() const {
        return MakeLocalId(TPathElement::RootPathId);
    }

    bool IsRootPathId(const TPathId& pId) const {
        return pId == RootPathId();
    }

    bool IsServerlessDomain(TSubDomainInfo::TPtr domainInfo) const {
        const auto& resourcesDomainId = domainInfo->GetResourcesDomainId();
        return !IsDomainSchemeShard && resourcesDomainId && resourcesDomainId != ParentDomainId;
    }

    bool IsServerlessDomain(const TPath& domain) const {
        return IsServerlessDomain(domain.DomainInfo());
    }

    bool IsServerlessDomainGlobal(TPathId domainPathId, TSubDomainInfo::TConstPtr domainInfo) const {
        const auto& resourcesDomainId = domainInfo->GetResourcesDomainId();
        return IsDomainSchemeShard && resourcesDomainId && resourcesDomainId != domainPathId;
    }

    TPathId MakeLocalId(const TLocalPathId& localPathId) const {
        return TPathId(TabletID(), localPathId);
    }

    TShardIdx MakeLocalId(const TLocalShardIdx& localShardIdx) const {
        return TShardIdx(TabletID(), localShardIdx);
    }

    bool IsLocalId(const TPathId& pathId) const {
        return pathId.OwnerId == TabletID();
    }

    bool IsLocalId(const TShardIdx& shardIdx) const {
        return shardIdx.GetOwnerId() == TabletID();
    }

    TPathId GetCurrentSubDomainPathId() const {
        return RootPathId();
    }

    TPathId PeekNextPathId() const {
        return MakeLocalId(NextLocalPathId);
    }

    TPathId AllocatePathId () {
       TPathId next = PeekNextPathId();
       ++NextLocalPathId;
       return next;
    }

    TTxId GetCachedTxId(const TActorContext& ctx);

    EAttachChildResult AttachChild(TPathElement::TPtr child);
    bool PathIsActive(TPathId pathId) const;

    // Transient sequence number that monotonically increases within SS tablet generation. It is included in events
    // sent from SS to DS and is used for deduplication.
    ui64 SchemeOpRound = 1;
    TMessageSeqNo StartRound(TTxState& state);// For SS -> DS propose events
    TMessageSeqNo NextRound();

    void Clear();
    void BreakTabletAndRestart(const TActorContext& ctx);

    bool IsSchemeShardConfigured() const;

    void InitializeTabletMigrations();

    ui64 Generation() const;

    void SubscribeConsoleConfigs(const TActorContext& ctx);
    void ApplyConsoleConfigs(const NKikimrConfig::TAppConfig& appConfig, const TActorContext& ctx);
    void ApplyConsoleConfigs(const NKikimrConfig::TFeatureFlags& featureFlags, const TActorContext& ctx);
    void Handle(TEvPrivate::TEvConsoleConfigsTimeout::TPtr& ev, const TActorContext& ctx);

    void ConfigureStatsBatching(
        const NKikimrConfig::TSchemeShardConfig& config,
        const TActorContext &ctx);

    void ConfigureStatsOperations(
        const NKikimrConfig::TSchemeShardConfig& config,
        const TActorContext &ctx);

    void ConfigureCompactionQueues(
        const NKikimrConfig::TCompactionConfig& config,
        const TActorContext &ctx);

    void ConfigureBackgroundCompactionQueue(
        const NKikimrConfig::TCompactionConfig::TBackgroundCompactionConfig& config,
        const TActorContext &ctx);

    void ConfigureBorrowedCompactionQueue(
        const NKikimrConfig::TCompactionConfig::TBorrowedCompactionConfig& config,
        const TActorContext &ctx);

    void ConfigureBackgroundCleaningQueue(
        const NKikimrConfig::TBackgroundCleaningConfig& config,
        const TActorContext &ctx);

    void StartStopCompactionQueues();

    void WaitForTableProfiles(ui64 importId, ui32 itemIdx);
    void LoadTableProfiles(const NKikimrConfig::TTableProfilesConfig* config, const TActorContext& ctx);

    bool ApplyStorageConfig(const TStoragePools& storagePools,
                            const NKikimrSchemeOp::TStorageConfig& storageConfig,
                            TChannelsBindings& channelsBinding,
                            THashMap<TString, ui32>& reverseBinding,
                            TStorageRoom& room,
                            TString& errorMsg);
    bool GetBindingsRooms(const TPathId domainId,
                          const NKikimrSchemeOp::TPartitionConfig& partitionConfig,
                          TVector<TStorageRoom>& rooms,
                          THashMap<ui32, ui32>& familyRooms,
                          TChannelsBindings& binding,
                          TString& errStr);

    /**
     * For each existing partition generates possible changes to channels
     * cand per-shard partition config based on an updated partitionConfig
     * for a table in the given domain.
     */
    bool GetBindingsRoomsChanges(
            const TPathId domainId,
            const TVector<TTableShardInfo>& partitions,
            const NKikimrSchemeOp::TPartitionConfig& partitionConfig,
            TBindingsRoomsChanges& changes,
            TString& errStr);

    /**
     * Generates channels bindings for column shards based on the given storage config
     */
    bool GetOlapChannelsBindings(const TPathId domainId,
                                 const NKikimrSchemeOp::TColumnStorageConfig& channelsConfig,
                                 TChannelsBindings& channelsBindings,
                                 TString& errStr);

    bool IsStorageConfigLogic(const TTableInfo::TCPtr tableInfo) const;
    bool IsCompatibleChannelProfileLogic(const TPathId domainId, const TTableInfo::TCPtr tableInfo) const;
    bool GetChannelsBindings(const TPathId domainId, const TTableInfo::TCPtr tableInfo, TChannelsBindings& binding, TString& errStr)   const;

    bool ResolveTabletChannels(ui32 profileId, const TPathId domainId, TChannelsBindings& channelsBinding) const;
    bool ResolveRtmrChannels(const TPathId domainId, TChannelsBindings& channelsBinding) const;
    bool ResolveSolomonChannels(ui32 profileId, const TPathId domainId, TChannelsBindings& channelsBinding) const;
    bool ResolveSolomonChannels(const NKikimrSchemeOp::TKeyValueStorageConfig &config, const TPathId domainId, TChannelsBindings& channelsBinding) const;
    bool ResolvePqChannels(ui32 profileId, const TPathId domainId, TChannelsBindings& channelsBinding) const;
    bool ResolveChannelsByPoolKinds(
        const TVector<TStringBuf>& channelPoolKinds,
        const TPathId domainId,
        TChannelsBindings& channelsBinding) const;
    static void SetNbsChannelsParams(
        const google::protobuf::RepeatedPtrField<NKikimrBlockStore::TChannelProfile>& ecps,
        TChannelsBindings& channelsBinding);
    static void SetNfsChannelsParams(
        const google::protobuf::RepeatedPtrField<NKikimrFileStore::TChannelProfile>& ecps,
        TChannelsBindings& channelsBinding);
    static void SetPqChannelsParams(
        const google::protobuf::RepeatedPtrField<NKikimrPQ::TChannelProfile>& ecps,
        TChannelsBindings& channelsBinding);

    bool ResolveSubdomainsChannels(const TStoragePools& storagePools, TChannelsBindings& channelsBinding);

    using TChannelResolveDetails = std::function<bool (ui32 profileId,
                                                      const TChannelProfiles::TProfile& profile,
                                                      const TStoragePools& storagePools,
                                                      TChannelsBindings& channelsBinding)>;
    bool ResolveChannelCommon(ui32 profileId, const TPathId domainId, TChannelsBindings& channelsBinding, TChannelResolveDetails resolveDetails) const;
    static bool ResolveChannelsDetailsAsIs(ui32 /*profileId*/, const TChannelProfiles::TProfile& profile, const TStoragePools& storagePools, TChannelsBindings& channelsBinding);
    static bool TabletResolveChannelsDetails(ui32 profileId, const TChannelProfiles::TProfile& profile, const TStoragePools& storagePools, TChannelsBindings& channelsBinding);

    void ClearDescribePathCaches(const TPathElement::TPtr node, bool force = false);
    TString PathToString(TPathElement::TPtr item);
    NKikimrSchemeOp::TPathVersion  GetPathVersion(const TPath& pathEl) const;
    ui64 GetAliveChildren(TPathElement::TPtr pathEl, const std::optional<TPathElement::EPathType>& type = std::nullopt) const;

    const TTableInfo* GetMainTableForIndex(TPathId indexTableId) const;
    bool IsBackupTable(TPathId pathId) const;

    TPathId ResolvePathIdForDomain(TPathId pathId) const;
    TPathId ResolvePathIdForDomain(TPathElement::TPtr pathEl) const;
    TSubDomainInfo::TPtr ResolveDomainInfo(TPathId pathId) const;
    TSubDomainInfo::TPtr ResolveDomainInfo(TPathElement::TPtr pathEl) const;

    TPathId GetDomainKey(TPathElement::TPtr pathEl) const;
    TPathId GetDomainKey(TPathId pathId) const;

    const NKikimrSubDomains::TProcessingParams& SelectProcessingParams(TPathId id) const;
    const NKikimrSubDomains::TProcessingParams& SelectProcessingParams(TPathElement::TPtr pathEl) const;

    TTabletId SelectCoordinator(TTxId txId, TPathId pathId) const;
    TTabletId SelectCoordinator(TTxId txId, TPathElement::TPtr pathEl) const;

    bool CheckApplyIf(const NKikimrSchemeOp::TModifyScheme& scheme, TString& errStr);
    bool CheckLocks(const TPathId pathId, const TTxId lockTxId, TString& errStr) const;
    bool CheckLocks(const TPathId pathId, const NKikimrSchemeOp::TModifyScheme& scheme, TString& errStr) const;
    bool CheckInFlightLimit(TTxState::ETxType txType, TString& errStr) const;
    bool CheckInFlightLimit(NKikimrSchemeOp::EOperationType opType, TString& errStr) const;
    bool CanCreateSnapshot(const TPathId& tablePathId, TTxId txId, NKikimrScheme::EStatus& status, TString& errStr) const;

    TShardIdx ReserveShardIdxs(ui64 count);
    TShardIdx NextShardIdx(const TShardIdx& shardIdx, ui64 inc) const;
    template <typename T>
    TShardIdx RegisterShardInfo(T&& shardInfo) {
        return RegisterShardInfo(ReserveShardIdxs(1), std::forward<T>(shardInfo));
    }

    template <typename T>
    TShardIdx RegisterShardInfo(const TShardIdx& shardIdx, T&& shardInfo) {
        Y_ABORT_UNLESS(shardIdx.GetOwnerId() == TabletID());
        const auto localId = ui64(shardIdx.GetLocalId());
        Y_VERIFY_S(localId < NextLocalShardIdx, "shardIdx: " << shardIdx << " NextLocalShardIdx: " << NextLocalShardIdx);
        Y_VERIFY_S(!ShardInfos.contains(shardIdx), "shardIdx: " << shardIdx << " already registered");
        IncrementPathDbRefCount(shardInfo.PathId, "new shard created");
        ShardInfos.emplace(shardIdx, std::forward<T>(shardInfo));
        return shardIdx;
    }

    TTxState& CreateTx(TOperationId opId, TTxState::ETxType txType, TPathId targetPath, TPathId sourcePath = InvalidPathId);
    TTxState* FindTx(TOperationId opId);
    TTxState* FindTxSafe(TOperationId opId, const TTxState::ETxType& txType);
    void RemoveTx(const TActorContext &ctx, NIceDb::TNiceDb& db, TOperationId opId, TTxState* txState);
    static TPathElement::EPathState CalcPathState(TTxState::ETxType txType, TPathElement::EPathState oldState);

    TMaybe<NKikimrSchemeOp::TPartitionConfig> GetTablePartitionConfigWithAlterData(TPathId pathId) const;
    void DeleteSplitOp(TOperationId txId, TTxState& txState);
    bool ShardIsUnderSplitMergeOp(const TShardIdx& idx) const;

    THashSet<TShardIdx> CollectAllShards(const THashSet<TPathId>& paths) const;
    void ExamineTreeVFS(TPathId nodeId, std::function<void(TPathElement::TPtr)> func, const TActorContext& ctx);
    THashSet<TPathId> ListSubTree(TPathId subdomain_root, const TActorContext& ctx);
    THashSet<TTxId> GetRelatedTransactions(const THashSet<TPathId>& paths, const TActorContext &ctx);

    void MarkAsDropping(TPathElement::TPtr node, TTxId txId, const TActorContext& ctx);
    void MarkAsDropping(const THashSet<TPathId>& paths, TTxId txId, const TActorContext& ctx);

    void UncountNode(TPathElement::TPtr node);
    void MarkAsMigrated(TPathElement::TPtr node, const TActorContext& ctx);

    void DropNode(TPathElement::TPtr node, TStepId step, TTxId txId, NIceDb::TNiceDb& db, const TActorContext& ctx);
    void DropPaths(const THashSet<TPathId>& paths, TStepId step, TTxId txId, NIceDb::TNiceDb& db, const TActorContext& ctx);

    void DoShardsDeletion(const THashSet<TShardIdx>& shardIdx, const TActorContext& ctx);

    void SetPartitioning(TPathId pathId, const TVector<TShardIdx>& partitioning);
    void SetPartitioning(TPathId pathId, TOlapStoreInfo::TPtr storeInfo);
    void SetPartitioning(TPathId pathId, TColumnTableInfo::TPtr tableInfo);
    void SetPartitioning(TPathId pathId, TTableInfo::TPtr tableInfo, TVector<TTableShardInfo>&& newPartitioning);
    auto BuildStatsForCollector(TPathId tableId, TShardIdx shardIdx, TTabletId datashardId,
        TMaybe<ui32> nodeId, TMaybe<ui64> startTime, const TPartitionStats& stats);

    bool ReadSysValue(NIceDb::TNiceDb& db, ui64 sysTag, TString& value, TString defValue = TString());
    bool ReadSysValue(NIceDb::TNiceDb& db, ui64 sysTag, ui64& value, ui64 defVal = 0);

    void IncrementPathDbRefCount(const TPathId& pathId, const TStringBuf& debug = TStringBuf());
    void DecrementPathDbRefCount(const TPathId& pathId, const TStringBuf& debug = TStringBuf());

    // incompatible changes
    void BumpIncompatibleChanges(NIceDb::TNiceDb& db, ui64 incompatibleChange);

    // path
    void PersistPath(NIceDb::TNiceDb& db, const TPathId& pathId);
    void PersistRemovePath(NIceDb::TNiceDb& db, const TPathElement::TPtr path);
    void PersistLastTxId(NIceDb::TNiceDb& db, const TPathElement::TPtr path);
    void PersistPathDirAlterVersion(NIceDb::TNiceDb& db, const TPathElement::TPtr path);
    void PersistACL(NIceDb::TNiceDb& db, const TPathElement::TPtr path);
    void PersistOwner(NIceDb::TNiceDb& db, const TPathElement::TPtr path);
    void PersistCreateTxId(NIceDb::TNiceDb& db, const TPathId pathId, TTxId txId);
    void PersistCreateStep(NIceDb::TNiceDb& db, const TPathId pathId, TStepId step);
    void PersistDropStep(NIceDb::TNiceDb& db, const TPathId pathId, TStepId step, TOperationId opId);

    // user attrs
    void ApplyAndPersistUserAttrs(NIceDb::TNiceDb& db, const TPathId& pathId);
    void PersistUserAttributes(NIceDb::TNiceDb& db, TPathId pathId, TUserAttributes::TPtr oldAttrs, TUserAttributes::TPtr alterAttrs);
    void PersistAlterUserAttributes(NIceDb::TNiceDb& db, TPathId pathId);

    // table index
    void PersistTableIndex(NIceDb::TNiceDb& db, const TPathId& pathId);
    void PersistTableIndexAlterData(NIceDb::TNiceDb& db, const TPathId& pathId);

    // cdc stream
    void PersistCdcStream(NIceDb::TNiceDb& db, const TPathId& pathId);
    void PersistCdcStreamAlterData(NIceDb::TNiceDb& db, const TPathId& pathId);
    void PersistRemoveCdcStream(NIceDb::TNiceDb& db, const TPathId& tableId);

    static void PersistTxMinStep(NIceDb::TNiceDb& db, const TOperationId opId, TStepId minStep);
    void PersistRemoveTx(NIceDb::TNiceDb& db, const TOperationId opId, const TTxState& txState);
    void PersistTable(NIceDb::TNiceDb &db, const TPathId pathId);
    void PersistChannelsBinding(NIceDb::TNiceDb& db, const TShardIdx shardId, const TChannelsBindings& bindedChannels);
    void PersistTablePartitioning(NIceDb::TNiceDb &db, const TPathId pathId, const TTableInfo::TPtr tableInfo);
    void PersistTablePartitioningDeletion(NIceDb::TNiceDb& db, const TPathId tableId, const TTableInfo::TPtr tableInfo);
    void PersistTablePartitionCondErase(NIceDb::TNiceDb& db, const TPathId& pathId, ui64 id, const TTableInfo::TPtr tableInfo);
    void PersistTablePartitionStats(NIceDb::TNiceDb& db, const TPathId& tableId, ui64 partitionId, const TPartitionStats& stats);
    void PersistTablePartitionStats(NIceDb::TNiceDb& db, const TPathId& tableId, const TShardIdx& shardIdx, const TTableInfo::TPtr tableInfo);
    void PersistTablePartitionStats(NIceDb::TNiceDb& db, const TPathId& tableId, const TTableInfo::TPtr tableInfo);
    void PersistTableCreated(NIceDb::TNiceDb& db, const TPathId tableId);
    void PersistTableAlterVersion(NIceDb::TNiceDb &db, const TPathId pathId, const TTableInfo::TPtr tableInfo);
    void PersistTableAltered(NIceDb::TNiceDb &db, const TPathId pathId, const TTableInfo::TPtr tableInfo);
    void PersistAddAlterTable(NIceDb::TNiceDb& db, TPathId pathId, const TTableInfo::TAlterDataPtr alter);
    void PersistPersQueueGroup(NIceDb::TNiceDb &db, TPathId pathId, const TTopicInfo::TPtr);
    void PersistPersQueueGroupStats(NIceDb::TNiceDb &db, const TPathId pathId, const TTopicStats& stats);
    void PersistRemovePersQueueGroup(NIceDb::TNiceDb &db, TPathId pathId);
    void PersistAddPersQueueGroupAlter(NIceDb::TNiceDb &db, TPathId pathId, const TTopicInfo::TPtr);
    void PersistRemovePersQueueGroupAlter(NIceDb::TNiceDb &db, TPathId pathId);
    void PersistPersQueue(NIceDb::TNiceDb &db, TPathId pathId, TShardIdx shardIdx, const TTopicTabletInfo::TTopicPartitionInfo& pqInfo);
    void PersistRemovePersQueue(NIceDb::TNiceDb &db, TPathId pathId, ui32 pqId);
    void PersistRtmrVolume(NIceDb::TNiceDb &db, TPathId pathId, const TRtmrVolumeInfo::TPtr rtmrVol);
    void PersistRemoveRtmrVolume(NIceDb::TNiceDb &db, TPathId pathId);
    void PersistSolomonVolume(NIceDb::TNiceDb &db, TPathId pathId, const TSolomonVolumeInfo::TPtr rtmrVol);
    void PersistRemoveSolomonVolume(NIceDb::TNiceDb &db, TPathId pathId);
    void PersistAlterSolomonVolume(NIceDb::TNiceDb &db, TPathId pathId, const TSolomonVolumeInfo::TPtr rtmrVol);
    static void PersistAddTxDependency(NIceDb::TNiceDb& db, const TTxId parentOpId, TTxId txId);
    static void PersistRemoveTxDependency(NIceDb::TNiceDb& db, TTxId opId, TTxId dependentOpId);
    void PersistUpdateTxShard(NIceDb::TNiceDb& db, TOperationId txId, TShardIdx shardIdx, ui32 operation);
    void PersistRemoveTxShard(NIceDb::TNiceDb& db, TOperationId txId, TShardIdx shardIdx);
    void PersistShardMapping(NIceDb::TNiceDb& db, TShardIdx shardIdx, TTabletId tabletId, TPathId pathId, TTxId txId, TTabletTypes::EType type);
    void PersistAdoptedShardMapping(NIceDb::TNiceDb& db, TShardIdx shardIdx, TTabletId tabletId, ui64 prevOwner, TLocalShardIdx prevShardIdx);
    void PersistShardPathId(NIceDb::TNiceDb& db, TShardIdx shardIdx, TPathId pathId);
    void PersistDeleteAdopted(NIceDb::TNiceDb& db, TShardIdx shardIdx);

    void PersistSnapshotTable(NIceDb::TNiceDb& db, const TTxId snapshotId, const TPathId tableId);
    void PersistSnapshotStepId(NIceDb::TNiceDb& db, const TTxId snapshotId, const TStepId stepId);
    void PersistDropSnapshot(NIceDb::TNiceDb& db, const TTxId snapshotId, const TPathId tableId);
    void PersistLongLock(NIceDb::TNiceDb& db, const TTxId lockId, const TPathId pathId);
    void PersistUnLock(NIceDb::TNiceDb& db, const TPathId pathId);

    void PersistTxState(NIceDb::TNiceDb& db, const TOperationId opId);
    void ChangeTxState(NIceDb::TNiceDb& db, const TOperationId opId, TTxState::ETxState newState);
    void PersistCancelTx(NIceDb::TNiceDb& db, const TOperationId opId, const TTxState& txState);
    void PersistTxPlanStep(NIceDb::TNiceDb& db, TOperationId opId, TStepId step);


    void PersistShardTx(NIceDb::TNiceDb& db, TShardIdx shardIdx, TTxId txId);
    void PersistUpdateNextPathId(NIceDb::TNiceDb& db) const;
    void PersistUpdateNextShardIdx(NIceDb::TNiceDb& db) const;
    void PersistParentDomain(NIceDb::TNiceDb& db, TPathId parentDomain) const;
    void PersistParentDomainEffectiveACL(NIceDb::TNiceDb& db, const TString& owner, const TString& effectiveACL, ui64 effectiveACLVersion) const;
    void PersistShardsToDelete(NIceDb::TNiceDb& db, const THashSet<TShardIdx>& shardsIdxs);
    void PersistShardDeleted(NIceDb::TNiceDb& db, TShardIdx shardIdx, const TChannelsBindings& bindedChannels);
    void PersistUnknownShardDeleted(NIceDb::TNiceDb& db, TShardIdx shardIdx);
    void PersistTxShardStatus(NIceDb::TNiceDb& db, TOperationId opId, TShardIdx shardIdx, const TTxState::TShardStatus& status);
    void PersistBackupSettings(NIceDb::TNiceDb& db, TPathId pathId, const NKikimrSchemeOp::TBackupTask& settings);
    void PersistBackupDone(NIceDb::TNiceDb& db, TPathId pathId);
    void PersistCompletedBackupRestore(NIceDb::TNiceDb& db, TTxId txId, const TTxState& txState, const TTableInfo::TBackupRestoreResult& info, TTableInfo::TBackupRestoreResult::EKind kind);
    void PersistCompletedBackup(NIceDb::TNiceDb& db, TTxId txId, const TTxState& txState, const TTableInfo::TBackupRestoreResult& backupInfo);
    void PersistCompletedRestore(NIceDb::TNiceDb& db, TTxId txId, const TTxState& txState, const TTableInfo::TBackupRestoreResult& restoreInfo);
    void PersistSchemeLimit(NIceDb::TNiceDb& db, const TPathId& pathId, const TSubDomainInfo& subDomain);
    void PersistStoragePools(NIceDb::TNiceDb& db, const TPathId& pathId, const TSubDomainInfo& subDomain);
    void PersistSubDomain(NIceDb::TNiceDb& db, const TPathId& pathId, const TSubDomainInfo& subDomain);
    void PersistRemoveSubDomain(NIceDb::TNiceDb& db, const TPathId& pathId);
    void PersistSubDomainVersion(NIceDb::TNiceDb& db, const TPathId& pathId, const TSubDomainInfo& subDomain);
    void PersistSubDomainAlter(NIceDb::TNiceDb& db, const TPathId& pathId, const TSubDomainInfo& subDomain);
    void PersistSubDomainDeclaredSchemeQuotas(NIceDb::TNiceDb& db, const TPathId& pathId, const TSubDomainInfo& subDomain);
    void PersistSubDomainDatabaseQuotas(NIceDb::TNiceDb& db, const TPathId& pathId, const TSubDomainInfo& subDomain);
    void PersistSubDomainState(NIceDb::TNiceDb& db, const TPathId& pathId, const TSubDomainInfo& subDomain);
    void PersistSubDomainSchemeQuotas(NIceDb::TNiceDb& db, const TPathId& pathId, const TSubDomainInfo& subDomain);
    void PersistSubDomainSecurityStateVersion(NIceDb::TNiceDb& db, const TPathId& pathId, const TSubDomainInfo& subDomain);
    void PersistSubDomainPrivateShards(NIceDb::TNiceDb& db, const TPathId& pathId, const TSubDomainInfo& subDomain);
    void PersistDeleteSubDomainAlter(NIceDb::TNiceDb& db, const TPathId& pathId, const TSubDomainInfo& subDomain);
    void PersistSubDomainAuditSettings(NIceDb::TNiceDb& db, const TPathId& pathId, const TSubDomainInfo& subDomain);
    void PersistSubDomainAuditSettingsAlter(NIceDb::TNiceDb& db, const TPathId& pathId, const TSubDomainInfo& subDomain);
    void PersistSubDomainServerlessComputeResourcesMode(NIceDb::TNiceDb& db, const TPathId& pathId, const TSubDomainInfo& subDomain);
    void PersistSubDomainServerlessComputeResourcesModeAlter(NIceDb::TNiceDb& db, const TPathId& pathId, const TSubDomainInfo& subDomain);
    void PersistKesusInfo(NIceDb::TNiceDb& db, TPathId pathId, const TKesusInfo::TPtr);
    void PersistKesusVersion(NIceDb::TNiceDb& db, TPathId pathId, const TKesusInfo::TPtr);
    void PersistAddKesusAlter(NIceDb::TNiceDb& db, TPathId pathId, const TKesusInfo::TPtr);
    void PersistRemoveKesusAlter(NIceDb::TNiceDb& db, TPathId pathId);
    void PersistRemoveKesusInfo(NIceDb::TNiceDb& db, TPathId pathId);
    void PersistRemoveTableIndex(NIceDb::TNiceDb& db, TPathId tableId);
    void PersistRemoveTable(NIceDb::TNiceDb& db, TPathId tableId, const TActorContext& ctx);
    void PersistRevertedMigration(NIceDb::TNiceDb& db, TPathId pathId, TTabletId abandonedSchemeShardId);

    // BlockStore
    void PersistBlockStorePartition(NIceDb::TNiceDb& db, TPathId pathId, ui32 partitionId, TShardIdx shardIdx, ui64 version);
    void PersistBlockStoreVolume(NIceDb::TNiceDb& db, TPathId pathId, const TBlockStoreVolumeInfo::TPtr);
    void PersistBlockStoreVolumeMountToken(NIceDb::TNiceDb& db, TPathId pathId, const TBlockStoreVolumeInfo::TPtr volume);
    void PersistAddBlockStoreVolumeAlter(NIceDb::TNiceDb& db, TPathId pathId, const TBlockStoreVolumeInfo::TPtr);
    void PersistRemoveBlockStoreVolumeAlter(NIceDb::TNiceDb& db, TPathId pathId);
    void PersistRemoveBlockStorePartition(NIceDb::TNiceDb& db, TPathId pathId, ui32 partitionId);
    void PersistRemoveBlockStoreVolume(NIceDb::TNiceDb& db, TPathId pathId);

    // FileStore
    void PersistFileStoreInfo(NIceDb::TNiceDb& db, TPathId pathId, const TFileStoreInfo::TPtr);
    void PersistAddFileStoreAlter(NIceDb::TNiceDb& db, TPathId pathId, const TFileStoreInfo::TPtr);
    void PersistRemoveFileStoreAlter(NIceDb::TNiceDb& db, TPathId pathId);
    void PersistRemoveFileStoreInfo(NIceDb::TNiceDb& db, TPathId pathId);

    // OlapStore
    void PersistOlapStore(NIceDb::TNiceDb& db, TPathId pathId, const TOlapStoreInfo& storeInfo, bool isAlter = false);
    void PersistOlapStoreRemove(NIceDb::TNiceDb& db, TPathId pathId, bool isAlter = false);
    void PersistOlapStoreAlter(NIceDb::TNiceDb& db, TPathId pathId, const TOlapStoreInfo& storeInfo);
    void PersistOlapStoreAlterRemove(NIceDb::TNiceDb& db, TPathId pathId);

    // ColumnTable
    void PersistColumnTable(NIceDb::TNiceDb& db, TPathId pathId, const TColumnTableInfo& tableInfo, bool isAlter = false);
    void PersistColumnTableRemove(NIceDb::TNiceDb& db, TPathId pathId);
    void PersistColumnTableAlter(NIceDb::TNiceDb& db, TPathId pathId, const TColumnTableInfo& tableInfo);
    void PersistColumnTableAlterRemove(NIceDb::TNiceDb& db, TPathId pathId);

    // Sequence
    void PersistSequence(NIceDb::TNiceDb& db, TPathId pathId, const TSequenceInfo& sequenceInfo);
    void PersistSequenceRemove(NIceDb::TNiceDb& db, TPathId pathId);
    void PersistSequenceAlter(NIceDb::TNiceDb& db, TPathId pathId, const TSequenceInfo& sequenceInfo);
    void PersistSequenceAlterRemove(NIceDb::TNiceDb& db, TPathId pathId);

    // Replication
    void PersistReplication(NIceDb::TNiceDb& db, TPathId pathId, const TReplicationInfo& replicationInfo);
    void PersistReplicationRemove(NIceDb::TNiceDb& db, TPathId pathId);
    void PersistReplicationAlter(NIceDb::TNiceDb& db, TPathId pathId, const TReplicationInfo& replicationInfo);
    void PersistReplicationAlterRemove(NIceDb::TNiceDb& db, TPathId pathId);

    // BlobDepot
    void PersistBlobDepot(NIceDb::TNiceDb& db, TPathId pathId, const TBlobDepotInfo& blobDepotInfo);

    void PersistAddTableShardPartitionConfig(NIceDb::TNiceDb& db, TShardIdx shardIdx, const NKikimrSchemeOp::TPartitionConfig& config);

    void PersistPublishingPath(NIceDb::TNiceDb& db, TTxId txId, TPathId pathId, ui64 version);
    void PersistRemovePublishingPath(NIceDb::TNiceDb& db, TTxId txId, TPathId pathId, ui64 version);


    void PersistInitState(NIceDb::TNiceDb& db);

    void PersistStorageBillingTime(NIceDb::TNiceDb& db);

    // ExternalTable
    void PersistExternalTable(NIceDb::TNiceDb &db, TPathId pathId, const TExternalTableInfo::TPtr externalTable);
    void PersistRemoveExternalTable(NIceDb::TNiceDb& db, TPathId pathId);

    // ExternalDataSource
    void PersistExternalDataSource(NIceDb::TNiceDb &db, TPathId pathId, const TExternalDataSourceInfo::TPtr externalDataSource);
    void PersistRemoveExternalDataSource(NIceDb::TNiceDb& db, TPathId pathId);

    void PersistView(NIceDb::TNiceDb &db, TPathId pathId);
    void PersistRemoveView(NIceDb::TNiceDb& db, TPathId pathId);

    TTabletId GetGlobalHive(const TActorContext& ctx) const;

    enum class EHiveSelection : uint8_t {
        ANY,
        IGNORE_TENANT,
    };

    TTabletId ResolveHive(TPathId pathId, const TActorContext& ctx, EHiveSelection selection) const;
    TTabletId ResolveHive(TPathId pathId, const TActorContext& ctx) const;
    TTabletId ResolveHive(TShardIdx shardIdx, const TActorContext& ctx) const;
    TShardIdx GetShardIdx(TTabletId tabletId) const;
    TShardIdx MustGetShardIdx(TTabletId tabletId) const;
    TTabletTypes::EType GetTabletType(TTabletId tabletId) const;

    struct TTxMonitoring;
    //OnRenderAppHtmlPage

    struct TTxInit;
    NTabletFlatExecutor::ITransaction* CreateTxInit();

    struct TTxInitRoot;
    NTabletFlatExecutor::ITransaction* CreateTxInitRoot();

    struct TTxInitRootCompatibility;
    NTabletFlatExecutor::ITransaction* CreateTxInitRootCompatibility(TEvSchemeShard::TEvInitRootShard::TPtr &ev);

    struct TTxInitTenantSchemeShard;
    NTabletFlatExecutor::ITransaction* CreateTxInitTenantSchemeShard(TEvSchemeShard::TEvInitTenantSchemeShard::TPtr &ev);

    struct TActivationOpts {
        TSideEffects::TPublications DelayPublications;
        TVector<ui64> ExportIds;
        TVector<ui64> ImportsIds;
        TVector<TPathId> CdcStreamScans;
        TVector<TPathId> TablesToClean;
        TDeque<TPathId> BlockStoreVolumesToClean;
    };

    void SubscribeToTempTableOwners();

    void ActivateAfterInitialization(const TActorContext& ctx, TActivationOpts&& opts);

    struct TTxInitPopulator;
    NTabletFlatExecutor::ITransaction* CreateTxInitPopulator(TSideEffects::TPublications&& publications);

    struct TTxInitSchema;
    NTabletFlatExecutor::ITransaction* CreateTxInitSchema();

    struct TTxUpgradeSchema;
    NTabletFlatExecutor::ITransaction* CreateTxUpgradeSchema();

    struct TTxCleanTables;
    NTabletFlatExecutor::ITransaction* CreateTxCleanTables(TVector<TPathId> tablesToClean);

    struct TTxCleanBlockStoreVolumes;
    NTabletFlatExecutor::ITransaction* CreateTxCleanBlockStoreVolumes(TDeque<TPathId>&& blockStoreVolumes);

    struct TTxCleanDroppedPaths;
    NTabletFlatExecutor::ITransaction* CreateTxCleanDroppedPaths();

    void ScheduleCleanDroppedPaths();
    void Handle(TEvPrivate::TEvCleanDroppedPaths::TPtr& ev, const TActorContext& ctx);

    void EnqueueBackgroundCompaction(const TShardIdx& shardIdx, const TPartitionStats& stats);
    void UpdateBackgroundCompaction(const TShardIdx& shardIdx, const TPartitionStats& stats);
    void RemoveBackgroundCompaction(const TShardIdx& shardIdx);

    void EnqueueBorrowedCompaction(const TShardIdx& shardIdx);
    void RemoveBorrowedCompaction(const TShardIdx& shardIdx);

    void EnqueueBackgroundCleaning(const TPathId& pathId);
    void RemoveBackgroundCleaning(const TPathId& pathId);
    std::optional<TTempTableInfo> ResolveTempTableInfo(const TPathId& pathId);

    void UpdateShardMetrics(const TShardIdx& shardIdx, const TPartitionStats& newStats);
    void RemoveShardMetrics(const TShardIdx& shardIdx);

    void ShardRemoved(const TShardIdx& shardIdx);

    NOperationQueue::EStartStatus StartBackgroundCompaction(const TShardCompactionInfo& info);
    void OnBackgroundCompactionTimeout(const TShardCompactionInfo& info);
    void UpdateBackgroundCompactionQueueMetrics();

    NOperationQueue::EStartStatus StartBorrowedCompaction(const TShardIdx& shardIdx);
    void OnBorrowedCompactionTimeout(const TShardIdx& shardIdx);
    void BorrowedCompactionHandleDisconnect(TTabletId tabletId, const TActorId& clientId);
    void UpdateBorrowedCompactionQueueMetrics();

    NOperationQueue::EStartStatus StartBackgroundCleaning(const TPathId& pathId);
    void OnBackgroundCleaningTimeout(const TPathId& pathId);
    void Handle(TEvInterconnect::TEvNodeDisconnected::TPtr& ev, const TActorContext& ctx);
    bool CheckOwnerUndelivered(TEvents::TEvUndelivered::TPtr& ev);
    void RetryNodeSubscribe(ui32 nodeId);
    void Handle(TEvPrivate::TEvRetryNodeSubscribe::TPtr& ev, const TActorContext& ctx);
    void HandleBackgroundCleaningTransactionResult(
        TEvSchemeShard::TEvModifySchemeTransactionResult::TPtr& result);
    void HandleBackgroundCleaningCompletionResult(const TTxId& txId);
    void ClearTempTablesState();

    struct TTxCleanDroppedSubDomains;
    NTabletFlatExecutor::ITransaction* CreateTxCleanDroppedSubDomains();

    void ScheduleCleanDroppedSubDomains();
    void Handle(TEvPrivate::TEvCleanDroppedSubDomains::TPtr& ev, const TActorContext& ctx);

    struct TTxFixBadPaths;
    NTabletFlatExecutor::ITransaction* CreateTxFixBadPaths();

    struct TTxPublishTenantAsReadOnly;
    NTabletFlatExecutor::ITransaction* CreateTxPublishTenantAsReadOnly(TEvSchemeShard::TEvPublishTenantAsReadOnly::TPtr &ev);

    struct TTxPublishTenant;
    NTabletFlatExecutor::ITransaction* CreateTxPublishTenant(TEvSchemeShard::TEvPublishTenant::TPtr &ev);

    struct TTxMigrate;
    NTabletFlatExecutor::ITransaction* CreateTxMigrate(TEvSchemeShard::TEvMigrateSchemeShard::TPtr &ev);

    struct TTxDescribeScheme;
    NTabletFlatExecutor::ITransaction* CreateTxDescribeScheme(TEvSchemeShard::TEvDescribeScheme::TPtr &ev);

    struct TTxNotifyCompletion;
    NTabletFlatExecutor::ITransaction* CreateTxNotifyTxCompletion(TEvSchemeShard::TEvNotifyTxCompletion::TPtr &ev);

    struct TTxDeleteTabletReply;
    NTabletFlatExecutor::ITransaction* CreateTxDeleteTabletReply(TEvHive::TEvDeleteTabletReply::TPtr& ev);

    struct TTxShardStateChanged;
    NTabletFlatExecutor::ITransaction* CreateTxShardStateChanged(TEvDataShard::TEvStateChanged::TPtr& ev);

    struct TTxRunConditionalErase;
    NTabletFlatExecutor::ITransaction* CreateTxRunConditionalErase(TEvPrivate::TEvRunConditionalErase::TPtr& ev);

    struct TTxScheduleConditionalErase;
    NTabletFlatExecutor::ITransaction* CreateTxScheduleConditionalErase(TEvDataShard::TEvConditionalEraseRowsResponse::TPtr& ev);

    struct TTxSyncTenant;
    NTabletFlatExecutor::ITransaction* CreateTxSyncTenant(TPathId tabletId);
    struct TTxUpdateTenant;
    NTabletFlatExecutor::ITransaction* CreateTxUpdateTenant(TEvSchemeShard::TEvUpdateTenantSchemeShard::TPtr& ev);

    struct TTxPublishToSchemeBoard;
    NTabletFlatExecutor::ITransaction* CreateTxPublishToSchemeBoard(THashMap<TTxId, TDeque<TPathId>>&& paths);
    struct TTxAckPublishToSchemeBoard;
    NTabletFlatExecutor::ITransaction* CreateTxAckPublishToSchemeBoard(TSchemeBoardEvents::TEvUpdateAck::TPtr& ev);

    struct TTxOperationPropose;
    NTabletFlatExecutor::ITransaction* CreateTxOperationPropose(TEvSchemeShard::TEvModifySchemeTransaction::TPtr& ev);

    struct TTxOperationProposeCancelTx;
    NTabletFlatExecutor::ITransaction* CreateTxOperationPropose(TEvSchemeShard::TEvCancelTx::TPtr& ev);

    struct TTxOperationProgress;
    NTabletFlatExecutor::ITransaction* CreateTxOperationProgress(TOperationId opId);

    struct TTxOperationPlanStep;
    NTabletFlatExecutor::ITransaction* CreateTxOperationPlanStep(TEvTxProcessing::TEvPlanStep::TPtr& ev);

    struct TTxUpgradeAccessDatabaseRights;
    NTabletFlatExecutor::ITransaction* CreateTxUpgradeAccessDatabaseRights(const TActorId& answerTo, bool isDryRun, std::function< NActors::IEventBase* (const TMap<TPathId, TSet<TString>>&) >);

    struct TTxMakeAccessDatabaseNoInheritable;
    NTabletFlatExecutor::ITransaction* CreateTxMakeAccessDatabaseNoInheritable(const TActorId& answerTo, bool isDryRun, std::function< NActors::IEventBase* (const TMap<TPathId, TSet<TString>>&) >);

    struct TTxServerlessStorageBilling;
    NTabletFlatExecutor::ITransaction* CreateTxServerlessStorageBilling();

    struct TTxLogin;
    NTabletFlatExecutor::ITransaction* CreateTxLogin(TEvSchemeShard::TEvLogin::TPtr &ev);

    template <EventBasePtr TEvPtr>
    NTabletFlatExecutor::ITransaction* CreateTxOperationReply(TOperationId id, TEvPtr& ev);

    void PublishToSchemeBoard(THashMap<TTxId, TDeque<TPathId>>&& paths, const TActorContext& ctx);
    void PublishToSchemeBoard(TTxId txId, TDeque<TPathId>&& paths, const TActorContext& ctx);

    void ApplyPartitionConfigStoragePatch(
        NKikimrSchemeOp::TPartitionConfig& config,
        const NKikimrSchemeOp::TPartitionConfig& patch) const;
    void FillTableDescriptionForShardIdx(
        TPathId tableId, TShardIdx shardIdx, NKikimrSchemeOp::TTableDescription* tableDescr,
        TString rangeBegin, TString rangeEnd,
        bool rangeBeginInclusive, bool rangeEndInclusive,
        bool newTable = false);
    void FillTableDescription(TPathId tableId, ui32 partitionIdx, ui64 schemaVersion, NKikimrSchemeOp::TTableDescription* tableDescr);
    static bool FillUniformPartitioning(TVector<TString>& rangeEnds, ui32 keySize, NScheme::TTypeInfo firstKeyColType,
                                        ui32 partitionCount, const NScheme::TTypeRegistry* typeRegistry, TString& errStr);
    static bool FillSplitPartitioning(TVector<TString>& rangeEnds, const TConstArrayRef<NScheme::TTypeInfo>& keyColTypes,
                                      const ::google::protobuf::RepeatedPtrField<NKikimrSchemeOp::TSplitBoundary>& boundaries,
                                      TString& errStr);

    TString FillAlterTableTxBody(TPathId tableId, TShardIdx shardIdx, TMessageSeqNo seqNo) const;
    TString FillBackupTxBody(TPathId pathId, const NKikimrSchemeOp::TBackupTask& task, ui32 shardNum, TMessageSeqNo seqNo) const;

    static void FillSeqNo(NKikimrTxDataShard::TFlatSchemeTransaction &tx, TMessageSeqNo seqNo);
    static void FillSeqNo(NKikimrTxColumnShard::TSchemaTxBody &tx, TMessageSeqNo seqNo);

    void FillAsyncIndexInfo(const TPathId& tableId, NKikimrTxDataShard::TFlatSchemeTransaction& tx);

    void DescribeTable(const TTableInfo::TPtr tableInfo, const NScheme::TTypeRegistry* typeRegistry,
                       bool fillConfig, bool fillBoundaries, NKikimrSchemeOp::TTableDescription* entry) const;
    void DescribeTableIndex(const TPathId& pathId, const TString& name, NKikimrSchemeOp::TIndexDescription& entry);
    void DescribeTableIndex(const TPathId& pathId, const TString& name, TTableIndexInfo::TPtr indexInfo, NKikimrSchemeOp::TIndexDescription& entry);
    void DescribeCdcStream(const TPathId& pathId, const TString& name, NKikimrSchemeOp::TCdcStreamDescription& desc);
    void DescribeCdcStream(const TPathId& pathId, const TString& name, TCdcStreamInfo::TPtr info, NKikimrSchemeOp::TCdcStreamDescription& desc);
    void DescribeSequence(const TPathId& pathId, const TString& name, NKikimrSchemeOp::TSequenceDescription& desc);
    void DescribeSequence(const TPathId& pathId, const TString& name, TSequenceInfo::TPtr info, NKikimrSchemeOp::TSequenceDescription& desc);
    void DescribeReplication(const TPathId& pathId, const TString& name, NKikimrSchemeOp::TReplicationDescription& desc);
    void DescribeReplication(const TPathId& pathId, const TString& name, TReplicationInfo::TPtr info, NKikimrSchemeOp::TReplicationDescription& desc);
    void DescribeBlobDepot(const TPathId& pathId, const TString& name, NKikimrSchemeOp::TBlobDepotDescription& desc);
    static void FillTableBoundaries(const TTableInfo::TPtr tableInfo, google::protobuf::RepeatedPtrField<NKikimrSchemeOp::TSplitBoundary>& boundaries);

    void Handle(TEvSchemeShard::TEvInitRootShard::TPtr &ev, const TActorContext &ctx);
    void Handle(TEvSchemeShard::TEvInitTenantSchemeShard::TPtr &ev, const TActorContext &ctx);

    void Handle(TEvSchemeShard::TEvModifySchemeTransaction::TPtr &ev, const TActorContext &ctx);
    void Handle(TEvSchemeShard::TEvDescribeScheme::TPtr &ev, const TActorContext &ctx);
    void Handle(TEvSchemeShard::TEvNotifyTxCompletion::TPtr &ev, const TActorContext &ctx);

    void Handle(TEvSchemeShard::TEvCancelTx::TPtr& ev, const TActorContext& ctx);

    void Handle(TEvPrivate::TEvProgressOperation::TPtr &ev, const TActorContext &ctx);

    void Handle(TEvPersQueue::TEvProposeTransactionAttachResult::TPtr& ev, const TActorContext& ctx);

    void Handle(TEvTabletPipe::TEvClientConnected::TPtr &ev, const TActorContext &ctx);
    void Handle(TEvTabletPipe::TEvClientDestroyed::TPtr &ev, const TActorContext &ctx);
    void Handle(TEvTabletPipe::TEvServerConnected::TPtr &ev, const TActorContext &ctx);
    void Handle(TEvTabletPipe::TEvServerDisconnected::TPtr &ev, const TActorContext &ctx);

    void Handle(TEvHive::TEvCreateTabletReply::TPtr &ev, const TActorContext &ctx);
    void Handle(TEvHive::TEvAdoptTabletReply::TPtr &ev, const TActorContext &ctx);
    void Handle(TEvHive::TEvDeleteTabletReply::TPtr &ev, const TActorContext &ctx);
    void Handle(TEvPrivate::TEvSubscribeToShardDeletion::TPtr &ev, const TActorContext &ctx);
    void Handle(TEvHive::TEvDeleteOwnerTabletsReply::TPtr &ev, const TActorContext &ctx);
    void Handle(TEvHive::TEvUpdateTabletsObjectReply::TPtr &ev, const TActorContext &ctx);
    void Handle(TEvHive::TEvUpdateDomainReply::TPtr &ev, const TActorContext &ctx);
    void Handle(TEvPersQueue::TEvDropTabletReply::TPtr &ev, const TActorContext &ctx);
    void Handle(TEvColumnShard::TEvProposeTransactionResult::TPtr& ev, const TActorContext& ctx);
    void Handle(NBackgroundTasks::TEvAddTaskResult::TPtr& ev, const TActorContext& ctx);
    void Handle(TEvColumnShard::TEvNotifyTxCompletionResult::TPtr &ev, const TActorContext &ctx);
    void Handle(NSequenceShard::TEvSequenceShard::TEvCreateSequenceResult::TPtr &ev, const TActorContext &ctx);
    void Handle(NSequenceShard::TEvSequenceShard::TEvDropSequenceResult::TPtr &ev, const TActorContext &ctx);
    void Handle(NSequenceShard::TEvSequenceShard::TEvUpdateSequenceResult::TPtr &ev, const TActorContext &ctx);
    void Handle(NSequenceShard::TEvSequenceShard::TEvFreezeSequenceResult::TPtr &ev, const TActorContext &ctx);
    void Handle(NSequenceShard::TEvSequenceShard::TEvRestoreSequenceResult::TPtr &ev, const TActorContext &ctx);
    void Handle(NSequenceShard::TEvSequenceShard::TEvRedirectSequenceResult::TPtr &ev, const TActorContext &ctx);
    void Handle(NReplication::TEvController::TEvCreateReplicationResult::TPtr &ev, const TActorContext &ctx);
    void Handle(NReplication::TEvController::TEvDropReplicationResult::TPtr &ev, const TActorContext &ctx);
    void Handle(TEvDataShard::TEvProposeTransactionResult::TPtr &ev, const TActorContext &ctx);
    void Handle(TEvDataShard::TEvSchemaChanged::TPtr &ev, const TActorContext &ctx);
    void Handle(TEvDataShard::TEvStateChanged::TPtr &ev, const TActorContext &ctx);
    void Handle(TEvPersQueue::TEvUpdateConfigResponse::TPtr &ev, const TActorContext &ctx);
    void Handle(TEvPersQueue::TEvProposeTransactionResult::TPtr& ev, const TActorContext& ctx);
    void Handle(TEvBlobDepot::TEvApplyConfigResult::TPtr &ev, const TActorContext &ctx);
    void Handle(TEvSubDomain::TEvConfigureStatus::TPtr &ev, const TActorContext &ctx);
    void Handle(TEvBlockStore::TEvUpdateVolumeConfigResponse::TPtr& ev, const TActorContext& ctx);
    void Handle(TEvFileStore::TEvUpdateConfigResponse::TPtr& ev, const TActorContext& ctx);
    void Handle(NKesus::TEvKesus::TEvSetConfigResult::TPtr& ev, const TActorContext& ctx);
    void Handle(TEvSchemeShard::TEvInitTenantSchemeShardResult::TPtr& ev, const TActorContext& ctx);
    void Handle(TEvSchemeShard::TEvPublishTenantAsReadOnly::TPtr& ev, const TActorContext& ctx);
    void Handle(TEvSchemeShard::TEvPublishTenantAsReadOnlyResult::TPtr& ev, const TActorContext& ctx);
    void Handle(TEvSchemeShard::TEvPublishTenant::TPtr& ev, const TActorContext& ctx);
    void Handle(TEvSchemeShard::TEvPublishTenantResult::TPtr& ev, const TActorContext& ctx);
    void Handle(TEvSchemeShard::TEvMigrateSchemeShard::TPtr& ev, const TActorContext& ctx);
    void Handle(TEvSchemeShard::TEvMigrateSchemeShardResult::TPtr& ev, const TActorContext& ctx);
    void Handle(TEvDataShard::TEvMigrateSchemeShardResponse::TPtr& ev, const TActorContext& ctx);
    void Handle(TEvDataShard::TEvCompactTableResult::TPtr &ev, const TActorContext &ctx);
    void Handle(TEvDataShard::TEvCompactBorrowedResult::TPtr &ev, const TActorContext &ctx);


    void Handle(TEvSchemeShard::TEvProcessingRequest::TPtr& ev, const TActorContext& ctx);
    void Handle(TEvSchemeShard::TEvSyncTenantSchemeShard::TPtr& ev, const TActorContext& ctx);
    void Handle(TEvSchemeShard::TEvUpdateTenantSchemeShard::TPtr& ev, const TActorContext& ctx);

    void Handle(TSchemeBoardEvents::TEvUpdateAck::TPtr& ev, const TActorContext& ctx);

    void Handle(TEvTxProcessing::TEvPlanStep::TPtr &ev, const TActorContext &ctx);

    void Handle(TEvents::TEvUndelivered::TPtr& ev, const TActorContext& ctx);
    void Handle(NMon::TEvRemoteHttpInfo::TPtr& ev, const TActorContext& ctx);

    void Handle(TEvDataShard::TEvInitSplitMergeDestinationAck::TPtr& ev, const TActorContext& ctx);
    void Handle(TEvDataShard::TEvSplitAck::TPtr& ev, const TActorContext& ctx);
    void Handle(TEvDataShard::TEvSplitPartitioningChangedAck::TPtr& ev, const TActorContext& ctx);

    void ExecuteTableStatsBatch(const TActorContext& ctx);
    void ScheduleTableStatsBatch(const TActorContext& ctx);
    void Handle(TEvPrivate::TEvPersistTableStats::TPtr& ev, const TActorContext& ctx);
    void Handle(TEvDataShard::TEvPeriodicTableStats::TPtr& ev, const TActorContext& ctx);
    void Handle(TEvDataShard::TEvGetTableStatsResult::TPtr& ev, const TActorContext& ctx);

    void ExecuteTopicStatsBatch(const TActorContext& ctx);
    void ScheduleTopicStatsBatch(const TActorContext& ctx);
    void Handle(TEvPrivate::TEvPersistTopicStats::TPtr& ev, const TActorContext& ctx);
    void Handle(TEvPersQueue::TEvPeriodicTopicStats::TPtr& ev, const TActorContext& ctx);

    void Handle(TEvSchemeShard::TEvFindTabletSubDomainPathId::TPtr& ev, const TActorContext& ctx);

    void ScheduleConditionalEraseRun(const TActorContext& ctx);
    void Handle(TEvPrivate::TEvRunConditionalErase::TPtr& ev, const TActorContext& ctx);
    void Handle(TEvDataShard::TEvConditionalEraseRowsResponse::TPtr& ev, const TActorContext& ctx);
    void ConditionalEraseHandleDisconnect(TTabletId tabletId, const TActorId& clientId, const TActorContext& ctx);

    void Handle(NSysView::TEvSysView::TEvGetPartitionStats::TPtr& ev, const TActorContext& ctx);

    void ScheduleServerlessStorageBilling(const TActorContext& ctx);
    void Handle(TEvPrivate::TEvServerlessStorageBilling::TPtr& ev, const TActorContext& ctx);

    void Handle(NConsole::TEvConfigsDispatcher::TEvSetConfigSubscriptionResponse::TPtr &ev, const TActorContext &ctx);
    void Handle(NConsole::TEvConsole::TEvConfigNotificationRequest::TPtr &ev, const TActorContext &ctx);

    void Handle(TEvSchemeShard::TEvLogin::TPtr& ev, const TActorContext& ctx);

    void RestartPipeTx(TTabletId tabletId, const TActorContext& ctx);

    TOperationId RouteIncoming(TTabletId tabletId, const TActorContext& ctx);

    // namespace NLongRunningCommon {
    struct TXxport {
        class TTxBase;
        template <typename TInfo, typename TEvRequest, typename TEvResponse> struct TTxGet;
        template <typename TInfo, typename TEvRequest, typename TEvResponse, typename TDerived> struct TTxList;
    };

    void Handle(TEvTxAllocatorClient::TEvAllocateResult::TPtr& ev, const TActorContext& ctx);
    void Handle(TEvSchemeShard::TEvModifySchemeTransactionResult::TPtr& ev, const TActorContext& ctx);
    void Handle(TEvIndexBuilder::TEvCreateResponse::TPtr& ev, const TActorContext& ctx);
    void Handle(TEvSchemeShard::TEvNotifyTxCompletionRegistered::TPtr& ev, const TActorContext& ctx);
    void Handle(TEvSchemeShard::TEvNotifyTxCompletionResult::TPtr& ev, const TActorContext& ctx);
    void Handle(TEvSchemeShard::TEvCancelTxResult::TPtr& ev, const TActorContext& ctx);
    void Handle(TEvIndexBuilder::TEvCancelResponse::TPtr& ev, const TActorContext& ctx);
    // } // NLongRunningCommon

    // namespace NExport {
    THashMap<ui64, TExportInfo::TPtr> Exports;
    THashMap<TString, TExportInfo::TPtr> ExportsByUid;
    THashMap<TTxId, std::pair<ui64, ui32>> TxIdToExport;
    THashMap<TTxId, THashSet<ui64>> TxIdToDependentExport;

    void FromXxportInfo(NKikimrExport::TExport& exprt, const TExportInfo::TPtr exportInfo);

    static void PersistCreateExport(NIceDb::TNiceDb& db, const TExportInfo::TPtr exportInfo);
    static void PersistRemoveExport(NIceDb::TNiceDb& db, const TExportInfo::TPtr exportInfo);
    static void PersistExportPathId(NIceDb::TNiceDb& db, const TExportInfo::TPtr exportInfo);
    static void PersistExportState(NIceDb::TNiceDb& db, const TExportInfo::TPtr exportInfo);
    static void PersistExportItemState(NIceDb::TNiceDb& db, const TExportInfo::TPtr exportInfo, ui32 targetIdx);

    struct TExport {
        struct TTxCreate;
        struct TTxGet;
        struct TTxCancel;
        struct TTxCancelAck;
        struct TTxForget;
        struct TTxList;

        struct TTxProgress;
    };

    NTabletFlatExecutor::ITransaction* CreateTxCreateExport(TEvExport::TEvCreateExportRequest::TPtr& ev);
    NTabletFlatExecutor::ITransaction* CreateTxGetExport(TEvExport::TEvGetExportRequest::TPtr& ev);
    NTabletFlatExecutor::ITransaction* CreateTxCancelExport(TEvExport::TEvCancelExportRequest::TPtr& ev);
    NTabletFlatExecutor::ITransaction* CreateTxCancelExportAck(TEvSchemeShard::TEvCancelTxResult::TPtr& ev);
    NTabletFlatExecutor::ITransaction* CreateTxForgetExport(TEvExport::TEvForgetExportRequest::TPtr& ev);
    NTabletFlatExecutor::ITransaction* CreateTxListExports(TEvExport::TEvListExportsRequest::TPtr& ev);

    NTabletFlatExecutor::ITransaction* CreateTxProgressExport(ui64 id);
    NTabletFlatExecutor::ITransaction* CreateTxProgressExport(TEvTxAllocatorClient::TEvAllocateResult::TPtr& ev);
    NTabletFlatExecutor::ITransaction* CreateTxProgressExport(TEvSchemeShard::TEvModifySchemeTransactionResult::TPtr& ev);
    NTabletFlatExecutor::ITransaction* CreateTxProgressExport(TTxId completedTxId);

    void Handle(TEvExport::TEvCreateExportRequest::TPtr& ev, const TActorContext& ctx);
    void Handle(TEvExport::TEvGetExportRequest::TPtr& ev, const TActorContext& ctx);
    void Handle(TEvExport::TEvCancelExportRequest::TPtr& ev, const TActorContext& ctx);
    void Handle(TEvExport::TEvForgetExportRequest::TPtr& ev, const TActorContext& ctx);
    void Handle(TEvExport::TEvListExportsRequest::TPtr& ev, const TActorContext& ctx);

    void ResumeExports(const TVector<ui64>& exportIds, const TActorContext& ctx);
    // } // NExport

    // namespace NImport {
    THashMap<ui64, TImportInfo::TPtr> Imports;
    THashMap<TString, TImportInfo::TPtr> ImportsByUid;
    THashMap<TTxId, std::pair<ui64, ui32>> TxIdToImport;

    void FromXxportInfo(NKikimrImport::TImport& exprt, const TImportInfo::TPtr importInfo);

    static void PersistCreateImport(NIceDb::TNiceDb& db, const TImportInfo::TPtr importInfo);
    static void PersistRemoveImport(NIceDb::TNiceDb& db, const TImportInfo::TPtr importInfo);
    static void PersistImportState(NIceDb::TNiceDb& db, const TImportInfo::TPtr importInfo);
    static void PersistImportItemState(NIceDb::TNiceDb& db, const TImportInfo::TPtr importInfo, ui32 itemIdx);
    static void PersistImportItemScheme(NIceDb::TNiceDb& db, const TImportInfo::TPtr importInfo, ui32 itemIdx);
    static void PersistImportItemDstPathId(NIceDb::TNiceDb& db, const TImportInfo::TPtr importInfo, ui32 itemIdx);

    struct TImport {
        struct TTxCreate;
        struct TTxGet;
        struct TTxCancel;
        struct TTxCancelAck;
        struct TTxForget;
        struct TTxList;

        struct TTxProgress;
    };

    NTabletFlatExecutor::ITransaction* CreateTxCreateImport(TEvImport::TEvCreateImportRequest::TPtr& ev);
    NTabletFlatExecutor::ITransaction* CreateTxGetImport(TEvImport::TEvGetImportRequest::TPtr& ev);
    NTabletFlatExecutor::ITransaction* CreateTxCancelImport(TEvImport::TEvCancelImportRequest::TPtr& ev);
    NTabletFlatExecutor::ITransaction* CreateTxCancelImportAck(TEvSchemeShard::TEvCancelTxResult::TPtr& ev);
    NTabletFlatExecutor::ITransaction* CreateTxCancelImportAck(TEvIndexBuilder::TEvCancelResponse::TPtr& ev);
    NTabletFlatExecutor::ITransaction* CreateTxForgetImport(TEvImport::TEvForgetImportRequest::TPtr& ev);
    NTabletFlatExecutor::ITransaction* CreateTxListImports(TEvImport::TEvListImportsRequest::TPtr& ev);

    NTabletFlatExecutor::ITransaction* CreateTxProgressImport(ui64 id, const TMaybe<ui32>& itemIdx = Nothing());
    NTabletFlatExecutor::ITransaction* CreateTxProgressImport(TEvPrivate::TEvImportSchemeReady::TPtr& ev);
    NTabletFlatExecutor::ITransaction* CreateTxProgressImport(TEvTxAllocatorClient::TEvAllocateResult::TPtr& ev);
    NTabletFlatExecutor::ITransaction* CreateTxProgressImport(TEvSchemeShard::TEvModifySchemeTransactionResult::TPtr& ev);
    NTabletFlatExecutor::ITransaction* CreateTxProgressImport(TEvIndexBuilder::TEvCreateResponse::TPtr& ev);
    NTabletFlatExecutor::ITransaction* CreateTxProgressImport(TTxId completedTxId);

    void Handle(TEvImport::TEvCreateImportRequest::TPtr& ev, const TActorContext& ctx);
    void Handle(TEvImport::TEvGetImportRequest::TPtr& ev, const TActorContext& ctx);
    void Handle(TEvImport::TEvCancelImportRequest::TPtr& ev, const TActorContext& ctx);
    void Handle(TEvImport::TEvForgetImportRequest::TPtr& ev, const TActorContext& ctx);
    void Handle(TEvImport::TEvListImportsRequest::TPtr& ev, const TActorContext& ctx);
    void Handle(TEvPrivate::TEvImportSchemeReady::TPtr& ev, const TActorContext& ctx);

    void ResumeImports(const TVector<ui64>& ids, const TActorContext& ctx);
    // } // NImport

    void FillTableSchemaVersion(ui64 schemaVersion, NKikimrSchemeOp::TTableDescription *tableDescr) const;

    // namespace NIndexBuilder {
    TControlWrapper AllowDataColumnForIndexTable;

    THashMap<TIndexBuildId, TIndexBuildInfo::TPtr> IndexBuilds;
    THashMap<TString, TIndexBuildInfo::TPtr> IndexBuildsByUid;
    THashMap<TTxId, TIndexBuildId> TxIdToIndexBuilds;

    // do not share pipes with operations
    // also do not share pipes between IndexBuilds
    TDedicatedPipePool<TIndexBuildId> IndexBuildPipes;

    void PersistCreateBuildIndex(NIceDb::TNiceDb& db, const TIndexBuildInfo::TPtr indexInfo);
    void PersistBuildIndexState(NIceDb::TNiceDb& db, const TIndexBuildInfo::TPtr indexInfo);
    void PersistBuildIndexIssue(NIceDb::TNiceDb& db, const TIndexBuildInfo::TPtr indexInfo);
    void PersistBuildIndexCancelRequest(NIceDb::TNiceDb& db, const TIndexBuildInfo::TPtr indexInfo);

    void PersistBuildIndexAlterMainTableTxId(NIceDb::TNiceDb& db, const TIndexBuildInfo::TPtr indexInfo);
    void PersistBuildIndexAlterMainTableTxStatus(NIceDb::TNiceDb& db, const TIndexBuildInfo::TPtr indexInfo);
    void PersistBuildIndexAlterMainTableTxDone(NIceDb::TNiceDb& db, const TIndexBuildInfo::TPtr indexInfo);

    void PersistBuildIndexInitiateTxId(NIceDb::TNiceDb& db, const TIndexBuildInfo::TPtr indexInfo);
    void PersistBuildIndexInitiateTxStatus(NIceDb::TNiceDb& db, const TIndexBuildInfo::TPtr indexInfo);
    void PersistBuildIndexInitiateTxDone(NIceDb::TNiceDb& db, const TIndexBuildInfo::TPtr indexInfo);

    void PersistBuildIndexLockTxId(NIceDb::TNiceDb& db, const TIndexBuildInfo::TPtr indexInfo);
    void PersistBuildIndexLockTxStatus(NIceDb::TNiceDb& db, const TIndexBuildInfo::TPtr indexInfo);
    void PersistBuildIndexLockTxDone(NIceDb::TNiceDb& db, const TIndexBuildInfo::TPtr indexInfo);

    void PersistBuildIndexApplyTxId(NIceDb::TNiceDb& db, const TIndexBuildInfo::TPtr indexInfo);
    void PersistBuildIndexApplyTxStatus(NIceDb::TNiceDb& db, const TIndexBuildInfo::TPtr indexInfo);
    void PersistBuildIndexApplyTxDone(NIceDb::TNiceDb& db, const TIndexBuildInfo::TPtr indexInfo);

    void PersistBuildIndexUnlockTxId(NIceDb::TNiceDb& db, const TIndexBuildInfo::TPtr indexInfo);
    void PersistBuildIndexUnlockTxStatus(NIceDb::TNiceDb& db, const TIndexBuildInfo::TPtr indexInfo);
    void PersistBuildIndexUnlockTxDone(NIceDb::TNiceDb& db, const TIndexBuildInfo::TPtr indexInfo);

    void PersistBuildIndexUploadProgress(NIceDb::TNiceDb& db, const TIndexBuildInfo::TPtr indexInfo, const TShardIdx& shardIdx);
    void PersistBuildIndexUploadInitiate(NIceDb::TNiceDb& db, const TIndexBuildInfo::TPtr indexInfo, const TShardIdx& shardIdx);
    void PersistBuildIndexBilling(NIceDb::TNiceDb& db, const TIndexBuildInfo::TPtr indexInfo);

    void PersistBuildIndexForget(NIceDb::TNiceDb& db, const TIndexBuildInfo::TPtr indexInfo);

    struct TIndexBuilder {
        class TTxBase;

        template<typename TRequest, typename TResponse>
        class TTxSimple;

        class TTxCreate;
        struct TTxGet;
        struct TTxCancel;
        struct TTxForget;
        struct TTxList;

        struct TTxProgress;
        struct TTxReply;

        struct TTxPipeReset;
        struct TTxBilling;
    };

    NTabletFlatExecutor::ITransaction* CreateTxCreate(TEvIndexBuilder::TEvCreateRequest::TPtr& ev);
    NTabletFlatExecutor::ITransaction* CreateTxGet(TEvIndexBuilder::TEvGetRequest::TPtr& ev);
    NTabletFlatExecutor::ITransaction* CreateTxCancel(TEvIndexBuilder::TEvCancelRequest::TPtr& ev);
    NTabletFlatExecutor::ITransaction* CreateTxForget(TEvIndexBuilder::TEvForgetRequest::TPtr& ev);
    NTabletFlatExecutor::ITransaction* CreateTxList(TEvIndexBuilder::TEvListRequest::TPtr& ev);
    NTabletFlatExecutor::ITransaction* CreateTxProgress(TIndexBuildId id);
    NTabletFlatExecutor::ITransaction* CreateTxReply(TEvTxAllocatorClient::TEvAllocateResult::TPtr& allocateResult);
    NTabletFlatExecutor::ITransaction* CreateTxReply(TEvSchemeShard::TEvModifySchemeTransactionResult::TPtr& modifyResult);
    NTabletFlatExecutor::ITransaction* CreateTxReply(TTxId completedTxId);
    NTabletFlatExecutor::ITransaction* CreateTxReply(TEvDataShard::TEvBuildIndexProgressResponse::TPtr& progress);
    NTabletFlatExecutor::ITransaction* CreatePipeRetry(TIndexBuildId indexBuildId, TTabletId tabletId);
    NTabletFlatExecutor::ITransaction* CreateTxBilling(TEvPrivate::TEvIndexBuildingMakeABill::TPtr& ev);

    void Handle(TEvIndexBuilder::TEvCreateRequest::TPtr& ev, const TActorContext& ctx);
    void Handle(TEvIndexBuilder::TEvGetRequest::TPtr& ev, const TActorContext& ctx);
    void Handle(TEvIndexBuilder::TEvCancelRequest::TPtr& ev, const TActorContext& ctx);
    void Handle(TEvIndexBuilder::TEvForgetRequest::TPtr& ev, const TActorContext& ctx);
    void Handle(TEvIndexBuilder::TEvListRequest::TPtr& ev, const TActorContext& ctx);

    void Handle(TEvDataShard::TEvBuildIndexProgressResponse::TPtr& ev, const TActorContext& ctx);

    void Handle(TEvPrivate::TEvIndexBuildingMakeABill::TPtr& ev, const TActorContext& ctx);

    void Resume(const TDeque<TIndexBuildId>& indexIds, const TActorContext& ctx);
    void SetupRouting(const TDeque<TIndexBuildId>& indexIds, const TActorContext& ctx);

    // } //NIndexBuilder

    // namespace NCdcStreamScan {
    struct TCdcStreamScan {
        struct TTxProgress;
    };

    TDedicatedPipePool<TPathId> CdcStreamScanPipes;

    NTabletFlatExecutor::ITransaction* CreateTxProgressCdcStreamScan(TEvPrivate::TEvRunCdcStreamScan::TPtr& ev);
    NTabletFlatExecutor::ITransaction* CreateTxProgressCdcStreamScan(TEvDataShard::TEvCdcStreamScanResponse::TPtr& ev);
    NTabletFlatExecutor::ITransaction* CreatePipeRetry(const TPathId& streamPathId, TTabletId tabletId);

    void Handle(TEvPrivate::TEvRunCdcStreamScan::TPtr& ev, const TActorContext& ctx);
    void Handle(TEvDataShard::TEvCdcStreamScanResponse::TPtr& ev, const TActorContext& ctx);

    void ResumeCdcStreamScans(const TVector<TPathId>& ids, const TActorContext& ctx);

    void PersistCdcStreamScanShardStatus(NIceDb::TNiceDb& db, const TPathId& streamPathId, const TShardIdx& shardIdx,
        const TCdcStreamInfo::TShardStatus& status);
    void RemoveCdcStreamScanShardStatus(NIceDb::TNiceDb& db, const TPathId& streamPathId, const TShardIdx& shardIdx);
    // } // NCdcStreamScan

    // statistics
    TTabletId StatisticsAggregatorId;
    TActorId SAPipeClientId;
    static constexpr ui64 SendStatsIntervalMinSeconds = 180;
    static constexpr ui64 SendStatsIntervalMaxSeconds = 240;

    void Handle(TEvTxProxySchemeCache::TEvNavigateKeySetResult::TPtr&, const TActorContext& ctx);
    void Handle(TEvPrivate::TEvSendBaseStatsToSA::TPtr& ev, const TActorContext& ctx);

    void InitializeStatistics(const TActorContext& ctx);
    void ResolveSA();
    void ConnectToSA();
    void SendBaseStatsToSA();



public:
    void ChangeStreamShardsCount(i64 delta) override;
    void ChangeStreamShardsQuota(i64 delta) override;
    void ChangeStreamReservedStorageCount(i64 delta) override;
    void ChangeStreamReservedStorageQuota(i64 delta) override;
    void ChangeDiskSpaceTablesDataBytes(i64 delta) override;
    void ChangeDiskSpaceTablesIndexBytes(i64 delta) override;
    void ChangeDiskSpaceTablesTotalBytes(i64 delta) override;
    void ChangeDiskSpaceTopicsTotalBytes(ui64 value) override;
    void ChangeDiskSpaceQuotaExceeded(i64 delta) override;
    void ChangeDiskSpaceHardQuotaBytes(i64 delta) override;
    void ChangeDiskSpaceSoftQuotaBytes(i64 delta) override;

    NLogin::TLoginProvider LoginProvider;

private:
    void OnDetach(const TActorContext &ctx) override;
    void OnTabletDead(TEvTablet::TEvTabletDead::TPtr &ev, const TActorContext &ctx) override;
    void OnActivateExecutor(const TActorContext &ctx) override;
    bool OnRenderAppHtmlPage(NMon::TEvRemoteHttpInfo::TPtr ev, const TActorContext &ctx) override;
    void DefaultSignalTabletActive(const TActorContext &ctx) override;
    void Cleanup(const TActorContext &ctx);
    void Enqueue(STFUNC_SIG) override;
    void Die(const TActorContext &ctx) override;

    bool ReassignChannelsEnabled() const override {
        return true;
    }

    const TDomainsInfo::TDomain& GetDomainDescription(const TActorContext &ctx) const;
    NKikimrSubDomains::TProcessingParams CreateRootProcessingParams(const TActorContext &ctx);
    static NTabletPipe::TClientConfig GetPipeClientConfig();

public:
    static const NKikimrConfig::TDomainsConfig& GetDomainsConfig();

    static constexpr NKikimrServices::TActivity::EType ActorActivityType() {
        return NKikimrServices::TActivity::FLAT_SCHEMESHARD_ACTOR;
    }

    TSchemeShard(const TActorId &tablet, TTabletStorageInfo *info);

    //TTabletId TabletID() const { return TTabletId(ITablet::TabletID()); }
    TTabletId SelfTabletId() const { return TTabletId(ITablet::TabletID()); }

    STFUNC(StateInit);
    STFUNC(StateConfigure);
    STFUNC(StateWork);
    STFUNC(BrokenState);

    // A helper that enforces write-only access to the internal DB (reads must be done from the
    // internal structures)
    class TRwTxBase : public NTabletFlatExecutor::TTransactionBase<TSchemeShard> {
    protected:
        TDuration ExecuteDuration;

    protected:
        TRwTxBase(TSchemeShard* self) : TBase(self) {}

    public:
        virtual ~TRwTxBase() {}

        bool Execute(NTabletFlatExecutor::TTransactionContext &txc, const TActorContext &ctx) override;
        void Complete(const TActorContext &ctx) override;

        virtual void DoExecute(NTabletFlatExecutor::TTransactionContext &txc, const TActorContext &ctx) = 0;
        virtual void DoComplete(const TActorContext &ctx) = 0;
    };
};

}
}<|MERGE_RESOLUTION|>--- conflicted
+++ resolved
@@ -304,11 +304,8 @@
     bool EnableTablePgTypes = false;
     bool EnableServerlessExclusiveDynamicNodes = false;
     bool EnableAddColumsWithDefaults = false;
-<<<<<<< HEAD
     bool EnableReplaceIfExistsForExternalEntities = false;
-=======
     bool EnableTempTables = false;
->>>>>>> 09a19597
 
     TShardDeleter ShardDeleter;
 
