#include "schemeshard_info_types.h"
#include "schemeshard_path.h"
#include "schemeshard_utils.h"

#include <ydb/core/base/appdata.h>
#include <ydb/core/base/tx_processing.h>
#include <ydb/core/base/channel_profiles.h>
#include <ydb/core/engine/minikql/flat_local_tx_factory.h>
#include <ydb/core/engine/mkql_proto.h>
#include <ydb/core/scheme/scheme_types_proto.h>
#include <ydb/core/tablet/tablet_counters_aggregator.h>
#include <ydb/core/tablet/tablet_counters_protobuf.h>
#include <ydb/core/util/pb.h>
#include <ydb/core/protos/config.pb.h>

#include <ydb/library/yql/minikql/mkql_type_ops.h>

#include <util/generic/algorithm.h>

namespace {

using namespace NKikimr::NSchemeShard;
using TDiskSpaceQuotas = TSubDomainInfo::TDiskSpaceQuotas;
using TQuotasPair = TDiskSpaceQuotas::TQuotasPair;
using TStoragePoolUsage = TSubDomainInfo::TDiskSpaceUsage::TStoragePoolUsage;

enum class EDiskUsageStatus {
    AboveHardQuota,
    InBetween,
    BelowSoftQuota,
};

EDiskUsageStatus CheckStoragePoolsQuotas(const THashMap<TString, TStoragePoolUsage>& storagePoolsUsage,
                                         const THashMap<TString, TQuotasPair>& storagePoolsQuotas
) {
    bool softQuotaExceeded = false;
    for (const auto& [poolKind, usage] : storagePoolsUsage) {
        if (const auto* quota = storagePoolsQuotas.FindPtr(poolKind)) {
            const auto totalSize = usage.DataSize + usage.IndexSize;
            if (quota->HardQuota && totalSize > quota->HardQuota) {
                return EDiskUsageStatus::AboveHardQuota;
            }
            if (quota->SoftQuota && totalSize >= quota->SoftQuota) {
                softQuotaExceeded = true;
            }
        }
    }
    return softQuotaExceeded
            ? EDiskUsageStatus::InBetween
            : EDiskUsageStatus::BelowSoftQuota;
}

/*
This is a workaround!
It makes sense only in the specific case where:
    - there are no multiple storage pools of the same kind
    - all storage pool kinds belong to the set {ssh*, hdd*, rot*, nvme*}
*/
EUserFacingStorageType GetUserFacingStorageType(const TString& poolKind) {
    if (poolKind.StartsWith("ssd") || poolKind.StartsWith("nvme")) {
        return EUserFacingStorageType::Ssd;
    }
    if (poolKind.StartsWith("hdd") || poolKind.StartsWith("rot")) {
        return EUserFacingStorageType::Hdd;
    }
    return EUserFacingStorageType::Ignored;
}

}

namespace NKikimr {
namespace NSchemeShard {

void TSubDomainInfo::ApplyAuditSettings(const TSubDomainInfo::TMaybeAuditSettings& diff) {
    if (diff.Defined()) {
        const auto& input = diff.GetRef();
        if (AuditSettings.Defined()) {
            NKikimrSubDomains::TAuditSettings next = AuditSettings.GetRef();
            if (input.HasEnableDmlAudit()) {
                next.SetEnableDmlAudit(input.GetEnableDmlAudit());
            }
            if (input.ExpectedSubjectsSize() > 0) {
                next.ClearExpectedSubjects();
                // instead of CopyFrom, manually copy all but empty elements
                for (const auto& i : input.GetExpectedSubjects()) {
                    if (!i.empty()) {
                        next.AddExpectedSubjects(i);
                    }
                }
            }
            AuditSettings = next;
        } else {
            AuditSettings = input;
        }
    }
}

TDiskSpaceQuotas TSubDomainInfo::GetDiskSpaceQuotas() const {
    if (!DatabaseQuotas) {
        return {};
    }

    ui64 hardQuota = DatabaseQuotas->data_size_hard_quota();
    ui64 softQuota = DatabaseQuotas->data_size_soft_quota();

    if (!softQuota) {
        softQuota = hardQuota;
    } else if (!hardQuota) {
        hardQuota = softQuota;
    }

    THashMap<TString, TQuotasPair> storagePoolsQuotas;
    for (const auto& storageQuota : DatabaseQuotas->storage_quotas()) {
        ui64 unitHardQuota = storageQuota.data_size_hard_quota();
        ui64 unitSoftQuota = storageQuota.data_size_soft_quota();

        if (!unitSoftQuota) {
            unitSoftQuota = unitHardQuota;
        } else if (!unitHardQuota) {
            unitHardQuota = unitSoftQuota;
        }

        storagePoolsQuotas.emplace(storageQuota.unit_kind(), TQuotasPair{
                .HardQuota = unitHardQuota,
                .SoftQuota = unitSoftQuota
            }
        );
    }

    return TDiskSpaceQuotas{hardQuota, softQuota, std::move(storagePoolsQuotas)};
}

bool TSubDomainInfo::CheckDiskSpaceQuotas(IQuotaCounters* counters) {
    const auto changeSubdomainState = [&](EDiskUsageStatus diskUsage) {
        if (diskUsage == EDiskUsageStatus::AboveHardQuota && !DiskQuotaExceeded) {
            counters->ChangeDiskSpaceQuotaExceeded(+1);
            DiskQuotaExceeded = true;
            ++DomainStateVersion;
            return true;
        }
        if (diskUsage == EDiskUsageStatus::BelowSoftQuota && DiskQuotaExceeded) {
            counters->ChangeDiskSpaceQuotaExceeded(-1);
            DiskQuotaExceeded = false;
            ++DomainStateVersion;
            return true;
        }
        return false;
    };

    auto quotas = GetDiskSpaceQuotas();
    if (!quotas) {
        return changeSubdomainState(EDiskUsageStatus::BelowSoftQuota);
    }

    ui64 totalUsage = TotalDiskSpaceUsage();
    const auto storagePoolsUsageStatus = CheckStoragePoolsQuotas(DiskSpaceUsage.StoragePoolsUsage, quotas.StoragePoolsQuotas);

    // Quota being equal to zero is treated as if there is no limit set on disk space usage.
    const bool overallHardQuotaIsExceeded = quotas.HardQuota && totalUsage > quotas.HardQuota;
    const bool someStoragePoolHardQuotaIsExceeded = !quotas.StoragePoolsQuotas.empty()
                                                        && storagePoolsUsageStatus == EDiskUsageStatus::AboveHardQuota;
    if (overallHardQuotaIsExceeded || someStoragePoolHardQuotaIsExceeded) {
        return changeSubdomainState(EDiskUsageStatus::AboveHardQuota);
    }

    const bool totalUsageIsBelowOverallSoftQuota = !quotas.SoftQuota || totalUsage < quotas.SoftQuota;
    const bool allStoragePoolsUsageIsBelowSoftQuota = quotas.StoragePoolsQuotas.empty()
                                                          || storagePoolsUsageStatus == EDiskUsageStatus::BelowSoftQuota;
    if (totalUsageIsBelowOverallSoftQuota && allStoragePoolsUsageIsBelowSoftQuota) {
        return changeSubdomainState(EDiskUsageStatus::BelowSoftQuota);
    }

    return false;
}

void TSubDomainInfo::CountDiskSpaceQuotas(IQuotaCounters* counters, const TDiskSpaceQuotas& quotas) {
    if (quotas.HardQuota != 0) {
        counters->ChangeDiskSpaceHardQuotaBytes(quotas.HardQuota);
    }
    if (quotas.SoftQuota != 0) {
        counters->ChangeDiskSpaceSoftQuotaBytes(quotas.SoftQuota);
    }
    for (const auto& [poolKind, poolQuotas] : quotas.StoragePoolsQuotas) {
        if (poolQuotas.SoftQuota != 0) {
            counters->AddDiskSpaceSoftQuotaBytes(GetUserFacingStorageType(poolKind), poolQuotas.SoftQuota);
        }
    }
}

void TSubDomainInfo::CountDiskSpaceQuotas(IQuotaCounters* counters, const TDiskSpaceQuotas& prev, const TDiskSpaceQuotas& next) {
    i64 hardDelta = next.HardQuota - prev.HardQuota;
    if (hardDelta != 0) {
        counters->ChangeDiskSpaceHardQuotaBytes(hardDelta);
    }
    i64 softDelta = next.SoftQuota - prev.SoftQuota;
    if (softDelta != 0) {
        counters->ChangeDiskSpaceSoftQuotaBytes(softDelta);
    }
    for (const auto& [poolKind, newPoolQuotas] : next.StoragePoolsQuotas) {
        const auto* oldPoolQuotas = prev.StoragePoolsQuotas.FindPtr(poolKind);
        ui64 addend = newPoolQuotas.SoftQuota - (oldPoolQuotas ? oldPoolQuotas->SoftQuota : 0u);
        if (addend != 0u) {
            counters->AddDiskSpaceSoftQuotaBytes(GetUserFacingStorageType(poolKind), addend);
        }
    }
    for (const auto& [poolKind, oldPoolQuotas] : prev.StoragePoolsQuotas) {
        if (const auto* newPoolQuotas = next.StoragePoolsQuotas.FindPtr(poolKind);
            !newPoolQuotas
        ) {
            ui64 addend = -oldPoolQuotas.SoftQuota;
            if (addend != 0u) {
                counters->AddDiskSpaceSoftQuotaBytes(GetUserFacingStorageType(poolKind), addend);
            }
        }
    }
}

void TSubDomainInfo::AggrDiskSpaceUsage(IQuotaCounters* counters, const TPartitionStats& newAggr, const TPartitionStats& oldAggr) {
    DiskSpaceUsage.Tables.DataSize += (newAggr.DataSize - oldAggr.DataSize);
    counters->ChangeDiskSpaceTablesDataBytes(newAggr.DataSize - oldAggr.DataSize);

    DiskSpaceUsage.Tables.IndexSize += (newAggr.IndexSize - oldAggr.IndexSize);
    counters->ChangeDiskSpaceTablesIndexBytes(newAggr.IndexSize - oldAggr.IndexSize);

    i64 oldTotalBytes = DiskSpaceUsage.Tables.TotalSize;
    DiskSpaceUsage.Tables.TotalSize = DiskSpaceUsage.Tables.DataSize + DiskSpaceUsage.Tables.IndexSize;
    i64 newTotalBytes = DiskSpaceUsage.Tables.TotalSize;
    counters->ChangeDiskSpaceTablesTotalBytes(newTotalBytes - oldTotalBytes);

    for (const auto& [poolKind, newStoragePoolStats] : newAggr.StoragePoolsStats) {
        const auto* oldStats = oldAggr.StoragePoolsStats.FindPtr(poolKind);
        const ui64 dataSizeIncrement = newStoragePoolStats.DataSize - (oldStats ? oldStats->DataSize : 0u);
        const ui64 indexSizeIncrement = newStoragePoolStats.IndexSize - (oldStats ? oldStats->IndexSize : 0u);
        auto& [dataSize, indexSize] = DiskSpaceUsage.StoragePoolsUsage[poolKind];
        dataSize += dataSizeIncrement;
        indexSize += indexSizeIncrement;
        counters->AddDiskSpaceTables(GetUserFacingStorageType(poolKind), dataSizeIncrement, indexSizeIncrement);
    }
    for (const auto& [poolKind, oldStoragePoolStats] : oldAggr.StoragePoolsStats) {
        if (const auto* newStats = newAggr.StoragePoolsStats.FindPtr(poolKind); !newStats) {
            const ui64 dataSizeDecrement = oldStoragePoolStats.DataSize;
            const ui64 indexSizeDecrement = oldStoragePoolStats.IndexSize;
            auto& [dataSize, indexSize] = DiskSpaceUsage.StoragePoolsUsage[poolKind];
            dataSize -= dataSizeDecrement;
            indexSize -= indexSizeDecrement;
            counters->AddDiskSpaceTables(GetUserFacingStorageType(poolKind), -dataSizeDecrement, -indexSizeDecrement);
        }
    }
}

void TSubDomainInfo::AggrDiskSpaceUsage(const TTopicStats& newAggr, const TTopicStats& oldAggr) {
    auto& topics = DiskSpaceUsage.Topics;
    topics.DataSize += (newAggr.DataSize - oldAggr.DataSize);
    topics.UsedReserveSize += (newAggr.UsedReserveSize - oldAggr.UsedReserveSize);
}

TTableInfo::TAlterDataPtr TTableInfo::CreateAlterData(
    TPtr source,
    NKikimrSchemeOp::TTableDescription& op,
    const NScheme::TTypeRegistry& typeRegistry,
    const TSchemeLimits& limits, const TSubDomainInfo& subDomain,
    bool pgTypesEnabled,
    bool datetime64TypesEnabled,
    TString& errStr, const THashSet<TString>& localSequences)
{
    TAlterDataPtr alterData = new TTableInfo::TAlterTableInfo();
    alterData->TableDescriptionFull = NKikimrSchemeOp::TTableDescription();

    alterData->PartitionConfigFull().CopyFrom(op.GetPartitionConfig());

    TColumnFamiliesMerger columnFamilyMerger(alterData->PartitionConfigFull());

    if (source) {
        alterData->AlterVersion = source->AlterVersion + 1;
        alterData->NextColumnId = source->NextColumnId;
    }
    THashMap<TString, ui32> colName2Id;
    THashSet<ui32> keys;

    if (source) {
        for (const auto& col : source->Columns) {
            Y_ABORT_UNLESS(col.first == col.second.Id);
            // There could be columns with same name. Only one of them can be active.
            if (col.second.IsDropped())
                continue;

            colName2Id[col.second.Name] = col.first;
            if (col.second.KeyOrder != Max<ui32>())
                keys.insert(col.first);
        }
    }

    for (auto& col : *op.MutableColumns()) {
        TString colName = col.GetName();

        if (colName.size() > limits.MaxTableColumnNameLength) {
            errStr = TStringBuilder()
                << "Column name too long '" << colName << "'. "
                << "Limit: " << limits.MaxTableColumnNameLength;
            return nullptr;
        }

        if (!IsValidColumnName(colName)) {
            errStr = Sprintf("Invalid name for column '%s'", colName.data());
            return nullptr;
        }

        auto typeName = NMiniKQL::AdaptLegacyYqlType(col.GetType());
        const NScheme::IType* type = typeRegistry.GetType(typeName);

        NKikimrSchemeOp::TFamilyDescription* columnFamily = nullptr;
        if (col.HasFamily() && col.HasFamilyName()) {
            columnFamily = columnFamilyMerger.Get(col.GetFamily(), col.GetFamilyName(), errStr);
        } else if (col.HasFamily()) {
            columnFamily = columnFamilyMerger.Get(col.GetFamily(), errStr);
        } else if (col.HasFamilyName()) {
            columnFamily = columnFamilyMerger.AddOrGet(col.GetFamilyName(), errStr);
        }

        if ((col.HasFamily() || col.HasFamilyName()) && !columnFamily) {
            return nullptr;
        }

        bool isAlterColumn = (source && colName2Id.contains(colName));
        if (isAlterColumn) {
            if (keys.contains(colName2Id.at(colName)) && columnFamily) {
                errStr = TStringBuilder()
                    << "Cannot set family for key column ' " << colName << "' with id " << colName2Id.at(colName);
                return nullptr;
            }

            if (col.HasType()) {
                errStr = Sprintf("Cannot alter type for column '%s'", colName.data());
                return nullptr;
            }

            bool isDropNotNull = col.HasNotNull(); // if has, then always false
            bool isSetNotNull = col.HasIsCheckingNotNullInProgress();

<<<<<<< HEAD
            if (!isSetNotNull && !isDropNotNull && !columnFamily && !col.HasDefaultFromSequence()) {
=======
            if (!isDropNotNull && !columnFamily && !col.HasDefaultFromSequence() && !col.HasEmptyDefault()) {
>>>>>>> 6d290951
                errStr = Sprintf("Nothing to alter for column '%s'", colName.data());
                return nullptr;
            }

            if (col.DefaultValue_case() != NKikimrSchemeOp::TColumnDescription::DEFAULTVALUE_NOT_SET) {
                switch (col.GetDefaultValueCase()) {
                    case NKikimrSchemeOp::TColumnDescription::kDefaultFromSequence: {
                        if (!localSequences.contains(col.GetDefaultFromSequence())) {
                            errStr = Sprintf("Column '%s' cannot use an unknown sequence '%s'", colName.c_str(), col.GetDefaultFromSequence().c_str());
                            return nullptr;
                        }
                        break;
                    }
                    case NKikimrSchemeOp::TColumnDescription::kEmptyDefault: {
                        break;
                    }
                    default: {
                        errStr = Sprintf("Cannot set default from literal for column '%s'", colName.c_str());
                        return nullptr;
                    }
                }
            }

            ui32 colId = colName2Id[colName];
            const TTableInfo::TColumn& sourceColumn = source->Columns[colId];

            if (col.HasDefaultFromSequence()) {
                if (sourceColumn.PType.GetTypeId() != NScheme::NTypeIds::Int64 
                        && NPg::PgTypeIdFromTypeDesc(sourceColumn.PType.GetTypeDesc()) != INT8OID) {
                    TString sequenceType = sourceColumn.PType.GetTypeId() == NScheme::NTypeIds::Pg 
                        ? NPg::PgTypeNameFromTypeDesc(NPg::TypeDescFromPgTypeId(INT8OID)) 
                        : NScheme::TypeName(NScheme::NTypeIds::Int64);
                    errStr = Sprintf(
                        "Sequence value type '%s' must be equal to the column type '%s'", sequenceType.c_str(),
                        NScheme::TypeName(sourceColumn.PType, sourceColumn.PTypeMod).c_str());
                    return nullptr;
                }
            }

            TTableInfo::TColumn& column = alterData->Columns[colId];
            column = sourceColumn;

            if (isDropNotNull) {
                column.NotNull = false;
            }

            if (isSetNotNull) {
                column.IsCheckingNotNullInProgress = true;
            }

            if (columnFamily) {
                column.Family = columnFamily->GetId();
            }
<<<<<<< HEAD

            if (col.HasDefaultFromSequence()) {
                column.DefaultKind = ETableColumnDefaultKind::FromSequence;
                column.DefaultValue = col.GetDefaultFromSequence();
            } else if (col.HasDefaultFromLiteral()) {
                column.DefaultKind = ETableColumnDefaultKind::FromLiteral;
                column.DefaultValue = col.GetDefaultFromLiteral().SerializeAsString();
=======
            switch (col.GetDefaultValueCase()) {
                case NKikimrSchemeOp::TColumnDescription::kDefaultFromSequence: {
                    column.DefaultKind = ETableColumnDefaultKind::FromSequence;
                    column.DefaultValue = col.GetDefaultFromSequence();
                    break;
                }
                case NKikimrSchemeOp::TColumnDescription::kEmptyDefault: {
                    column.DefaultKind = ETableColumnDefaultKind::None;
                    column.DefaultValue = "";
                    break;
                }
                default: break;
>>>>>>> 6d290951
            }
        } else {
            if (colName2Id.contains(colName)) {
                errStr = Sprintf("Column '%s' specified more than once", colName.data());
                return nullptr;
            }

            if (source && !col.HasType()) {
                errStr = Sprintf("Column '%s' cannot be altered (does not exist)", colName.c_str());
                return nullptr;
            }

            NScheme::TTypeInfo typeInfo;
            TString typeMod;
            if (type) {
                // Only allow YQL types
                if (!NScheme::NTypeIds::IsYqlType(type->GetTypeId())) {
                    errStr = Sprintf("Type '%s' specified for column '%s' is no longer supported", col.GetType().data(), colName.data());
                    return nullptr;
                }
                typeInfo = NScheme::TTypeInfo(type->GetTypeId());

                if (!datetime64TypesEnabled) {
                    switch (type->GetTypeId()) {
                        case NScheme::NTypeIds::Date32:
                        case NScheme::NTypeIds::Datetime64:
                        case NScheme::NTypeIds::Timestamp64:
                        case NScheme::NTypeIds::Interval64:
                            errStr = Sprintf("Type '%s' specified for column '%s', but support for new date/time 64 types is disabled (EnableTableDatetime64 feature flag is off)", col.GetType().data(), colName.data());
                            return nullptr;
                        default:
                            break;
                    }                    
                }
            } else {
                auto* typeDesc = NPg::TypeDescFromPgTypeName(typeName);
                if (!typeDesc) {
                    errStr = Sprintf("Type '%s' specified for column '%s' is not supported by storage", col.GetType().data(), colName.data());
                    return nullptr;
                }
                if (!pgTypesEnabled) {
                    errStr = Sprintf("Type '%s' specified for column '%s', but support for pg types is disabled (EnableTablePgTypes feature flag is off)", col.GetType().data(), colName.data());
                    return nullptr;
                }
                typeInfo = NScheme::TTypeInfo(NScheme::NTypeIds::Pg, typeDesc);
                typeMod = NPg::TypeModFromPgTypeName(typeName);
            }

            ui32 colId = col.HasId() ? col.GetId() : alterData->NextColumnId;
            if (alterData->Columns.contains(colId)) {
                errStr = Sprintf("Duplicate column id: %" PRIu32, colId);
                return nullptr;
            }

            if (col.HasDefaultFromSequence() && !localSequences.contains(col.GetDefaultFromSequence())) {
                errStr = Sprintf("Column '%s' cannot use an unknown sequence '%s'", colName.c_str(), col.GetDefaultFromSequence().c_str());
                return nullptr;
            }

            alterData->NextColumnId = Max(colId + 1, alterData->NextColumnId);

            colName2Id[colName] = colId;
            TTableInfo::TColumn& column = alterData->Columns[colId];
            column = TTableInfo::TColumn(colName, colId, typeInfo, typeMod, col.GetNotNull());
            column.Family = columnFamily ? columnFamily->GetId() : 0;
            column.IsBuildInProgress = col.GetIsBuildInProgress();
            if (source)
                column.CreateVersion = alterData->AlterVersion;
            if (col.HasDefaultFromSequence()) {
                column.DefaultKind = ETableColumnDefaultKind::FromSequence;
                column.DefaultValue = col.GetDefaultFromSequence();
            } else if (col.HasDefaultFromLiteral()) {
                column.DefaultKind = ETableColumnDefaultKind::FromLiteral;
                column.DefaultValue = col.GetDefaultFromLiteral().SerializeAsString();
            }
        }
    }

    for (const auto& c : alterData->Columns) {
        if (c.second.Family != 0 && keys.contains(c.second.Id)) {
            errStr = Sprintf("Key column '%s' must belong to the default family", c.second.Name.data());
            return nullptr;
        }
    }

    if (source) {
        for (const auto& col : op.GetDropColumns()) {
            TString colName = col.GetName();
            auto it = colName2Id.find(colName);
            if (it == colName2Id.end()) {
                errStr = Sprintf("Can't drop unknown column: '%s'", colName.data());
                return nullptr;
            }

            ui32 colId = it->second;
            if (source->Columns.find(colId) == source->Columns.end()) {
                errStr = Sprintf("Add + drop same column: '%s'", colName.data());
                return nullptr;
            }
            if (keys.find(colId) != keys.end()) {
                errStr = Sprintf("Can't drop key column: '%s'", colName.data());
                return nullptr;
            }
            if (alterData->Columns[colId].DeleteVersion == alterData->AlterVersion) {
                errStr = Sprintf("Duplicate drop column: %s", colName.data());
                return nullptr;
            }
            if (source->TTLSettings().HasEnabled() && source->TTLSettings().GetEnabled().GetColumnName() == colName) {
                errStr = Sprintf("Can't drop TTL column: '%s', disable TTL first ", colName.data());
                return nullptr;
            }

            alterData->Columns[colId] = source->Columns[colId];
            alterData->Columns[colId].DeleteVersion = alterData->AlterVersion;
        }
    }

    if ((colName2Id.size() - op.DropColumnsSize()) > limits.MaxTableColumns) {
        errStr = TStringBuilder()
            << "Too many columns"
            << ": current: " << (source ? source->Columns.size() : 0)
            << ", new: " << (source ? colName2Id.size() - source->Columns.size() : op.ColumnsSize())
            << ", dropping: " << op.DropColumnsSize()
            << ". Limit: " << limits.MaxTableColumns;
        return nullptr;
    }

    if (op.HasTTLSettings()) {
        for (const auto& indexDescription : op.GetTableIndexes()) {
            if (indexDescription.GetType() == NKikimrSchemeOp::EIndexType::EIndexTypeGlobalVectorKmeansTree) {
                errStr = "Table with vector indexes doesn't support TTL";
                return nullptr;                
            }
        }

        const auto& ttl = op.GetTTLSettings();

        if (!ValidateTtlSettings(ttl, source ? source->Columns : THashMap<ui32, TColumn>(), alterData->Columns, colName2Id, subDomain, errStr)) {
            return nullptr;
        }

        alterData->TableDescriptionFull->MutableTTLSettings()->CopyFrom(ttl);
    }

    if (op.HasReplicationConfig()) {
        const auto& cfg = op.GetReplicationConfig();

        switch (cfg.GetMode()) {
        case NKikimrSchemeOp::TTableReplicationConfig::REPLICATION_MODE_NONE:
            if (cfg.HasConsistency() && cfg.GetConsistency() != NKikimrSchemeOp::TTableReplicationConfig::CONSISTENCY_UNKNOWN) {
                errStr = "Cannot set replication consistency";
                return nullptr;
            }
            break;
        case NKikimrSchemeOp::TTableReplicationConfig::REPLICATION_MODE_READ_ONLY:
            if (source) {
                errStr = "Cannot set replication mode";
                return nullptr;
            }
            break;
        default:
            errStr = "Unknown replication mode";
            return nullptr;
        }

        alterData->TableDescriptionFull->MutableReplicationConfig()->CopyFrom(cfg);
    }

    alterData->IsBackup = op.GetIsBackup();

    if (source && op.KeyColumnNamesSize() == 0)
        return alterData;

    TVector<ui32>& keyColIds = alterData->KeyColumnIds;
    ui32 keyOrder = 0;
    for (auto& keyName : op.GetKeyColumnNames()) {
        if (!colName2Id.contains(keyName)) {
            errStr = Sprintf("Unknown column '%s' specified in key column list", keyName.data());
            return nullptr;
        }

        ui32 colId = colName2Id[keyName];
        TTableInfo::TColumn& column = alterData->Columns[colId];
        if (column.KeyOrder != (ui32)-1) {
            errStr = Sprintf("Column '%s' specified more than once in key column list", keyName.data());
            return nullptr;
        }
        if (source && colId < source->NextColumnId && !keys.contains(colId)) {
            errStr = Sprintf("Cannot add existing column '%s' to key", keyName.data());
            return nullptr;
        }
        if (column.Family != 0) {
            errStr = Sprintf("Key column '%s' must belong to the default family", keyName.data());
            return nullptr;
        }
        column.KeyOrder = keyOrder;
        keyColIds.push_back(colId);
        ++keyOrder;
    }

    if (keyColIds.size() > limits.MaxTableKeyColumns) {
        errStr = TStringBuilder()
            << "Too many key columns"
            << ": current: " << (source ? source->KeyColumnIds.size() : 0)
            << ", new: " << keyColIds.size()
            << ". Limit: " << limits.MaxTableKeyColumns;
        return nullptr;
    }

    if (source) {
        // key columns reorder or deletion is not supported
        const TVector<ui32>& oldColIds = source->KeyColumnIds;
        if (keyColIds.size() < oldColIds.size()) {
            errStr = Sprintf("Can't remove key column");
            return nullptr;
        }
        for (ui32 i = 0; i < oldColIds.size(); ++i) {
            if (oldColIds[i] != keyColIds[i]) {
                errStr = Sprintf("Can't remove/reorder key columns");
                return nullptr;
            }
        }
    }

    return alterData;
}

void TTableInfo::ResetDescriptionCache() {
    TableDescription.ClearId_Deprecated();
    TableDescription.ClearPathId();
    TableDescription.ClearPath();
    TableDescription.ClearName();
    TableDescription.ClearColumns();
    TableDescription.ClearKeyColumnIds();
}

TVector<ui32> TTableInfo::FillDescriptionCache(TPathElement::TPtr pathInfo) {
    Y_ABORT_UNLESS(pathInfo && pathInfo->IsTable());

    TVector<ui32> keyColumnIds;
    for (auto& col : Columns) {
        ui32 colId = col.second.Id;
        ui32 keyOrder = col.second.KeyOrder;
        if (keyOrder != (ui32)-1) {
            keyColumnIds.resize(std::max<ui32>(keyColumnIds.size(), keyOrder+1));
            keyColumnIds[keyOrder] = colId;
        }
    }

    if (!TableDescription.HasPathId()) {
        TableDescription.SetName(pathInfo->Name);
        TableDescription.SetId_Deprecated(pathInfo->PathId.LocalPathId);
        PathIdFromPathId(pathInfo->PathId, TableDescription.MutablePathId());

        for (auto& c : Columns) {
            const TColumn& column = c.second;
            if (column.IsDropped()) {
                continue;
            }
            auto colDescr = TableDescription.AddColumns();
            colDescr->SetName(column.Name);
            colDescr->SetId(column.Id);
            auto columnType = NScheme::ProtoColumnTypeFromTypeInfoMod(column.PType, column.PTypeMod);
            colDescr->SetTypeId(columnType.TypeId);
            if (columnType.TypeInfo) {
                *colDescr->MutableTypeInfo() = *columnType.TypeInfo;
            }
            colDescr->SetNotNull(column.NotNull);
            colDescr->SetFamily(column.Family);
        }
        for (auto ci : keyColumnIds) {
            TableDescription.AddKeyColumnIds(ci);
        }
    }

    return keyColumnIds;
}

namespace {
template<class TProto, class TGetId, class TPreferred>
inline THashMap<ui32, size_t> DeduplicateRepeatedById(
    google::protobuf::RepeatedPtrField<TProto>* items,
    const TGetId& getId,
    const TPreferred& preferred)
{
    Y_ABORT_UNLESS(items, "Unexpected nullptr items");

    int size = items->size();
    THashMap<ui32, size_t> posById;

    if (size > 0) {
        posById[getId(items->Get(0))] = 0;
    }

    if (size > 1) {
        // For each item find the correct position
        // We want items sorted in their first-seen order
        // But each position must be filled with a preferred item
        int dst = 1;
        for (int src = 1; src < size; ++src) {
            ui32 id = getId(items->Get(src));
            auto it = posById.find(id);
            if (it != posById.end()) {
                int existing = it->second;
                if (preferred(items->Get(existing), items->Get(src))) {
                    items->SwapElements(existing, src);
                }
            } else {
                if (dst != src) {
                    items->SwapElements(dst, src);
                }
                posById[id] = dst++;
            }
        }

        if (dst < size) {
            items->Truncate(dst);
        }
    }

    return posById;
}

}

NKikimrSchemeOp::TPartitionConfig TPartitionConfigMerger::DefaultConfig(const TAppData* appData) {
    NKikimrSchemeOp::TPartitionConfig cfg;

    TIntrusiveConstPtr<NLocalDb::TCompactionPolicy> compactionPolicy = appData->DomainsInfo->GetDefaultUserTablePolicy();
    compactionPolicy->Serialize(*cfg.MutableCompactionPolicy());

    return cfg;
}

bool TPartitionConfigMerger::ApplyChanges(
    NKikimrSchemeOp::TPartitionConfig &result,
    const NKikimrSchemeOp::TPartitionConfig &src, const NKikimrSchemeOp::TPartitionConfig &changes,
    const TAppData *appData, TString &errDescr)
{
    result.CopyFrom(src); // inherit all data from src

    if (!ApplyChangesInColumnFamilies(result, src, changes, errDescr)) {
        return false;
    }

    if (changes.StorageRoomsSize()) {
        errDescr = TStringBuilder()
            << "StorageRooms should not be present in request.";
        return false;
    }

    if (changes.HasFreezeState()) {
        if (changes.GetFreezeState() == NKikimrSchemeOp::EFreezeState::Unspecified) {
            errDescr = TStringBuilder() << "Unexpected freeze state";
            return false;
        }
        TVector<const NProtoBuf::FieldDescriptor*> fields;
        auto reflection = changes.GetReflection();
        reflection->ListFields(changes, &fields);
        if (fields.size() > 1) {
            errDescr = TStringBuilder()
                << "Mix freeze cmd with other options is forbidden";
            return false;
        }
    }

    if (changes.HasCompactionPolicy()) {
        result.MutableCompactionPolicy()->Clear();
        result.MutableCompactionPolicy()->CopyFrom(changes.GetCompactionPolicy());
    }

    if (changes.HasNamedCompactionPolicy()) {
        auto policyName = changes.GetNamedCompactionPolicy();
        if (policyName.empty()) {
            errDescr = "Empty compaction policy name, either set name or don't fill the section NamedCompactionPolicy";
            return false;
        }

        if (!appData->DomainsInfo->NamedCompactionPolicies.contains(policyName)) {
            errDescr = TStringBuilder() << "Invalid compaction policy name: " <<  policyName;
            return false;
        }

        auto policyPtr = appData->DomainsInfo->NamedCompactionPolicies.at(policyName);
        result.MutableCompactionPolicy()->Clear();
        policyPtr->Serialize(*result.MutableCompactionPolicy());
    }


    if (changes.FollowerGroupsSize()) {
        // use FollowerGroups
        if (result.HasFollowerCount()) {
            // migration into FollowerCount -> HasFollowerGroup
            // just abandon FollowerCount
            result.ClearFollowerCount();
        }

        if (result.HasCrossDataCenterFollowerCount()) {
            // migration into CrossDataCenterFollowerCount -> HasFollowerGroup
            // just abandon CrossDataCenterFollowerCount
            result.ClearCrossDataCenterFollowerCount();
        }

        if (changes.HasAllowFollowerPromotion()) {
            // migration into AllowFollowerPromotion -> HasFollowerGroup
            // just abandon AllowFollowerPromotion
            result.ClearAllowFollowerPromotion();
        }

        // here is the right place to compare and check src->FollowerGroups and changes->FollowerGroup for wise update
        result.MutableFollowerGroups()->CopyFrom(changes.GetFollowerGroups());
    }

    if (changes.HasCrossDataCenterFollowerCount()) {
        if (result.FollowerGroupsSize()) {
            errDescr = TStringBuilder() << "Downgrade from FollowerGroup option to the HasCrossDataCenterFollowerCount option is forbidden";
            return false;
        }

        if (result.HasFollowerCount()) {
            // migration into FollowerCount -> CrossDataCenterFollowerCount
            // just abandon FollowerCount
            result.ClearFollowerCount();
        }

        result.SetCrossDataCenterFollowerCount(changes.GetCrossDataCenterFollowerCount());
    }

    if (changes.HasFollowerCount()) {
        if (result.HasCrossDataCenterFollowerCount()) {
            errDescr = TStringBuilder() << "Downgrade from CrossDataCenterFollowerCount option to the FollowerGroup option is forbidden";
            return false;
        }

        if (result.FollowerGroupsSize()) {
            errDescr = TStringBuilder() << "Downgrade from FollowerGroup option to the FollowerGroup option is forbidden";
            return false;
        }

        result.SetFollowerCount(changes.GetFollowerCount());
    }

    if (changes.HasAllowFollowerPromotion()) {
        if (result.FollowerGroupsSize()) {
            errDescr = TStringBuilder() << "Downgrade from FollowerGroup option to the AllowFollowerPromotion option is forbidden";
            return false;
        }

        result.SetAllowFollowerPromotion(changes.GetAllowFollowerPromotion());
    }

    if (changes.HasExecutorCacheSize()) {
        result.SetExecutorCacheSize(changes.GetExecutorCacheSize());
    }

    if (changes.HasResourceProfile()) {
        result.SetResourceProfile(changes.GetResourceProfile());
    }

    if (changes.HasChannelProfileId()) {
        result.SetChannelProfileId(changes.GetChannelProfileId());
    }

    if (changes.HasTxReadSizeLimit()) {
        result.SetTxReadSizeLimit(changes.GetTxReadSizeLimit());
    }

    if (changes.HasDisableStatisticsCalculation()) {
        result.SetDisableStatisticsCalculation(changes.GetDisableStatisticsCalculation());
    }

    if (changes.HasPartitioningPolicy()) {
        auto& cfgPolicy = *result.MutablePartitioningPolicy();
        auto& changesPolicy = changes.GetPartitioningPolicy();

        if (changesPolicy.HasSizeToSplit()) {
            cfgPolicy.SetSizeToSplit(changesPolicy.GetSizeToSplit());
        }

        if (changesPolicy.HasMinPartitionsCount()) {
            cfgPolicy.SetMinPartitionsCount(changesPolicy.GetMinPartitionsCount());
        }

        if (changesPolicy.HasMaxPartitionsCount()) {
            cfgPolicy.SetMaxPartitionsCount(changesPolicy.GetMaxPartitionsCount());
        }

        if (changesPolicy.HasFastSplitSettings()) {
            cfgPolicy.MutableFastSplitSettings()->CopyFrom(changesPolicy.GetFastSplitSettings());
        }

        if (changesPolicy.HasSplitByLoadSettings()) {
            cfgPolicy.MutableSplitByLoadSettings()->CopyFrom(changesPolicy.GetSplitByLoadSettings());
        }
    }

    if (changes.HasPipelineConfig()) {
        result.MutablePipelineConfig()->CopyFrom(changes.GetPipelineConfig());
    }

    if (changes.HasEnableFilterByKey()) {
        result.SetEnableFilterByKey(changes.GetEnableFilterByKey());
    }

    if (changes.HasExecutorFastLogPolicy()) {
        result.SetExecutorFastLogPolicy(changes.GetExecutorFastLogPolicy());
    }

    if (changes.HasEnableEraseCache()) {
        result.SetEnableEraseCache(changes.GetEnableEraseCache());
    }

    if (changes.HasEraseCacheMinRows()) {
        result.SetEraseCacheMinRows(changes.GetEraseCacheMinRows());
    }

    if (changes.HasEraseCacheMaxBytes()) {
        result.SetEraseCacheMaxBytes(changes.GetEraseCacheMaxBytes());
    }

    if (changes.HasFreezeState()) {
        result.SetFreezeState(changes.GetFreezeState());
    } else {
        //Do not send freeze state to DS
        result.ClearFreezeState();
    }

    if (changes.HasShadowData()) {
        result.SetShadowData(changes.GetShadowData());
    }

    if (changes.HasKeepSnapshotTimeout()) {
        result.SetKeepSnapshotTimeout(changes.GetKeepSnapshotTimeout());
    }

    return true;
}

bool TPartitionConfigMerger::ApplyChangesInColumnFamilies(
    NKikimrSchemeOp::TPartitionConfig &result,
    const NKikimrSchemeOp::TPartitionConfig &src, const NKikimrSchemeOp::TPartitionConfig &changes,
    TString &errDescr)
{
    result.MutableColumnFamilies()->CopyFrom(src.GetColumnFamilies());
    TColumnFamiliesMerger merger(result);

    THashSet<ui32> changedCFamilies;

    for (const auto& changesFamily : changes.GetColumnFamilies()) {
        NKikimrSchemeOp::TFamilyDescription* cFamilyPtr = nullptr;
        if (changesFamily.HasId() && changesFamily.HasName()) {
            cFamilyPtr = merger.AddOrGet(changesFamily.GetId(), changesFamily.GetName(), errDescr);
        } else if (changesFamily.HasId()) {
            cFamilyPtr = merger.AddOrGet(changesFamily.GetId(), errDescr);
        } else if (changesFamily.HasName()) {
            cFamilyPtr = merger.AddOrGet(changesFamily.GetName(), errDescr);
        } else {
            cFamilyPtr = merger.AddOrGet(0, errDescr);
        }

        if (!cFamilyPtr) {
            return false;
        }

        auto& dstFamily = *cFamilyPtr;
        const auto& familyId = dstFamily.GetId();
        const auto& familyName = dstFamily.GetName();

        if (!changedCFamilies.insert(familyId).second) {
            errDescr = TStringBuilder()
                << "Multiple changes for the same column family are not allowed. ColumnFamily id: " << familyId << " name: " << familyName;
            return false;
        }

        if (changesFamily.HasRoom() || changesFamily.HasCodec() || changesFamily.HasInMemory()) {
            errDescr = TStringBuilder()
                << "Deprecated parameters in column family. ColumnFamily id: " << familyId << " name: " << familyName;
            return false;
        }

        if (familyId != 0) {
            if (changesFamily.HasStorageConfig()) {
                if (changesFamily.GetStorageConfig().HasDataThreshold() ||
                    changesFamily.GetStorageConfig().HasExternalThreshold() ||
                    changesFamily.GetStorageConfig().HasSysLog() ||
                    changesFamily.GetStorageConfig().HasLog() ||
                    changesFamily.GetStorageConfig().HasExternal())
                {
                    errDescr = TStringBuilder()
                        << "Unsupported StorageConfig settings found. Column Family id: " << familyId << " name: " << familyName;
                    return false;
                }
            }
            if (changesFamily.HasStorage()) {
                errDescr = TStringBuilder()
                    << "Deprecated Storage parameter in column family. ColumnFamily id: " << familyId << " name: " << familyName;
                return false;
            }
        }

        if (changesFamily.HasColumnCodec()) {
            if (changesFamily.GetColumnCodec() == NKikimrSchemeOp::EColumnCodec::ColumnCodecZSTD) {
                errDescr = TStringBuilder()
                    << "Unsupported ColumnCodec. ColumnFamily id: " << familyId << " name: " << familyName;
                return false;
            }
            dstFamily.SetColumnCodec(changesFamily.GetColumnCodec());
        }

        if (changesFamily.HasColumnCache()) {
            dstFamily.SetColumnCache(changesFamily.GetColumnCache());
        }

        if (changesFamily.HasStorage()) {
            dstFamily.SetStorage(changesFamily.GetStorage());
        }

        if (changesFamily.HasStorageConfig()) {
            const auto& srcStorage = changesFamily.GetStorageConfig();
            auto& dstStorage = *dstFamily.MutableStorageConfig();

            if (srcStorage.HasSysLog()) {
                dstStorage.MutableSysLog()->CopyFrom(srcStorage.GetSysLog());
            }

            if (srcStorage.HasLog()) {
                dstStorage.MutableLog()->CopyFrom(srcStorage.GetLog());
            }

            if (srcStorage.HasData()) {
                dstStorage.MutableData()->CopyFrom(srcStorage.GetData());
            }

            if (srcStorage.HasExternal()) {
                dstStorage.MutableExternal()->CopyFrom(srcStorage.GetExternal());
            }

            if (srcStorage.HasDataThreshold()) {
                dstStorage.SetDataThreshold(srcStorage.GetDataThreshold());
            }

            if (srcStorage.HasExternalThreshold()) {
                dstStorage.SetExternalThreshold(srcStorage.GetExternalThreshold());
            }
        }
    }

    return true;
}

THashMap<ui32, size_t> TPartitionConfigMerger::DeduplicateColumnFamiliesById(NKikimrSchemeOp::TPartitionConfig &config)
{
    return DeduplicateRepeatedById(
                config.MutableColumnFamilies(),
                [](const auto& item) { return item.GetId(); },
    [](const auto& left, const auto& right) -> bool {
        if (left.HasStorageConfig() && !right.HasStorageConfig()) {
            // Dropping storage config is not allowed
            return false;
        }
        if (left.HasId() && !right.HasId()) {
            // New item without id is suspicious
            return false;
        }
        // Prefer the right element
        return true;
    });
}

THashMap<ui32, size_t> TPartitionConfigMerger::DeduplicateStorageRoomsById(NKikimrSchemeOp::TPartitionConfig &config)
{
    return DeduplicateRepeatedById(
                config.MutableStorageRooms(),
                [](const auto& item) { return item.GetRoomId(); },
    [](const auto& left, const auto& right) -> bool {
        Y_UNUSED(left);
        Y_UNUSED(right);
        // Always prefer the right element
        return true;
    });
}

NKikimrSchemeOp::TFamilyDescription &TPartitionConfigMerger::MutableColumnFamilyById(
    NKikimrSchemeOp::TPartitionConfig &partitionConfig,
    THashMap<ui32, size_t> &posById, ui32 familyId)
{
    auto it = posById.find(familyId);
    if (it != posById.end()) {
        return *partitionConfig.MutableColumnFamilies(it->second);
    }

    auto& family = *partitionConfig.AddColumnFamilies();
    posById[familyId] = partitionConfig.ColumnFamiliesSize() - 1;
    family.SetId(familyId);
    return family;
}

bool TPartitionConfigMerger::VerifyCreateParams(
    const NKikimrSchemeOp::TPartitionConfig &config,
    const TAppData *appData, const bool shadowDataAllowed, TString &errDescr)
{
    if (config.HasShadowData()) {
        if (!shadowDataAllowed) {
            errDescr = TStringBuilder() << "Setting ShadowData is prohibited";
            return false;
        }
    }

    if (!config.HasCompactionPolicy()) {
        errDescr = TStringBuilder() << "CompactionPolicy should be set";
        return false;
    }

    if (config.HasChannelProfileId()) {
        ui32 channelProfile = config.GetChannelProfileId();
        if (channelProfile >= appData->ChannelProfiles->Profiles.size()) {
            errDescr = TStringBuilder()
                    << "Unknown profileId " << channelProfile
                    << ", should be in [0 .. " << appData->ChannelProfiles->Profiles.size() - 1 << "]";
            return false;
        }
    }

    if (config.HasFollowerCount()) {
        ui32 count = config.GetFollowerCount();
        if (count > MaxFollowersCount) {
            errDescr = TStringBuilder()
                    << "Too much followers: " << count;
            return false;
        }
    }

    if (config.HasCrossDataCenterFollowerCount()) {
        ui32 count = config.GetCrossDataCenterFollowerCount();
        if (count > MaxFollowersCount) {
            errDescr = TStringBuilder()
                    << "Too much followers: " << count;
            return false;
        }
    }

    for (const auto& followerGroup: config.GetFollowerGroups()) {
        if (followerGroup.HasFollowerCount()) {
            if (followerGroup.GetFollowerCount() > MaxFollowersCount) {
                errDescr = TStringBuilder()
                        << "FollowerGroup: Too much followers: " << followerGroup.GetFollowerCount();
                return false;
            }
        }

        if (followerGroup.HasAllowClientRead()) {
            errDescr = TStringBuilder()
                    << "FollowerGroup: AllowClientRead is enabled, but hasn't been tested";
            return false;
        }

        if (followerGroup.AllowedNodeIDsSize()) {
            errDescr = TStringBuilder()
                    << "FollowerGroup: AllowedNodeIDs is enabled, but hasn't been tested";
            return false;
        }

        if (followerGroup.AllowedDataCenterNumIDsSize() || followerGroup.AllowedDataCentersSize()) {
            errDescr = TStringBuilder()
                    << "FollowerGroup: AllowedDataCenterIDs is enabled, hasn't been tested";
            return false;
        }

        if (followerGroup.HasLocalNodeOnly()) {
            errDescr = TStringBuilder()
                    << "FollowerGroup: LocalNodeOnly is enabled, but hasn't been tested";
            return false;
        }

        if (followerGroup.HasRequireDifferentNodes()) {
            errDescr = TStringBuilder()
                    << "FollowerGroup: LocalNodeOnly is enabled, but hasn't been tested";
            return false;
        }
    }

    if (config.HasFollowerCount() + config.HasCrossDataCenterFollowerCount() + (config.FollowerGroupsSize() > 0) > 1) {
        errDescr = TStringBuilder()
                << "PartitionConfig: FollowerCount, CrossDataCenterFollowerCount and FollowerGroup are mutually exclusive.";
        return false;
    }

    if (config.FollowerGroupsSize() > 1) {
        errDescr = TStringBuilder()
                << "FollowerGroup: only one follower group is allowed for now";
        return false;
    }

    bool hasStorageConfig = false;
    bool hasAuxilaryFamilies = false;

    for (const auto& family : config.GetColumnFamilies()) {
        ui32 fId = family.GetId();
        if (fId == 0) {
            hasStorageConfig = family.HasStorageConfig();
        } else {
            hasAuxilaryFamilies = true;
        }
    }

    if (hasAuxilaryFamilies && !hasStorageConfig) {
        errDescr = TStringBuilder()
                << "Column families require StorageConfig specification";
        return false;
    }

    for (const auto& family : config.GetColumnFamilies()) {
        ui32 fId = family.GetId();
        auto fName = family.GetName();
        if (fId == 0) {
            if (fName != "" && fName != "default") {
                errDescr = TStringBuilder()
                    << "Column family with id " << fId << " has to be named as default or be empty";
            }
        } else {
            if (fName == "default") {
                errDescr = TStringBuilder()
                    << "Column family with id " << fId << " has name default"
                    << ", name default is reserved for family with id 0";
            }
        }
    }

    if (!VerifyCompactionPolicy(config.GetCompactionPolicy(), errDescr)) {
        return false;
    }

    return true;
}

bool IsEquivalent(
    const NKikimrSchemeOp::TStorageSettings& left,
    const NKikimrSchemeOp::TStorageSettings& right)
{
    return left.HasPreferredPoolKind() == right.HasPreferredPoolKind()
        && left.GetPreferredPoolKind() == right.GetPreferredPoolKind()
        && left.HasAllowOtherKinds() == right.HasAllowOtherKinds()
        && left.GetAllowOtherKinds() == right.GetAllowOtherKinds();
}

bool TPartitionConfigMerger::VerifyAlterParams(
    const NKikimrSchemeOp::TPartitionConfig &srcConfig,
    const NKikimrSchemeOp::TPartitionConfig &dstConfig,
    const TAppData *appData, const bool shadowDataAllowed, TString &errDescr)
{
    if (!VerifyCreateParams(dstConfig, appData, shadowDataAllowed, errDescr)) {
        return false;
    }


    if (dstConfig.GetShadowData() && !srcConfig.GetShadowData()) {
        errDescr = TStringBuilder() << "Cannot enable ShadowData after table is created";
        return false;
    }

    if (dstConfig.HasChannelProfileId()) {
        for (const auto& family : dstConfig.GetColumnFamilies()) {
            if (family.HasStorageConfig()) {
                errDescr = TStringBuilder()
                        << "Migration from profile id by storage config is not allowed, was "
                        << srcConfig.GetChannelProfileId() << ", asks storage config";
                return false;
            }
        }

        if (srcConfig.GetChannelProfileId() != dstConfig.GetChannelProfileId()) {
            errDescr = TStringBuilder()
                    << "Profile modification is not allowed, was "
                    << srcConfig.GetChannelProfileId()
                    << ", asks "
                    <<  dstConfig.GetChannelProfileId();
            return false;
        }
    }

    const NKikimrSchemeOp::TStorageConfig* wasStorageConfig = nullptr;
    for (const auto& family : srcConfig.GetColumnFamilies()) {
        if (family.GetId() == 0 && family.HasStorageConfig()) {
            wasStorageConfig = &family.GetStorageConfig();
            break;
        }
    }

    const NKikimrSchemeOp::TStorageConfig* isStorageConfig = nullptr;
    for (const auto& family : dstConfig.GetColumnFamilies()) {
        if (family.GetId() == 0 && family.HasStorageConfig()) {
            isStorageConfig = &family.GetStorageConfig();
            break;
        }
    }

    if (wasStorageConfig) {
        Y_ABORT_UNLESS(isStorageConfig); // by inherit logic

        auto& srcStorage = *wasStorageConfig;
        auto& cfgStorage = *isStorageConfig;

        // SysLog and Log cannot be reassigned
        if (srcStorage.HasSysLog() != cfgStorage.HasSysLog() ||
                srcStorage.HasLog() != cfgStorage.HasLog() ||
                !IsEquivalent(srcStorage.GetSysLog(), cfgStorage.GetSysLog()) ||
                !IsEquivalent(srcStorage.GetLog(), cfgStorage.GetLog()))
        {
            errDescr = TStringBuilder()
                    << "Incompatible alter of storage config in default column family denied."
                    << " Data either missing or different in request."
                    << " Was '" << srcStorage.ShortDebugString()
                    << "', in request '" << cfgStorage.ShortDebugString() << "'";
            return false;
        }
    }

    if (isStorageConfig) {
        if (!wasStorageConfig) {
            errDescr = TStringBuilder()
                    << "Couldn't add storage configuration if it hasn't been set before";
            return false;
        }
    }

    // Verify auxilary families
    bool srcFamiliesBuilt = false;
    THashMap<ui32, const NKikimrSchemeOp::TFamilyDescription*> srcFamilies;
    for (const auto& family : dstConfig.GetColumnFamilies()) {
        if (family.GetId() == 0) {
            // Primary family has already been checked above
            continue;
        }

        if (!srcFamiliesBuilt) {
            for (const auto& srcFamily : srcConfig.GetColumnFamilies()) {
                if (srcFamily.GetId() != 0) {
                    srcFamilies[srcFamily.GetId()] = &srcFamily;
                }
            }
            srcFamiliesBuilt = true;
        }

        const auto* srcFamily = srcFamilies.Value(family.GetId(), nullptr);

        if (srcFamily && srcFamily->HasStorageConfig()) {
            Y_ABORT_UNLESS(family.HasStorageConfig()); // by inherit logic

            const auto& srcStorage = srcFamily->GetStorageConfig();
            const auto& dstStorage = family.GetStorageConfig();

            // Data may be freely changed, however unsupported settings cannot be handled
            if (srcStorage.HasSysLog() != dstStorage.HasSysLog() ||
                    srcStorage.HasLog() != dstStorage.HasLog() ||
                    srcStorage.HasExternal() != dstStorage.HasExternal())
            {
                errDescr = TStringBuilder()
                        << "Incompatible alter of storage config in column family " << family.GetId() << " denied."
                        << " Was '" << srcStorage.ShortDebugString()
                        << "', requested '" << dstStorage.ShortDebugString() << "'";
                return false;
            }

            continue;
        }
    }

    if (dstConfig.HasCompactionPolicy()) {
        if (!VerifyCompactionPolicy(dstConfig.GetCompactionPolicy(), errDescr)) {
            return false;
        }
        NLocalDb::TCompactionPolicy oldPolicy(srcConfig.GetCompactionPolicy());
        NLocalDb::TCompactionPolicy newPolicy(dstConfig.GetCompactionPolicy());
        if (!NLocalDb::ValidateCompactionPolicyChange(oldPolicy, newPolicy, errDescr)) {
            return false;
        }
    }

    if (!VerifyCommandOnFrozenTable(srcConfig, dstConfig)) {
        errDescr = TStringBuilder() <<
                                       "Table is frozen. Only unfreeze alter is allowed";
        return false;
    }

    return true;
}

bool TPartitionConfigMerger::VerifyCompactionPolicy(const NKikimrSchemeOp::TCompactionPolicy &policy, TString &err)
{
    if (policy.HasCompactionStrategy()) {
        switch (policy.GetCompactionStrategy()) {
        case NKikimrSchemeOp::CompactionStrategyUnset:
        case NKikimrSchemeOp::CompactionStrategyGenerational:
            break;
        case NKikimrSchemeOp::CompactionStrategySharded:
        default:
            err = TStringBuilder()
                    << "Unsupported compaction strategy.";
            return false;
        }
    }

    return true;
}

bool TPartitionConfigMerger::VerifyCommandOnFrozenTable(const NKikimrSchemeOp::TPartitionConfig &srcConfig, const NKikimrSchemeOp::TPartitionConfig &dstConfig)
{
    if (srcConfig.HasFreezeState() &&
            srcConfig.GetFreezeState() == NKikimrSchemeOp::EFreezeState::Freeze) {
        if (dstConfig.HasFreezeState() &&
                dstConfig.GetFreezeState() == NKikimrSchemeOp::EFreezeState::Unfreeze) {
            // Only unfreeze cmd is allowed
            return true;
        }
        return false;
    }
    return true;
}

void TTableInfo::FinishAlter() {
    Y_ABORT_UNLESS(AlterData, "No alter data at Alter complete");
    AlterVersion = AlterData->AlterVersion;
    NextColumnId = AlterData->NextColumnId;
    for (const auto& col : AlterData->Columns) {
        const auto& cinfo = col.second;
        TColumn * oldCol = Columns.FindPtr(col.first);
        if (oldCol) {
            //oldCol->CreateVersion = cinfo.CreateVersion;
            oldCol->DeleteVersion = cinfo.DeleteVersion;
            oldCol->Family = cinfo.Family;
            oldCol->DefaultKind = cinfo.DefaultKind;
            oldCol->DefaultValue = cinfo.DefaultValue;

            if (!cinfo.IsCheckingNotNullInProgress) {
                oldCol->NotNull = cinfo.NotNull;
            }
        } else {
            Columns[col.first] = cinfo;
            if (cinfo.KeyOrder != (ui32)-1) {
                KeyColumnIds.resize(Max<ui32>(KeyColumnIds.size(), cinfo.KeyOrder + 1));
                KeyColumnIds[cinfo.KeyOrder] = col.first;
            }
        }
    }

    // Apply partition config changes
    auto& partitionConfig = MutablePartitionConfig();
    if (AlterData->IsFullPartitionConfig()) {
        auto& newConfig = AlterData->PartitionConfigFull();
        partitionConfig.Swap(&newConfig);
    } else {
        // Copy pase from 18-6
        // Apply partition config changes
        const auto& newConfig = AlterData->PartitionConfigDiff();
        if (newConfig.HasExecutorCacheSize()) {
            partitionConfig.SetExecutorCacheSize(newConfig.GetExecutorCacheSize());
        }
        if (newConfig.HasTxReadSizeLimit()) {
            partitionConfig.SetTxReadSizeLimit(newConfig.GetTxReadSizeLimit());
        }
        if (newConfig.HasDisableStatisticsCalculation()) {
            partitionConfig.SetDisableStatisticsCalculation(newConfig.GetDisableStatisticsCalculation());
        }
        if (newConfig.HasCompactionPolicy()) {
            partitionConfig.MutableCompactionPolicy()->CopyFrom(newConfig.GetCompactionPolicy());
        }
        if (newConfig.HasPartitioningPolicy()) {
            partitionConfig.MutablePartitioningPolicy()->CopyFrom(newConfig.GetPartitioningPolicy());
        }
        if (newConfig.HasPipelineConfig()) {
            partitionConfig.MutablePipelineConfig()->CopyFrom(newConfig.GetPipelineConfig());
        }
        if (newConfig.HasFollowerCount()) {
            partitionConfig.SetFollowerCount(newConfig.GetFollowerCount());
        }
        if (newConfig.HasAllowFollowerPromotion()) {
            partitionConfig.SetAllowFollowerPromotion(newConfig.GetAllowFollowerPromotion());
        }
        if (newConfig.HasCrossDataCenterFollowerCount()) {
            partitionConfig.SetCrossDataCenterFollowerCount(newConfig.GetCrossDataCenterFollowerCount());
        }
        if (newConfig.HasEnableFilterByKey()) {
            partitionConfig.SetEnableFilterByKey(newConfig.GetEnableFilterByKey());
        }
        if (newConfig.HasExecutorFastLogPolicy()) {
            partitionConfig.SetExecutorFastLogPolicy(newConfig.GetExecutorFastLogPolicy());
        }
        if (newConfig.HasEnableEraseCache()) {
            partitionConfig.SetEnableEraseCache(newConfig.GetEnableEraseCache());
        }
        if (newConfig.HasEraseCacheMinRows()) {
            partitionConfig.SetEraseCacheMinRows(newConfig.GetEraseCacheMinRows());
        }
        if (newConfig.HasEraseCacheMaxBytes()) {
            partitionConfig.SetEraseCacheMaxBytes(newConfig.GetEraseCacheMaxBytes());
        }
        if (newConfig.ColumnFamiliesSize()) {
            // N.B. there is no deduplication, assumes legacy data
            partitionConfig.ClearColumnFamilies();
            partitionConfig.AddColumnFamilies()->CopyFrom(*newConfig.GetColumnFamilies().rbegin());
        }
        if (newConfig.HasKeepSnapshotTimeout()) {
            partitionConfig.SetKeepSnapshotTimeout(newConfig.GetKeepSnapshotTimeout());
        }
    }

    // Avoid ShadowData==false in the resulting config
    if (partitionConfig.HasShadowData() && !partitionConfig.GetShadowData()) {
        partitionConfig.ClearShadowData();
    }

    // Apply TTL params
    if (AlterData->TableDescriptionFull.Defined() && AlterData->TableDescriptionFull->HasTTLSettings()) {
        MutableTTLSettings().Swap(AlterData->TableDescriptionFull->MutableTTLSettings());
    }

    // Apply replication config
    if (AlterData->TableDescriptionFull.Defined() && AlterData->TableDescriptionFull->HasReplicationConfig()) {
        MutableReplicationConfig().Swap(AlterData->TableDescriptionFull->MutableReplicationConfig());
    }

    // Force FillDescription to regenerate TableDescription
    ResetDescriptionCache();

    AlterData.Reset();
}

#if 1 // legacy
TString TTableInfo::SerializeAlterExtraData() const {
    Y_ABORT_UNLESS(AlterData);
    NKikimrSchemeOp::TAlterExtraData alterExtraData;
    alterExtraData.MutablePartitionConfig()->CopyFrom(AlterData->PartitionConfigDiff());
    TString str;
    bool serializeRes = alterExtraData.SerializeToString(&str);
    Y_ABORT_UNLESS(serializeRes);
    return str;
}

void TTableInfo::DeserializeAlterExtraData(const TString& str) {
    Y_ABORT_UNLESS(AlterData);
    NKikimrSchemeOp::TAlterExtraData alterExtraData;
    bool deserializeRes = ParseFromStringNoSizeLimit(alterExtraData, str);
    Y_ABORT_UNLESS(deserializeRes);
    AlterData->PartitionConfigDiff().Swap(alterExtraData.MutablePartitionConfig());
}
#endif

void TTableInfo::SetPartitioning(TVector<TTableShardInfo>&& newPartitioning) {
    THashMap<TShardIdx, TPartitionStats> newPartitionStats;
    TPartitionStats newAggregatedStats;
    newAggregatedStats.PartCount = newPartitioning.size();
    ui64 cpuTotal = 0;
    for (const auto& np : newPartitioning) {
        auto idx = np.ShardIdx;
        auto& newStats(newPartitionStats[idx]);
        newStats = Stats.PartitionStats.contains(idx) ? Stats.PartitionStats[idx] : TPartitionStats();
        newAggregatedStats.RowCount += newStats.RowCount;
        newAggregatedStats.DataSize += newStats.DataSize;
        newAggregatedStats.IndexSize += newStats.IndexSize;
        for (const auto& [poolKind, newStoragePoolStats] : newStats.StoragePoolsStats) {
            auto& [dataSize, indexSize] = newAggregatedStats.StoragePoolsStats[poolKind];
            dataSize += newStoragePoolStats.DataSize;
            indexSize += newStoragePoolStats.IndexSize;
        }
        newAggregatedStats.InFlightTxCount += newStats.InFlightTxCount;
        cpuTotal += newStats.GetCurrentRawCpuUsage();
        newAggregatedStats.Memory += newStats.Memory;
        newAggregatedStats.Network += newStats.Network;
        newAggregatedStats.Storage += newStats.Storage;
        newAggregatedStats.ReadThroughput += newStats.ReadThroughput;
        newAggregatedStats.WriteThroughput += newStats.WriteThroughput;
        newAggregatedStats.ReadIops += newStats.ReadIops;
        newAggregatedStats.WriteIops += newStats.WriteIops;
    }
    newAggregatedStats.SetCurrentRawCpuUsage(cpuTotal, AppData()->TimeProvider->Now());
    newAggregatedStats.LastAccessTime = Stats.Aggregated.LastAccessTime;
    newAggregatedStats.LastUpdateTime = Stats.Aggregated.LastUpdateTime;

    newAggregatedStats.ImmediateTxCompleted = Stats.Aggregated.ImmediateTxCompleted;
    newAggregatedStats.PlannedTxCompleted = Stats.Aggregated.PlannedTxCompleted;
    newAggregatedStats.TxRejectedByOverload = Stats.Aggregated.TxRejectedByOverload;
    newAggregatedStats.TxRejectedBySpace = Stats.Aggregated.TxRejectedBySpace;

    newAggregatedStats.RowUpdates = Stats.Aggregated.RowUpdates;
    newAggregatedStats.RowDeletes = Stats.Aggregated.RowDeletes;
    newAggregatedStats.RowReads = Stats.Aggregated.RowReads;
    newAggregatedStats.RangeReads = Stats.Aggregated.RangeReads;
    newAggregatedStats.RangeReadRows = Stats.Aggregated.RangeReadRows;

    if (SplitOpsInFlight.empty()) {
        ExpectedPartitionCount = newPartitioning.size();
    }

    if (Partitions.empty()) {
        Y_ABORT_UNLESS(SplitOpsInFlight.empty());
    }

    Stats.PartitionStats.swap(newPartitionStats);
    Stats.Aggregated = newAggregatedStats;
    Partitions.swap(newPartitioning);
    PreSerializedPathDescription.clear();
    PreSerializedPathDescriptionWithoutRangeKey.clear();

    CondEraseSchedule.clear();
    InFlightCondErase.clear();
    Shard2PartitionIdx.clear();
    for (ui32 i = 0; i < Partitions.size(); ++i) {
        Shard2PartitionIdx[Partitions[i].ShardIdx] = i;
        CondEraseSchedule.push(Partitions.begin() + i);
    }
}

void TTableInfo::UpdateShardStats(TShardIdx datashardIdx, const TPartitionStats& newStats) {
    Stats.UpdateShardStats(datashardIdx, newStats);
}

void TAggregatedStats::UpdateShardStats(TShardIdx datashardIdx, const TPartitionStats& newStats) {
    // Ignore stats from unknown datashard (it could have been split)
    if (!PartitionStats.contains(datashardIdx))
        return;

    TPartitionStats& oldStats = PartitionStats[datashardIdx];

    if (newStats.SeqNo <= oldStats.SeqNo) {
        // Ignore outdated message
        return;
    }

    if (newStats.SeqNo.Generation > oldStats.SeqNo.Generation) {
        // Reset incremental counter baselines if tablet has restarted
        oldStats.ImmediateTxCompleted = 0;
        oldStats.PlannedTxCompleted = 0;
        oldStats.TxRejectedByOverload = 0;
        oldStats.TxRejectedBySpace = 0;
        oldStats.RowUpdates = 0;
        oldStats.RowDeletes = 0;
        oldStats.RowReads = 0;
        oldStats.RangeReads = 0;
        oldStats.RangeReadRows = 0;
    }

    Aggregated.RowCount += (newStats.RowCount - oldStats.RowCount);
    Aggregated.DataSize += (newStats.DataSize - oldStats.DataSize);
    Aggregated.IndexSize += (newStats.IndexSize - oldStats.IndexSize);
    for (const auto& [poolKind, newStoragePoolStats] : newStats.StoragePoolsStats) {
        auto& [dataSize, indexSize] = Aggregated.StoragePoolsStats[poolKind];
        const auto* oldStoragePoolStats = oldStats.StoragePoolsStats.FindPtr(poolKind);
        // Missing old stats for a particular storage pool are interpreted as if this data
        // has just been written to the datashard and we need to increment the aggregate by the entire new stats' sizes.
        dataSize += newStoragePoolStats.DataSize - (oldStoragePoolStats ? oldStoragePoolStats->DataSize : 0u);
        indexSize += newStoragePoolStats.IndexSize - (oldStoragePoolStats ? oldStoragePoolStats->IndexSize : 0u);
    }
    for (const auto& [poolKind, oldStoragePoolStats] : oldStats.StoragePoolsStats) {
        if (const auto* newStoragePoolStats = newStats.StoragePoolsStats.FindPtr(poolKind);
            !newStoragePoolStats
        ) {
            auto& [dataSize, indexSize] = Aggregated.StoragePoolsStats[poolKind];
            // Missing new stats for a particular storage pool are interpreted as if this data
            // has been removed from the datashard and we need to subtract the old stats' sizes from the aggregate.
            dataSize -= oldStoragePoolStats.DataSize;
            indexSize -= oldStoragePoolStats.IndexSize;
        }
    }
    Aggregated.LastAccessTime = Max(Aggregated.LastAccessTime, newStats.LastAccessTime);
    Aggregated.LastUpdateTime = Max(Aggregated.LastUpdateTime, newStats.LastUpdateTime);
    Aggregated.ImmediateTxCompleted += (newStats.ImmediateTxCompleted - oldStats.ImmediateTxCompleted);
    Aggregated.PlannedTxCompleted += (newStats.PlannedTxCompleted - oldStats.PlannedTxCompleted);
    Aggregated.TxRejectedByOverload += (newStats.TxRejectedByOverload - oldStats.TxRejectedByOverload);
    Aggregated.TxRejectedBySpace += (newStats.TxRejectedBySpace - oldStats.TxRejectedBySpace);
    Aggregated.InFlightTxCount += (newStats.InFlightTxCount - oldStats.InFlightTxCount);

    Aggregated.RowUpdates += (newStats.RowUpdates - oldStats.RowUpdates);
    Aggregated.RowDeletes += (newStats.RowDeletes - oldStats.RowDeletes);
    Aggregated.RowReads += (newStats.RowReads - oldStats.RowReads);
    Aggregated.RangeReads += (newStats.RangeReads - oldStats.RangeReads);
    Aggregated.RangeReadRows += (newStats.RangeReadRows - oldStats.RangeReadRows);

    i64 cpuUsageDelta = newStats.GetCurrentRawCpuUsage() - oldStats.GetCurrentRawCpuUsage();
    i64 prevCpuUsage = Aggregated.GetCurrentRawCpuUsage();
    ui64 newAggregatedCpuUsage = std::max<i64>(0, prevCpuUsage + cpuUsageDelta);
    TInstant now = AppData()->TimeProvider->Now();
    Aggregated.SetCurrentRawCpuUsage(newAggregatedCpuUsage, now);
    Aggregated.Memory += (newStats.Memory - oldStats.Memory);
    Aggregated.Network += (newStats.Network - oldStats.Network);
    Aggregated.Storage += (newStats.Storage - oldStats.Storage);
    Aggregated.ReadThroughput += (newStats.ReadThroughput - oldStats.ReadThroughput);
    Aggregated.WriteThroughput += (newStats.WriteThroughput - oldStats.WriteThroughput);
    Aggregated.ReadIops += (newStats.ReadIops - oldStats.ReadIops);
    Aggregated.WriteIops += (newStats.WriteIops - oldStats.WriteIops);

    auto topUsage = oldStats.TopUsage.Update(newStats.TopUsage);
    oldStats = newStats;
    oldStats.TopUsage = std::move(topUsage);
    PartitionStatsUpdated++;

    // Rescan stats for aggregations only once in a while
    if (PartitionStatsUpdated >= PartitionStats.size()) {
        PartitionStatsUpdated = 0;
        Aggregated.TxCompleteLag = TDuration();
        for (const auto& ps : PartitionStats) {
            Aggregated.TxCompleteLag = Max(Aggregated.TxCompleteLag, ps.second.TxCompleteLag);
        }
    }
}

void TAggregatedStats::UpdateTableStats(const TPathId& pathId, const TPartitionStats& newStats) {
    if (!TableStats.contains(pathId)) {
        TableStats[pathId] = newStats;
        return;
    }

    TPartitionStats& oldStats = TableStats[pathId];

    if (newStats.SeqNo <= oldStats.SeqNo) {
        // Ignore outdated message
        return;
    }

    if (newStats.SeqNo.Generation > oldStats.SeqNo.Generation) {
        // Reset incremental counter baselines if tablet has restarted
        oldStats.ImmediateTxCompleted = 0;
        oldStats.PlannedTxCompleted = 0;
        oldStats.TxRejectedByOverload = 0;
        oldStats.TxRejectedBySpace = 0;
        oldStats.RowUpdates = 0;
        oldStats.RowDeletes = 0;
        oldStats.RowReads = 0;
        oldStats.RangeReads = 0;
        oldStats.RangeReadRows = 0;
    }
    TableStats[pathId].RowCount += (newStats.RowCount - oldStats.RowCount);
    TableStats[pathId].DataSize += (newStats.DataSize - oldStats.DataSize);
}

void TTableInfo::RegisterSplitMergeOp(TOperationId opId, const TTxState& txState) {
    Y_ABORT_UNLESS(txState.TxType == TTxState::TxSplitTablePartition || txState.TxType == TTxState::TxMergeTablePartition);
    Y_ABORT_UNLESS(txState.SplitDescription);

    if (SplitOpsInFlight.empty()) {
        Y_VERIFY_S(Partitions.size() == ExpectedPartitionCount,
                   "info "
                       << "ExpectedPartitionCount: " << ExpectedPartitionCount
                       << " Partitions.size(): " << Partitions.size());
    }

    if (txState.State < TTxState::NotifyPartitioningChanged) {
        ui64 srcCount = txState.SplitDescription->SourceRangesSize();
        ui64 dstCount = txState.SplitDescription->DestinationRangesSize();
        ExpectedPartitionCount += dstCount;
        ExpectedPartitionCount -= srcCount;
    }

    Y_ABORT_UNLESS(!SplitOpsInFlight.contains(opId));
    SplitOpsInFlight.emplace(opId);
    ShardsInSplitMergeByOpId.emplace(opId, TVector<TShardIdx>());

    for (const auto& shardInfo: txState.Shards) {
        ShardsInSplitMergeByShards.emplace(shardInfo.Idx, opId);
        ShardsInSplitMergeByOpId.at(opId).push_back(shardInfo.Idx);
    }
}

bool TTableInfo::IsShardInSplitMergeOp(TShardIdx idx) const {
    if (ShardsInSplitMergeByShards.contains(idx)) {
        TOperationId opId = ShardsInSplitMergeByShards.at(idx);
        Y_ABORT_UNLESS(ShardsInSplitMergeByOpId.contains(opId));
        Y_ABORT_UNLESS(SplitOpsInFlight.contains(opId));
    }

    return ShardsInSplitMergeByShards.contains(idx);
}


void TTableInfo::AbortSplitMergeOp(TOperationId opId) {
    Y_ABORT_UNLESS(SplitOpsInFlight.contains(opId));
    for (const auto& shardIdx: ShardsInSplitMergeByOpId.at(opId)) {
        ShardsInSplitMergeByShards.erase(shardIdx);
    }
    ShardsInSplitMergeByOpId.erase(opId);
    SplitOpsInFlight.erase(opId);
}

void TTableInfo::FinishSplitMergeOp(TOperationId opId) {
    AbortSplitMergeOp(opId);

    if (SplitOpsInFlight.empty()) {
        Y_VERIFY_S(Partitions.size() == ExpectedPartitionCount,
                   "info "
                       << "ExpectedPartitionCount: " << ExpectedPartitionCount
                       << " Partitions.size(): " << Partitions.size());
    }
}



bool TTableInfo::TryAddShardToMerge(const TSplitSettings& splitSettings,
                                    const TForceShardSplitSettings& forceShardSplitSettings,
                                    TShardIdx shardIdx, TVector<TShardIdx>& shardsToMerge,
                                    THashSet<TTabletId>& partOwners, ui64& totalSize, float& totalLoad,
                                    const TTableInfo* mainTableForIndex) const
{
    if (ExpectedPartitionCount + 1 - shardsToMerge.size() <= GetMinPartitionsCount()) {
        return false;
    }

    if (IsShardInSplitMergeOp(shardIdx)) {
        return false;
    }

    const TPartitionStats* stats = Stats.PartitionStats.FindPtr(shardIdx);

    if (!stats) {
        return false;
    }

    if (stats->ShardState != NKikimrTxDataShard::Ready) {
        return false;
    }

    if (stats->PartOwners.empty()) {
        return false;
    }

    // We don't want to merge shards that have borrowed non-compacted data
    if (stats->HasBorrowedData)
        return false;

    bool canMerge = false;

    // Check if we can try merging by size
    if (IsMergeBySizeEnabled(forceShardSplitSettings) && stats->DataSize + totalSize <= GetSizeToMerge(forceShardSplitSettings)) {
        canMerge = true;
    }

    // Check if we can try merging by load
    TInstant now = AppData()->TimeProvider->Now();
    TDuration minUptime = TDuration::Seconds(splitSettings.MergeByLoadMinUptimeSec);
    if (!canMerge && IsMergeByLoadEnabled(mainTableForIndex) && stats->StartTime && stats->StartTime + minUptime < now) {
        canMerge = true;
    }

    if (!canMerge)
        return false;

    // Check that total size doesn't exceed the limits
    if (IsSplitBySizeEnabled(forceShardSplitSettings) && stats->DataSize + totalSize >= GetShardSizeToSplit(forceShardSplitSettings)*0.9) {
        return false;
    }

    // Check that total load doesn't exceed the limits
    float shardLoad = stats->GetCurrentRawCpuUsage() * 0.000001;
    if (IsMergeByLoadEnabled(mainTableForIndex)) {
        const auto settings = GetEffectiveSplitByLoadSettings(mainTableForIndex);
        i64 cpuPercentage = settings.GetCpuPercentageThreshold();
        float cpuUsageThreshold = 0.01 * (cpuPercentage ? cpuPercentage : (i64)splitSettings.FastSplitCpuPercentageThreshold);

        // Calculate shard load based on historical data
        TDuration loadDuration = TDuration::Seconds(splitSettings.MergeByLoadMinLowLoadDurationSec);
        shardLoad = 0.01 * stats->GetLatestMaxCpuUsagePercent(now - loadDuration);

        if (shardLoad + totalLoad > cpuUsageThreshold *0.7)
            return false;
    }

    // Merged shards must not have borrowed parts from the same original tablet
    // because this will break part ref-counting
    for (auto tabletId : stats->PartOwners) {
        if (partOwners.contains(tabletId))
            return false;
    }

    shardsToMerge.push_back(shardIdx);
    totalSize += stats->DataSize;
    totalLoad += shardLoad;
    partOwners.insert(stats->PartOwners.begin(), stats->PartOwners.end());

    return true;
}

bool TTableInfo::CheckCanMergePartitions(const TSplitSettings& splitSettings,
                                         const TForceShardSplitSettings& forceShardSplitSettings,
                                         TShardIdx shardIdx, TVector<TShardIdx>& shardsToMerge,
                                         const TTableInfo* mainTableForIndex) const
{
    // Don't split/merge backup tables
    if (IsBackup) {
        return false;
    }

    // Ignore stats from unknown datashard (it could have been split)
    if (!Stats.PartitionStats.contains(shardIdx)) {
        return false;
    }

    if (Partitions.size() <= GetMinPartitionsCount()) {
        return false;
    }

    if (!Shard2PartitionIdx.contains(shardIdx)) {
        return false;
    }

    i64 partitionIdx = *Shard2PartitionIdx.FindPtr(shardIdx);

    shardsToMerge.clear();
    ui64 totalSize = 0;
    float totalLoad = 0;
    THashSet<TTabletId> partOwners;

    // Make sure we can actually merge current shard first
    if (!TryAddShardToMerge(splitSettings, forceShardSplitSettings, shardIdx, shardsToMerge, partOwners, totalSize, totalLoad, mainTableForIndex)) {
        return false;
    }

    for (i64 pi = partitionIdx - 1; pi >= 0; --pi) {
        if (!TryAddShardToMerge(splitSettings, forceShardSplitSettings, GetPartitions()[pi].ShardIdx, shardsToMerge, partOwners, totalSize, totalLoad, mainTableForIndex)) {
            break;
        }
    }
    // make shardsToMerge ordered by partition index
    Reverse(shardsToMerge.begin(), shardsToMerge.end());

    for (ui64 pi = partitionIdx + 1; pi < GetPartitions().size(); ++pi) {
        if (!TryAddShardToMerge(splitSettings, forceShardSplitSettings, GetPartitions()[pi].ShardIdx, shardsToMerge, partOwners, totalSize, totalLoad, mainTableForIndex)) {
            break;
        }
    }

    return shardsToMerge.size() > 1;
}

bool TTableInfo::CheckSplitByLoad(
        const TSplitSettings& splitSettings, TShardIdx shardIdx,
        ui64 dataSize, ui64 rowCount,
        const TTableInfo* mainTableForIndex) const
{
    // Don't split/merge backup tables
    if (IsBackup)
        return false;

    if (!splitSettings.SplitByLoadEnabled)
        return false;

    // Ignore stats from unknown datashard (it could have been split)
    if (!Stats.PartitionStats.contains(shardIdx))
        return false;
    if (!Shard2PartitionIdx.contains(shardIdx))
        return false;

    if (!IsSplitByLoadEnabled(mainTableForIndex)) {
        return false;
    }

    // A shard can be overloaded by heavy reads of non-existing keys.
    // So we want to be able to split it even if it has no data.
    const ui64 MIN_ROWS_FOR_SPLIT_BY_LOAD = 0;
    const ui64 MIN_SIZE_FOR_SPLIT_BY_LOAD = 0;

    const auto& policy = PartitionConfig().GetPartitioningPolicy();

    const auto settings = GetEffectiveSplitByLoadSettings(mainTableForIndex);
    const i64 cpuPercentage = settings.GetCpuPercentageThreshold();
    const float cpuUsageThreshold = 0.01 * (cpuPercentage ? cpuPercentage : (i64)splitSettings.FastSplitCpuPercentageThreshold);

    ui64 maxShards = policy.GetMaxPartitionsCount();
    if (maxShards == 0) {
        if (mainTableForIndex) {
            // For index table maxShards defaults to a number of partitions of its main table
            maxShards = mainTableForIndex->GetPartitions().size();
        } else {
            // Don't want to trigger "too many shards" or "too many readsets" errors
            maxShards = splitSettings.SplitByLoadMaxShardsDefault;
        }
    }

    const auto& stats = *Stats.PartitionStats.FindPtr(shardIdx);
    if (rowCount < MIN_ROWS_FOR_SPLIT_BY_LOAD ||
        dataSize < MIN_SIZE_FOR_SPLIT_BY_LOAD ||
        Stats.PartitionStats.size() >= maxShards ||
        stats.GetCurrentRawCpuUsage() < cpuUsageThreshold * 1000000)
    {
        return false;
    }

    return true;
}

TChannelsMapping GetPoolsMapping(const TChannelsBindings& bindings) {
    TChannelsMapping mapping;
    for (const auto& bind : bindings) {
        mapping.emplace_back(bind.GetStoragePoolName());
    }
    return mapping;
}

TString TExportInfo::ToString() const {
    return TStringBuilder() << "{"
        << " Id: " << Id
        << " Uid: '" << Uid << "'"
        << " Kind: " << Kind
        << " DomainPathId: " << DomainPathId
        << " ExportPathId: " << ExportPathId
        << " UserSID: '" << UserSID << "'"
        << " State: " << State
        << " WaitTxId: " << WaitTxId
        << " Issue: '" << Issue << "'"
        << " Items: " << Items.size()
        << " PendingItems: " << PendingItems.size()
        << " PendingDropItems: " << PendingDropItems.size()
    << " }";
}

TString TExportInfo::TItem::ToString(ui32 idx) const {
    return TStringBuilder() << "{"
        << " Idx: " << idx
        << " SourcePathName: '" << SourcePathName << "'"
        << " SourcePathId: " << SourcePathId
        << " State: " << State
        << " SubState: " << SubState
        << " WaitTxId: " << WaitTxId
        << " Issue: '" << Issue << "'"
    << " }";
}

bool TExportInfo::TItem::IsDone(const TExportInfo::TItem& item) {
    return item.State == EState::Done;
}

bool TExportInfo::TItem::IsDropped(const TExportInfo::TItem& item) {
    return item.State == EState::Dropped;
}

bool TExportInfo::AllItemsAreDropped() const {
    return AllOf(Items, &TExportInfo::TItem::IsDropped);
}

void TExportInfo::AddNotifySubscriber(const TActorId &actorId) {
    Y_ABORT_UNLESS(!IsFinished());
    Subscribers.insert(actorId);
}

TString TImportInfo::ToString() const {
    return TStringBuilder() << "{"
        << " Id: " << Id
        << " Uid: '" << Uid << "'"
        << " Kind: " << Kind
        << " DomainPathId: " << DomainPathId
        << " UserSID: '" << UserSID << "'"
        << " State: " << State
        << " Issue: '" << Issue << "'"
        << " Items: " << Items.size()
    << " }";
}

TString TImportInfo::TItem::ToString(ui32 idx) const {
    return TStringBuilder() << "{"
        << " Idx: " << idx
        << " DstPathName: '" << DstPathName << "'"
        << " DstPathId: " << DstPathId
        << " State: " << State
        << " SubState: " << SubState
        << " WaitTxId: " << WaitTxId
        << " Issue: '" << Issue << "'"
    << " }";
}

bool TImportInfo::TItem::IsDone(const TImportInfo::TItem& item) {
    return item.State == EState::Done;
}

bool TImportInfo::IsFinished() const {
    return State == EState::Done || State == EState::Cancelled;
}

void TImportInfo::AddNotifySubscriber(const TActorId &actorId) {
    Y_ABORT_UNLESS(!IsFinished());
    Subscribers.insert(actorId);
}

TIndexBuildInfo::TShardStatus::TShardStatus(TSerializedTableRange range, TString lastKeyAck)
    : Range(std::move(range))
    , LastKeyAck(std::move(lastKeyAck))
{}

void TIndexBuildInfo::SerializeToProto(TSchemeShard* ss, NKikimrSchemeOp::TIndexBuildConfig* result) const {
    Y_ABORT_UNLESS(IsBuildIndex());
    result->SetTable(TPath::Init(TablePathId, ss).PathString());

    auto& index = *result->MutableIndex();
    index.SetName(IndexName);
    index.SetType(IndexType);

    for (const auto& x : IndexColumns) {
        *index.AddKeyColumnNames() = x;
    }

    for (const auto& x : DataColumns) {
        *index.AddDataColumnNames() = x;
    }

    for (const auto& implTableDescription : ImplTableDescriptions) {
        *index.AddIndexImplTableDescriptions() = implTableDescription;
    }
}

void TIndexBuildInfo::TColumnBuildInfo::SerializeToProto(NKikimrIndexBuilder::TColumnBuildSetting* setting) const {
    setting->SetColumnName(ColumnName);
    setting->mutable_default_from_literal()->CopyFrom(DefaultFromLiteral);
    setting->SetNotNull(NotNull);
    setting->SetFamily(FamilyName);
}

void TIndexBuildInfo::SerializeToProto(TSchemeShard* ss, NKikimrIndexBuilder::TColumnBuildSettings* result) const {
    Y_ABORT_UNLESS(IsBuildColumn());
    result->SetTable(TPath::Init(TablePathId, ss).PathString());
    for (const auto& column : BuildColumns) {
        column.SerializeToProto(result->add_column());
    }
}

void TIndexBuildInfo::TColumnCheckingInfo::SerializeToProto(NKikimrIndexBuilder::TCheckingNotNullSetting* setting) const {
    setting->SetColumnName(ColumnName);
}

void TIndexBuildInfo::SerializeToProto(TSchemeShard* ss, NKikimrIndexBuilder::TCheckingNotNullSettings* result) const {
    Y_ABORT_UNLESS(IsCheckingNotNull());
    result->SetTable(TPath::Init(TablePathId, ss).PathString());
    for (const auto& column : CheckNotNullColumns) {
        column.SerializeToProto(result->add_column());
    }
}


TColumnFamiliesMerger::TColumnFamiliesMerger(NKikimrSchemeOp::TPartitionConfig &container)
    : Container(container)
    , DeduplicationById(TPartitionConfigMerger::DeduplicateColumnFamiliesById(Container))
{
    IdByName["default"] = 0;

    // we trust in Container data
    for (const auto& family : Container.GetColumnFamilies()) {
        if (family.GetName()) { // ignore name "", some families don't have a name
            NameByIds.emplace(family.GetId(), family.GetName());
            IdByName.emplace(family.GetName(), family.GetId());
        }
        NextAutogenId = Max(NextAutogenId, family.GetId());
    }
}

bool TColumnFamiliesMerger::Has(ui32 familyId) const {
    return DeduplicationById.contains(familyId);
}

NKikimrSchemeOp::TFamilyDescription *TColumnFamiliesMerger::Get(ui32 familyId, TString &errDescr) {
    if (!Has(familyId)) {
        errDescr = TStringBuilder()
            << "Column family with id: " << familyId << " doesn't present"
            << ", auto generation new column family is allowed only by name in column description";
        return nullptr;
    }

    auto& dstFamily = TPartitionConfigMerger::MutableColumnFamilyById(Container, DeduplicationById, familyId);

    return &dstFamily;
}

NKikimrSchemeOp::TFamilyDescription *TColumnFamiliesMerger::AddOrGet(ui32 familyId, TString &errDescr) {
    if (NameByIds.contains(familyId)) {
        return AddOrGet(familyId, NameByIds.at(familyId), errDescr);
    }

    auto& dstFamily = TPartitionConfigMerger::MutableColumnFamilyById(Container, DeduplicationById, familyId);
    return &dstFamily;
}

NKikimrSchemeOp::TFamilyDescription *TColumnFamiliesMerger::AddOrGet(const TString &familyName, TString &errDescr) {
    const auto& canonicFamilyName = CanonizeName(familyName);

    if (IdByName.contains(canonicFamilyName)) {
        return AddOrGet(IdByName.at(canonicFamilyName), canonicFamilyName, errDescr);
    }

    // generate id
    if (NextAutogenId >= MAX_AUTOGENERATED_FAMILY_ID) {
        errDescr = TStringBuilder()
                << "Column family id overflow at adding column family with name " << familyName;
        return nullptr;
    }

    return AddOrGet(++NextAutogenId, canonicFamilyName, errDescr);
}

NKikimrSchemeOp::TFamilyDescription *TColumnFamiliesMerger::Get(ui32 familyId, const TString &familyName, TString &errDescr) {
    const auto& canonicFamilyName = CanonizeName(familyName);

    if (IdByName.contains(canonicFamilyName) && IdByName.at(canonicFamilyName) != familyId) {
        errDescr = TStringBuilder()
            << "at the request column family has Id " << familyId << " and name " << familyName
            << ", but table already has the column family with name " << canonicFamilyName << " and different Id " << IdByName.at(canonicFamilyName);
        return nullptr;
    }

    if (NameByIds.contains(familyId) && NameByIds.at(familyId) != canonicFamilyName) {
        errDescr = TStringBuilder()
            << "at the request column family has Id " << familyId << " and name " << familyName
            << ", but table already has the column family with Id " << familyId << " and different name " << NameByIds.at(familyId);
        return nullptr;
    }

    return Get(familyId, errDescr);
}

NKikimrSchemeOp::TFamilyDescription *TColumnFamiliesMerger::AddOrGet(ui32 familyId, const TString &familyName, TString &errDescr) {
    const auto& canonicFamilyName = CanonizeName(familyName);

    if (IdByName.contains(canonicFamilyName) && IdByName.at(canonicFamilyName) != familyId) {
        errDescr = TStringBuilder()
            << "at the request column family has Id " << familyId << " and name " << familyName
            << ", but table already has the column family with name " << canonicFamilyName << " and different Id " << IdByName.at(canonicFamilyName);
        return nullptr;
    }

    if (NameByIds.contains(familyId) && NameByIds.at(familyId) != canonicFamilyName) {
        errDescr = TStringBuilder()
            << "at the request column family has Id " << familyId << " and name " << familyName
            << ", but table already has the column family with Id " << familyId << " and different name " << NameByIds.at(familyId);
        return nullptr;
    }

    auto& dstFamily = TPartitionConfigMerger::MutableColumnFamilyById(Container, DeduplicationById, familyId);

    if (!dstFamily.HasName()) {
        dstFamily.SetName(canonicFamilyName);
    }

    NameByIds[familyId] = canonicFamilyName;
    IdByName[canonicFamilyName] = familyId;

    return &dstFamily;
}

const TString &TColumnFamiliesMerger::CanonizeName(const TString &familyName) {
    static const TString defName = "default";

    if (!familyName) {
        return defName;
    }

    return familyName;
}

void TTopicTabletInfo::TKeyRange::SerializeToProto(NKikimrPQ::TPartitionKeyRange& proto) const {
    if (FromBound) {
        proto.SetFromBound(*FromBound);
    }

    if (ToBound) {
        proto.SetToBound(*ToBound);
    }
}

void TTopicTabletInfo::TKeyRange::DeserializeFromProto(const NKikimrPQ::TPartitionKeyRange& proto) {
    if (proto.HasFromBound()) {
        FromBound = proto.GetFromBound();
    }

    if (proto.HasToBound()) {
        ToBound = proto.GetToBound();
    }
}

bool TTopicInfo::FillKeySchema(const NKikimrPQ::TPQTabletConfig& tabletConfig, TString& error) {
    KeySchema.clear();
    KeySchema.reserve(tabletConfig.PartitionKeySchemaSize());

    for (const auto& component : tabletConfig.GetPartitionKeySchema()) {
        // TODO: support pg types
        auto typeId = component.GetTypeId();
        if (!NScheme::NTypeIds::IsYqlType(typeId)) {
            error = TStringBuilder() << "TypeId is not supported"
                << ": typeId# " << typeId
                << ", component# " << component.GetName();
            return false;
        }
        KeySchema.push_back(NScheme::TTypeInfo(typeId));
    }

    return true;
}

bool TTopicInfo::FillKeySchema(const TString& tabletConfig) {
    NKikimrPQ::TPQTabletConfig proto;
    if (!proto.ParseFromString(tabletConfig)) {
        return false;
    }

    TString unused;
    return FillKeySchema(proto, unused);
}

TBillingStats::TBillingStats(ui64 rows, ui64 bytes)
    : Rows(rows)
    , Bytes(bytes)
{
}

TBillingStats::TBillingStats(const TBillingStats &other)
    : Rows(other.Rows)
    , Bytes(other.Bytes)
{
}

TBillingStats &TBillingStats::operator =(const TBillingStats &other) {
    if (this == &other) {
        return *this;
    }

    Rows = other.Rows;
    Bytes = other.Bytes;
    return *this;
}

TBillingStats TBillingStats::operator -(const TBillingStats &other) const {
    Y_ABORT_UNLESS(Rows >= other.Rows);
    Y_ABORT_UNLESS(Bytes >= other.Bytes);

    return TBillingStats(Rows - other.Rows, Bytes - other.Bytes);
}

TBillingStats &TBillingStats::operator -=(const TBillingStats &other) {
    if (this == &other) {
        Rows = 0;
        Bytes = 0;
        return *this;
    }

    Y_ABORT_UNLESS(Rows >= other.Rows);
    Y_ABORT_UNLESS(Bytes >= other.Bytes);

    Rows -= other.Rows;
    Bytes -= other.Bytes;
    return *this;
}

TBillingStats TBillingStats::operator +(const TBillingStats &other) const {
    return TBillingStats(Rows + other.Rows, Bytes + other.Bytes);
}

TBillingStats &TBillingStats::operator +=(const TBillingStats &other) {
    if (this == &other) {
        Rows += Rows;
        Bytes += Bytes;
        return *this;
    }

    Rows += other.Rows;
    Bytes += other.Bytes;
    return *this;
}

bool TBillingStats::operator < (const TBillingStats &other) const {
    return Rows < other.Rows && Bytes < other.Bytes;
}

bool TBillingStats::operator <= (const TBillingStats &other) const {
    return Rows <= other.Rows && Bytes <= other.Bytes;
}

bool TBillingStats::operator ==(const TBillingStats &other) const {
    return Rows == other.Rows && Bytes == other.Bytes;
}

TString TBillingStats::ToString() const {
    return TStringBuilder()
            << "{"
            << " rows: " << GetRows()
            << " bytes: " << GetBytes()
            << " }";
}

ui64 TBillingStats::GetRows() const {
    return Rows;
}

ui64 TBillingStats::GetBytes() const {
    return Bytes;
}

NKikimr::NSchemeShard::TBillingStats::operator bool() const {
    return Rows || Bytes;
}

TSequenceInfo::TSequenceInfo(
        ui64 alterVersion,
        NKikimrSchemeOp::TSequenceDescription&& description,
        NKikimrSchemeOp::TSequenceSharding&& sharding)
    : AlterVersion(alterVersion)
    , Description(std::move(description))
    , Sharding(std::move(sharding))
{
    // TODO: extract necessary info
}

bool TSequenceInfo::ValidateCreate(const NKikimrSchemeOp::TSequenceDescription& p, TString& err) {
    if (p.HasPathId() || p.HasVersion() || p.HasSequenceShard()) {
        err = "CreateSequence does not allow internal fields to be specified";
        return false;
    }

    i64 increment = p.HasIncrement() ? p.GetIncrement() : 1;
    if (increment == 0) {
        err = "CreateSequence requires Increment != 0";
        return false;
    }

    i64 minValue, maxValue, startValue;
    if (increment > 0) {
        minValue = p.HasMinValue() ? p.GetMinValue() : 1;
        maxValue = p.HasMaxValue() ? p.GetMaxValue() : Max<i64>();
        startValue = p.HasStartValue() ? p.GetStartValue() : minValue;
    } else {
        minValue = p.HasMinValue() ? p.GetMinValue() : Min<i64>();
        maxValue = p.HasMaxValue() ? p.GetMaxValue() : -1;
        startValue = p.HasStartValue() ? p.GetStartValue() : maxValue;
    }

    if (!(minValue <= maxValue)) {
        err = TStringBuilder()
            << "CreateSequence requires MinValue (" << minValue << ") <= MaxValue (" << maxValue << ")";
        return false;
    }

    if (!(minValue <= startValue && startValue <= maxValue)) {
        err = TStringBuilder()
            << "CreateSequence requires StartValue (" << startValue << ") between"
            << " MinValue (" << minValue << ") and MaxValue (" << maxValue << ")";
        return false;
    }

    return true;
}

} // namespace NSchemeShard
} // namespace NKikimr<|MERGE_RESOLUTION|>--- conflicted
+++ resolved
@@ -337,11 +337,7 @@
             bool isDropNotNull = col.HasNotNull(); // if has, then always false
             bool isSetNotNull = col.HasIsCheckingNotNullInProgress();
 
-<<<<<<< HEAD
-            if (!isSetNotNull && !isDropNotNull && !columnFamily && !col.HasDefaultFromSequence()) {
-=======
-            if (!isDropNotNull && !columnFamily && !col.HasDefaultFromSequence() && !col.HasEmptyDefault()) {
->>>>>>> 6d290951
+            if (!isSetNotNull && !isDropNotNull && !columnFamily && !col.HasDefaultFromSequence() && !col.HasEmptyDefault()) {
                 errStr = Sprintf("Nothing to alter for column '%s'", colName.data());
                 return nullptr;
             }
@@ -395,15 +391,6 @@
             if (columnFamily) {
                 column.Family = columnFamily->GetId();
             }
-<<<<<<< HEAD
-
-            if (col.HasDefaultFromSequence()) {
-                column.DefaultKind = ETableColumnDefaultKind::FromSequence;
-                column.DefaultValue = col.GetDefaultFromSequence();
-            } else if (col.HasDefaultFromLiteral()) {
-                column.DefaultKind = ETableColumnDefaultKind::FromLiteral;
-                column.DefaultValue = col.GetDefaultFromLiteral().SerializeAsString();
-=======
             switch (col.GetDefaultValueCase()) {
                 case NKikimrSchemeOp::TColumnDescription::kDefaultFromSequence: {
                     column.DefaultKind = ETableColumnDefaultKind::FromSequence;
@@ -416,7 +403,6 @@
                     break;
                 }
                 default: break;
->>>>>>> 6d290951
             }
         } else {
             if (colName2Id.contains(colName)) {
