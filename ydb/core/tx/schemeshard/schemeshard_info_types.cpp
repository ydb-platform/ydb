--- conflicted
+++ resolved
@@ -334,13 +334,9 @@
                 return nullptr;
             }
 
-<<<<<<< HEAD
             bool isDropNotNull = col.HasNotNull(); // if has, then always false
 
-            if (!isDropNotNull && !columnFamily && !col.HasDefaultFromSequence()) {
-=======
-            if (!columnFamily && !col.HasDefaultFromSequence() && !col.HasEmptyDefault()) {
->>>>>>> d1165095
+            if (!isDropNotNull && !columnFamily && !col.HasDefaultFromSequence() && !col.HasEmptyDefault()) {
                 errStr = Sprintf("Nothing to alter for column '%s'", colName.data());
                 return nullptr;
             }
