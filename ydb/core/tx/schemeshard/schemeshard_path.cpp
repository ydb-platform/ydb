#include "schemeshard_path.h"
#include "schemeshard_impl.h"

#include <ydb/core/base/path.h>
#include <ydb/core/sys_view/common/path.h>

#include <util/string/join.h>

namespace NKikimr::NSchemeShard {

TPath::TChecker::TChecker(const TPath& path)
    : Path(path)
    , Failed(false)
    , Status(EStatus::StatusSuccess)
{
}

TPath::TChecker::operator bool() const {
    return !Failed;
}

TPath::TChecker::EStatus TPath::TChecker::GetStatus() const {
    return Status;
}

const TString& TPath::TChecker::GetError() const {
    return Error;
}

const TPath::TChecker& TPath::TChecker::Fail(EStatus status, const TString& error) const {
    Failed = true;
    Status = status;
    Error = TStringBuilder() << "Check failed"
        << ": path: '" << Path.PathString() << "'"
        << ", error: " << error;

    return *this;
}

const TPath::TChecker& TPath::TChecker::IsResolved(EStatus status) const {
    if (Failed) {
        return *this;
    }

    if (Path.IsResolved()) {
        return *this;
    }

    const auto nearest = Path.FirstResoledParent();
    return Fail(status, TStringBuilder() << "path hasn't been resolved, nearest resolved path"
        << ": '" << nearest.PathString() << "' (id: " << nearest.GetPathIdSafe() << ")");
}

const TPath::TChecker& TPath::TChecker::HasResolvedPrefix(EStatus status) const {
    if (Failed) {
        return *this;
    }

    if (!Path.Elements.empty()) {
        return *this;
    }

    return Fail(status, TStringBuilder() << "root not found");
}

const TPath::TChecker& TPath::TChecker::NotEmpty(EStatus status) const {
    if (Failed) {
        return *this;
    }

    if (!Path.IsEmpty()) {
        return *this;
    }

    return Fail(status, "path is empty");
}

const TPath::TChecker& TPath::TChecker::NotRoot(EStatus status) const {
    if (Failed) {
        return *this;
    }

    if (!Path.Base()->IsRoot()) {
        return *this;
    }

    return Fail(status, "path is root");
}

const TPath::TChecker& TPath::TChecker::NotResolved(EStatus status) const {
    if (Failed) {
        return *this;
    }

    if (!Path.IsResolved()) {
        return *this;
    }

    return Fail(status, TStringBuilder() << "path has been resolved"
        << " (" << BasicPathInfo(Path.Base()) << ")");
}

const TPath::TChecker& TPath::TChecker::NotUnderDeleting(EStatus status) const {
    if (Failed) {
        return *this;
    }

    if (!Path.IsUnderDeleting()) {
        return *this;
    }

    return Fail(status, TStringBuilder() << "path is being deleted right now"
        << " (" << BasicPathInfo(Path.Base()) << ")");
}

const TPath::TChecker& TPath::TChecker::NotUnderDomainUpgrade(EStatus status) const {
    if (Failed) {
        return *this;
    }

    if (!Path.IsUnderDomainUpgrade()) {
        return *this;
    }

    return Fail(status, TStringBuilder() << "path is being upgraded as part of subdomain right now"
        << " (domain id: " << Path.GetPathIdForDomain() << ")");
}

const TPath::TChecker& TPath::TChecker::IsDeleted(EStatus status) const {
    if (Failed) {
        return *this;
    }

    if (Path.IsDeleted()) {
        return *this;
    }

    return Fail(status, TStringBuilder() << "path hasn't been deleted yet"
        << " (" << BasicPathInfo(Path.Base()) << ")");
}

const TPath::TChecker& TPath::TChecker::IsUnderDeleting(EStatus status) const {
    if (Failed) {
        return *this;
    }

    if (Path.IsUnderDeleting()) {
        return *this;
    }

    return Fail(status, TStringBuilder() << "path isn't under deletion right now"
        << " (" << BasicPathInfo(Path.Base()) << ")");
}

const TPath::TChecker& TPath::TChecker::IsUnderMoving(EStatus status) const {
    if (Failed) {
        return *this;
    }

    if (Path.IsUnderMoving()) {
        return *this;
    }

    return Fail(status, TStringBuilder() << "path isn't under moving right now"
        << " (" << BasicPathInfo(Path.Base()) << ")");
}

const TPath::TChecker& TPath::TChecker::NotUnderOperation(EStatus status) const {
    if (Failed) {
        return *this;
    }

    if (!Path.IsUnderOperation()) {
        return *this;
    }

    return Fail(status, TStringBuilder() << "path is under operation"
        << " (" << BasicPathInfo(Path.Base()) << ")");
}

const TPath::TChecker& TPath::TChecker::IsUnderCreating(EStatus status) const {
    if (Failed) {
        return *this;
    }

    if (Path.IsUnderCreating()) {
        return *this;
    }

    return Fail(status, TStringBuilder() << "path isn't under creating right now"
        << " (" << BasicPathInfo(Path.Base()) << ")");
}

const TPath::TChecker& TPath::TChecker::IsUnderOperation(EStatus status) const {
    if (Failed) {
        return *this;
    }

    if (Path.IsUnderOperation()) {
        return *this;
    }

    return Fail(status, TStringBuilder() << "path is not under operation at all"
        << " (" << BasicPathInfo(Path.Base()) << ")");
}

const TPath::TChecker& TPath::TChecker::IsUnderTheSameOperation(TTxId txId, EStatus status) const {
    if (Failed) {
        return *this;
    }

    const auto activeTxId = Path.ActiveOperation();
    if (activeTxId == txId) {
        return *this;
    }

    return Fail(status, TStringBuilder() << "path is not under the same operation"
        << ", active txId: " << activeTxId
        << ", expected txId: " << txId);
}

const TPath::TChecker& TPath::TChecker::NotUnderTheSameOperation(TTxId txId, EStatus status) const {
    if (Failed) {
        return *this;
    }

    const auto activeTxId = Path.ActiveOperation();
    if (activeTxId != txId) {
        return *this;
    }

    return Fail(status, TStringBuilder() << "path is under the same operation"
        << ", txId: " << txId);
}

const TPath::TChecker& TPath::TChecker::NoOlapStore(EStatus status) const {
    if (Failed) {
        return *this;
    }

    if (!Path.FindOlapStore()) {
        return *this;
    }

    return Fail(status, "there is another olap store in the given path");
}

const TPath::TChecker& TPath::TChecker::HasOlapStore(EStatus status) const {
    if (Failed) {
        return *this;
    }

    if (Path.FindOlapStore()) {
        return *this;
    }

    return Fail(status, "no olap store found anywhere in the given path");
}

const TPath::TChecker& TPath::TChecker::IsOlapStore(EStatus status) const {
    if (Failed) {
        return *this;
    }

    if (Path.Base()->IsOlapStore()) {
        return *this;
    }

    return Fail(status, TStringBuilder() << "path is not an olap store"
        << " (" << BasicPathInfo(Path.Base()) << ")");
}

const TPath::TChecker& TPath::TChecker::IsColumnTable(EStatus status) const {
    if (Failed) {
        return *this;
    }

    if (Path.Base()->IsColumnTable()) {
        return *this;
    }

    return Fail(status, TStringBuilder() << "path is not an olap table"
        << " (" << BasicPathInfo(Path.Base()) << ")");
}

const TPath::TChecker& TPath::TChecker::IsSequence(EStatus status) const {
    if (Failed) {
        return *this;
    }

    if (Path.Base()->IsSequence()) {
        return *this;
    }

    return Fail(status, TStringBuilder() << "path is not a sequence"
        << " (" << BasicPathInfo(Path.Base()) << ")");
}

const TPath::TChecker& TPath::TChecker::IsReplication(EStatus status) const {
    if (Failed) {
        return *this;
    }

    if (Path.Base()->IsReplication()) {
        return *this;
    }

    return Fail(status, TStringBuilder() << "path is not a replication"
        << " (" << BasicPathInfo(Path.Base()) << ")");
}

const TPath::TChecker& TPath::TChecker::IsCommonSensePath(EStatus status) const {
    if (Failed) {
        return *this;
    }

    if (Path.IsCommonSensePath()) {
        return *this;
    }

    return Fail(status, TStringBuilder() << "path is not a common path"
        << " (" << BasicPathInfo(Path.Base()) << ")");
}

const TPath::TChecker& TPath::TChecker::IsInsideTableIndexPath(EStatus status) const {
    if (Failed) {
        return *this;
    }

    if (Path.IsInsideTableIndexPath()) {
        return *this;
    }

    return Fail(status, TStringBuilder() << "path doesn't go through directories towards table index"
        << " (" << BasicPathInfo(Path.Base()) << ")");
}

const TPath::TChecker& TPath::TChecker::IsInsideCdcStreamPath(EStatus status) const {
    if (Failed) {
        return *this;
    }

    if (Path.IsInsideCdcStreamPath()) {
        return *this;
    }

    return Fail(status, TStringBuilder() << "path doesn't go through directories towards cdc stream"
        << " (" << BasicPathInfo(Path.Base()) << ")");
}

const TPath::TChecker& TPath::TChecker::IsTable(EStatus status) const {
    if (Failed) {
        return *this;
    }

    if (Path.Base()->IsTable()) {
        return *this;
    }

    return Fail(status, TStringBuilder() << "path is not a table"
        << " (" << BasicPathInfo(Path.Base()) << ")");
}

const TPath::TChecker& TPath::TChecker::NotBackupTable(EStatus status) const {
    if (Failed) {
        return *this;
    }

    if (!Path.Base()->IsTable()) {
        return *this;
    }

    if (!Path.IsBackupTable()) {
        return *this;
    }

    return Fail(status, TStringBuilder() << "path is a backup table"
        << " (" << BasicPathInfo(Path.Base()) << ")");
}

const TPath::TChecker& TPath::TChecker::NotAsyncReplicaTable(EStatus status) const {
    if (Failed) {
        return *this;
    }

    if (!Path.Base()->IsTable()) {
        return *this;
    }

    if (!Path.IsAsyncReplicaTable()) {
        return *this;
    }

    return Fail(status, TStringBuilder() << "path is an async replica table"
        << " (" << BasicPathInfo(Path.Base()) << ")");
}

const TPath::TChecker& TPath::TChecker::IsBlockStoreVolume(EStatus status) const {
    if (Failed) {
        return *this;
    }

    if (Path.Base()->IsBlockStoreVolume()) {
        return *this;
    }

    return Fail(status, TStringBuilder() << "path is not a block store volume"
        << " (" << BasicPathInfo(Path.Base()) << ")");
}

const TPath::TChecker& TPath::TChecker::IsFileStore(EStatus status) const {
    if (Failed) {
        return *this;
    }

    if (Path.Base()->IsFileStore()) {
        return *this;
    }

    return Fail(status, TStringBuilder() << "path is not a FileStore"
        << " (" << BasicPathInfo(Path.Base()) << ")");
}

const TPath::TChecker& TPath::TChecker::IsKesus(EStatus status) const {
    if (Failed) {
        return *this;
    }

    if (Path.Base()->IsKesus()) {
        return *this;
    }

    return Fail(status, TStringBuilder() << "path is not a kesus"
        << " (" << BasicPathInfo(Path.Base()) << ")");
}

const TPath::TChecker& TPath::TChecker::IsPQGroup(EStatus status) const {
    if (Failed) {
        return *this;
    }

    if (Path.Base()->IsPQGroup()) {
        return *this;
    }

    return Fail(status, TStringBuilder() << "path is not a topic"
        << " (" << BasicPathInfo(Path.Base()) << ")");
}

const TPath::TChecker& TPath::TChecker::IsSubDomain(EStatus status) const {
    if (Failed) {
        return *this;
    }

    if (Path.Base()->IsSubDomainRoot()) {
        return *this;
    }

    return Fail(status, TStringBuilder() << "path is not a subdomain"
        << " (" << BasicPathInfo(Path.Base()) << ")");
}

const TPath::TChecker& TPath::TChecker::IsExternalSubDomain(EStatus status) const {
    if (Failed) {
        return *this;
    }

    if (Path.Base()->IsExternalSubDomainRoot()) {
        return *this;
    }

    return Fail(status, TStringBuilder() << "path is not an external subdomain"
        << " (" << BasicPathInfo(Path.Base()) << ")");
}

const TPath::TChecker& TPath::TChecker::IsAtLocalSchemeShard(EStatus status) const {
    if (Failed) {
        return *this;
    }

    if (Path.AtLocalSchemeShardPath()) {
        return *this;
    }

    const auto nearest = Path.FirstResoledParent();
    return Fail(status, TStringBuilder() << "path is an external domain, the redirection is needed"
        << ": '" << nearest.PathString() << "' (id: " << nearest.GetPathIdSafe() << ")");
}

const TPath::TChecker& TPath::TChecker::IsSolomon(EStatus status) const {
    if (Failed) {
        return *this;
    }

    if (Path.Base()->IsSolomon()) {
        return *this;
    }

    return Fail(status, TStringBuilder() << "path is not a solomon"
        << " (" << BasicPathInfo(Path.Base()) << ")");
}

const TPath::TChecker& TPath::TChecker::IsTableIndex(EStatus status) const {
    if (Failed) {
        return *this;
    }

    if (Path.Base()->IsTableIndex()) {
        return *this;
    }

    return Fail(status, TStringBuilder() << "path is not a table index"
        << " (" << BasicPathInfo(Path.Base()) << ")");
}

const TPath::TChecker& TPath::TChecker::IsCdcStream(EStatus status) const {
    if (Failed) {
        return *this;
    }

    if (Path.Base()->IsCdcStream()) {
        return *this;
    }

    return Fail(status, TStringBuilder() << "path is not a cdc stream"
        << " (" << BasicPathInfo(Path.Base()) << ")");
}

const TPath::TChecker& TPath::TChecker::IsLikeDirectory(EStatus status) const {
    if (Failed) {
        return *this;
    }

    if (Path.Base()->IsLikeDirectory()) {
        return *this;
    }

    return Fail(status, TStringBuilder() << "path is not a directory"
        << " (" << BasicPathInfo(Path.Base()) << ")");
}

const TPath::TChecker& TPath::TChecker::IsDirectory(EStatus status) const {
    if (Failed) {
        return *this;
    }

    if (Path.Base()->IsDirectory()) {
        return *this;
    }

    return Fail(status, TStringBuilder() << "path is not a directory"
        << " (" << BasicPathInfo(Path.Base()) << ")");
}

const TPath::TChecker& TPath::TChecker::IsTheSameDomain(const TPath& another, EStatus status) const {
    if (Failed) {
        return *this;
    }

    if (Path.GetPathIdForDomain() == another.GetPathIdForDomain()) {
        return *this;
    }

    return Fail(status, TStringBuilder() << "only paths to a single subdomain are allowed"
        << ", another path: " << another.PathString());
}

const TPath::TChecker& TPath::TChecker::FailOnWrongType(const TSet<TPathElement::EPathType>& expectedTypes) const {
    if (Failed) {
        return *this;
    }

    if (!Path.IsResolved()) {
        return *this;
    }

    if (Path.IsDeleted()) {
        return *this;
    }

    if (!expectedTypes.contains(Path.Base()->PathType)) {
        return Fail(EStatus::StatusNameConflict, TStringBuilder() << "unexpected path type"
            << " (" << BasicPathInfo(Path.Base()) << ")"
            << ", expected types: " << JoinSeq(", ", expectedTypes));
    }

    if (!Path.Base()->IsCreateFinished()) {
        return Fail(EStatus::StatusMultipleModifications, TStringBuilder() << "path exists but creating right now"
            << " (" << BasicPathInfo(Path.Base()) << ")");
    }

    return *this;
}

const TPath::TChecker& TPath::TChecker::FailOnWrongType(TPathElement::EPathType expectedType) const {
    return FailOnWrongType(TSet<TPathElement::EPathType>{expectedType});
}

const TPath::TChecker& TPath::TChecker::FailOnExist(const TSet<TPathElement::EPathType>& expectedTypes, bool acceptAlreadyExist) const {
    if (Failed) {
        return *this;
    }

    if (!Path.IsResolved()) {
        return *this;
    }

    if (Path.IsDeleted()) {
        return *this;
    }

    if (!expectedTypes.contains(Path.Base()->PathType)) {
        return Fail(EStatus::StatusNameConflict, TStringBuilder() << "unexpected path type"
            << " (" << BasicPathInfo(Path.Base()) << ")"
            << ", expected types: " << JoinSeq(", ", expectedTypes));
    }

    if (!Path.Base()->IsCreateFinished()) {
        return Fail(EStatus::StatusMultipleModifications, TStringBuilder() << "path exists but creating right now"
            << " (" << BasicPathInfo(Path.Base()) << ")");
    }

    if (acceptAlreadyExist) {
        return Fail(EStatus::StatusAlreadyExists, TStringBuilder() << "path exist, request accepts it"
            << " (" << BasicPathInfo(Path.Base()) << ")");
    }

    return Fail(EStatus::StatusSchemeError, TStringBuilder() << "path exist, request doesn't accept it"
        << " (" << BasicPathInfo(Path.Base()) << ")");
}

const TPath::TChecker& TPath::TChecker::FailOnExist(TPathElement::EPathType expectedType, bool acceptAlreadyExist) const {
    return FailOnExist(TSet<TPathElement::EPathType>{expectedType}, acceptAlreadyExist);
}

const TPath::TChecker& TPath::TChecker::IsValidLeafName(EStatus status) const {
    if (Failed) {
        return *this;
    }

    TString error;
    if (Path.IsValidLeafName(error)) {
        return *this;
    }

    return Fail(status, error);
}

const TPath::TChecker& TPath::TChecker::DepthLimit(ui64 delta, EStatus status) const {
    if (Failed) {
        return *this;
    }

    TSubDomainInfo::TPtr domainInfo = Path.DomainInfo();
    if (Path.Depth() + delta <= domainInfo->GetSchemeLimits().MaxDepth) {
        return *this;
    }

    return Fail(status, TStringBuilder() << "paths depth limit exceeded"
        << ", limit: " << domainInfo->GetSchemeLimits().MaxDepth
        << ", depth: " << Path.Depth()
        << ", delta: " << delta);
}

const TPath::TChecker& TPath::TChecker::PathsLimit(ui64 delta, EStatus status) const {
    if (Failed) {
        return *this;
    }

    TSubDomainInfo::TPtr domainInfo = Path.DomainInfo();
    const auto pathsTotal = domainInfo->GetPathsInside();
    const auto backupPaths = domainInfo->GetBackupPaths();

    Y_VERIFY_S(pathsTotal >= backupPaths, "Constraint violation"
        << ": path: " << Path.PathString()
        << ", paths total: " << pathsTotal
        << ", backup paths: " << backupPaths);

    if (!delta || (pathsTotal - backupPaths) + delta <= domainInfo->GetSchemeLimits().MaxPaths) {
        return *this;
    }

    return Fail(status, TStringBuilder() << "paths count limit exceeded"
        << ", limit: " << domainInfo->GetSchemeLimits().MaxPaths
        << ", paths: " << (pathsTotal - backupPaths)
        << ", delta: " << delta);
}

const TPath::TChecker& TPath::TChecker::DirChildrenLimit(ui64 delta, EStatus status) const {
    if (Failed) {
        return *this;
    }

    TSubDomainInfo::TPtr domainInfo = Path.DomainInfo();
    auto parent = Path.Parent();
    const auto aliveChildren = parent.Base()->GetAliveChildren();
    const auto backupChildren = parent.Base()->GetBackupChildren();

    Y_VERIFY_S(aliveChildren >= backupChildren, "Constraint violation"
        << ": path: " << parent.PathString()
        << ", alive children: " << aliveChildren
        << ", backup children: " << backupChildren);

    if (!delta || (aliveChildren - backupChildren) + delta <= domainInfo->GetSchemeLimits().MaxChildrenInDir) {
        return *this;
    }

    return Fail(status, TStringBuilder() << "children count limit exceeded"
        << ", limit: " << domainInfo->GetSchemeLimits().MaxChildrenInDir
        << ", children: " << (aliveChildren - backupChildren)
        << ", delta: " << delta);
}

const TPath::TChecker& TPath::TChecker::ShardsLimit(ui64 delta, EStatus status) const {
    if (Failed) {
        return *this;
    }

    TSubDomainInfo::TPtr domainInfo = Path.DomainInfo();
    const auto shardsTotal = domainInfo->GetShardsInside();
    const auto backupShards = domainInfo->GetBackupShards();

    Y_VERIFY_S(shardsTotal >= backupShards, "Constraint violation"
        << ": path: " << Path.PathString()
        << ", shards total: " << shardsTotal
        << ", backup shards: " << backupShards);

    if (!delta || (shardsTotal - backupShards) + delta <= domainInfo->GetSchemeLimits().MaxShards) {
        return *this;
    }

    return Fail(status, TStringBuilder() << "shards count limit exceeded (in subdomain)"
        << ", limit: " << domainInfo->GetSchemeLimits().MaxShards
        << ", shards: " << (shardsTotal - backupShards)
        << ", delta: " << delta);
}

const TPath::TChecker& TPath::TChecker::PQPartitionsLimit(ui64 delta, EStatus status) const {
    if (Failed) {
        return *this;
    }

    if (!delta) {
        return *this;
    }

    TSubDomainInfo::TPtr domainInfo = Path.DomainInfo();
    const auto pqPartitions = domainInfo->GetPQPartitionsInside();

    if (pqPartitions + delta > domainInfo->GetSchemeLimits().MaxPQPartitions) {
        return Fail(status, TStringBuilder() << "data stream shards limit exceeded"
            << ", limit: " << domainInfo->GetSchemeLimits().MaxPQPartitions
            << ", data stream shards: " << pqPartitions
            << ", delta: " << delta);
    }

    if (const auto& quotas = domainInfo->GetDatabaseQuotas()) {
        if (const auto limit = quotas->data_stream_shards_quota()) {
            if (pqPartitions + delta > limit) {
                return Fail(status, TStringBuilder() << "data stream shards limit exceeded"
                    << ", limit: " << limit
                    << ", data stream shards: " << pqPartitions
                    << ", delta: " << delta);
            }
        }
    }

    return *this;
}

const TPath::TChecker& TPath::TChecker::PQReservedStorageLimit(ui64 delta, EStatus status) const {
    if (Failed) {
        return *this;
    }

    if (!delta) {
        return *this;
    }

    TSubDomainInfo::TPtr domainInfo = Path.DomainInfo();
    const auto pqReservedStorage = domainInfo->GetPQReservedStorage();
    static constexpr ui64 MaxPQStorage = Max<ui64>() / 2;

    if (pqReservedStorage + delta > MaxPQStorage) {
        return Fail(status, TStringBuilder() << "data stream reserved storage size limit exceeded"
            << ", limit: " << MaxPQStorage << " bytes"
            << ", data stream reserved storage size: " << pqReservedStorage << " bytes"
            << ", delta: " << delta << " bytes");
    }

    if (const auto& quotas = domainInfo->GetDatabaseQuotas()) {
        if (const auto limit = quotas->data_stream_reserved_storage_quota()) {
            if (pqReservedStorage + delta > limit) {
                return Fail(status, TStringBuilder() << "data stream reserved storage size limit exceeded"
                    << ", limit: " << limit << " bytes"
                    << ", data stream reserved storage size: " << pqReservedStorage << " bytes"
                    << ", delta: " << delta << " bytes");
            }
        }
    }

    ui64 quotasAvailable = domainInfo->DiskSpaceQuotasAvailable();
    if (quotasAvailable < delta && AppData()->FeatureFlags.GetEnableTopicDiskSubDomainQuota()) {
        return Fail(status, TStringBuilder() << "database size limit exceeded"
            << ", limit: " << domainInfo->GetDiskSpaceQuotas().HardQuota << " bytes"
            << ", available: " << quotasAvailable << " bytes"
            << ", delta: " << delta << " bytes");
    }

    return *this;
}

const TPath::TChecker& TPath::TChecker::IsExternalTable(EStatus status) const {
    if (Failed) {
        return *this;
    }

    if (Path.Base()->IsExternalTable()) {
        return *this;
    }

    return Fail(status, TStringBuilder() << "path is not a external table"
        << " (" << BasicPathInfo(Path.Base()) << ")");
}

const TPath::TChecker& TPath::TChecker::IsExternalDataSource(EStatus status) const {
    if (Failed) {
        return *this;
    }

    if (Path.Base()->IsExternalDataSource()) {
        return *this;
    }

    return Fail(status, TStringBuilder() << "path is not a external data source"
        << " (" << BasicPathInfo(Path.Base()) << ")");
}

const TPath::TChecker& TPath::TChecker::IsView(EStatus status) const {
    if (Failed) {
        return *this;
    }

    if (Path.Base()->IsView()) {
        return *this;
    }

    return Fail(status, TStringBuilder() << "path is not a view"
        << " (" << BasicPathInfo(Path.Base()) << ")"
    );
}

const TPath::TChecker& TPath::TChecker::FailOnRestrictedCreateInTempZone(bool allowCreateInTemporaryDir, EStatus status) const {
    if (Failed) {
        return *this;
    }

    if (allowCreateInTemporaryDir) {
        return *this;
    }

    for (const auto& element : Path.Elements) {
        if (element->IsTemporary()) {
            return Fail(status, TStringBuilder() << "path is temporary"
                << " (" << BasicPathInfo(Path.Base()) << ")"
            );
        }
    }

    return *this;
<<<<<<< HEAD
=======
}

const TPath::TChecker& TPath::TChecker::IsResourcePool(EStatus status) const {
    if (Failed) {
        return *this;
    }

    if (Path.Base()->IsResourcePool()) {
        return *this;
    }

    return Fail(status, TStringBuilder() << "path is not a resource pool"
        << " (" << BasicPathInfo(Path.Base()) << ")");
>>>>>>> 450c3a20
}

const TPath::TChecker& TPath::TChecker::PathShardsLimit(ui64 delta, EStatus status) const {
    if (Failed) {
        return *this;
    }

    TSubDomainInfo::TPtr domainInfo = Path.DomainInfo();
    const ui64 shardInPath = Path.Shards();

    if (Path.IsResolved() && !Path.IsDeleted()) {
        const auto allShards = Path.SS->CollectAllShards({Path.Base()->PathId});
        Y_VERIFY_DEBUG_S(allShards.size() == shardInPath, "pedantic check"
            << ": CollectAllShards(): " << allShards.size()
            << ", Path.Shards(): " << shardInPath
            << ", path: " << Path.PathString());
    }

    if (!delta || shardInPath + delta <= domainInfo->GetSchemeLimits().MaxShardsInPath) {
        return *this;
    }

    return Fail(status, TStringBuilder() << "shards count limit exceeded (in dir)"
        << ", limit: " << domainInfo->GetSchemeLimits().MaxShardsInPath
        << ", shards: " << shardInPath
        << ", delta: " << delta);
}

const TPath::TChecker& TPath::TChecker::ExportsLimit(ui64 delta, EStatus status) const {
    if (Failed) {
        return *this;
    }

    TSubDomainInfo::TPtr domainInfo = Path.DomainInfo();
    if (Path.SS->Exports.size() + delta <= domainInfo->GetSchemeLimits().MaxExports) {
        return *this;
    }

    return Fail(status, TStringBuilder() << "exports count limit exceeded"
        << ", limit: " << domainInfo->GetSchemeLimits().MaxExports
        << ", exports: " << Path.SS->Exports.size()
        << ", delta: " << delta);
}

const TPath::TChecker& TPath::TChecker::ImportsLimit(ui64 delta, EStatus status) const {
    if (Failed) {
        return *this;
    }

    TSubDomainInfo::TPtr domainInfo = Path.DomainInfo();
    if (Path.SS->Imports.size() + delta <= domainInfo->GetSchemeLimits().MaxImports) {
        return *this;
    }

    return Fail(status, TStringBuilder() << "imports count limit exceeded"
        << ", limit: " << domainInfo->GetSchemeLimits().MaxImports
        << ", exports: " << Path.SS->Imports.size()
        << ", delta: " << delta);
}

const TPath::TChecker& TPath::TChecker::NotChildren(EStatus status) const {
    if (Failed) {
        return *this;
    }

    const auto childrenCount = Path.Base()->GetAliveChildren();
    if (!childrenCount) {
        return *this;
    }

    return Fail(status, TStringBuilder() << "path has children, request doesn't accept it"
        << ", children: " << childrenCount);
}

const TPath::TChecker& TPath::TChecker::CanBackupTable(EStatus status) const {
    if (Failed) {
        return *this;
    }

    for (const auto& child: Path.Base()->GetChildren()) {
        auto name = child.first;

        TPath childPath = Path.Child(name);
        if (childPath->IsTableIndex()) {
            return Fail(status, TStringBuilder() << "path has indexes, request doesn't accept it");
        }
    }

    return *this;
}

const TPath::TChecker& TPath::TChecker::NotDeleted(EStatus status) const {
    if (Failed) {
        return *this;
    }

    if (!Path.IsDeleted()) {
        return *this;
    }

    return Fail(status, TStringBuilder() << "path has been deleted"
        << " (" << BasicPathInfo(Path.Base()) << ")"
        << ", drop stepId: " << Path.Base()->StepDropped
        << ", drop txId: " << Path.Base()->DropTxId);
}

const TPath::TChecker& TPath::TChecker::IsValidACL(const TString& acl, EStatus status) const {
    if (Failed) {
        return *this;
    }

    if (acl.empty()) {
        return *this;
    }

    auto secObj = MakeHolder<NACLib::TACL>();
    if (Path.IsResolved()) {
        secObj.Reset(new NACLib::TACL(Path.Base()->ACL));
    }

    NACLib::TDiffACL diffACL(acl);
    secObj->ApplyDiff(diffACL);
    const ui64 bytesSize = secObj->SerializeAsString().size();

    TSubDomainInfo::TPtr domainInfo = Path.DomainInfo();
    if (bytesSize <= domainInfo->GetSchemeLimits().MaxAclBytesSize) {
        return *this;
    }

    return Fail(status, TStringBuilder() << "ACL size limit exceeded"
        << ", limit: " << domainInfo->GetSchemeLimits().MaxAclBytesSize
        << ", new ACL size: " << bytesSize);
}

const TPath::TChecker& TPath::TChecker::IsNameUniqGrandParentLevel(EStatus status) const {
    if (Failed) {
        return *this;
    }

    if (Path.Elements.size() < 2) {
        return *this;
    }

    // must be a copy here
    auto path = Path.Parent();
    if (!path.IsResolved()) {
        return *this;
    }

    auto parentPathId = path->PathId;

    path.Rise();
    if (!path.IsResolved()) {
        return *this;
    }

    const auto& myName = Path.NameParts.back();

    auto raiseErr = [this](EStatus st, const TString& myName, const TString& conflict) -> const TPath::TChecker& {
        return Fail(st, TStringBuilder() << "name " << myName
            << " is not uniq. Found in: " << conflict);
    };

    if (path.Elements.back()->FindChild(myName)) {
        return raiseErr(status, myName, path.PathString());
    }

    TVector<TPathId> uncles;
    uncles.reserve(path.Elements.back()->GetChildren().size());
    for (const auto& [x, unclePathId] : path.Elements.back()->GetChildren()) {
        if (unclePathId != parentPathId) {
            uncles.emplace_back(unclePathId);
        }
    }

    for (const auto& pathid : uncles) {
        auto& uncle = path.DiveByPathId(pathid);
        if (uncle->FindChild(myName)) {
            return raiseErr(status, myName, uncle.PathString());
        }
        uncle.Rise();
    }

    return *this;
}

TString TPath::TChecker::BasicPathInfo(TPathElement::TPtr element) const {
    return TStringBuilder()
        << "id: " << element->PathId << ", "
        << "type: " << element->PathType << ", "
        << "state: " << element->PathState;
}

TPath::TPath(TSchemeShard* ss)
    : SS(ss)
{
    Y_ABORT_UNLESS(SS);
    Y_ABORT_UNLESS(IsEmpty() && !IsResolved());
}

TPath::TPath(TVector<TPathElement::TPtr>&& elements, TSchemeShard* ss)
    : SS(ss)
    , Elements(std::move(elements))
{
    Y_ABORT_UNLESS(SS);
    Y_ABORT_UNLESS(Elements);

    NameParts.reserve(Elements.size());
    for (const auto& item : Elements) {
        NameParts.push_back(item->Name);
    }

    Y_ABORT_UNLESS(!IsEmpty());
    Y_ABORT_UNLESS(IsResolved());
}

TPath::TChecker TPath::Check() const {
    return TChecker(*this);
}

bool TPath::IsEmpty() const {
    return NameParts.empty();
}

bool TPath::IsResolved() const {
    return !IsEmpty() && NameParts.size() == Elements.size();
}

TPath::operator bool() const {
    return IsResolved();
}

bool TPath::operator ==(const TPath& another) const { // likely O(1) complexity, but might be O(path length)
    if (Y_LIKELY(IsResolved() && another.IsResolved())) {
        return Base()->PathId == another.Base()->PathId; // check path ids is the only right way to compare
    }                                                    // PathStrings could be false equal due operation Init form deleted path element
    if (IsResolved() || another.IsResolved()) {
        return false;
    }
    // both are not resolved

    if (IsEmpty() && another.IsEmpty()) {
        return true;
    }

    if (IsEmpty() || another.IsEmpty()) {
        return false;
    }
    // both are not empty

    if (Depth() != another.Depth()) {
        return false;
    }

    // we could have checked parents and unresolved tails
    // but better let's keep it simple
    return PathString() == another.PathString();
}

bool TPath::operator !=(const TPath& another) const {
    return !(*this == another);
}

TPath TPath::Root(TSchemeShard* ss) {
    Y_ABORT_UNLESS(ss);
    return TPath::Init(ss->RootPathId(), ss);
}

TString TPath::PathString() const {
    return CanonizePath(NameParts);
}

TPath& TPath::Rise() {
    if (!NameParts) {
        Y_ABORT_UNLESS(!Elements);
        return *this;
    }

    if (Elements.size() == NameParts.size()) {
        if (Base()->IsRoot()) {
            return *this;
        }

        Elements.pop_back();
    }

    NameParts.pop_back();
    return *this;
}

TPath TPath::Parent() const {
    TPath result = *this;
    result.Rise();
    return result;
}

TPath& TPath::RiseUntilFirstResolvedParent() {
    Rise();
    while (!IsEmpty() && !IsResolved()) {
        Rise();
    }
    return *this;
}

TPath TPath::FirstResoledParent() const {
    TPath result = *this;
    result.RiseUntilFirstResolvedParent();
    return result;
}

TPath& TPath::RiseUntilExisted() {
    if (!IsResolved()) {
        RiseUntilFirstResolvedParent();
    }
    while (!IsEmpty() && IsDeleted()) {
        Rise();
    }
    return *this;
}

TPath TPath::FirstExistedParent() const {
    TPath result = *this;
    result.RiseUntilExisted();
    return result;
}

TString TPath::GetDomainPathString() const {
    // TODO: not effective because of creating vectors in Init() method. should keep subdomain path somewhere in struct TSubDomainInfo
    return Init(GetPathIdForDomain(), SS).PathString();
}

TSubDomainInfo::TPtr TPath::DomainInfo() const {
    Y_ABORT_UNLESS(!IsEmpty());
    Y_ABORT_UNLESS(Elements.size());

    return SS->ResolveDomainInfo(Elements.back());
}

TPathId TPath::GetPathIdForDomain() const {
    Y_ABORT_UNLESS(!IsEmpty());
    Y_ABORT_UNLESS(Elements.size());

    return SS->ResolvePathIdForDomain(Elements.back());
}

TPathId TPath::GetDomainKey() const {
    Y_ABORT_UNLESS(IsResolved());

    return SS->GetDomainKey(Elements.back());
}

bool TPath::IsDomain() const {
    Y_ABORT_UNLESS(IsResolved());

    return Base()->IsDomainRoot();
}

TPath& TPath::Dive(const TString& name) {
    if (!SS->IsSchemeShardConfigured()) {
        NameParts.push_back(name);
        return *this;
    }

    if (Elements.empty() && NameParts.size() < SS->RootPathElements.size()) {
        NameParts.push_back(name);

        if (NameParts.size() == SS->RootPathElements.size()
                && NameParts == SS->RootPathElements)
        {
            Elements = {SS->PathsById.at(SS->RootPathId())};
            NameParts = {Elements.front()->Name};
        }

        return *this;
    }

    if (Elements.size() != NameParts.size()) {
        NameParts.push_back(name);
        return *this;
    }

    NameParts.push_back(name);
    TPathElement::TPtr last = Elements.back();

    TPathId* childId = last->FindChild(name);

    if (nullptr == childId) {
        return *this;
    }

    Elements.push_back(SS->PathsById.at(*childId));
    return *this;
}

TPath TPath::Child(const TString& name) const {
    TPath result = *this;
    result.Dive(name);
    return result;
}

TPath TPath::Resolve(const TString path, TSchemeShard* ss) {
    Y_ABORT_UNLESS(ss);

    TPath nullPrefix{ss};
    return Resolve(nullPrefix, SplitPath(path));
}

TPath TPath::Resolve(const TPath& prefix, TVector<TString>&& pathParts) {
    TPath result = prefix;

    for (const auto& part : pathParts) {
        result.Dive(part);
    }

    return result;
}

TPath TPath::ResolveWithInactive(TOperationId opId, const TString path, TSchemeShard* ss) {
    TPath nullPrefix{ss};
    auto pathParts = SplitPath(path);

    int headSubTxId = opId.GetSubTxId() - 1;
    while (headSubTxId >= 0) {
        auto headOpId = TOperationId(opId.GetTxId(), headSubTxId);
        TTxState* txState = ss->FindTx(headOpId);
        if (!txState) {
            break;
        }

        TPath headOpPath = Init(txState->TargetPathId, ss);

        auto headPathNameParts = ss->RootPathElements;
        headPathNameParts.insert(headPathNameParts.end(), std::next(headOpPath.NameParts.begin()), headOpPath.NameParts.end());

        if (headPathNameParts.size() + 1 == pathParts.size()
                && std::equal(headPathNameParts.begin(), headPathNameParts.end(),
                              pathParts.begin()))
        {
            // headOpPath is a prefix of the path
            LOG_DEBUG_S(TlsActivationContext->AsActorContext(), NKikimrServices::FLAT_TX_SCHEMESHARD,
                         "ResolveWithInactive: attach to the TargetPath of head operation"
                         << " path: " << path
                         << " opId: " << opId
                         << " head opId: " << headOpId
                         << " headOpPath: " << headOpPath.PathString()
                         << " headOpPath id: " << headOpPath->PathId);

            return headOpPath.Child(pathParts.back());
        }

        --headSubTxId;
    }

    LOG_DEBUG_S(TlsActivationContext->AsActorContext(), NKikimrServices::FLAT_TX_SCHEMESHARD,
                 "ResolveWithInactive: NO attach to the TargetPath of head operation"
                 << " path: " << path
                 << " opId: " << opId);

    return Resolve(nullPrefix, std::move(pathParts));
}

TPath TPath::Init(const TPathId pathId, TSchemeShard* ss) {
    Y_ABORT_UNLESS(ss);

    if (!ss->PathsById.contains(pathId)) {
        return TPath(ss);
    }

    TVector<TPathElement::TPtr> parts;
    TPathElement::TPtr cur = ss->PathsById.at(pathId);

    while (!cur->IsRoot()) {
        parts.push_back(cur);
        Y_ABORT_UNLESS(ss->PathsById.contains(cur->ParentPathId));
        cur = ss->PathsById.at(cur->ParentPathId);
    }

    parts.push_back(cur); // add root
    std::reverse(parts.begin(), parts.end());

    return TPath(std::move(parts), ss);
}

TPathElement::TPtr TPath::Base() const {
    Y_VERIFY_S(IsResolved(), "not resolved path " << PathString()
               << " NameParts: " << NameParts.size()
               << " Elements: " << Elements.size());

    return Elements.back();
}

TPathElement* TPath::operator->() const {
    Y_VERIFY_S(IsResolved(), "not resolved path " << PathString());

    return Elements.back().Get();
}

bool TPath::IsDeleted() const {
    Y_ABORT_UNLESS(IsResolved());

    return Base()->Dropped();
}

bool TPath::IsUnderOperation() const {
    Y_ABORT_UNLESS(IsResolved());

    if (Base()->Dropped()) {
        return false;
    }

    bool result = Base()->PathState != NKikimrSchemeOp::EPathState::EPathStateNoChanges;
    if (result) {
        ui32 sum = (ui32)IsUnderCreating()
            + (ui32)IsUnderAltering()
            + (ui32)IsUnderCopying()
            + (ui32)IsUnderBackingUp()
            + (ui32)IsUnderRestoring()
            + (ui32)IsUnderDeleting()
            + (ui32)IsUnderDomainUpgrade()
            + (ui32)IsUnderMoving();
        Y_VERIFY_S(sum == 1,
                   "only one operation at the time"
                       << " pathId: " << Base()->PathId
                       << " path state: " << NKikimrSchemeOp::EPathState_Name(Base()->PathState)
                       << " path: " << PathString()
                       << " sum is: " << sum);
    }
    return result;
}

TTxId TPath::ActiveOperation() const {
    Y_ABORT_UNLESS(IsResolved());

    if (!IsUnderOperation()) {
        return InvalidTxId;
    }

    TTxId txId = InvalidTxId;
    if (IsUnderCreating()) {
        txId = Base()->CreateTxId;
    } else if (IsUnderDeleting()) {
        txId = Base()->DropTxId;
    } else {
        txId = Base()->LastTxId;
    }

    Y_ABORT_UNLESS(txId != InvalidTxId);
    Y_VERIFY_S(SS->Operations.contains(txId),
               "no operation,"
                   << " txId: " << txId
                   << " pathId: " << Base()->PathId
                   << " path state: " << NKikimrSchemeOp::EPathState_Name(Base()->PathState)
                   << " path " << PathString());

    return txId;
}

bool TPath::IsUnderCreating() const {
    Y_ABORT_UNLESS(IsResolved());

    return Base()->PathState == NKikimrSchemeOp::EPathState::EPathStateCreate;
}

bool TPath::IsUnderAltering() const {
    Y_ABORT_UNLESS(IsResolved());

    return Base()->PathState == NKikimrSchemeOp::EPathState::EPathStateAlter;
}

bool TPath::IsUnderDomainUpgrade() const {
    if (Elements.empty()) {
        return false;
    }

    return SS->PathsById.at(GetPathIdForDomain())->PathState == NKikimrSchemeOp::EPathState::EPathStateUpgrade;
}

bool TPath::IsUnderCopying() const {
    Y_ABORT_UNLESS(IsResolved());

    return Base()->PathState == NKikimrSchemeOp::EPathState::EPathStateCopying;
}

bool TPath::IsUnderBackingUp() const {
    Y_ABORT_UNLESS(IsResolved());

    return Base()->PathState == NKikimrSchemeOp::EPathState::EPathStateBackup;
}

bool TPath::IsUnderRestoring() const {
    Y_ABORT_UNLESS(IsResolved());

    return Base()->PathState == NKikimrSchemeOp::EPathState::EPathStateRestore;
}

bool TPath::IsUnderDeleting() const {
    Y_ABORT_UNLESS(IsResolved());

    return Base()->PathState == NKikimrSchemeOp::EPathState::EPathStateDrop;
}

bool TPath::IsUnderMoving() const {
    Y_ABORT_UNLESS(IsResolved());

    return Base()->PathState == NKikimrSchemeOp::EPathState::EPathStateMoving;
}

TPath& TPath::RiseUntilOlapStore() {
    size_t end = Elements.size();
    while (end > 0) {
        auto& current = Elements[end-1];
        if (current->IsOlapStore()) {
            break;
        }
        --end;
    }
    Elements.resize(end);
    NameParts.resize(end);
    return *this;
}

TPath TPath::FindOlapStore() const {
    TPath result = *this;
    result.RiseUntilOlapStore();
    return result;
}

bool TPath::IsCommonSensePath() const {
    Y_ABORT_UNLESS(IsResolved());

    for (auto item = ++Elements.rbegin(); item != Elements.rend(); ++item) {
        // Directories and domain roots are always ok as intermediaries
        bool ok = (*item)->IsDirectory() || (*item)->IsDomainRoot();
        // Temporarily olap stores are treated like directories
        ok = ok || (*item)->IsOlapStore();
        if (!ok) {
            return false;
        }
    }

    return true;
}

bool TPath::AtLocalSchemeShardPath() const {
    if (Elements.empty()) {
        return true;
    }

    auto it = Elements.rbegin();

    if ((*it)->IsExternalSubDomainRoot() && !(*it)->Dropped()) {
        return IsResolved();
    }

    return !(*it)->IsMigrated();
}

bool TPath::IsInsideTableIndexPath() const {
    Y_ABORT_UNLESS(IsResolved());

    // expected /<root>/.../<table>/<table_index>/<private_tables>
    if (Depth() < 3) {
        return false;
    }

    auto item = Elements.rbegin();

    // skip private_table
    if ((*item)->IsTable()) {
        ++item;
    }

    if (!(*item)->IsTableIndex()) {
        return false;
    }

    ++item;
    if (!(*item)->IsTable()) {
        return false;
    }

    ++item;
    for (; item != Elements.rend(); ++item) {
        if (!(*item)->IsDirectory() && !(*item)->IsSubDomainRoot()) {
            return false;
        }
    }

    return true;
}

bool TPath::IsInsideCdcStreamPath() const {
    Y_ABORT_UNLESS(IsResolved());

    // expected /<root>/.../<table>/<cdc_stream>/<private_topic>
    if (Depth() < 3) {
        return false;
    }

    auto item = Elements.rbegin();

    // skip private_topic
    if ((*item)->IsPQGroup()) {
        ++item;
    }

    if (!(*item)->IsCdcStream()) {
        return false;
    }

    ++item;
    if (!(*item)->IsTable()) {
        return false;
    }

    ++item;
    for (; item != Elements.rend(); ++item) {
        if (!(*item)->IsDirectory() && !(*item)->IsSubDomainRoot()) {
            return false;
        }
    }

    return true;
}

bool TPath::IsTableIndex() const {
    Y_ABORT_UNLESS(IsResolved());

    return Base()->IsTableIndex();
}

bool TPath::IsBackupTable() const {
    Y_ABORT_UNLESS(IsResolved());

    if (!Base()->IsTable() || !SS->Tables.contains(Base()->PathId)) {
        return false;
    }

    TTableInfo::TCPtr tableInfo = SS->Tables.at(Base()->PathId);

    return tableInfo->IsBackup;
}

bool TPath::IsAsyncReplicaTable() const {
    Y_ABORT_UNLESS(IsResolved());

    if (!Base()->IsTable() || !SS->Tables.contains(Base()->PathId)) {
        return false;
    }

    TTableInfo::TCPtr tableInfo = SS->Tables.at(Base()->PathId);

    return tableInfo->IsAsyncReplica();
}

bool TPath::IsCdcStream() const {
    Y_ABORT_UNLESS(IsResolved());

    return Base()->IsCdcStream();
}

bool TPath::IsSequence() const {
    Y_ABORT_UNLESS(IsResolved());

    return Base()->IsSequence();
}

bool TPath::IsReplication() const {
    Y_ABORT_UNLESS(IsResolved());

    return Base()->IsReplication();
}

ui32 TPath::Depth() const {
    return NameParts.size();
}

ui64 TPath::Shards() const {
    if (IsEmpty() || !IsResolved() || IsDeleted()) {
        return 0;
    }

    return Base()->GetShardsInside();
}

const TString& TPath::LeafName() const {
    Y_ABORT_UNLESS(!IsEmpty());
    return NameParts.back();
}

bool TPath::IsValidLeafName(TString& explain) const {
    Y_ABORT_UNLESS(!IsEmpty());

    const auto& leaf = NameParts.back();
    if (leaf.empty()) {
        explain += "path part shouldn't be empty";
        return false;
    }

    const auto& schemeLimits = DomainInfo()->GetSchemeLimits();

    if (leaf.size() > schemeLimits.MaxPathElementLength) {
        explain += "path part is too long";
        return false;
    }

    if (!SS->IsSchemeShardConfigured()) {
        explain += "cluster don't have initialized root yet";
        return false;
    }

    if (AppData()->FeatureFlags.GetEnableSystemViews() && leaf == NSysView::SysPathName) {
        explain += TStringBuilder()
            << "path part '" << NSysView::SysPathName << "' is reserved by the system";
        return false;
    }

    if (IsPathPartContainsOnlyDots(leaf)) {
        explain += TStringBuilder()
            << "is not allowed path part contains only dots '" << leaf << "'";
        return false;
    }

    auto brokenAt = PathPartBrokenAt(leaf, schemeLimits.ExtraPathSymbolsAllowed);
    if (brokenAt != leaf.end()) {
        explain += TStringBuilder()
            << "symbol '" << *brokenAt << "'"
            << " is not allowed in the path part '" << leaf << "'";
        return false;
    }

    return true;
}

TString TPath::GetEffectiveACL() const {
    Y_ABORT_UNLESS(IsResolved());

    ui64 version = 0;

    if (!SS->IsDomainSchemeShard) {
        version += SS->ParentDomainEffectiveACLVersion;
    }

    // actualize CachedEffectiveACL in each element if needed
    for (auto item = Elements.begin(); item != Elements.end(); ++item) {
        TPathElement::TPtr element = *item;
        version += element->ACLVersion;

        if (element->CachedEffectiveACLVersion != version || !element->CachedEffectiveACL) {  // path needs actualizing
            if (item == Elements.begin()) { // it is root
                if (!SS->IsDomainSchemeShard) {
                    element->CachedEffectiveACL.Update(SS->ParentDomainCachedEffectiveACL, element->ACL, element->IsContainer());
                } else {
                    element->CachedEffectiveACL.Init(element->ACL);
                }
            } else { // path element in the middle
                auto prevIt = std::prev(item);
                const auto& prevElement = *prevIt;
                element->CachedEffectiveACL.Update(prevElement->CachedEffectiveACL, element->ACL, element->IsContainer());
            }
            element->CachedEffectiveACLVersion = version;
        }
    }

    return Elements.back()->CachedEffectiveACL.GetForSelf();
}

ui64 TPath::GetEffectiveACLVersion() const {
    Y_ABORT_UNLESS(IsResolved());

    ui64 version = 0;

    if (!SS->IsDomainSchemeShard) {
        version += SS->ParentDomainEffectiveACLVersion;
    }

    for (auto item = Elements.begin(); item != Elements.end(); ++item) {
        version += (*item)->ACLVersion;
    }

    return version;
}

TTxId TPath::LockedBy() const {
    auto it = SS->LockedPaths.find(Base()->PathId);
    if (it != SS->LockedPaths.end()) {
        return it->second;
    }

    return InvalidTxId;
}

bool TPath::IsActive() const {
    return SS->PathIsActive(Base()->PathId);
}

void TPath::Activate() {
    if (IsActive()) {
        return;
    }

    Y_ABORT_UNLESS(Base()->IsCreateFinished());

    auto result = SS->AttachChild(Base());
    Y_VERIFY_S(result == EAttachChildResult::AttachedAsNewerActual, "result is: " << result);
}

void TPath::MaterializeLeaf(const TString& owner) {
    return MaterializeLeaf(owner, SS->AllocatePathId(), /*allowInactivePath*/ false);
}

void TPath::MaterializeLeaf(const TString& owner, const TPathId& newPathId, bool allowInactivePath) {
    auto result = MaterializeImpl(owner, newPathId);
    switch (result) {
    case EAttachChildResult::Undefined:
        Y_ABORT("unexpected result: Undefined");
        break;

    case EAttachChildResult::AttachedAsOnlyOne:
    case EAttachChildResult::AttachedAsActual:
        Y_ABORT_UNLESS(SS->PathIsActive(newPathId));
        break;

    case EAttachChildResult::AttachedAsCreatedActual:
    case EAttachChildResult::AttachedAsOlderUnCreated:
    case EAttachChildResult::AttachedAsNewerDeleted:
    case EAttachChildResult::AttachedAsNewerActual:
        Y_FAIL_S("strange result for materialization: " << result);
        break;

    case EAttachChildResult::RejectAsInactive:
        if (allowInactivePath) {
            Y_ABORT_UNLESS(!SS->PathIsActive(newPathId));
        } else {
            Y_FAIL_S("MaterializeLeaf do not accept shadow paths, use allowInactivePath = true");
        }
        break;

    case EAttachChildResult::RejectAsOlderDeleted:
    case EAttachChildResult::RejectAsDeleted:
    case EAttachChildResult::RejectAsOlderActual:
    case EAttachChildResult::RejectAsNewerUnCreated:
        Y_FAIL_S("MaterializeLeaf do not accept rejection: " << result);
        break;
    };
}

EAttachChildResult TPath::MaterializeImpl(const TString& owner, const TPathId& newPathId) {
    const TString leafName = NameParts.back();
    Rise();
    Y_ABORT_UNLESS(IsResolved());

    TPathId domainId = Base()->IsDomainRoot() ? Base()->PathId : Base()->DomainPathId;
    TPathElement::TPtr newPath = new TPathElement(newPathId, Base()->PathId, domainId, leafName, owner);

    auto attachResult = SS->AttachChild(newPath);

    Base()->DbRefCount++;
    Base()->AllChildrenCount++;

    Y_VERIFY_S(!SS->PathsById.contains(newPathId), "There's another path with PathId: " << newPathId);
    SS->PathsById[newPathId] = newPath;

    DiveByPathId(newPathId);
    Y_VERIFY_S(IsResolved(),
               "not resolved,"
                   << " path: " << PathString()
                   << ", Elements size: " << Elements.size()
                   << ", NameParts size: " << NameParts.size());

    return attachResult;
}

TPath& TPath::DiveByPathId(const TPathId& pathId) {
    Y_ABORT_UNLESS(IsResolved());

    TPathElement::TPtr nextElem = SS->PathsById.at(pathId);
    Y_ABORT_UNLESS(nextElem->ParentPathId == Elements.back()->PathId);

    Elements.push_back(nextElem);
    NameParts.push_back(nextElem->Name);

    return *this;
}

TPathId TPath::GetPathIdSafe() const {
    return IsResolved()
        ? Base()->PathId
        : InvalidPathId;
}

}<|MERGE_RESOLUTION|>--- conflicted
+++ resolved
@@ -868,8 +868,6 @@
     }
 
     return *this;
-<<<<<<< HEAD
-=======
 }
 
 const TPath::TChecker& TPath::TChecker::IsResourcePool(EStatus status) const {
@@ -883,7 +881,6 @@
 
     return Fail(status, TStringBuilder() << "path is not a resource pool"
         << " (" << BasicPathInfo(Path.Base()) << ")");
->>>>>>> 450c3a20
 }
 
 const TPath::TChecker& TPath::TChecker::PathShardsLimit(ui64 delta, EStatus status) const {
