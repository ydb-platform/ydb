--- conflicted
+++ resolved
@@ -150,253 +150,7 @@
     }
 
     bool CanDeleteParts() const {
-<<<<<<< HEAD
-        switch (TxType) {
-        case TxDropTable:
-        case TxDropOlapStore:
-        case TxDropColumnTable:
-        case TxDropPQGroup:
-        case TxDropSubDomain:
-        case TxDropBlockStoreVolume:
-        case TxDropFileStore:
-        case TxDropKesus:
-        case TxForceDropSubDomain:
-        case TxForceDropExtSubDomain:
-        case TxDropSolomonVolume:
-        case TxSplitTablePartition:
-        case TxMergeTablePartition:
-        case TxDropCdcStream:
-        case TxDropSequence:
-        case TxDropReplication:
-        case TxDropReplicationCascade:
-        case TxDropTransfer:
-        case TxDropTransferCascade:
-        case TxDropBlobDepot:
-        case TxDropContinuousBackup:
-        case TxDropBackupCollection:
-            return true;
-        case TxDropTableIndex:
-        case TxRmDir:
-        case TxFinalizeBuildIndex:
-        case TxDropExternalTable:
-        case TxDropExternalDataSource:
-        case TxDropView:
-        case TxDropResourcePool:
-        case TxDropSysView:
-        case TxCreateLongIncrementalRestoreOp:
-        case TxCreateLongIncrementalBackupOp:
-            return false;
-        case TxMkDir:
-        case TxCreateTable:
-        case TxCreateOlapStore:
-        case TxCreateColumnTable:
-        case TxCopyTable:
-        case TxCreatePQGroup:
-        case TxCreateSubDomain:
-        case TxCreateExtSubDomain:
-        case TxCreateBlockStoreVolume:
-        case TxCreateFileStore:
-        case TxCreateKesus:
-        case TxCreateSolomonVolume:
-        case TxCreateRtmrVolume:
-        case TxCreateTableIndex:
-        case TxCreateCdcStream:
-        case TxCreateCdcStreamAtTable:
-        case TxCreateCdcStreamAtTableWithInitialScan:
-        case TxCreateSequence:
-        case TxCopySequence:
-        case TxCreateReplication:
-        case TxCreateTransfer:
-        case TxCreateBlobDepot:
-        case TxInitializeBuildIndex:
-        case TxCreateLock:
-        case TxDropLock:
-        case TxDropTableIndexAtMainTable:
-        case TxDropCdcStreamAtTable:
-        case TxDropCdcStreamAtTableDropSnapshot:
-        case TxUpdateMainTableOnIndexMove:
-        case TxCreateExternalTable:
-        case TxCreateExternalDataSource:
-        case TxCreateView:
-        case TxCreateContinuousBackup:
-        case TxCreateResourcePool:
-        case TxRestoreIncrementalBackupAtTable:
-        case TxCreateBackupCollection:
-        case TxCreateSysView:
-            return false;
-        case TxAlterPQGroup:
-        case TxAlterTable:
-        case TxAlterOlapStore:
-        case TxAlterColumnTable:
-        case TxModifyACL:
-        case TxBackup:
-        case TxRestore:
-        case TxAlterBlockStoreVolume:
-        case TxAssignBlockStoreVolume:
-        case TxAlterFileStore:
-        case TxAlterKesus:
-        case TxAlterSubDomain:
-        case TxAlterExtSubDomain:
-        case TxAlterExtSubDomainCreateHive:
-        case TxUpgradeSubDomain:
-        case TxUpgradeSubDomainDecision:
-        case TxAlterUserAttributes:
-        case TxFillIndex:
-        case TxAlterTableIndex:
-        case TxAlterSolomonVolume:
-        case TxAlterCdcStream:
-        case TxAlterCdcStreamAtTable:
-        case TxAlterCdcStreamAtTableDropSnapshot:
-        case TxMoveTable:
-        case TxMoveTableIndex:
-        case TxMoveSequence:
-        case TxAlterSequence:
-        case TxAlterReplication:
-        case TxAlterTransfer:
-        case TxAlterBlobDepot:
-        case TxAlterExternalTable:
-        case TxAlterExternalDataSource:
-        case TxAlterView:
-        case TxAlterContinuousBackup:
-        case TxAlterResourcePool:
-        case TxAlterBackupCollection:
-        case TxChangePathState:
-        case TxRotateCdcStream:
-        case TxRotateCdcStreamAtTable:
-            return false;
-        case TxIncrementalRestoreFinalize:
-            return false;
-        case TxInvalid:
-        case TxAllocatePQ:
-            Y_DEBUG_ABORT_UNLESS("UNREACHABLE");
-            Y_UNREACHABLE();
-        }
-    }
-
-    static ETxType ConvertToTxType(NKikimrSchemeOp::EOperationType opType) {
-        switch (opType) {
-            case NKikimrSchemeOp::ESchemeOpMkDir: return TxMkDir;
-            case NKikimrSchemeOp::ESchemeOpCreateTable: return TxCreateTable;
-            case NKikimrSchemeOp::ESchemeOpCreatePersQueueGroup: return TxCreatePQGroup;
-            case NKikimrSchemeOp::ESchemeOpDropTable: return TxDropTable;
-            case NKikimrSchemeOp::ESchemeOpDropPersQueueGroup: return TxDropPQGroup;
-            case NKikimrSchemeOp::ESchemeOpAlterTable: return TxAlterTable;
-            case NKikimrSchemeOp::ESchemeOpAlterPersQueueGroup: return TxAlterPQGroup;
-            case NKikimrSchemeOp::ESchemeOpModifyACL: return TxModifyACL;
-            case NKikimrSchemeOp::ESchemeOpRmDir: return TxRmDir;
-            case NKikimrSchemeOp::ESchemeOpSplitMergeTablePartitions: return TxSplitTablePartition;
-            case NKikimrSchemeOp::ESchemeOpBackup: return TxBackup;
-            case NKikimrSchemeOp::ESchemeOpCreateSubDomain: return TxCreateSubDomain;
-            case NKikimrSchemeOp::ESchemeOpDropSubDomain: return TxDropSubDomain;
-            case NKikimrSchemeOp::ESchemeOpCreateRtmrVolume: return TxCreateRtmrVolume;
-            case NKikimrSchemeOp::ESchemeOpCreateBlockStoreVolume: return TxCreateBlockStoreVolume;
-            case NKikimrSchemeOp::ESchemeOpAlterBlockStoreVolume: return TxAlterBlockStoreVolume;
-            case NKikimrSchemeOp::ESchemeOpAssignBlockStoreVolume: return TxAssignBlockStoreVolume;
-            case NKikimrSchemeOp::ESchemeOpDropBlockStoreVolume: return TxDropBlockStoreVolume;
-            case NKikimrSchemeOp::ESchemeOpCreateKesus: return TxCreateKesus;
-            case NKikimrSchemeOp::ESchemeOpDropKesus: return TxDropKesus;
-            case NKikimrSchemeOp::ESchemeOpForceDropSubDomain: return TxForceDropSubDomain;
-            case NKikimrSchemeOp::ESchemeOpCreateSolomonVolume: return TxCreateSolomonVolume;
-            case NKikimrSchemeOp::ESchemeOpDropSolomonVolume: return TxDropSolomonVolume;
-            case NKikimrSchemeOp::ESchemeOpAlterKesus: return TxAlterKesus;
-            case NKikimrSchemeOp::ESchemeOpAlterSubDomain: return TxAlterSubDomain;
-            case NKikimrSchemeOp::ESchemeOpAlterUserAttributes: return TxAlterUserAttributes;
-            case NKikimrSchemeOp::ESchemeOpForceDropUnsafe: return TxForceDropSubDomain;
-            case NKikimrSchemeOp::ESchemeOpCreateIndexedTable: return TxInvalid;
-            case NKikimrSchemeOp::ESchemeOpCreateTableIndex: return TxCreateTableIndex;
-            case NKikimrSchemeOp::ESchemeOpCreateConsistentCopyTables: return TxCopyTable;
-            case NKikimrSchemeOp::ESchemeOpDropTableIndex: return TxDropTableIndex;
-            case NKikimrSchemeOp::ESchemeOpCreateExtSubDomain: return TxCreateExtSubDomain;
-            case NKikimrSchemeOp::ESchemeOpAlterExtSubDomain: return TxAlterExtSubDomain;
-            case NKikimrSchemeOp::ESchemeOpForceDropExtSubDomain: return TxForceDropExtSubDomain;
-            case NKikimrSchemeOp::ESchemeOp_DEPRECATED_35: return TxInvalid;
-            case NKikimrSchemeOp::ESchemeOpUpgradeSubDomain: return TxUpgradeSubDomain;
-            case NKikimrSchemeOp::ESchemeOpUpgradeSubDomainDecision: return TxUpgradeSubDomainDecision;
-            case NKikimrSchemeOp::ESchemeOpCreateIndexBuild: return TxInvalid;
-            case NKikimrSchemeOp::ESchemeOpInitiateBuildIndexMainTable: return TxInitializeBuildIndex;
-            case NKikimrSchemeOp::ESchemeOpCreateLock: return TxCreateLock;
-            case NKikimrSchemeOp::ESchemeOpApplyIndexBuild: return TxInvalid;
-            case NKikimrSchemeOp::ESchemeOpFinalizeBuildIndexMainTable: return TxFinalizeBuildIndex;
-            case NKikimrSchemeOp::ESchemeOpAlterTableIndex: return TxAlterTableIndex;
-            case NKikimrSchemeOp::ESchemeOpAlterSolomonVolume: return TxAlterSolomonVolume;
-            case NKikimrSchemeOp::ESchemeOpDropLock: return TxDropLock;
-            case NKikimrSchemeOp::ESchemeOpFinalizeBuildIndexImplTable: return TxAlterTable;
-            case NKikimrSchemeOp::ESchemeOpInitiateBuildIndexImplTable: return TxCreateTable;
-            case NKikimrSchemeOp::ESchemeOpDropIndex: return TxInvalid;
-            case NKikimrSchemeOp::ESchemeOpDropTableIndexAtMainTable: return TxDropTableIndexAtMainTable;
-            case NKikimrSchemeOp::ESchemeOpCancelIndexBuild: return TxInvalid;
-            case NKikimrSchemeOp::ESchemeOpCreateFileStore: return TxCreateFileStore;
-            case NKikimrSchemeOp::ESchemeOpAlterFileStore: return TxAlterFileStore;
-            case NKikimrSchemeOp::ESchemeOpDropFileStore: return TxDropFileStore;
-            case NKikimrSchemeOp::ESchemeOpRestore: return TxRestore;
-            case NKikimrSchemeOp::ESchemeOpCreateColumnStore: return TxCreateOlapStore;
-            case NKikimrSchemeOp::ESchemeOpAlterColumnStore: return TxAlterOlapStore;
-            case NKikimrSchemeOp::ESchemeOpDropColumnStore: return TxDropOlapStore;
-            case NKikimrSchemeOp::ESchemeOpCreateColumnTable: return TxCreateColumnTable;
-            case NKikimrSchemeOp::ESchemeOpAlterColumnTable: return TxAlterColumnTable;
-            case NKikimrSchemeOp::ESchemeOpDropColumnTable: return TxDropColumnTable;
-            case NKikimrSchemeOp::ESchemeOpAlterLogin: return TxInvalid;
-            case NKikimrSchemeOp::ESchemeOpCreateCdcStream: return TxInvalid;
-            case NKikimrSchemeOp::ESchemeOpCreateCdcStreamImpl: return TxCreateCdcStream;
-            case NKikimrSchemeOp::ESchemeOpCreateCdcStreamAtTable: return TxCreateCdcStreamAtTable;
-            case NKikimrSchemeOp::ESchemeOpAlterCdcStream: return TxInvalid;
-            case NKikimrSchemeOp::ESchemeOpAlterCdcStreamImpl: return TxAlterCdcStream;
-            case NKikimrSchemeOp::ESchemeOpAlterCdcStreamAtTable: return TxAlterCdcStreamAtTable;
-            case NKikimrSchemeOp::ESchemeOpDropCdcStream: return TxInvalid;
-            case NKikimrSchemeOp::ESchemeOpDropCdcStreamImpl: return TxDropCdcStream;
-            case NKikimrSchemeOp::ESchemeOpDropCdcStreamAtTable: return TxDropCdcStreamAtTable;
-            case NKikimrSchemeOp::ESchemeOpRotateCdcStream: return TxInvalid;
-            case NKikimrSchemeOp::ESchemeOpRotateCdcStreamImpl: return TxRotateCdcStream;
-            case NKikimrSchemeOp::ESchemeOpRotateCdcStreamAtTable: return TxRotateCdcStreamAtTable;
-            case NKikimrSchemeOp::ESchemeOpMoveTable: return TxMoveTable;
-            case NKikimrSchemeOp::ESchemeOpMoveTableIndex: return TxMoveTableIndex;
-            case NKikimrSchemeOp::ESchemeOpCreateSequence: return TxCreateSequence;
-            case NKikimrSchemeOp::ESchemeOpAlterSequence: return TxAlterSequence;
-            case NKikimrSchemeOp::ESchemeOpDropSequence: return TxDropSequence;
-            case NKikimrSchemeOp::ESchemeOpCreateReplication: return TxCreateReplication;
-            case NKikimrSchemeOp::ESchemeOpAlterReplication: return TxAlterReplication;
-            case NKikimrSchemeOp::ESchemeOpDropReplication: return TxDropReplication;
-            case NKikimrSchemeOp::ESchemeOpDropReplicationCascade: return TxDropReplicationCascade;
-            case NKikimrSchemeOp::ESchemeOpCreateTransfer: return TxCreateTransfer;
-            case NKikimrSchemeOp::ESchemeOpAlterTransfer: return TxAlterTransfer;
-            case NKikimrSchemeOp::ESchemeOpDropTransfer: return TxDropTransfer;
-            case NKikimrSchemeOp::ESchemeOpDropTransferCascade: return TxDropTransferCascade;
-            case NKikimrSchemeOp::ESchemeOpCreateBlobDepot: return TxCreateBlobDepot;
-            case NKikimrSchemeOp::ESchemeOpAlterBlobDepot: return TxAlterBlobDepot;
-            case NKikimrSchemeOp::ESchemeOpDropBlobDepot: return TxDropBlobDepot;
-            case NKikimrSchemeOp::ESchemeOpMoveIndex: return TxInvalid;
-            case NKikimrSchemeOp::ESchemeOpCreateExternalTable: return TxCreateExternalTable;
-            case NKikimrSchemeOp::ESchemeOpAlterExternalTable: return TxAlterExternalTable;
-            case NKikimrSchemeOp::ESchemeOpCreateExternalDataSource: return TxCreateExternalDataSource;
-            case NKikimrSchemeOp::ESchemeOpAlterExternalDataSource: return TxAlterExternalDataSource;
-            case NKikimrSchemeOp::ESchemeOpCreateView: return TxCreateView;
-            case NKikimrSchemeOp::ESchemeOpAlterView: return TxAlterView;
-            case NKikimrSchemeOp::ESchemeOpDropView: return TxDropView;
-            case NKikimrSchemeOp::ESchemeOpCreateResourcePool: return TxCreateResourcePool;
-            case NKikimrSchemeOp::ESchemeOpAlterResourcePool: return TxAlterResourcePool;
-            case NKikimrSchemeOp::ESchemeOpDropResourcePool: return TxDropResourcePool;
-            case NKikimrSchemeOp::ESchemeOpAlterExtSubDomainCreateHive: return TxInvalid;
-            case NKikimrSchemeOp::ESchemeOpDropExternalTable: return TxInvalid;
-            case NKikimrSchemeOp::ESchemeOpDropExternalDataSource: return TxInvalid;
-            case NKikimrSchemeOp::ESchemeOpCreateColumnBuild: return TxInvalid;
-            case NKikimrSchemeOp::ESchemeOpDropColumnBuild: return TxInvalid;
-            case NKikimrSchemeOp::ESchemeOpCreateContinuousBackup: return TxInvalid;
-            case NKikimrSchemeOp::ESchemeOpAlterContinuousBackup: return TxInvalid;
-            case NKikimrSchemeOp::ESchemeOpDropContinuousBackup: return TxInvalid;
-            case NKikimrSchemeOp::ESchemeOpCreateBackupCollection: return TxCreateBackupCollection;
-            case NKikimrSchemeOp::ESchemeOpAlterBackupCollection: return TxAlterBackupCollection;
-            case NKikimrSchemeOp::ESchemeOpDropBackupCollection: return TxDropBackupCollection;
-            case NKikimrSchemeOp::ESchemeOpCreateSysView: return TxCreateSysView;
-            case NKikimrSchemeOp::ESchemeOpDropSysView: return TxDropSysView;
-            case NKikimrSchemeOp::ESchemeOpCreateLongIncrementalRestoreOp: return TxCreateLongIncrementalRestoreOp;
-            case NKikimrSchemeOp::ESchemeOpChangePathState: return TxChangePathState;
-            case NKikimrSchemeOp::ESchemeOpIncrementalRestoreFinalize: return TxIncrementalRestoreFinalize;
-            case NKikimrSchemeOp::ESchemeOpCreateLongIncrementalBackupOp: return TxCreateLongIncrementalBackupOp;
-            default: return TxInvalid;
-        }
-=======
         return NKikimr::NSchemeShard::CanDeleteParts(TxType);
->>>>>>> 15d7ec26
     }
 };
 
