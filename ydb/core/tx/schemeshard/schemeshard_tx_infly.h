--- conflicted
+++ resolved
@@ -134,11 +134,8 @@
         item(TxChangePathState, 106) \
         item(TxRotateCdcStream, 107) \
         item(TxRotateCdcStreamAtTable, 108) \
-<<<<<<< HEAD
-        item(TxCreateLongIncrementalBackupOp, 109) \
-=======
         item(TxIncrementalRestoreFinalize, 109) \
->>>>>>> 6adfabd2
+        item(TxCreateLongIncrementalBackupOp, 110) \
 
     // TX_STATE_TYPE_ENUM
 
@@ -823,11 +820,8 @@
             case NKikimrSchemeOp::ESchemeOpDropSysView: return TxDropSysView;
             case NKikimrSchemeOp::ESchemeOpCreateLongIncrementalRestoreOp: return TxCreateLongIncrementalRestoreOp;
             case NKikimrSchemeOp::ESchemeOpChangePathState: return TxChangePathState;
-<<<<<<< HEAD
+            case NKikimrSchemeOp::ESchemeOpIncrementalRestoreFinalize: return TxIncrementalRestoreFinalize;
             case NKikimrSchemeOp::ESchemeOpCreateLongIncrementalBackupOp: return TxCreateLongIncrementalBackupOp;
-=======
-            case NKikimrSchemeOp::ESchemeOpIncrementalRestoreFinalize: return TxIncrementalRestoreFinalize;
->>>>>>> 6adfabd2
             default: return TxInvalid;
         }
     }
