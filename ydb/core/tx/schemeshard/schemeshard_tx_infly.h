--- conflicted
+++ resolved
@@ -284,10 +284,6 @@
 
     // TxCopy: Stores path for cdc stream to create in case of ContinuousBackup; uses ExtraData through proto
     TPathId CdcPathId = InvalidPathId;
-<<<<<<< HEAD
-    ui64 LoopStep = 0;
-=======
->>>>>>> 832cd121
     TMaybe<NKikimrSchemeOp::EPathState> TargetPathTargetState;
 
     // persist - TxShards:
