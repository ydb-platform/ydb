#include <ydb/public/api/protos/ydb_export.pb.h>

#include <ydb/core/backup/common/encryption.h>
#include <ydb/core/metering/metering.h>
#include <ydb/core/protos/schemeshard/operations.pb.h>
#include <ydb/core/tablet_flat/shared_cache_events.h>
#include <ydb/core/testlib/actors/block_events.h>
#include <ydb/core/testlib/audit_helpers/audit_helper.h>
#include <ydb/core/tx/datashard/datashard.h>
#include <ydb/core/tx/schemeshard/schemeshard_billing_helpers.h>
#include <ydb/core/tx/schemeshard/ut_helpers/helpers.h>
#include <ydb/core/tx/schemeshard/ut_helpers/ut_backup_restore_common.h>
#include <ydb/core/util/aws.h>
#include <ydb/core/wrappers/s3_wrapper.h>
#include <ydb/core/wrappers/ut_helpers/s3_mock.h>

#include <library/cpp/testing/hook/hook.h>

#include <util/string/builder.h>
#include <util/string/cast.h>
#include <util/string/printf.h>
#include <util/system/env.h>

using namespace NSchemeShardUT_Private;
using namespace NKikimr::NWrappers::NTestHelpers;

using TTablesWithAttrs = TVector<std::pair<TString, TMap<TString, TString>>>;

using namespace NKikimr::Tests;

namespace {

    Y_TEST_HOOK_BEFORE_RUN(InitAwsAPI) {
        NKikimr::InitAwsAPI();
    }

    Y_TEST_HOOK_AFTER_RUN(ShutdownAwsAPI) {
        NKikimr::ShutdownAwsAPI();
    }

    void Run(TTestBasicRuntime& runtime, TTestEnv& env, const std::variant<TVector<TString>, TTablesWithAttrs>& tablesVar, const TString& request,
            Ydb::StatusIds::StatusCode expectedStatus = Ydb::StatusIds::SUCCESS,
            const TString& dbName = "/MyRoot", bool serverless = false, const TString& userSID = "", const TString& peerName = "",
            const TVector<TString>& cdcStreams = {}, bool checkAutoDropping = false) {

        TTablesWithAttrs tables;

        if (std::holds_alternative<TVector<TString>>(tablesVar)) {
            for (const auto& table : std::get<TVector<TString>>(tablesVar)) {
                tables.emplace_back(table, TMap<TString, TString>{});
            }
        } else {
            tables = std::get<TTablesWithAttrs>(tablesVar);
        }

        ui64 txId = 100;

        ui64 schemeshardId = TTestTxConfig::SchemeShard;
        if (dbName != "/MyRoot") {
            TestCreateExtSubDomain(runtime, ++txId, "/MyRoot", Sprintf(R"(
                Name: "%s"
            )", TStringBuf(serverless ? "/MyRoot/Shared" : dbName).RNextTok('/').data()));
            env.TestWaitNotification(runtime, txId);

            TestAlterExtSubDomain(runtime, ++txId, "/MyRoot", Sprintf(R"(
                PlanResolution: 50
                Coordinators: 1
                Mediators: 1
                TimeCastBucketsPerMediator: 2
                ExternalSchemeShard: true
                Name: "%s"
                StoragePools {
                  Name: "name_User_kind_hdd-1"
                  Kind: "common"
                }
                StoragePools {
                  Name: "name_User_kind_hdd-2"
                  Kind: "external"
                }
            )", TStringBuf(serverless ? "/MyRoot/Shared" : dbName).RNextTok('/').data()));
            env.TestWaitNotification(runtime, txId);

            if (serverless) {
                const auto attrs = AlterUserAttrs({
                    {"cloud_id", "CLOUD_ID_VAL"},
                    {"folder_id", "FOLDER_ID_VAL"},
                    {"database_id", "DATABASE_ID_VAL"}
                });

                TestCreateExtSubDomain(runtime, ++txId, "/MyRoot", Sprintf(R"(
                    Name: "%s"
                    ResourcesDomainKey {
                        SchemeShard: %lu
                        PathId: 2
                    }
                )", TStringBuf(dbName).RNextTok('/').data(), TTestTxConfig::SchemeShard), attrs);
                env.TestWaitNotification(runtime, txId);

                TestAlterExtSubDomain(runtime, ++txId, "/MyRoot", Sprintf(R"(
                    PlanResolution: 50
                    Coordinators: 1
                    Mediators: 1
                    TimeCastBucketsPerMediator: 2
                    ExternalSchemeShard: true
                    ExternalHive: false
                    Name: "%s"
                    StoragePools {
                      Name: "name_User_kind_hdd-1"
                      Kind: "common"
                    }
                    StoragePools {
                      Name: "name_User_kind_hdd-2"
                      Kind: "external"
                    }
                )", TStringBuf(dbName).RNextTok('/').data()));
                env.TestWaitNotification(runtime, txId);
            }

            TestDescribeResult(DescribePath(runtime, dbName), {
                NLs::PathExist,
                NLs::ExtractTenantSchemeshard(&schemeshardId)
            });
        }

        for (const auto& [table, attrs] : tables) {
            TVector<std::pair<TString, TString>> attrsVec;
            attrsVec.assign(attrs.begin(), attrs.end());
            const auto userAttrs = AlterUserAttrs(attrsVec);
            TestCreateTable(runtime, schemeshardId, ++txId, dbName, table, {
                NKikimrScheme::StatusAccepted,
                NKikimrScheme::StatusAlreadyExists,
            }, userAttrs);
            env.TestWaitNotification(runtime, txId, schemeshardId);
        }

        for (const auto& cdcStream : cdcStreams) {
            TestCreateCdcStream(runtime, schemeshardId, ++txId, dbName, cdcStream);
            env.TestWaitNotification(runtime, txId, schemeshardId);
        }

        runtime.SetLogPriority(NKikimrServices::DATASHARD_BACKUP, NActors::NLog::PRI_TRACE);
        runtime.SetLogPriority(NKikimrServices::EXPORT, NActors::NLog::PRI_TRACE);

        const auto initialStatus = expectedStatus == Ydb::StatusIds::PRECONDITION_FAILED
            ? expectedStatus
            : Ydb::StatusIds::SUCCESS;
        TestExport(runtime, schemeshardId, ++txId, dbName, request, userSID, peerName, initialStatus);
        env.TestWaitNotification(runtime, txId, schemeshardId);

        if (initialStatus != Ydb::StatusIds::SUCCESS) {
            return;
        }

        const ui64 exportId = txId;
        TestGetExport(runtime, schemeshardId, exportId, dbName, expectedStatus);

        if (!runtime.GetAppData().FeatureFlags.GetEnableExportAutoDropping() && checkAutoDropping) {
          auto desc = DescribePath(runtime, "/MyRoot");
          Cerr << "desc: " << desc.GetPathDescription().ChildrenSize()<< Endl;
          UNIT_ASSERT(desc.GetPathDescription().ChildrenSize() > 1);

          bool foundExportDir = false;
          bool foundOriginalTable = false;

          for (size_t i = 0; i < desc.GetPathDescription().ChildrenSize(); ++i) {
              const auto& child = desc.GetPathDescription().GetChildren(i);
              const auto& name = child.GetName();

              if (name.StartsWith("Table")) {
                  foundOriginalTable = true;
              } else if (name.StartsWith("export-")) {
                  foundExportDir = true;
                  auto exportDirDesc = DescribePath(runtime, "/MyRoot/" + name);
                  UNIT_ASSERT(exportDirDesc.GetPathDescription().ChildrenSize() >= 1);
                  UNIT_ASSERT_EQUAL(exportDirDesc.GetPathDescription().GetChildren(0).GetName(), "0");
              }
          }

          UNIT_ASSERT(foundExportDir);
          UNIT_ASSERT(foundOriginalTable);
        } else if (checkAutoDropping) {
          auto desc = DescribePath(runtime, "/MyRoot");
          Cerr << "desc: " << desc.GetPathDescription().ChildrenSize()<< Endl;
          for (size_t i = 0; i < desc.GetPathDescription().ChildrenSize(); ++i) {
              const auto& child = desc.GetPathDescription().GetChildren(i);
              const auto& name = child.GetName();
              UNIT_ASSERT(!name.StartsWith("export-"));
          }
        }

        TestForgetExport(runtime, schemeshardId, ++txId, dbName, exportId);
        env.TestWaitNotification(runtime, exportId, schemeshardId);

        TestGetExport(runtime, schemeshardId, exportId, dbName, Ydb::StatusIds::NOT_FOUND);
    }

    const Ydb::Table::PartitioningSettings& GetPartitioningSettings(
        const Ydb::Table::CreateTableRequest& tableDescription
    ) {
        UNIT_ASSERT_C(tableDescription.has_partitioning_settings(), tableDescription.DebugString());
        return tableDescription.partitioning_settings();
    }

    const Ydb::Table::PartitioningSettings& GetIndexTablePartitioningSettings(
        const Ydb::Table::CreateTableRequest& tableDescription
    ) {
        UNIT_ASSERT_C(tableDescription.indexes_size(), tableDescription.DebugString());

        const auto& index = tableDescription.indexes(0);
        UNIT_ASSERT_C(index.has_global_index(), index.DebugString());
        UNIT_ASSERT_C(index.global_index().has_settings(), index.DebugString());

        const auto& settings = index.global_index().settings();
        UNIT_ASSERT_C(settings.has_partitioning_settings(), settings.DebugString());
        return settings.partitioning_settings();
    }

    // It might be an overkill to convert expectedString to expectedProto and back to .DebugString(),
    // but it allows us to ignore whitespace differences when comparing the protobufs.
    auto CreateProtoComparator(TString&& expectedString) {
        return [expectedString = std::move(expectedString)](const auto& proto) {
            std::decay_t<decltype(proto)> expectedProto;
            UNIT_ASSERT_C(
                google::protobuf::TextFormat::ParseFromString(expectedString, &expectedProto),
                expectedString
            );
            UNIT_ASSERT_STRINGS_EQUAL(proto.DebugString(), expectedProto.DebugString());
        };
    }

    void CheckTableScheme(const TString& scheme, auto&& fieldGetter, auto&& fieldChecker) {
        Ydb::Table::CreateTableRequest proto;
        UNIT_ASSERT_C(
            google::protobuf::TextFormat::ParseFromString(scheme, &proto),
            scheme
        );
        fieldChecker(fieldGetter(proto));
    }

    void CheckPermissions(const TString& permissions, auto&& fieldChecker) {
        Ydb::Scheme::ModifyPermissionsRequest proto;
        UNIT_ASSERT_C(
            google::protobuf::TextFormat::ParseFromString(permissions, &proto),
            permissions
        );
        fieldChecker(proto);
    }

    class TExportFixture : public NUnitTest::TBaseFixture {
    public:
        void RunS3(const TVector<TString>& tables, const TString& requestTpl, Ydb::StatusIds::StatusCode expectedStatus = Ydb::StatusIds::SUCCESS, bool checkS3FilesExistence = true) {
            auto requestStr = Sprintf(requestTpl.c_str(), S3Port());
            NKikimrExport::TCreateExportRequest request;
            UNIT_ASSERT(google::protobuf::TextFormat::ParseFromString(requestStr, &request));

            Env(); // Init test env
            Runtime().GetAppData().FeatureFlags.SetEnableEncryptedExport(true);

            Run(Runtime(), Env(), tables, requestStr, expectedStatus, "/MyRoot", false);

            auto calcPath = [&](const TString& targetPath, const TString& file) {
                TString canonPath = (targetPath.StartsWith("/") || targetPath.empty()) ? targetPath : TString("/") + targetPath;
                TString result = canonPath;
                result += '/';
                result += file;
                if (request.GetExportToS3Settings().has_encryption_settings()) {
                    result += ".enc";
                }
                return result;
            };

            if (expectedStatus == Ydb::StatusIds::SUCCESS && checkS3FilesExistence) {
                for (auto& path : GetExportTargetPaths(requestStr)) {
                    UNIT_ASSERT_C(HasS3File(calcPath(path, "metadata.json")), calcPath(path, "metadata.json"));
                    UNIT_ASSERT_C(HasS3File(calcPath(path, "scheme.pb")), calcPath(path, "scheme.pb"));
                }
            }
        }

        bool HasS3File(const TString& path) {
            auto it = S3Mock().GetData().find(path);
            return it != S3Mock().GetData().end();
        }

        template <class T>
        void CheckHasAllS3Files(std::initializer_list<T> paths) {
            for (const T& path : paths) {
                UNIT_ASSERT_C(HasS3File(path), "Path \"" << path << "\" is expected to exist in S3");
            }
        }

        template <class T>
        void CheckNoSuchS3Files(std::initializer_list<T> paths) {
            for (const T& path : paths) {
                UNIT_ASSERT_C(!HasS3File(path), "Path \"" << path << "\" is expected not to exist in S3");
            }
        }

        template <class T>
        void CheckNoS3Prefix(std::initializer_list<T> prefixes) {
            for (const T& prefix : prefixes) {
                for (auto&& [fileName, _] : S3Mock().GetData()) {
                    UNIT_ASSERT_C(!fileName.StartsWith(prefix), "S3 path \"" << fileName << "\" has prefix \"" << prefix << "\", which is not expected prefix");
                }
            }
        }

        TString GetS3FileContent(const TString& path) {
            auto it = S3Mock().GetData().find(path);
            if (it != S3Mock().GetData().end()) {
                return it->second;
            }
            return {};
        }

        void TearDown(NUnitTest::TTestContext&) override {
            if (S3ServerMock) {
                S3ServerMock = Nothing();
                S3ServerPort = 0;
            }
        }

        using TDelayFunc = std::function<bool(TAutoPtr<IEventHandle>&)>;

        void Cancel(const TVector<TString>& tables, const TString& request, TDelayFunc delayFunc) {
            std::vector<std::string> auditLines;
            Runtime().AuditLogBackends = std::move(CreateTestAuditLogBackends(auditLines));

            Env(); // Init test env
            ui64 txId = 100;

            for (const auto& table : tables) {
                TestCreateTable(Runtime(), ++txId, "/MyRoot", table);
                Env().TestWaitNotification(Runtime(), txId);
            }

            Runtime().SetLogPriority(NKikimrServices::DATASHARD_BACKUP, NActors::NLog::PRI_TRACE);
            Runtime().SetLogPriority(NKikimrServices::EXPORT, NActors::NLog::PRI_TRACE);

            THolder<IEventHandle> delayed;
            auto prevObserver = Runtime().SetObserverFunc([&](TAutoPtr<IEventHandle>& ev) {
                if (delayFunc(ev)) {
                    delayed.Reset(ev.Release());
                    return TTestActorRuntime::EEventAction::DROP;
                }
                return TTestActorRuntime::EEventAction::PROCESS;
            });

            TestExport(Runtime(), ++txId, "/MyRoot", request);
            const ui64 exportId = txId;

            // Check audit record for export start
            {
                auto line = FindAuditLine(auditLines, "operation=EXPORT START");
                UNIT_ASSERT_STRING_CONTAINS(line, "component=schemeshard");
                UNIT_ASSERT_STRING_CONTAINS(line, "operation=EXPORT START");
                UNIT_ASSERT_STRING_CONTAINS(line, Sprintf("id=%lu", exportId));
                UNIT_ASSERT_STRING_CONTAINS(line, "remote_address=");  // can't check the value
                UNIT_ASSERT_STRING_CONTAINS(line, "subject={none}");
                UNIT_ASSERT_STRING_CONTAINS(line, "database=/MyRoot");
                UNIT_ASSERT_STRING_CONTAINS(line, "status=SUCCESS");
                UNIT_ASSERT_STRING_CONTAINS(line, "detailed_status=SUCCESS");
                UNIT_ASSERT(!line.contains("reason"));
                UNIT_ASSERT(!line.contains("start_time"));
                UNIT_ASSERT(!line.contains("end_time"));
            }

<<<<<<< HEAD
            if (!delayed) {
                TDispatchOptions opts;
                opts.FinalEvents.emplace_back([&delayed](IEventHandle&) -> bool {
                    return bool(delayed);
                });
                Runtime().DispatchEvents(opts);
            }
=======
    Y_UNIT_TEST(ShouldSucceedOnALotOfSources) {
        TTestBasicRuntime runtime;
        TVector<TString> tableDesc;
        TVector<TString> exportItem;
        ui32 tablesCount = 515;
        for (ui32 i = 1; i <= tablesCount; i++) {
            tableDesc.push_back(Sprintf(R"(
                Name: "Table%d"
                Columns { Name: "key" Type: "Utf8" }
                Columns { Name: "value" Type: "Utf8" }
                KeyColumnNames: ["key"]
            )", i));
        }

        TStringBuilder items;
        items << "ExportToS3Settings {"
        << " endpoint: \"localhost:%d\""
        << " scheme: HTTP\n";

        TString qwdqwd = items.c_str();

        for (ui32 i = 1; i <= tablesCount; i++) {
            items << "items {"
                << " source_path: \"/MyRoot/Table" << i << "\""
                << " destination_prefix: \"\""
            << " }\n";
        }
        items << "}\n";

        RunS3(runtime, tableDesc, items.c_str());
    }


    Y_UNIT_TEST(ShouldOmitNonStrictStorageSettings) {
        TPortManager portManager;
        const ui16 port = portManager.GetPort();
>>>>>>> 658f2a99

            Runtime().SetObserverFunc(prevObserver);

            TestCancelExport(Runtime(), ++txId, "/MyRoot", exportId);
            Runtime().Send(delayed.Release(), 0, true);
            Env().TestWaitNotification(Runtime(), exportId);

            // Check audit record for export end
            //
            {
                auto line = FindAuditLine(auditLines, "operation=EXPORT END");
                UNIT_ASSERT_STRING_CONTAINS(line, "component=schemeshard");
                UNIT_ASSERT_STRING_CONTAINS(line, "operation=EXPORT END");
                UNIT_ASSERT_STRING_CONTAINS(line, Sprintf("id=%lu", exportId));
                UNIT_ASSERT_STRING_CONTAINS(line, "remote_address=");  // can't check the value
                UNIT_ASSERT_STRING_CONTAINS(line, "subject={none}");
                UNIT_ASSERT_STRING_CONTAINS(line, "database=/MyRoot");
                UNIT_ASSERT_STRING_CONTAINS(line, "status=ERROR");
                UNIT_ASSERT_STRING_CONTAINS(line, "detailed_status=CANCELLED");
                UNIT_ASSERT_STRING_CONTAINS(line, "reason=Cancelled");
                UNIT_ASSERT_STRING_CONTAINS(line, "start_time=");
                UNIT_ASSERT_STRING_CONTAINS(line, "end_time=");
            }

            TestGetExport(Runtime(), exportId, "/MyRoot", Ydb::StatusIds::CANCELLED);

            TestForgetExport(Runtime(), ++txId, "/MyRoot", exportId);
            Env().TestWaitNotification(Runtime(), exportId);

            TestGetExport(Runtime(), exportId, "/MyRoot", Ydb::StatusIds::NOT_FOUND);
        }

        void CancelUponTransferringShouldSucceed(const TVector<TString>& tables, const TString& request) {
            Cancel(tables, Sprintf(request.c_str(), S3Port()), [](TAutoPtr<IEventHandle>& ev) {
                if (ev->GetTypeRewrite() != TEvSchemeShard::EvModifySchemeTransaction) {
                    return false;
                }

                return ev->Get<TEvSchemeShard::TEvModifySchemeTransaction>()->Record
                    .GetTransaction(0).GetOperationType() == NKikimrSchemeOp::ESchemeOpBackup;
            });
        }

        void CancelShouldSucceed(TDelayFunc delayFunc) {
            Cancel({
                R"(
                    Name: "Table"
                    Columns { Name: "key" Type: "Utf8" }
                    Columns { Name: "value" Type: "Utf8" }
                    KeyColumnNames: ["key"]
                )",
            }, Sprintf(R"(
                ExportToS3Settings {
                  endpoint: "localhost:%d"
                  scheme: HTTP
                  items {
                    source_path: "/MyRoot/Table"
                    destination_prefix: ""
                  }
                }
            )", S3Port()), delayFunc);
        }

        void DropCopiesBeforeTransferring(ui32 tablesCount) {
            Env(); // Init test env
            ui64 txId = 100;

            for (ui32 i = 1; i <= tablesCount; ++i) {
                TestCreateTable(Runtime(), ++txId, "/MyRoot", Sprintf(R"(
                    Name: "Table%d"
                    Columns { Name: "key" Type: "Utf8" }
                    Columns { Name: "value" Type: "Utf8" }
                    KeyColumnNames: ["key"]
                )", i));
                Env().TestWaitNotification(Runtime(), txId);
            }

            Runtime().SetLogPriority(NKikimrServices::DATASHARD_BACKUP, NActors::NLog::PRI_TRACE);
            Runtime().SetLogPriority(NKikimrServices::EXPORT, NActors::NLog::PRI_TRACE);

            bool dropNotification = false;
            THolder<IEventHandle> delayed;
            auto prevObserver = Runtime().SetObserverFunc([&](TAutoPtr<IEventHandle>& ev) {
                switch (ev->GetTypeRewrite()) {
                case TEvSchemeShard::EvModifySchemeTransaction:
                    break;
                case TEvSchemeShard::EvNotifyTxCompletionResult:
                    if (dropNotification) {
                        delayed.Reset(ev.Release());
                        return TTestActorRuntime::EEventAction::DROP;
                    }
                    return TTestActorRuntime::EEventAction::PROCESS;
                default:
                    return TTestActorRuntime::EEventAction::PROCESS;
                }

                const auto* msg = ev->Get<TEvSchemeShard::TEvModifySchemeTransaction>();
                if (msg->Record.GetTransaction(0).GetOperationType() == NKikimrSchemeOp::ESchemeOpCreateConsistentCopyTables) {
                    dropNotification = true;
                }

                return TTestActorRuntime::EEventAction::PROCESS;
            });

            TStringBuilder items;
            for (ui32 i = 1; i <= tablesCount; ++i) {
                items << "items {"
                    << " source_path: \"/MyRoot/Table" << i << "\""
                    << " destination_prefix: \"\""
                << " }";
            }

            TestExport(Runtime(), ++txId, "/MyRoot", Sprintf(R"(
                ExportToS3Settings {
                  endpoint: "localhost:%d"
                  scheme: HTTP
                  %s
                }
            )", S3Port(), items.c_str()));
            const ui64 exportId = txId;

            if (!delayed) {
                TDispatchOptions opts;
                opts.FinalEvents.emplace_back([&delayed](IEventHandle&) -> bool {
                    return bool(delayed);
                });
                Runtime().DispatchEvents(opts);
            }

            Runtime().SetObserverFunc(prevObserver);

            for (ui32 i = 0; i < tablesCount; ++i) {
                TestDropTable(Runtime(), ++txId, Sprintf("/MyRoot/export-%" PRIu64, exportId), ToString(i));
                Env().TestWaitNotification(Runtime(), txId);
            }

            Runtime().Send(delayed.Release(), 0, true);
            Env().TestWaitNotification(Runtime(), exportId);

            TestGetExport(Runtime(), exportId, "/MyRoot", Ydb::StatusIds::CANCELLED);

            TestForgetExport(Runtime(), ++txId, "/MyRoot", exportId);
            Env().TestWaitNotification(Runtime(), exportId);

            TestGetExport(Runtime(), exportId, "/MyRoot", Ydb::StatusIds::NOT_FOUND);
        }

        void RebootDuringFinish(bool rejectUploadParts, Ydb::StatusIds::StatusCode expectedStatus) {
            S3Settings().WithRejectUploadParts(rejectUploadParts);

            Env(); // Init test env
            ui64 txId = 100;

            TestCreateTable(Runtime(), ++txId, "/MyRoot", R"(
                Name: "Table"
                Columns { Name: "key" Type: "Uint32" }
                Columns { Name: "value" Type: "Utf8" }
                KeyColumnNames: ["key"]
            )");
            Env().TestWaitNotification(Runtime(), txId);

            UpdateRow(Runtime(), "Table", 1, "valueA");
            UpdateRow(Runtime(), "Table", 2, "valueB");

            Runtime().SetLogPriority(NKikimrServices::S3_WRAPPER, NActors::NLog::PRI_TRACE);
            Runtime().SetLogPriority(NKikimrServices::DATASHARD_BACKUP, NActors::NLog::PRI_TRACE);
            Runtime().SetLogPriority(NKikimrServices::EXPORT, NActors::NLog::PRI_TRACE);

            TMaybe<ui64> backupTxId;
            TMaybe<ui64> tabletId;
            bool delayed = false;

            auto prevObserver = Runtime().SetObserverFunc([&](TAutoPtr<IEventHandle>& ev) {
                switch (ev->GetTypeRewrite()) {
                    case TEvDataShard::EvProposeTransaction: {
                        auto& record = ev->Get<TEvDataShard::TEvProposeTransaction>()->Record;
                        if (record.GetTxKind() != NKikimrTxDataShard::ETransactionKind::TX_KIND_SCHEME) {
                            return TTestActorRuntime::EEventAction::PROCESS;
                        }

                        NKikimrTxDataShard::TFlatSchemeTransaction schemeTx;
                        UNIT_ASSERT(schemeTx.ParseFromString(record.GetTxBody()));

                        if (schemeTx.HasBackup()) {
                            backupTxId = record.GetTxId();
                            // hijack
                            schemeTx.MutableBackup()->MutableScanSettings()->SetRowsBatchSize(1);
                            schemeTx.MutableBackup()->MutableS3Settings()->MutableLimits()->SetMinWriteBatchSize(1);
                            record.SetTxBody(schemeTx.SerializeAsString());
                        }

                        return TTestActorRuntime::EEventAction::PROCESS;
                    }

                    case TEvDataShard::EvProposeTransactionResult: {
                        if (!backupTxId) {
                            return TTestActorRuntime::EEventAction::PROCESS;
                        }

                        const auto& record = ev->Get<TEvDataShard::TEvProposeTransactionResult>()->Record;
                        if (record.GetTxId() != *backupTxId) {
                            return TTestActorRuntime::EEventAction::PROCESS;
                        }

                        tabletId = record.GetOrigin();
                        return TTestActorRuntime::EEventAction::PROCESS;
                    }

                    case NWrappers::NExternalStorage::EvCompleteMultipartUploadRequest:
                    case NWrappers::NExternalStorage::EvAbortMultipartUploadRequest:
                        delayed = true;
                        return TTestActorRuntime::EEventAction::DROP;

                    default:
                        return TTestActorRuntime::EEventAction::PROCESS;
                }
            });

            TestExport(Runtime(), ++txId, "/MyRoot", Sprintf(R"(
                ExportToS3Settings {
                  endpoint: "localhost:%d"
                  scheme: HTTP
                  items {
                    source_path: "/MyRoot/Table"
                    destination_prefix: ""
                  }
                }
            )", S3Port()));
            const ui64 exportId = txId;

            if (!delayed || !tabletId) {
                TDispatchOptions opts;
                opts.FinalEvents.emplace_back([&delayed, &tabletId](IEventHandle&) -> bool {
                    return delayed && tabletId;
                });
                Runtime().DispatchEvents(opts);
            }

            Runtime().SetObserverFunc(prevObserver);

            RebootTablet(Runtime(), *tabletId, Runtime().AllocateEdgeActor());
            Env().TestWaitNotification(Runtime(), exportId);

            TestGetExport(Runtime(), exportId, "/MyRoot", expectedStatus);

            TestForgetExport(Runtime(), ++txId, "/MyRoot", exportId);
            Env().TestWaitNotification(Runtime(), exportId);

            TestGetExport(Runtime(), exportId, "/MyRoot", Ydb::StatusIds::NOT_FOUND);
        }

        void ShouldCheckQuotas(const TSchemeLimits& limits, Ydb::StatusIds::StatusCode expectedFailStatus) {
            const TString userSID = "user@builtin";
            EnvOptions().SystemBackupSIDs({userSID}).EnableRealSystemViewPaths(false);
            Env(); // Init test env

            SetSchemeshardSchemaLimits(Runtime(), limits);

            const TVector<TString> tables = {
                R"(
                    Name: "Table"
                    Columns { Name: "key" Type: "Utf8" }
                    Columns { Name: "value" Type: "Utf8" }
                    KeyColumnNames: ["key"]
                )",
            };
            const TString request = Sprintf(R"(
                ExportToS3Settings {
                  endpoint: "localhost:%d"
                  scheme: HTTP
                  items {
                    source_path: "/MyRoot/Table"
                    destination_prefix: ""
                  }
                }
            )", S3Port());

            Run(Runtime(), Env(), tables, request, expectedFailStatus);
            Run(Runtime(), Env(), tables, request, Ydb::StatusIds::SUCCESS, "/MyRoot", false, userSID);
        }

        void TestTopic(bool enablePermissions = false, ui64 topicsCount = 1, ui64 consumersCount = 0) {
            EnvOptions().EnablePermissionsExport(enablePermissions);
            Env();
            ui64 txId = 100;

            TVector<TString> requestItems;
            TVector<NDescUT::TSimpleTopic> expected;

            for (ui64 i = 0; i < topicsCount; ++i) {
                auto topic = NDescUT::TSimpleTopic(i, (topicsCount == 1 || i > 0) ? consumersCount : 0);
                TestCreatePQGroup(Runtime(), ++txId, "/MyRoot", topic.GetPrivateProto().DebugString());
                Env().TestWaitNotification(Runtime(), txId);
                requestItems.push_back(topic.GetExportRequestItem());
                expected.push_back(topic);
            }

            auto exportRequest = NDescUT::TExportRequest(S3Port(), requestItems);

            auto schemeshardId = TTestTxConfig::SchemeShard;
            TestExport(Runtime(), schemeshardId, ++txId, "/MyRoot", exportRequest.GetRequest(), "", "", Ydb::StatusIds::SUCCESS);
            Env().TestWaitNotification(Runtime(), txId, schemeshardId);

            TestGetExport(Runtime(), schemeshardId, txId, "/MyRoot", Ydb::StatusIds::SUCCESS);

            for (ui64 i = 0; i < topicsCount; ++i) {
                const auto& topicExpected = expected.at(i);
                const auto& topicPath = topicExpected.GetPath();
                UNIT_ASSERT(HasS3File(topicPath));
                auto content = GetS3FileContent(topicPath);
                UNIT_ASSERT_C(topicExpected.CompareWithString(content),
                    TStringBuilder() << topicExpected.GetPublicProto().DebugString() << "\n\nVS\n\n" << content);

                if (enablePermissions) {
                    auto permissionsPath = topicExpected.GetPermissions().GetPath();
                    UNIT_ASSERT(HasS3File(permissionsPath));
                    UNIT_ASSERT(topicExpected.GetPermissions().CompareWithString(GetS3FileContent(permissionsPath)));
                }
            }
        }

    protected:
        TS3Mock::TSettings& S3Settings() {
            if (!S3ServerSettings) {
                S3ServerPort = PortManager.GetPort();
                S3ServerSettings.ConstructInPlace(S3ServerPort);
            }
            return *S3ServerSettings;
        }

        TS3Mock& S3Mock() {
            if (!S3ServerMock) {
                S3ServerMock.ConstructInPlace(S3Settings());
                UNIT_ASSERT(S3ServerMock->Start());
            }
            return *S3ServerMock;
        }

        ui16 S3Port() {
            S3Mock();
            return S3ServerPort;
        }

        TTestBasicRuntime& Runtime() {
            if (!TestRuntime) {
                TestRuntime.ConstructInPlace();
            }
            return *TestRuntime;
        }

        TTestEnvOptions& EnvOptions() {
            if (!TestEnvOptions) {
                TestEnvOptions.ConstructInPlace();
            }
            return *TestEnvOptions;
        }

        TTestEnv& Env() {
            if (!TestEnv) {
                TestEnv.ConstructInPlace(Runtime(), EnvOptions());
            }
            return *TestEnv;
        }

    private:
        TPortManager PortManager;
        ui16 S3ServerPort = 0;
        TMaybe<TTestBasicRuntime> TestRuntime;
        TMaybe<TS3Mock::TSettings> S3ServerSettings;
        TMaybe<TS3Mock> S3ServerMock;
        TMaybe<TTestEnvOptions> TestEnvOptions;
        TMaybe<TTestEnv> TestEnv;
    };

} // anonymous

Y_UNIT_TEST_SUITE_F(TExportToS3Tests, TExportFixture) {
    Y_UNIT_TEST(ShouldSucceedOnSingleShardTable) {
        RunS3({
            R"(
                Name: "Table"
                Columns { Name: "key" Type: "Utf8" }
                Columns { Name: "value" Type: "Utf8" }
                KeyColumnNames: ["key"]
            )",
        }, R"(
            ExportToS3Settings {
              endpoint: "localhost:%d"
              scheme: HTTP
              items {
                source_path: "/MyRoot/Table"
                destination_prefix: ""
              }
            }
        )");
    }

    Y_UNIT_TEST(ShouldSucceedOnMultiShardTable) {
        RunS3({
            R"(
                Name: "Table"
                Columns { Name: "key" Type: "Uint32" }
                Columns { Name: "value" Type: "Utf8" }
                KeyColumnNames: ["key"]
                UniformPartitionsCount: 2
            )",
        }, R"(
            ExportToS3Settings {
              endpoint: "localhost:%d"
              scheme: HTTP
              items {
                source_path: "/MyRoot/Table"
                destination_prefix: ""
              }
            }
        )");
    }

    Y_UNIT_TEST(ShouldSucceedOnManyTables) {
        RunS3({
            R"(
                Name: "Table1"
                Columns { Name: "key" Type: "Utf8" }
                Columns { Name: "value" Type: "Utf8" }
                KeyColumnNames: ["key"]
            )",
            R"(
                Name: "Table2"
                Columns { Name: "key" Type: "Utf8" }
                Columns { Name: "value" Type: "Utf8" }
                KeyColumnNames: ["key"]
            )",
        }, R"(
            ExportToS3Settings {
              endpoint: "localhost:%d"
              scheme: HTTP
              items {
                source_path: "/MyRoot/Table1"
                destination_prefix: "table1"
              }
              items {
                source_path: "/MyRoot/Table2"
                destination_prefix: "table2"
              }
            }
        )");
    }

    Y_UNIT_TEST(ShouldOmitNonStrictStorageSettings) {
        const TVector<TString> tables = {R"(
            Name: "Table"
            Columns {
              Name: "key"
              Type: "Utf8"
              DefaultFromLiteral {
                type {
                  optional_type {
                    item {
                      type_id: UTF8
                    }
                  }
                }
                value {
                  items {
                    text_value: "b"
                  }
                }
              }
            }
            Columns {
              Name: "value"
              Type: "Utf8"
              DefaultFromLiteral {
                type {
                  optional_type {
                    item {
                      type_id: UTF8
                    }
                  }
                }
                value {
                  items {
                    text_value: "a"
                  }
                }
              }
            }
            KeyColumnNames: ["key"]
            PartitionConfig {
              ColumnFamilies {
                Id: 0
                StorageConfig {
                  SysLog {
                    PreferredPoolKind: "hdd-1"
                    AllowOtherKinds: true
                  }
                  Log {
                    PreferredPoolKind: "hdd-1"
                    AllowOtherKinds: true
                  }
                  Data {
                    PreferredPoolKind: "hdd-1"
                    AllowOtherKinds: true
                  }
                }
              }
            }
        )"};

        Run(Runtime(), Env(), tables, Sprintf(R"(
            ExportToS3Settings {
              endpoint: "localhost:%d"
              scheme: HTTP
              items {
                source_path: "/MyRoot/Table"
                destination_prefix: ""
              }
            }
        )", S3Port()));

        auto schemeIt = S3Mock().GetData().find("/scheme.pb");
        UNIT_ASSERT(schemeIt != S3Mock().GetData().end());

        TString scheme = schemeIt->second;

        UNIT_ASSERT_NO_DIFF(scheme, R"(columns {
  name: "key"
  type {
    optional_type {
      item {
        type_id: UTF8
      }
    }
  }
  from_literal {
    type {
      optional_type {
        item {
          type_id: UTF8
        }
      }
    }
    value {
      items {
        text_value: "b"
      }
    }
  }
}
columns {
  name: "value"
  type {
    optional_type {
      item {
        type_id: UTF8
      }
    }
  }
  from_literal {
    type {
      optional_type {
        item {
          type_id: UTF8
        }
      }
    }
    value {
      items {
        text_value: "a"
      }
    }
  }
}
primary_key: "key"
storage_settings {
  store_external_blobs: DISABLED
}
column_families {
  name: "default"
  compression: COMPRESSION_NONE
}
partitioning_settings {
  partitioning_by_size: DISABLED
  partitioning_by_load: DISABLED
  min_partitions_count: 1
}
)");
    }

    Y_UNIT_TEST(ShouldPreserveIncrBackupFlag) {
        const TTablesWithAttrs tables{
            {
                R"(
                Name: "Table"
                Columns {
                  Name: "key"
                  Type: "Utf8"
                  DefaultFromLiteral {
                    type {
                      optional_type {
                        item {
                          type_id: UTF8
                        }
                      }
                    }
                    value {
                      items {
                        text_value: "b"
                      }
                    }
                  }
                }
                Columns {
                  Name: "value"
                  Type: "Utf8"
                  DefaultFromLiteral {
                    type {
                      optional_type {
                        item {
                          type_id: UTF8
                        }
                      }
                    }
                    value {
                      items {
                        text_value: "a"
                      }
                    }
                  }
                }
                KeyColumnNames: ["key"]
                )",
                {{"__incremental_backup", "{}"}},
            },
        };

        Run(Runtime(), Env(), tables, Sprintf(R"(
            ExportToS3Settings {
              endpoint: "localhost:%d"
              scheme: HTTP
              items {
                source_path: "/MyRoot/Table"
                destination_prefix: ""
              }
            }
        )", S3Port()));

        auto schemeIt = S3Mock().GetData().find("/scheme.pb");
        UNIT_ASSERT(schemeIt != S3Mock().GetData().end());

        TString scheme = schemeIt->second;

        UNIT_ASSERT_NO_DIFF(scheme, R"(columns {
  name: "key"
  type {
    optional_type {
      item {
        type_id: UTF8
      }
    }
  }
  from_literal {
    type {
      optional_type {
        item {
          type_id: UTF8
        }
      }
    }
    value {
      items {
        text_value: "b"
      }
    }
  }
}
columns {
  name: "value"
  type {
    optional_type {
      item {
        type_id: UTF8
      }
    }
  }
  from_literal {
    type {
      optional_type {
        item {
          type_id: UTF8
        }
      }
    }
    value {
      items {
        text_value: "a"
      }
    }
  }
}
primary_key: "key"
attributes {
  key: "__incremental_backup"
  value: "{}"
}
partitioning_settings {
  partitioning_by_size: DISABLED
  partitioning_by_load: DISABLED
  min_partitions_count: 1
}
)");
    }

    Y_UNIT_TEST(CancelUponCreatingExportDirShouldSucceed) {
        CancelShouldSucceed([](TAutoPtr<IEventHandle>& ev) {
            if (ev->GetTypeRewrite() != TEvSchemeShard::EvModifySchemeTransaction) {
                return false;
            }

            return ev->Get<TEvSchemeShard::TEvModifySchemeTransaction>()->Record
                .GetTransaction(0).GetOperationType() == NKikimrSchemeOp::ESchemeOpMkDir;
        });
    }

    Y_UNIT_TEST(CancelUponCopyingTablesShouldSucceed) {
        CancelShouldSucceed([](TAutoPtr<IEventHandle>& ev) {
            if (ev->GetTypeRewrite() != TEvSchemeShard::EvModifySchemeTransaction) {
                return false;
            }

            return ev->Get<TEvSchemeShard::TEvModifySchemeTransaction>()->Record
                .GetTransaction(0).GetOperationType() == NKikimrSchemeOp::ESchemeOpCreateConsistentCopyTables;
        });
    }

    Y_UNIT_TEST(CancelUponTransferringSingleShardTableShouldSucceed) {
        CancelUponTransferringShouldSucceed({
            R"(
                Name: "Table"
                Columns { Name: "key" Type: "Utf8" }
                Columns { Name: "value" Type: "Utf8" }
                KeyColumnNames: ["key"]
            )",
        }, R"(
            ExportToS3Settings {
              endpoint: "localhost:%d"
              scheme: HTTP
              items {
                source_path: "/MyRoot/Table"
                destination_prefix: ""
              }
            }
        )");
    }

    Y_UNIT_TEST(CancelUponTransferringMultiShardTableShouldSucceed) {
        CancelUponTransferringShouldSucceed({
            R"(
                Name: "Table"
                Columns { Name: "key" Type: "Uint32" }
                Columns { Name: "value" Type: "Utf8" }
                KeyColumnNames: ["key"]
                UniformPartitionsCount: 2
            )",
        }, R"(
            ExportToS3Settings {
              endpoint: "localhost:%d"
              scheme: HTTP
              items {
                source_path: "/MyRoot/Table"
                destination_prefix: ""
              }
            }
        )");
    }

    Y_UNIT_TEST(CancelUponTransferringSingleTableShouldSucceed) {
        // same as CancelUponTransferringSingleShardTableShouldSucceed
    }

    Y_UNIT_TEST(CancelUponTransferringManyTablesShouldSucceed) {
        CancelUponTransferringShouldSucceed({
            R"(
                Name: "Table1"
                Columns { Name: "key" Type: "Utf8" }
                Columns { Name: "value" Type: "Utf8" }
                KeyColumnNames: ["key"]
            )",
            R"(
                Name: "Table2"
                Columns { Name: "key" Type: "Utf8" }
                Columns { Name: "value" Type: "Utf8" }
                KeyColumnNames: ["key"]
            )",
        }, R"(
            ExportToS3Settings {
              endpoint: "localhost:%d"
              scheme: HTTP
              items {
                source_path: "/MyRoot/Table1"
                destination_prefix: "table1"
              }
              items {
                source_path: "/MyRoot/Table2"
                destination_prefix: "table2"
              }
            }
        )");
    }

    Y_UNIT_TEST(DropSourceTableBeforeTransferring) {
        Env(); // Init test env
        ui64 txId = 100;

        TestCreateTable(Runtime(), ++txId, "/MyRoot", R"(
            Name: "Table"
            Columns { Name: "key" Type: "Utf8" }
            Columns { Name: "value" Type: "Utf8" }
            KeyColumnNames: ["key"]
        )");
        Env().TestWaitNotification(Runtime(), txId);

        Runtime().SetLogPriority(NKikimrServices::DATASHARD_BACKUP, NActors::NLog::PRI_TRACE);
        Runtime().SetLogPriority(NKikimrServices::EXPORT, NActors::NLog::PRI_TRACE);

        bool dropNotification = false;
        THolder<IEventHandle> delayed;
        auto prevObserver = Runtime().SetObserverFunc([&](TAutoPtr<IEventHandle>& ev) {
            switch (ev->GetTypeRewrite()) {
            case TEvSchemeShard::EvModifySchemeTransaction:
                break;
            case TEvSchemeShard::EvNotifyTxCompletionResult:
                if (dropNotification) {
                    delayed.Reset(ev.Release());
                    return TTestActorRuntime::EEventAction::DROP;
                }
                return TTestActorRuntime::EEventAction::PROCESS;
            default:
                return TTestActorRuntime::EEventAction::PROCESS;
            }

            const auto* msg = ev->Get<TEvSchemeShard::TEvModifySchemeTransaction>();
            if (msg->Record.GetTransaction(0).GetOperationType() == NKikimrSchemeOp::ESchemeOpCreateConsistentCopyTables) {
                dropNotification = true;
            }

            return TTestActorRuntime::EEventAction::PROCESS;
        });

        TestExport(Runtime(), ++txId, "/MyRoot", Sprintf(R"(
            ExportToS3Settings {
              endpoint: "localhost:%d"
              scheme: HTTP
              items {
                source_path: "/MyRoot/Table"
                destination_prefix: ""
              }
            }
        )", S3Port()));
        const ui64 exportId = txId;

        if (!delayed) {
            TDispatchOptions opts;
            opts.FinalEvents.emplace_back([&delayed](IEventHandle&) -> bool {
                return bool(delayed);
            });
            Runtime().DispatchEvents(opts);
        }

        Runtime().SetObserverFunc(prevObserver);

        TestDropTable(Runtime(), ++txId, "/MyRoot", "Table");
        Env().TestWaitNotification(Runtime(), txId);

        Runtime().Send(delayed.Release(), 0, true);
        Env().TestWaitNotification(Runtime(), exportId);

        TestGetExport(Runtime(), exportId, "/MyRoot", Ydb::StatusIds::CANCELLED);

        TestForgetExport(Runtime(), ++txId, "/MyRoot", exportId);
        Env().TestWaitNotification(Runtime(), exportId);

        TestGetExport(Runtime(), exportId, "/MyRoot", Ydb::StatusIds::NOT_FOUND);
    }

    Y_UNIT_TEST(DropCopiesBeforeTransferring1) {
        DropCopiesBeforeTransferring(1);
    }

    Y_UNIT_TEST(DropCopiesBeforeTransferring2) {
        DropCopiesBeforeTransferring(2);
    }

    Y_UNIT_TEST(RebootDuringCompletion) {
        RebootDuringFinish(false, Ydb::StatusIds::SUCCESS);
    }

    Y_UNIT_TEST(RebootDuringAbortion) {
        RebootDuringFinish(true, Ydb::StatusIds::CANCELLED);
    }

    Y_UNIT_TEST(ShouldExcludeBackupTableFromStats) {
        EnvOptions().DisableStatsBatching(true);
        Env(); // Init test env
        ui64 txId = 100;

        THashSet<ui64> statsCollected;
        Runtime().GetAppData().FeatureFlags.SetEnableExportAutoDropping(true);
        Runtime().SetObserverFunc([&](TAutoPtr<IEventHandle>& ev) {
            if (ev->GetTypeRewrite() == TEvDataShard::EvPeriodicTableStats) {
                statsCollected.insert(ev->Get<TEvDataShard::TEvPeriodicTableStats>()->Record.GetDatashardId());
            }

            return TTestActorRuntime::EEventAction::PROCESS;
        });

        auto waitForStats = [&](ui32 count) {
            statsCollected.clear();

            TDispatchOptions opts;
            opts.FinalEvents.emplace_back([&](IEventHandle&) -> bool {
                return statsCollected.size() == count;
            });
            Runtime().DispatchEvents(opts);

            return DescribePath(Runtime(), "/MyRoot")
                .GetPathDescription()
                .GetDomainDescription()
                .GetDiskSpaceUsage();
        };

        TestCreateTable(Runtime(), ++txId, "/MyRoot", R"(
            Name: "Table"
            Columns { Name: "key" Type: "Uint32" }
            Columns { Name: "value" Type: "Utf8" }
            KeyColumnNames: ["key"]
        )");
        Env().TestWaitNotification(Runtime(), txId);

        for (int i = 1; i < 500; ++i) {
            UpdateRow(Runtime(), "Table", i, "value");
        }

        // trigger memtable's compaction
        TestCopyTable(Runtime(), ++txId, "/MyRoot", "CopyTable", "/MyRoot/Table");
        Env().TestWaitNotification(Runtime(), txId);
        TestDropTable(Runtime(), ++txId, "/MyRoot", "Table");
        Env().TestWaitNotification(Runtime(), txId);

        const auto expected = waitForStats(1);

        TestExport(Runtime(), ++txId, "/MyRoot", Sprintf(R"(
            ExportToS3Settings {
              endpoint: "localhost:%d"
              scheme: HTTP
              items {
                source_path: "/MyRoot/CopyTable"
                destination_prefix: ""
              }
            }
        )", S3Port()));
        const ui64 exportId = txId;
        ::NKikimrSubDomains::TDiskSpaceUsage afterExport;

        TTestActorRuntime::TEventObserver prevObserverFunc;
        prevObserverFunc = Runtime().SetObserverFunc([&](TAutoPtr<IEventHandle>& event) {
            if (auto* p = event->CastAsLocal<TEvSchemeShard::TEvModifySchemeTransaction>()) {
                auto& record = p->Record;
                if (record.TransactionSize() >= 1 &&
                    record.GetTransaction(0).GetOperationType() == NKikimrSchemeOp::ESchemeOpDropTable) {
                    afterExport = waitForStats(2);
                }
            }
            return prevObserverFunc(event);
        });

        Env().TestWaitNotification(Runtime(), exportId);

        TestGetExport(Runtime(), exportId, "/MyRoot", Ydb::StatusIds::SUCCESS);

        UNIT_ASSERT_STRINGS_EQUAL(expected.DebugString(), afterExport.DebugString());

        TestForgetExport(Runtime(), ++txId, "/MyRoot", exportId);
        Env().TestWaitNotification(Runtime(), exportId);

        TestGetExport(Runtime(), exportId, "/MyRoot", Ydb::StatusIds::NOT_FOUND);
        const auto afterForget = waitForStats(1);
        UNIT_ASSERT_STRINGS_EQUAL(expected.DebugString(), afterForget.DebugString());
    }

    Y_UNIT_TEST(CheckItemProgress) {
        Env(); // Init test env
        ui64 txId = 100;
        Runtime().GetAppData().FeatureFlags.SetEnableExportAutoDropping(true);
        TBlockEvents<NKikimr::NWrappers::NExternalStorage::TEvPutObjectRequest> blockPartition01(Runtime(), [](auto&& ev) {
            return ev->Get()->Request.GetKey() == "/data_01.csv";
        });

        TestCreateTable(Runtime(), ++txId, "/MyRoot", R"(
            Name: "Table"
            Columns { Name: "key" Type: "Uint32" }
            Columns { Name: "value" Type: "Utf8" }
            KeyColumnNames: ["key"]
            SplitBoundary { KeyPrefix { Tuple { Optional { Uint32: 10 } }}}
        )");
        Env().TestWaitNotification(Runtime(), txId);

        WriteRow(Runtime(), ++txId, "/MyRoot/Table", 0, 1, "v1");
        Env().TestWaitNotification(Runtime(), txId);
        WriteRow(Runtime(), ++txId, "/MyRoot/Table", 1, 100, "v100");
        Env().TestWaitNotification(Runtime(), txId);

        TestExport(Runtime(), ++txId, "/MyRoot", Sprintf(R"(
            ExportToS3Settings {
              endpoint: "localhost:%d"
              scheme: HTTP
              items {
                source_path: "/MyRoot/Table"
                destination_prefix: ""
              }
            }
        )", S3Port()));

        Runtime().WaitFor("put object request from 01 partition", [&]{ return blockPartition01.size() >= 1; });
        bool isCompleted = false;

        while (!isCompleted) {
            const auto desc = TestGetExport(Runtime(), txId, "/MyRoot");
            const auto entry = desc.GetResponse().GetEntry();
            const auto& item = entry.GetItemsProgress(0);

            if (item.parts_completed() > 0) {
                isCompleted = true;
                UNIT_ASSERT_VALUES_EQUAL(item.parts_total(), 2);
                UNIT_ASSERT_VALUES_EQUAL(item.parts_completed(), 1);
                UNIT_ASSERT(item.has_start_time());
            } else {
                Runtime().SimulateSleep(TDuration::Seconds(1));
            }
        }

        blockPartition01.Stop();
        blockPartition01.Unblock();

        Env().TestWaitNotification(Runtime(), txId);

        const auto desc = TestGetExport(Runtime(), txId, "/MyRoot");
        const auto entry = desc.GetResponse().GetEntry();

        UNIT_ASSERT_VALUES_EQUAL(entry.ItemsProgressSize(), 1);
    }

    Y_UNIT_TEST(ShouldRestartOnScanErrors) {
        Env(); // Init test env
        ui64 txId = 100;

        TestCreateTable(Runtime(), ++txId, "/MyRoot", R"(
            Name: "Table"
            Columns { Name: "key" Type: "Uint32" }
            Columns { Name: "value" Type: "Utf8" }
            KeyColumnNames: ["key"]
        )");
        Env().TestWaitNotification(Runtime(), txId);

        UpdateRow(Runtime(), "Table", 1, "valueA");

        THolder<IEventHandle> injectResult;
        auto prevObserver = Runtime().SetObserverFunc([&](TAutoPtr<IEventHandle>& ev) {
            if (ev->GetTypeRewrite() == NSharedCache::EvResult) {
                const auto* msg = ev->Get<NSharedCache::TEvResult>();
                UNIT_ASSERT_VALUES_EQUAL(msg->Status, NKikimrProto::OK);

                auto result = MakeHolder<NSharedCache::TEvResult>(msg->PageCollection, NKikimrProto::ERROR, msg->Cookie);
                std::move(msg->Pages.begin(), msg->Pages.end(), std::back_inserter(result->Pages));

                injectResult = MakeHolder<IEventHandle>(ev->Recipient, ev->Sender, result.Release(), ev->Flags, ev->Cookie);
                return TTestActorRuntime::EEventAction::DROP;
            }

            return TTestActorRuntime::EEventAction::PROCESS;
        });

        TestExport(Runtime(), ++txId, "/MyRoot", Sprintf(R"(
            ExportToS3Settings {
              endpoint: "localhost:%d"
              scheme: HTTP
              items {
                source_path: "/MyRoot/Table"
                destination_prefix: ""
              }
            }
        )", S3Port()));

        if (!injectResult) {
            TDispatchOptions opts;
            opts.FinalEvents.emplace_back([&injectResult](IEventHandle&) -> bool {
                return bool(injectResult);
            });
            Runtime().DispatchEvents(opts);
        }

        Runtime().SetObserverFunc(prevObserver);
        Runtime().Send(injectResult.Release(), 0, true);

        Env().TestWaitNotification(Runtime(), txId);
        TestGetExport(Runtime(), txId, "/MyRoot", Ydb::StatusIds::SUCCESS);
    }

    Y_UNIT_TEST(ShouldSucceedOnConcurrentTxs) {
        Env(); // Init test env
        ui64 txId = 100;

        TestCreateTable(Runtime(), ++txId, "/MyRoot", R"(
            Name: "Table"
            Columns { Name: "key" Type: "Utf8" }
            Columns { Name: "value" Type: "Utf8" }
            KeyColumnNames: ["key"]
        )");
        Env().TestWaitNotification(Runtime(), txId);

        THolder<IEventHandle> copyTables;
        auto origObserver = Runtime().SetObserverFunc([&](TAutoPtr<IEventHandle>& ev) {
            if (ev->GetTypeRewrite() == TEvSchemeShard::EvModifySchemeTransaction) {
                const auto& record = ev->Get<TEvSchemeShard::TEvModifySchemeTransaction>()->Record;
                if (record.GetTransaction(0).GetOperationType() == NKikimrSchemeOp::ESchemeOpCreateConsistentCopyTables) {
                    copyTables.Reset(ev.Release());
                    return TTestActorRuntime::EEventAction::DROP;
                }
            }
            return TTestActorRuntime::EEventAction::PROCESS;
        });

        const auto exportId = ++txId;
        TestExport(Runtime(), exportId, "/MyRoot", Sprintf(R"(
            ExportToS3Settings {
              endpoint: "localhost:%d"
              scheme: HTTP
              items {
                source_path: "/MyRoot/Table"
                destination_prefix: ""
              }
            }
        )", S3Port()));

        if (!copyTables) {
            TDispatchOptions opts;
            opts.FinalEvents.emplace_back([&copyTables](IEventHandle&) -> bool {
                return bool(copyTables);
            });
            Runtime().DispatchEvents(opts);
        }

        THolder<IEventHandle> proposeTxResult;
        Runtime().SetObserverFunc([&](TAutoPtr<IEventHandle>& ev) {
            if (ev->GetTypeRewrite() == TEvDataShard::EvProposeTransactionResult) {
                proposeTxResult.Reset(ev.Release());
                return TTestActorRuntime::EEventAction::DROP;
            }
            return TTestActorRuntime::EEventAction::PROCESS;
        });

        TestAlterTable(Runtime(), ++txId, "/MyRoot", R"(
              Name: "Table"
              Columns { Name: "extra"  Type: "Utf8"}
        )");

        if (!proposeTxResult) {
            TDispatchOptions opts;
            opts.FinalEvents.emplace_back([&proposeTxResult](IEventHandle&) -> bool {
                return bool(proposeTxResult);
            });
            Runtime().DispatchEvents(opts);
        }

        Runtime().SetObserverFunc(origObserver);
        Runtime().Send(copyTables.Release(), 0, true);
        Runtime().Send(proposeTxResult.Release(), 0, true);
        Env().TestWaitNotification(Runtime(), txId);

        Env().TestWaitNotification(Runtime(), exportId);
        TestGetExport(Runtime(), exportId, "/MyRoot", Ydb::StatusIds::SUCCESS);
    }

    Y_UNIT_TEST(ShouldSucceedOnConcurrentExport) {
        Env(); // Init test env
        ui64 txId = 100;

        TestCreateTable(Runtime(), ++txId, "/MyRoot", R"(
            Name: "Table"
            Columns { Name: "key" Type: "Utf8" }
            Columns { Name: "value" Type: "Utf8" }
            KeyColumnNames: ["key"]
        )");
        Env().TestWaitNotification(Runtime(), txId);

        TVector<THolder<IEventHandle>> copyTables;
        auto origObserver = Runtime().SetObserverFunc([&](TAutoPtr<IEventHandle>& ev) {
            if (ev->GetTypeRewrite() == TEvSchemeShard::EvModifySchemeTransaction) {
                const auto& record = ev->Get<TEvSchemeShard::TEvModifySchemeTransaction>()->Record;
                if (record.GetTransaction(0).GetOperationType() == NKikimrSchemeOp::ESchemeOpCreateConsistentCopyTables) {
                    copyTables.emplace_back(ev.Release());
                    return TTestActorRuntime::EEventAction::DROP;
                }
            }
            return TTestActorRuntime::EEventAction::PROCESS;
        });
        auto waitCopyTables = [this, &copyTables](ui32 size) {
            if (copyTables.size() != size) {
                TDispatchOptions opts;
                opts.FinalEvents.emplace_back([&copyTables, size](IEventHandle&) -> bool {
                    return copyTables.size() == size;
                });
                Runtime().DispatchEvents(opts);
            }
        };

        TVector<ui64> exportIds;
        for (ui32 i = 1; i <= 3; ++i) {
            exportIds.push_back(++txId);
            TestExport(Runtime(), exportIds[i - 1], "/MyRoot", Sprintf(R"(
                ExportToS3Settings {
                  endpoint: "localhost:%d"
                  scheme: HTTP
                  items {
                    source_path: "/MyRoot/Table"
                    destination_prefix: "Table%u"
                  }
                }
            )", S3Port(), i));
            waitCopyTables(i);
        }

        Runtime().SetObserverFunc(origObserver);
        for (auto& ev : copyTables) {
            Runtime().Send(ev.Release(), 0, true);
        }

        for (ui64 exportId : exportIds) {
            Env().TestWaitNotification(Runtime(), exportId);
            TestGetExport(Runtime(), exportId, "/MyRoot", Ydb::StatusIds::SUCCESS);
        }
    }

    Y_UNIT_TEST(ShouldSucceedOnConcurrentImport) {
        Env(); // Init test env
        ui64 txId = 100;

        TestCreateTable(Runtime(), ++txId, "/MyRoot", R"(
            Name: "Table"
            Columns { Name: "key" Type: "Utf8" }
            Columns { Name: "value" Type: "Utf8" }
            KeyColumnNames: ["key"]
        )");
        Env().TestWaitNotification(Runtime(), txId);

        // prepare backup data
        TestExport(Runtime(), ++txId, "/MyRoot", Sprintf(R"(
            ExportToS3Settings {
              endpoint: "localhost:%d"
              scheme: HTTP
              items {
                source_path: "/MyRoot/Table"
                destination_prefix: "Backup1"
              }
            }
        )", S3Port()));
        Env().TestWaitNotification(Runtime(), txId);
        TestGetExport(Runtime(), txId, "/MyRoot");

        TVector<THolder<IEventHandle>> delayed;
        auto origObserver = Runtime().SetObserverFunc([&](TAutoPtr<IEventHandle>& ev) {
            if (ev->GetTypeRewrite() == TEvSchemeShard::EvModifySchemeTransaction) {
                const auto& record = ev->Get<TEvSchemeShard::TEvModifySchemeTransaction>()->Record;
                const auto opType = record.GetTransaction(0).GetOperationType();
                switch (opType) {
                case NKikimrSchemeOp::ESchemeOpRestore:
                case NKikimrSchemeOp::ESchemeOpCreateConsistentCopyTables:
                    delayed.emplace_back(ev.Release());
                    return TTestActorRuntime::EEventAction::DROP;
                default:
                    break;
                }
            }
            return TTestActorRuntime::EEventAction::PROCESS;
        });

        auto waitForDelayed = [this, &delayed](ui32 size) {
            if (delayed.size() != size) {
                TDispatchOptions opts;
                opts.FinalEvents.emplace_back([&delayed, size](IEventHandle&) -> bool {
                    return delayed.size() == size;
                });
                Runtime().DispatchEvents(opts);
            }
        };

        const auto importId = ++txId;
        TestImport(Runtime(), importId, "/MyRoot", Sprintf(R"(
            ImportFromS3Settings {
              endpoint: "localhost:%d"
              scheme: HTTP
              items {
                source_prefix: "Backup1"
                destination_path: "/MyRoot/Restored"
              }
            }
        )", S3Port()));
        // wait for restore op
        waitForDelayed(1);

        const auto exportId = ++txId;
        TestExport(Runtime(), exportId, "/MyRoot", Sprintf(R"(
            ExportToS3Settings {
              endpoint: "localhost:%d"
              scheme: HTTP
              items {
                source_path: "/MyRoot/Restored"
                destination_prefix: "Backup2"
              }
            }
        )", S3Port()));
        // wait for copy table op
        waitForDelayed(2);

        Runtime().SetObserverFunc(origObserver);
        for (auto& ev : delayed) {
            Runtime().Send(ev.Release(), 0, true);
        }

        Env().TestWaitNotification(Runtime(), importId);
        TestGetImport(Runtime(), importId, "/MyRoot");
        Env().TestWaitNotification(Runtime(), exportId);
        TestGetExport(Runtime(), exportId, "/MyRoot");
    }

    Y_UNIT_TEST(ShouldCheckQuotasExportsLimited) {
        ShouldCheckQuotas(TSchemeLimits{.MaxExports = 0}, Ydb::StatusIds::PRECONDITION_FAILED);
    }

    Y_UNIT_TEST(ShouldCheckQuotasChildrenLimited) {
        ShouldCheckQuotas(TSchemeLimits{.MaxChildrenInDir = 1}, Ydb::StatusIds::CANCELLED);
    }

    Y_UNIT_TEST(ShouldRetryAtFinalStage) {
        Env(); // Init test env
        ui64 txId = 100;

        TestCreateTable(Runtime(), ++txId, "/MyRoot", R"(
            Name: "Table"
            Columns { Name: "key" Type: "Uint32" }
            Columns { Name: "value" Type: "Utf8" }
            KeyColumnNames: ["key"]
        )");
        Env().TestWaitNotification(Runtime(), txId);

        UpdateRow(Runtime(), "Table", 1, "valueA");
        UpdateRow(Runtime(), "Table", 2, "valueB");
        Runtime().SetLogPriority(NKikimrServices::DATASHARD_BACKUP, NActors::NLog::PRI_DEBUG);

        THolder<IEventHandle> injectResult;
        auto prevObserver = Runtime().SetObserverFunc([&](TAutoPtr<IEventHandle>& ev) {
            switch (ev->GetTypeRewrite()) {
                case TEvDataShard::EvProposeTransaction: {
                    auto& record = ev->Get<TEvDataShard::TEvProposeTransaction>()->Record;
                    if (record.GetTxKind() != NKikimrTxDataShard::ETransactionKind::TX_KIND_SCHEME) {
                        return TTestActorRuntime::EEventAction::PROCESS;
                    }

                    NKikimrTxDataShard::TFlatSchemeTransaction schemeTx;
                    UNIT_ASSERT(schemeTx.ParseFromString(record.GetTxBody()));

                    if (schemeTx.HasBackup()) {
                        schemeTx.MutableBackup()->MutableScanSettings()->SetRowsBatchSize(1);
                        schemeTx.MutableBackup()->MutableS3Settings()->MutableLimits()->SetMinWriteBatchSize(1);
                        record.SetTxBody(schemeTx.SerializeAsString());
                    }

                    return TTestActorRuntime::EEventAction::PROCESS;
                }

                case NWrappers::NExternalStorage::EvCompleteMultipartUploadResponse: {
                    auto response = MakeHolder<NWrappers::NExternalStorage::TEvCompleteMultipartUploadResponse>(
                        std::nullopt,
                        Aws::Utils::Outcome<Aws::S3::Model::CompleteMultipartUploadResult, Aws::S3::S3Error>(
                            Aws::Client::AWSError<Aws::S3::S3Errors>(Aws::S3::S3Errors::SLOW_DOWN, true)
                        )
                    );
                    injectResult = MakeHolder<IEventHandle>(ev->Recipient, ev->Sender, response.Release(), ev->Flags, ev->Cookie);
                    return TTestActorRuntime::EEventAction::DROP;
                }

                default: {
                    return TTestActorRuntime::EEventAction::PROCESS;
                }
            }
        });

        const auto exportId = ++txId;
        TestExport(Runtime(), txId, "/MyRoot", Sprintf(R"(
            ExportToS3Settings {
              endpoint: "localhost:%d"
              scheme: HTTP
              number_of_retries: 10
              items {
                source_path: "/MyRoot/Table"
                destination_prefix: ""
              }
            }
        )", S3Port()));

        if (!injectResult) {
            TDispatchOptions opts;
            opts.FinalEvents.emplace_back([&injectResult](IEventHandle&) -> bool {
                return bool(injectResult);
            });
            Runtime().DispatchEvents(opts);
        }

        Runtime().SetObserverFunc(prevObserver);
        Runtime().Send(injectResult.Release(), 0, true);

        Env().TestWaitNotification(Runtime(), exportId);
        TestGetExport(Runtime(), exportId, "/MyRoot");
    }

    Y_UNIT_TEST(CorruptedDyNumber) {
        EnvOptions().DisableStatsBatching(true);
        Env(); // Init test env
        ui64 txId = 100;

        TestCreateTable(Runtime(), ++txId, "/MyRoot", R"(
                Name: "Table"
                Columns { Name: "key" Type: "Utf8" }
                Columns { Name: "value" Type: "DyNumber" }
                KeyColumnNames: ["key"]
            )");
        Env().TestWaitNotification(Runtime(), txId);

        // Write bad DyNumber
        UploadRow(Runtime(), "/MyRoot/Table", 0, {1}, {2}, {TCell::Make(1u)}, {TCell::Make(1u)});

        TestExport(Runtime(), ++txId, "/MyRoot", Sprintf(R"(
            ExportToS3Settings {
              endpoint: "localhost:%d"
              scheme: HTTP
              items {
                source_path: "/MyRoot/Table"
                destination_prefix: ""
              }
            }
        )", S3Port()));
        Env().TestWaitNotification(Runtime(), txId);

        TestGetExport(Runtime(), txId, "/MyRoot", Ydb::StatusIds::CANCELLED);
    }

    Y_UNIT_TEST(UidAsIdempotencyKey) {
        Env(); // Init test env
        ui64 txId = 100;

        TestCreateTable(Runtime(), ++txId, "/MyRoot", R"(
            Name: "Table"
            Columns { Name: "key" Type: "Utf8" }
            Columns { Name: "value" Type: "Utf8" }
            KeyColumnNames: ["key"]
        )");
        Env().TestWaitNotification(Runtime(), txId);

        const auto request = Sprintf(R"(
            OperationParams {
              labels {
                key: "uid"
                value: "foo"
              }
            }
            ExportToS3Settings {
              endpoint: "localhost:%d"
              scheme: HTTP
              items {
                source_path: "/MyRoot/Table"
                destination_prefix: ""
              }
            }
        )", S3Port());

        // create operation
        TestExport(Runtime(), ++txId, "/MyRoot", request);
        const ui64 exportId = txId;
        // create operation again with same uid
        TestExport(Runtime(), ++txId, "/MyRoot", request);
        // new operation was not created
        TestGetExport(Runtime(), txId, "/MyRoot", Ydb::StatusIds::NOT_FOUND);
        // check previous operation
        TestGetExport(Runtime(), exportId, "/MyRoot");
        Env().TestWaitNotification(Runtime(), exportId);
    }

    Y_UNIT_TEST(ExportStartTime) {
        Env(); // Init test env
        Runtime().UpdateCurrentTime(TInstant::Now());
        ui64 txId = 100;

        TestCreateTable(Runtime(), ++txId, "/MyRoot", R"(
            Name: "Table"
            Columns { Name: "key" Type: "Utf8" }
            Columns { Name: "value" Type: "Utf8" }
            KeyColumnNames: ["key"]
        )");
        Env().TestWaitNotification(Runtime(), txId);

        TestExport(Runtime(), ++txId, "/MyRoot", Sprintf(R"(
            ExportToS3Settings {
              endpoint: "localhost:%d"
              scheme: HTTP
              items {
                source_path: "/MyRoot/Table"
                destination_prefix: ""
              }
            }
        )", S3Port()));

        const auto desc = TestGetExport(Runtime(), txId, "/MyRoot");
        const auto& entry = desc.GetResponse().GetEntry();
        UNIT_ASSERT_VALUES_EQUAL(entry.GetProgress(), Ydb::Export::ExportProgress::PROGRESS_PREPARING);
        UNIT_ASSERT(entry.HasStartTime());
        UNIT_ASSERT(!entry.HasEndTime());
    }

    Y_UNIT_TEST(CompletedExportEndTime) {
        Env(); // Init test env
        Runtime().UpdateCurrentTime(TInstant::Now());
        ui64 txId = 100;

        TestCreateTable(Runtime(), ++txId, "/MyRoot", R"(
            Name: "Table"
            Columns { Name: "key" Type: "Utf8" }
            Columns { Name: "value" Type: "Utf8" }
            KeyColumnNames: ["key"]
        )");
        Env().TestWaitNotification(Runtime(), txId);

        TestExport(Runtime(), ++txId, "/MyRoot", Sprintf(R"(
            ExportToS3Settings {
              endpoint: "localhost:%d"
              scheme: HTTP
              items {
                source_path: "/MyRoot/Table"
                destination_prefix: ""
              }
            }
        )", S3Port()));

        Runtime().AdvanceCurrentTime(TDuration::Seconds(30)); // doing export

        Env().TestWaitNotification(Runtime(), txId);

        const auto desc = TestGetExport(Runtime(), txId, "/MyRoot");
        const auto& entry = desc.GetResponse().GetEntry();
        UNIT_ASSERT_VALUES_EQUAL(entry.GetProgress(), Ydb::Export::ExportProgress::PROGRESS_DONE);
        UNIT_ASSERT(entry.HasStartTime());
        UNIT_ASSERT(entry.HasEndTime());
        UNIT_ASSERT_LT(entry.GetStartTime().seconds(), entry.GetEndTime().seconds());
    }

    struct TWaitExportItemStateDelayFunc {
        bool GotModify = false;
        bool GotModifyResult = false;

        bool operator()(TAutoPtr<IEventHandle>& ev) {
            if (ev->GetTypeRewrite() == TEvSchemeShard::EvModifySchemeTransaction) {
                GotModify |= ev->Get<TEvSchemeShard::TEvModifySchemeTransaction>()->Record
                    .GetTransaction(0).GetOperationType() == NKikimrSchemeOp::ESchemeOpBackup;
            }

            GotModifyResult |= GotModify && ev->GetTypeRewrite() == TEvSchemeShard::EvModifySchemeTransactionResult;
            return GotModifyResult && ev->GetTypeRewrite() == TEvSchemeShard::EvNotifyTxCompletion;
        }
    };

    Y_UNIT_TEST(CancelledExportEndTime) {
        Env(); // Init test env
        Runtime().UpdateCurrentTime(TInstant::Now());
        ui64 txId = 100;

        TestCreateTable(Runtime(), ++txId, "/MyRoot", R"(
            Name: "Table"
            Columns { Name: "key" Type: "Utf8" }
            Columns { Name: "value" Type: "Utf8" }
            KeyColumnNames: ["key"]
        )");
        Env().TestWaitNotification(Runtime(), txId);

        TWaitExportItemStateDelayFunc delayFunc;
        THolder<IEventHandle> delayed;
        auto prevObserver = Runtime().SetObserverFunc([&](TAutoPtr<IEventHandle>& ev) {
            if (delayFunc(ev)) {
                delayed.Reset(ev.Release());
                return TTestActorRuntime::EEventAction::DROP;
            }
            return TTestActorRuntime::EEventAction::PROCESS;
        });

        TestExport(Runtime(), ++txId, "/MyRoot", Sprintf(R"(
            ExportToS3Settings {
              endpoint: "localhost:%d"
              scheme: HTTP
              items {
                source_path: "/MyRoot/Table"
                destination_prefix: ""
              }
            }
        )", S3Port()));
        const ui64 exportId = txId;

        Runtime().AdvanceCurrentTime(TDuration::Seconds(30)); // doing export

        if (!delayed) {
            TDispatchOptions opts;
            opts.FinalEvents.emplace_back([&delayed](IEventHandle&) -> bool {
                return bool(delayed);
            });
            Runtime().DispatchEvents(opts);
        }
        // Block TEvSchemeShard::TEvCancelTxResult
        THolder<IEventHandle> cancelAck;
        Runtime().SetObserverFunc([&](TAutoPtr<IEventHandle>& ev) {
            if (ev->GetTypeRewrite() == TEvSchemeShard::EvCancelTxResult) {
                cancelAck.Reset(ev.Release());
                return TTestActorRuntime::EEventAction::DROP;
            }
            return TTestActorRuntime::EEventAction::PROCESS;
        });

        TestCancelExport(Runtime(), ++txId, "/MyRoot", exportId);

        auto desc = TestGetExport(Runtime(), exportId, "/MyRoot", Ydb::StatusIds::SUCCESS);
        auto entry = desc.GetResponse().GetEntry();
        UNIT_ASSERT_VALUES_EQUAL(entry.GetProgress(), Ydb::Export::ExportProgress::PROGRESS_CANCELLATION);
        UNIT_ASSERT(entry.HasStartTime());
        UNIT_ASSERT(!entry.HasEndTime());

        Runtime().SetObserverFunc(prevObserver);
        Runtime().Send(delayed.Release(), 0, true);
        if (cancelAck) {
            Runtime().Send(cancelAck.Release(), 0, true);
        }
        Env().TestWaitNotification(Runtime(), exportId);

        desc = TestGetExport(Runtime(), exportId, "/MyRoot", Ydb::StatusIds::CANCELLED);
        entry = desc.GetResponse().GetEntry();
        UNIT_ASSERT_VALUES_EQUAL(entry.GetProgress(), Ydb::Export::ExportProgress::PROGRESS_CANCELLED);
        UNIT_ASSERT(entry.HasStartTime());
        UNIT_ASSERT(entry.HasEndTime());
        UNIT_ASSERT_LT(entry.GetStartTime().seconds(), entry.GetEndTime().seconds());
    }

    // Based on CompletedExportEndTime
    Y_UNIT_TEST(AuditCompletedExport) {
        std::vector<std::string> auditLines;
        Runtime().AuditLogBackends = std::move(CreateTestAuditLogBackends(auditLines));
        Env(); // Init test env
        Runtime().UpdateCurrentTime(TInstant::Now());
        ui64 txId = 100;

        // Prepare table to export
        //
        TestCreateTable(Runtime(), ++txId, "/MyRoot", R"(
            Name: "Table"
            Columns { Name: "key" Type: "Utf8" }
            Columns { Name: "value" Type: "Utf8" }
            KeyColumnNames: ["key"]
        )");
        Env().TestWaitNotification(Runtime(), txId);

        // Start export
        //
        const auto request = Sprintf(R"(
            OperationParams {
              labels {
                key: "uid"
                value: "foo"
              }
            }
            ExportToS3Settings {
              endpoint: "localhost:%d"
              scheme: HTTP
              items {
                source_path: "/MyRoot/Table"
                destination_prefix: ""
              }
            }
        )", S3Port());
        TestExport(Runtime(), ++txId, "/MyRoot", request, /*userSID*/ "user@builtin", /*peerName*/ "127.0.0.1:9876");

        // Check audit record for export start
        {
            auto line = FindAuditLine(auditLines, "operation=EXPORT START");
            UNIT_ASSERT_STRING_CONTAINS(line, "component=schemeshard");
            UNIT_ASSERT_STRING_CONTAINS(line, "operation=EXPORT START");
            UNIT_ASSERT_STRING_CONTAINS(line, Sprintf("id=%lu", txId));
            UNIT_ASSERT_STRING_CONTAINS(line, "uid=foo");
            UNIT_ASSERT_STRING_CONTAINS(line, "remote_address=127.0.0.1");
            UNIT_ASSERT_STRING_CONTAINS(line, "subject=user@builtin");
            UNIT_ASSERT_STRING_CONTAINS(line, "database=/MyRoot");
            UNIT_ASSERT_STRING_CONTAINS(line, "status=SUCCESS");
            UNIT_ASSERT_STRING_CONTAINS(line, "detailed_status=SUCCESS");
            UNIT_ASSERT(!line.contains("reason"));
            UNIT_ASSERT(!line.contains("start_time"));
            UNIT_ASSERT(!line.contains("end_time"));
        }

        // Do export
        //
        Runtime().AdvanceCurrentTime(TDuration::Seconds(30));

        Env().TestWaitNotification(Runtime(), txId);

        const auto desc = TestGetExport(Runtime(), txId, "/MyRoot");
        const auto& entry = desc.GetResponse().GetEntry();
        UNIT_ASSERT_VALUES_EQUAL(entry.GetProgress(), Ydb::Export::ExportProgress::PROGRESS_DONE);
        UNIT_ASSERT(entry.HasStartTime());
        UNIT_ASSERT(entry.HasEndTime());
        UNIT_ASSERT_LT(entry.GetStartTime().seconds(), entry.GetEndTime().seconds());

        // Check audit record for export end
        //
        {
            auto line = FindAuditLine(auditLines, "operation=EXPORT END");
            UNIT_ASSERT_STRING_CONTAINS(line, "component=schemeshard");
            UNIT_ASSERT_STRING_CONTAINS(line, "operation=EXPORT END");
            UNIT_ASSERT_STRING_CONTAINS(line, Sprintf("id=%lu", txId));
            UNIT_ASSERT_STRING_CONTAINS(line, "remote_address=127.0.0.1");
            UNIT_ASSERT_STRING_CONTAINS(line, "subject=user@builtin");
            UNIT_ASSERT_STRING_CONTAINS(line, "database=/MyRoot");
            UNIT_ASSERT_STRING_CONTAINS(line, "status=SUCCESS");
            UNIT_ASSERT_STRING_CONTAINS(line, "detailed_status=SUCCESS");
            UNIT_ASSERT(!line.contains("reason"));
            UNIT_ASSERT_STRING_CONTAINS(line, "start_time=");
            UNIT_ASSERT_STRING_CONTAINS(line, "end_time=");
        }
    }

    Y_UNIT_TEST(AuditCancelledExport) {
        std::vector<std::string> auditLines;
        Runtime().AuditLogBackends = std::move(CreateTestAuditLogBackends(auditLines));
        Env(); // Init test env
        Runtime().UpdateCurrentTime(TInstant::Now());
        ui64 txId = 100;

        // Prepare table to export
        //
        TestCreateTable(Runtime(), ++txId, "/MyRoot", R"(
            Name: "Table"
            Columns { Name: "key" Type: "Utf8" }
            Columns { Name: "value" Type: "Utf8" }
            KeyColumnNames: ["key"]
        )");
        Env().TestWaitNotification(Runtime(), txId);

        TWaitExportItemStateDelayFunc delayFunc;
        THolder<IEventHandle> delayed;
        auto prevObserver = Runtime().SetObserverFunc([&](TAutoPtr<IEventHandle>& ev) {
            if (delayFunc(ev)) {
                delayed.Reset(ev.Release());
                return TTestActorRuntime::EEventAction::DROP;
            }
            return TTestActorRuntime::EEventAction::PROCESS;
        });

        // Start export
        //
        const auto request = Sprintf(R"(
            OperationParams {
              labels {
                key: "uid"
                value: "foo"
              }
            }
            ExportToS3Settings {
              endpoint: "localhost:%d"
              scheme: HTTP
              items {
                source_path: "/MyRoot/Table"
                destination_prefix: ""
              }
            }
        )", S3Port());
        TestExport(Runtime(), ++txId, "/MyRoot", request, /*userSID*/ "user@builtin", /*peerName*/ "127.0.0.1:9876");
        const ui64 exportId = txId;

        // Check audit record for export start
        {
            auto line = FindAuditLine(auditLines, "operation=EXPORT START");
            UNIT_ASSERT_STRING_CONTAINS(line, "component=schemeshard");
            UNIT_ASSERT_STRING_CONTAINS(line, "operation=EXPORT START");
            UNIT_ASSERT_STRING_CONTAINS(line, Sprintf("id=%lu", exportId));
            UNIT_ASSERT_STRING_CONTAINS(line, "uid=foo");
            UNIT_ASSERT_STRING_CONTAINS(line, "remote_address=127.0.0.1");
            UNIT_ASSERT_STRING_CONTAINS(line, "subject=user@builtin");
            UNIT_ASSERT_STRING_CONTAINS(line, "database=/MyRoot");
            UNIT_ASSERT_STRING_CONTAINS(line, "status=SUCCESS");
            UNIT_ASSERT_STRING_CONTAINS(line, "detailed_status=SUCCESS");
            UNIT_ASSERT(!line.contains("reason"));
            UNIT_ASSERT(!line.contains("start_time"));
            UNIT_ASSERT(!line.contains("end_time"));
        }

        // Do export (unsuccessfully)
        //
        Runtime().AdvanceCurrentTime(TDuration::Seconds(30));

        if (!delayed) {
            TDispatchOptions opts;
            opts.FinalEvents.emplace_back([&delayed](IEventHandle&) -> bool {
                return bool(delayed);
            });
            Runtime().DispatchEvents(opts);
        }

        // Block TEvSchemeShard::TEvCancelTxResult
        THolder<IEventHandle> cancelAck;
        Runtime().SetObserverFunc([&](TAutoPtr<IEventHandle>& ev) {
            if (ev->GetTypeRewrite() == TEvSchemeShard::EvCancelTxResult) {
                cancelAck.Reset(ev.Release());
                return TTestActorRuntime::EEventAction::DROP;
            }
            return TTestActorRuntime::EEventAction::PROCESS;
        });

        // Cancel export mid-air
        //
        TestCancelExport(Runtime(), ++txId, "/MyRoot", exportId);

        auto desc = TestGetExport(Runtime(), exportId, "/MyRoot");
        auto entry = desc.GetResponse().GetEntry();
        UNIT_ASSERT_VALUES_EQUAL(entry.GetProgress(), Ydb::Export::ExportProgress::PROGRESS_CANCELLATION);
        UNIT_ASSERT(entry.HasStartTime());
        UNIT_ASSERT(!entry.HasEndTime());

        Runtime().SetObserverFunc(prevObserver);
        Runtime().Send(delayed.Release(), 0, true);
        if (cancelAck) {
            Runtime().Send(cancelAck.Release(), 0, true);
        }
        Env().TestWaitNotification(Runtime(), exportId);

        desc = TestGetExport(Runtime(), exportId, "/MyRoot", Ydb::StatusIds::CANCELLED);
        entry = desc.GetResponse().GetEntry();
        UNIT_ASSERT_VALUES_EQUAL(entry.GetProgress(), Ydb::Export::ExportProgress::PROGRESS_CANCELLED);
        UNIT_ASSERT(entry.HasStartTime());
        UNIT_ASSERT(entry.HasEndTime());
        UNIT_ASSERT_LT(entry.GetStartTime().seconds(), entry.GetEndTime().seconds());

        // Check audit record for export end
        //
        {
            auto line = FindAuditLine(auditLines, "operation=EXPORT END");
            UNIT_ASSERT_STRING_CONTAINS(line, "component=schemeshard");
            UNIT_ASSERT_STRING_CONTAINS(line, "operation=EXPORT END");
            UNIT_ASSERT_STRING_CONTAINS(line, Sprintf("id=%lu", exportId));
            UNIT_ASSERT_STRING_CONTAINS(line, "uid=foo");
            UNIT_ASSERT_STRING_CONTAINS(line, "remote_address=127.0.0.1");  // can't check the value
            UNIT_ASSERT_STRING_CONTAINS(line, "subject=user@builtin");
            UNIT_ASSERT_STRING_CONTAINS(line, "database=/MyRoot");
            UNIT_ASSERT_STRING_CONTAINS(line, "status=ERROR");
            UNIT_ASSERT_STRING_CONTAINS(line, "detailed_status=CANCELLED");
            UNIT_ASSERT_STRING_CONTAINS(line, "reason=Cancelled");
            UNIT_ASSERT_STRING_CONTAINS(line, "start_time=");
            UNIT_ASSERT_STRING_CONTAINS(line, "end_time=");
        }
    }

    Y_UNIT_TEST(ExportPartitioningSettings) {
        Run(Runtime(), Env(), TVector<TString>{
                R"(
                    Name: "Table"
                    Columns { Name: "key" Type: "Uint32" }
                    Columns { Name: "value" Type: "Utf8" }
                    KeyColumnNames: ["key"]
                    PartitionConfig {
                      PartitioningPolicy {
                        MinPartitionsCount: 10
                        SplitByLoadSettings: {
                          Enabled: true
                        }
                      }
                    }
                )"
            },
            Sprintf(R"(
                ExportToS3Settings {
                  endpoint: "localhost:%d"
                  scheme: HTTP
                  items {
                    source_path: "/MyRoot/Table"
                    destination_prefix: ""
                  }
                }
            )", S3Port())
        );

        auto* scheme = S3Mock().GetData().FindPtr("/scheme.pb");
        UNIT_ASSERT(scheme);
        CheckTableScheme(*scheme, GetPartitioningSettings, CreateProtoComparator(R"(
            partitioning_by_size: DISABLED
            partitioning_by_load: ENABLED
            min_partitions_count: 10
        )"));
    }

    Y_UNIT_TEST(ExportIndexTablePartitioningSettings) {
        Env(); // Init test env
        ui64 txId = 100;

        TestCreateIndexedTable(Runtime(), ++txId, "/MyRoot", R"(
            TableDescription {
              Name: "Table"
              Columns { Name: "key" Type: "Uint32" }
              Columns { Name: "value" Type: "Utf8" }
              KeyColumnNames: ["key"]
            }
            IndexDescription {
              Name: "ByValue"
              KeyColumnNames: ["value"]
              IndexImplTableDescriptions: [ {
                PartitionConfig {
                  PartitioningPolicy {
                    MinPartitionsCount: 10
                    SplitByLoadSettings: {
                      Enabled: true
                    }
                  }
                }
              } ]
            }
        )");
        Env().TestWaitNotification(Runtime(), txId);

        TestExport(Runtime(), ++txId, "/MyRoot", Sprintf(R"(
            ExportToS3Settings {
              endpoint: "localhost:%d"
              scheme: HTTP
              items {
                source_path: "/MyRoot/Table"
                destination_prefix: ""
              }
            }
        )", S3Port()));
        Env().TestWaitNotification(Runtime(), txId);

        auto* scheme = S3Mock().GetData().FindPtr("/scheme.pb");
        UNIT_ASSERT(scheme);
        CheckTableScheme(*scheme, GetIndexTablePartitioningSettings, CreateProtoComparator(R"(
            partitioning_by_size: DISABLED
            partitioning_by_load: ENABLED
            min_partitions_count: 10
        )"));
    }

    Y_UNIT_TEST(UserSID) {
        Env(); // Init test env
        ui64 txId = 100;

        TestCreateTable(Runtime(), ++txId, "/MyRoot", R"(
            Name: "Table"
            Columns { Name: "key" Type: "Utf8" }
            Columns { Name: "value" Type: "Utf8" }
            KeyColumnNames: ["key"]
        )");
        Env().TestWaitNotification(Runtime(), txId);

        const TString request = Sprintf(R"(
            ExportToS3Settings {
              endpoint: "localhost:%d"
              scheme: HTTP
              items {
                source_path: "/MyRoot/Table"
                destination_prefix: ""
              }
            }
        )", S3Port());
        const TString userSID = "user@builtin";
        TestExport(Runtime(), ++txId, "/MyRoot", request, userSID);

        const auto desc = TestGetExport(Runtime(), txId, "/MyRoot");
        const auto& entry = desc.GetResponse().GetEntry();
        UNIT_ASSERT_VALUES_EQUAL(entry.GetProgress(), Ydb::Export::ExportProgress::PROGRESS_PREPARING);
        UNIT_ASSERT_VALUES_EQUAL(entry.GetUserSID(), userSID);
    }

    Y_UNIT_TEST(TablePermissions) {
        EnvOptions().EnablePermissionsExport(true);
        Env(); // Init test env
        ui64 txId = 100;

        TestCreateTable(Runtime(), ++txId, "/MyRoot", R"(
            Name: "Table"
            Columns { Name: "key" Type: "Utf8" }
            Columns { Name: "value" Type: "Utf8" }
            KeyColumnNames: ["key"]
        )");
        Env().TestWaitNotification(Runtime(), txId);

        NACLib::TDiffACL diffACL;
        diffACL.AddAccess(NACLib::EAccessType::Allow, NACLib::GenericUse, "user@builtin", NACLib::InheritNone);
        TestModifyACL(Runtime(), ++txId, "/MyRoot", "Table", diffACL.SerializeAsString(), "user@builtin");
        Env().TestWaitNotification(Runtime(), txId);

        TestExport(Runtime(), ++txId, "/MyRoot", Sprintf(R"(
            ExportToS3Settings {
              endpoint: "localhost:%d"
              scheme: HTTP
              items {
                source_path: "/MyRoot/Table"
                destination_prefix: ""
              }
            }
        )", S3Port()));
        Env().TestWaitNotification(Runtime(), txId);

        auto* permissions = S3Mock().GetData().FindPtr("/permissions.pb");
        UNIT_ASSERT(permissions);
        CheckPermissions(*permissions, CreateProtoComparator(R"(
            actions {
              change_owner: "user@builtin"
            }
            actions {
              grant {
                subject: "user@builtin"
                permission_names: "ydb.generic.use"
              }
            }
        )"));
    }

    Y_UNIT_TEST(Checksums) {
        EnvOptions().EnablePermissionsExport(true).EnableChecksumsExport(true);
        Env(); // Init test env
        ui64 txId = 100;

        TestCreateTable(Runtime(), ++txId, "/MyRoot", R"(
            Name: "Table"
            Columns { Name: "key" Type: "Utf8" }
            Columns { Name: "value" Type: "Utf8" }
            KeyColumnNames: ["key"]
        )");
        Env().TestWaitNotification(Runtime(), txId);

        UploadRow(Runtime(), "/MyRoot/Table", 0, {1}, {2}, {TCell::Make(1u)}, {TCell::Make(1u)});

        TestExport(Runtime(), ++txId, "/MyRoot", Sprintf(R"(
            ExportToS3Settings {
              endpoint: "localhost:%d"
              scheme: HTTP
              items {
                source_path: "/MyRoot/Table"
                destination_prefix: ""
              }
            }
        )", S3Port()));
        Env().TestWaitNotification(Runtime(), txId);

        UNIT_ASSERT_VALUES_EQUAL(S3Mock().GetData().size(), 8);
        const auto* dataChecksum = S3Mock().GetData().FindPtr("/data_00.csv.sha256");
        UNIT_ASSERT(dataChecksum);
        UNIT_ASSERT_VALUES_EQUAL(*dataChecksum, "19dcd641390a61063ee45f3e6e06b8f0d3acfc33f934b9bf1ba204668a98f21d data_00.csv");

        const auto* metadataChecksum = S3Mock().GetData().FindPtr("/metadata.json.sha256");
        UNIT_ASSERT(metadataChecksum);
        UNIT_ASSERT_VALUES_EQUAL(*metadataChecksum, "29c79eb8109b4142731fc894869185d6c0e99c4b2f605ea3fc726b0328b8e316 metadata.json");

        const auto* schemeChecksum = S3Mock().GetData().FindPtr("/scheme.pb.sha256");
        UNIT_ASSERT(schemeChecksum);
        UNIT_ASSERT_VALUES_EQUAL(*schemeChecksum, "cb1fb80965ae92e6369acda2b3b5921fd5518c97d6437f467ce00492907f9eb6 scheme.pb");

        const auto* permissionsChecksum = S3Mock().GetData().FindPtr("/permissions.pb.sha256");
        UNIT_ASSERT(permissionsChecksum);
        UNIT_ASSERT_VALUES_EQUAL(*permissionsChecksum, "b41fd8921ff3a7314d9c702dc0e71aace6af8443e0102add0432895c5e50a326 permissions.pb");
    }

    Y_UNIT_TEST(EnableChecksumsPersistance) {
        EnvOptions().EnableChecksumsExport(true);
        Env(); // Init test env
        ui64 txId = 100;

        // Create test table
        TestCreateTable(Runtime(), ++txId, "/MyRoot", R"(
            Name: "Table"
            Columns { Name: "key" Type: "Utf8" }
            Columns { Name: "value" Type: "Utf8" }
            KeyColumnNames: ["key"]
        )");
        Env().TestWaitNotification(Runtime(), txId);

        // Add some test data
        UploadRow(Runtime(), "/MyRoot/Table", 0, {1}, {2}, {TCell::Make(1u)}, {TCell::Make(1u)});

        // Block sending backup task to datashards
        TBlockEvents<TEvDataShard::TEvProposeTransaction> block(Runtime(), [](auto& ev) {
            NKikimrTxDataShard::TFlatSchemeTransaction schemeTx;
            UNIT_ASSERT(schemeTx.ParseFromString(ev.Get()->Get()->GetTxBody()));
            return schemeTx.HasBackup();
        });

        // Start export and expect it to be blocked
        TestExport(Runtime(), ++txId, "/MyRoot", Sprintf(R"(
            ExportToS3Settings {
              endpoint: "localhost:%d"
              scheme: HTTP
              items {
                source_path: "/MyRoot/Table"
                destination_prefix: ""
              }
            }
        )", S3Port()));

        Runtime().WaitFor("backup task is sent to datashards", [&]{ return block.size() >= 1; });

        // Stop blocking new events
        block.Stop();

        // Reboot SchemeShard to resend backup task
        RebootTablet(Runtime(), TTestTxConfig::SchemeShard, Runtime().AllocateEdgeActor());

        // Wait for export to complete
        Env().TestWaitNotification(Runtime(), txId);

        // Verify checksums are created
        UNIT_ASSERT_VALUES_EQUAL(S3Mock().GetData().size(), 8);

        const auto* dataChecksum = S3Mock().GetData().FindPtr("/data_00.csv.sha256");
        UNIT_ASSERT(dataChecksum);
        UNIT_ASSERT_VALUES_EQUAL(*dataChecksum, "19dcd641390a61063ee45f3e6e06b8f0d3acfc33f934b9bf1ba204668a98f21d data_00.csv");

        const auto* metadataChecksum = S3Mock().GetData().FindPtr("/metadata.json.sha256");
        UNIT_ASSERT(metadataChecksum);
        UNIT_ASSERT_VALUES_EQUAL(*metadataChecksum, "29c79eb8109b4142731fc894869185d6c0e99c4b2f605ea3fc726b0328b8e316 metadata.json");

        const auto* schemeChecksum = S3Mock().GetData().FindPtr("/scheme.pb.sha256");
        UNIT_ASSERT(schemeChecksum);
        UNIT_ASSERT_VALUES_EQUAL(*schemeChecksum, "cb1fb80965ae92e6369acda2b3b5921fd5518c97d6437f467ce00492907f9eb6 scheme.pb");

        const auto* permissionsChecksum = S3Mock().GetData().FindPtr("/permissions.pb.sha256");
        UNIT_ASSERT(permissionsChecksum);
        UNIT_ASSERT_VALUES_EQUAL(*permissionsChecksum, "b41fd8921ff3a7314d9c702dc0e71aace6af8443e0102add0432895c5e50a326 permissions.pb");
    }

    Y_UNIT_TEST(ChecksumsWithCompression) {
        EnvOptions().EnableChecksumsExport(true);
        Env(); // Init test env
        ui64 txId = 100;

        TestCreateTable(Runtime(), ++txId, "/MyRoot", R"(
            Name: "Table"
            Columns { Name: "key" Type: "Utf8" }
            Columns { Name: "value" Type: "Utf8" }
            KeyColumnNames: ["key"]
        )");
        Env().TestWaitNotification(Runtime(), txId);

        UploadRow(Runtime(), "/MyRoot/Table", 0, {1}, {2}, {TCell::Make(1u)}, {TCell::Make(1u)});

        TestExport(Runtime(), ++txId, "/MyRoot", Sprintf(R"(
            ExportToS3Settings {
              endpoint: "localhost:%d"
              scheme: HTTP
              items {
                source_path: "/MyRoot/Table"
                destination_prefix: ""
              }
              compression: "zstd"
            }
        )", S3Port()));
        Env().TestWaitNotification(Runtime(), txId);

        const auto* dataChecksum = S3Mock().GetData().FindPtr("/data_00.csv.sha256");
        UNIT_ASSERT(dataChecksum);
        UNIT_ASSERT_VALUES_EQUAL(*dataChecksum, "19dcd641390a61063ee45f3e6e06b8f0d3acfc33f934b9bf1ba204668a98f21d data_00.csv");
    }

    class ChangefeedGenerator {
    public:
        ChangefeedGenerator(const ui64 count, const TS3Mock& s3Mock)
            : Count(count)
            , S3Mock(s3Mock)
            , Changefeeds(GenChangefeeds())
        {}

        const TVector<TString>& GetChangefeeds() const {
            return Changefeeds;
        }

        void Check() {
            for (ui64 i = 1; i <= Count; ++i) {
                auto changefeedDir = "/" + GenChangefeedName(i);
                auto* changefeed = S3Mock.GetData().FindPtr(changefeedDir + "/changefeed_description.pb");
                UNIT_ASSERT_VALUES_EQUAL(*changefeed, Sprintf(R"(name: "update_feed%d"
mode: MODE_UPDATES
format: FORMAT_JSON
state: STATE_ENABLED
)", i));

                auto* topic = S3Mock.GetData().FindPtr(changefeedDir + "/topic_description.pb");
                UNIT_ASSERT(topic);
                UNIT_ASSERT_VALUES_EQUAL(*topic, Sprintf(R"(partitioning_settings {
  min_active_partitions: 1
  max_active_partitions: 1
  auto_partitioning_settings {
    strategy: AUTO_PARTITIONING_STRATEGY_DISABLED
    partition_write_speed {
      stabilization_window {
        seconds: 300
      }
      up_utilization_percent: 80
      down_utilization_percent: 20
    }
  }
}
partitions {
  active: true
}
retention_period {
  seconds: 86400
}
partition_write_speed_bytes_per_second: 1048576
partition_write_burst_bytes: 1048576
attributes {
  key: "__max_partition_message_groups_seqno_stored"
  value: "6000000"
}
attributes {
  key: "_allow_unauthenticated_read"
  value: "true"
}
attributes {
  key: "_allow_unauthenticated_write"
  value: "true"
}
attributes {
  key: "_message_group_seqno_retention_period_ms"
  value: "1382400000"
}
)", i));

                const auto* changefeedChecksum = S3Mock.GetData().FindPtr(changefeedDir + "/changefeed_description.pb.sha256");
                UNIT_ASSERT(changefeedChecksum);

                const auto* topicChecksum = S3Mock.GetData().FindPtr(changefeedDir + "/topic_description.pb.sha256");
                UNIT_ASSERT(topicChecksum);
            }
        }

    private:
        static TString GenChangefeedName(const ui64 num) {
            return TStringBuilder() << "update_feed" << num;
        }

        TVector<TString> GenChangefeeds() {
            TVector<TString> result(Count);
            std::generate(result.begin(), result.end(), [n = 1]() mutable {
                    return Sprintf(
                        R"(
                            TableName: "Table"
                            StreamDescription {
                                Name: "%s"
                                Mode: ECdcStreamModeUpdate
                                Format: ECdcStreamFormatJson
                                State: ECdcStreamStateReady
                            }
                        )", GenChangefeedName(n++).data()
                    );
                }
            );
            return result;
        }

        const ui64 Count;
        const TS3Mock& S3Mock;
        const TVector<TString> Changefeeds;
    };

    Y_UNIT_TEST(Changefeeds) {
        ChangefeedGenerator gen(3, S3Mock());

        auto request = Sprintf(R"(
            ExportToS3Settings {
              endpoint: "localhost:%d"
              scheme: HTTP
              items {
                source_path: "/MyRoot/Table"
                destination_prefix: ""
              }
            }
        )", S3Port());

        EnvOptions().EnableChecksumsExport(true);
        Env(); // Init test env
        Runtime().GetAppData().FeatureFlags.SetEnableChangefeedsExport(true);

        Run(Runtime(), Env(), TVector<TString>{
            R"(
                Name: "Table"
                Columns { Name: "key" Type: "Utf8" }
                Columns { Name: "value" Type: "Utf8" }
                KeyColumnNames: ["key"]
            )",
        }, request, Ydb::StatusIds::SUCCESS, "/MyRoot", false, "", "", gen.GetChangefeeds());

        gen.Check();
    }

    Y_UNIT_TEST(SchemaMapping) {
        RunS3({
            R"(
                Name: "Table1"
                Columns { Name: "key" Type: "Utf8" }
                Columns { Name: "value" Type: "Utf8" }
                KeyColumnNames: ["key"]
            )",
            R"(
                Name: "Table2"
                Columns { Name: "key" Type: "Utf8" }
                Columns { Name: "value" Type: "Utf8" }
                KeyColumnNames: ["key"]
            )",
        }, R"(
            ExportToS3Settings {
              endpoint: "localhost:%d"
              scheme: HTTP
              destination_prefix: "my_export"
              items {
                source_path: "/MyRoot/Table1"
              }
              items {
                source_path: "/MyRoot/Table2"
                destination_prefix: "table2_prefix"
              }
            }
        )");

        UNIT_ASSERT(HasS3File("/my_export/metadata.json"));
        UNIT_ASSERT(HasS3File("/my_export/SchemaMapping/metadata.json"));
        UNIT_ASSERT(HasS3File("/my_export/SchemaMapping/mapping.json"));
        UNIT_ASSERT(HasS3File("/my_export/Table1/scheme.pb"));
        UNIT_ASSERT(HasS3File("/my_export/table2_prefix/scheme.pb"));
        UNIT_ASSERT_STRINGS_EQUAL(GetS3FileContent("/my_export/metadata.json"), "{\"kind\":\"SimpleExportV0\",\"checksum\":\"sha256\"}");
    }

    Y_UNIT_TEST(SchemaMappingEncryption) {
        RunS3({
            R"(
                Name: "Table1"
                Columns { Name: "key" Type: "Utf8" }
                Columns { Name: "value" Type: "Utf8" }
                KeyColumnNames: ["key"]
            )",
            R"(
                Name: "Table2"
                Columns { Name: "key" Type: "Utf8" }
                Columns { Name: "value" Type: "Utf8" }
                KeyColumnNames: ["key"]
            )",
        }, R"(
            ExportToS3Settings {
              endpoint: "localhost:%d"
              scheme: HTTP
              destination_prefix: "my_export"
              items {
                source_path: "/MyRoot/Table1"
              }
              items {
                source_path: "/MyRoot/Table2"
                destination_prefix: "table2_prefix"
              }
              encryption_settings {
                encryption_algorithm: "AES-128-GCM"
                symmetric_key {
                    key: "0123456789012345"
                }
              }
            }
        )");

        UNIT_ASSERT(HasS3File("/my_export/metadata.json"));
        UNIT_ASSERT(HasS3File("/my_export/SchemaMapping/metadata.json.enc"));
        UNIT_ASSERT(HasS3File("/my_export/SchemaMapping/mapping.json.enc"));
        UNIT_ASSERT(HasS3File("/my_export/001/scheme.pb.enc"));
        UNIT_ASSERT(HasS3File("/my_export/table2_prefix/scheme.pb.enc"));
    }

    Y_UNIT_TEST(SchemaMappingEncryptionIncorrectKey) {
        RunS3({
            R"(
                Name: "Table1"
                Columns { Name: "key" Type: "Utf8" }
                Columns { Name: "value" Type: "Utf8" }
                KeyColumnNames: ["key"]
            )",
            R"(
                Name: "Table2"
                Columns { Name: "key" Type: "Utf8" }
                Columns { Name: "value" Type: "Utf8" }
                KeyColumnNames: ["key"]
            )",
        }, R"(
            ExportToS3Settings {
              endpoint: "localhost:%d"
              scheme: HTTP
              destination_prefix: "my_export"
              items {
                source_path: "/MyRoot/Table1"
              }
              items {
                source_path: "/MyRoot/Table2"
                destination_prefix: "table2_prefix"
              }
              encryption_settings {
                encryption_algorithm: "AES-128-GCM"
                symmetric_key {
                    key: "123"
                }
              }
            }
        )", Ydb::StatusIds::CANCELLED);
    }

    Y_UNIT_TEST(EncryptedExport) {
        RunS3({
            R"(
                Name: "Table1"
                Columns { Name: "key" Type: "Uint32" }
                Columns { Name: "value" Type: "Utf8" }
                KeyColumnNames: ["key"]
                UniformPartitionsCount: 2
            )",
            R"(
                Name: "Table2"
                Columns { Name: "key" Type: "Uint32" }
                Columns { Name: "value" Type: "Utf8" }
                KeyColumnNames: ["key"]
                UniformPartitionsCount: 2
            )",
        }, R"(
            ExportToS3Settings {
              endpoint: "localhost:%d"
              scheme: HTTP
              destination_prefix: "my_export"
              items {
                source_path: "/MyRoot/Table1"
              }
              items {
                source_path: "/MyRoot/Table2"
              }
              encryption_settings {
                encryption_algorithm: "AES-128-GCM"
                symmetric_key {
                    key: "0123456789012345"
                }
              }
            }
        )");

        CheckHasAllS3Files({
            "/my_export/metadata.json",
            "/my_export/SchemaMapping/metadata.json.enc",
            "/my_export/SchemaMapping/mapping.json.enc",
            "/my_export/001/scheme.pb.enc",
            "/my_export/001/data_00.csv.enc",
            "/my_export/001/data_01.csv.enc",
            "/my_export/002/scheme.pb.enc",
            "/my_export/002/data_00.csv.enc",
            "/my_export/002/data_01.csv.enc",
        });

        THashSet<TString> ivs;
        for (auto [key, content] : S3Mock().GetData()) {
            if (key == "/my_export/metadata.json" || key.EndsWith(".sha256")) {
                continue;
            }

            // All files except backup metadata and checksums must be encrypted
            UNIT_ASSERT_C(key.EndsWith(".enc"), key);

            // Check that we can decrypt content with our key (== it is really encrypted with our key)
            TBuffer decryptedData;
            NBackup::TEncryptionIV iv;
            UNIT_ASSERT_NO_EXCEPTION_C(std::tie(decryptedData, iv) = NBackup::TEncryptedFileDeserializer::DecryptFullFile(
                NBackup::TEncryptionKey("0123456789012345"),
                TBuffer(content.data(), content.size())
            ), key);

            // All ivs are unique
            UNIT_ASSERT_C(ivs.insert(iv.GetBinaryString()).second, key);
        }
    }

    Y_UNIT_TEST(AutoDropping) {
        auto request = Sprintf(R"(
            ExportToS3Settings {
              endpoint: "localhost:%d"
              scheme: HTTP
              items {
                source_path: "/MyRoot/Table"
                destination_prefix: ""
              }
            }
        )", S3Port());

        Env();
        Runtime().GetAppData().FeatureFlags.SetEnableExportAutoDropping(true);

        Run(Runtime(), Env(), TVector<TString>{
            R"(
                Name: "Table"
                Columns { Name: "key" Type: "Utf8" }
                Columns { Name: "value" Type: "Utf8" }
                KeyColumnNames: ["key"]
            )",
        }, request, Ydb::StatusIds::SUCCESS, "/MyRoot", false, "", "", {}, true);
    }

    Y_UNIT_TEST(DisableAutoDropping) {
        auto request = Sprintf(R"(
            ExportToS3Settings {
              endpoint: "localhost:%d"
              scheme: HTTP
              items {
                source_path: "/MyRoot/Table"
                destination_prefix: ""
              }
            }
        )", S3Port());

        Env();
        Runtime().GetAppData().FeatureFlags.SetEnableExportAutoDropping(false);

        Run(Runtime(), Env(), TVector<TString>{
            R"(
                Name: "Table"
                Columns { Name: "key" Type: "Utf8" }
                Columns { Name: "value" Type: "Utf8" }
                KeyColumnNames: ["key"]
            )",
        }, request, Ydb::StatusIds::SUCCESS, "/MyRoot", false, "", "", {}, true);
    }

    Y_UNIT_TEST(TopicExport) {
      TestTopic();
    }

    Y_UNIT_TEST(TopicWithPermissionsExport) {
      TestTopic(true);
    }

    Y_UNIT_TEST(TopicsExport) {
      TestTopic(false, 5, 4);
    }

    Y_UNIT_TEST(TopicsWithPermissionsExport) {
      TestTopic(true, 5, 4);
    }

    Y_UNIT_TEST(ExportTableWithUniqueIndex) {
      Env();
      ui64 txId = 100;

      TestCreateIndexedTable(Runtime(), ++txId, "/MyRoot", R"(
          TableDescription {
            Name: "Table"
            Columns { Name: "key" Type: "Uint32" }
            Columns { Name: "value" Type: "Utf8" }
            KeyColumnNames: ["key"]
          }
          IndexDescription {
            Name: "ByValue"
            KeyColumnNames: ["value"]
            Type: EIndexTypeGlobalUnique
          }
      )");
      Env().TestWaitNotification(Runtime(), txId);

      TestExport(Runtime(), ++txId, "/MyRoot", Sprintf(R"(
          ExportToS3Settings {
            endpoint: "localhost:%d"
            scheme: HTTP
            items {
              source_path: "/MyRoot/Table"
              destination_prefix: ""
            }
          }
      )", S3Port()));
      Env().TestWaitNotification(Runtime(), txId);

      TestDescribeResult(DescribePrivatePath(Runtime(), "/MyRoot/Table/ByValue"),
            {NLs::PathExist,
             NLs::IndexType(NKikimrSchemeOp::EIndexTypeGlobalUnique),
             NLs::IndexState(NKikimrSchemeOp::EIndexStateReady),
             NLs::IndexKeys({"value"})});
    }

    Y_UNIT_TEST(DecimalOutOfRange) {
        EnvOptions().DisableStatsBatching(true);
        Env(); // Init test env
        ui64 txId = 100;

        TestCreateTable(Runtime(), ++txId, "/MyRoot", R"(
                Name: "Table1"
                Columns { Name: "key" Type: "Uint64" }
                Columns { Name: "value" Type: "Decimal" }
                KeyColumnNames: ["key"]
            )");
        Env().TestWaitNotification(Runtime(), txId);

        // Write a normal decimal value
        // 10.0^13-1 (scale 9) = 0x21e19e0c9ba76a53600
        {
            ui64 key = 1u;
            std::pair<ui64, i64> value = { 0x19e0c9ba76a53600ULL, 0x21eULL };
            UploadRow(Runtime(), "/MyRoot/Table1", 0, {1}, {2}, {TCell::Make(key)}, {TCell::Make(value)});
        }
        // Write a decimal value that is out of range for precision 22
        // 10.0^13 (scale 9) = 10^22 = 0x21e19e0c9bab2400000
        {
            ui64 key = 2u;
            std::pair<ui64, i64> value = { 0x19e0c9bab2400000ULL, 0x21eULL };
            UploadRow(Runtime(), "/MyRoot/Table1", 0, {1}, {2}, {TCell::Make(key)}, {TCell::Make(value)});
        }

        TestExport(Runtime(), ++txId, "/MyRoot", Sprintf(R"(
            ExportToS3Settings {
              endpoint: "localhost:%d"
              scheme: HTTP
              items {
                source_path: "/MyRoot/Table1"
                destination_prefix: "Backup1"
              }
            }
        )", S3Port()));
        Env().TestWaitNotification(Runtime(), txId);

        TestGetExport(Runtime(), txId, "/MyRoot", Ydb::StatusIds::SUCCESS);

        UNIT_ASSERT(HasS3File("/Backup1/metadata.json"));
        UNIT_ASSERT(HasS3File("/Backup1/data_00.csv"));
        UNIT_ASSERT_STRINGS_EQUAL(GetS3FileContent("/Backup1/data_00.csv"),
            "1,9999999999999\n"
            "2,10000000000000\n");

        TestImport(Runtime(), ++txId, "/MyRoot", Sprintf(R"(
            ImportFromS3Settings {
              endpoint: "localhost:%d"
              scheme: HTTP
              items {
                source_prefix: "Backup1"
                destination_path: "/MyRoot/Table2"
              }
            }
        )", S3Port()));
        Env().TestWaitNotification(Runtime(), txId);

        TestGetImport(Runtime(), txId, "/MyRoot", Ydb::StatusIds::SUCCESS);

        TestExport(Runtime(), ++txId, "/MyRoot", Sprintf(R"(
            ExportToS3Settings {
              endpoint: "localhost:%d"
              scheme: HTTP
              items {
                source_path: "/MyRoot/Table2"
                destination_prefix: "Backup2"
              }
            }
        )", S3Port()));
        Env().TestWaitNotification(Runtime(), txId);

        TestGetExport(Runtime(), txId, "/MyRoot", Ydb::StatusIds::SUCCESS);

        // Note: out-of-range values are restored as inf
        UNIT_ASSERT(HasS3File("/Backup2/metadata.json"));
        UNIT_ASSERT(HasS3File("/Backup2/data_00.csv"));
        UNIT_ASSERT_STRINGS_EQUAL(GetS3FileContent("/Backup2/data_00.csv"),
            "1,9999999999999\n"
            "2,inf\n");
    }

    Y_UNIT_TEST(CorruptedDecimalValue) {
        EnvOptions().DisableStatsBatching(true);
        Env(); // Init test env
        ui64 txId = 100;

        TestCreateTable(Runtime(), ++txId, "/MyRoot", R"(
                Name: "Table1"
                Columns { Name: "key" Type: "Uint64" }
                Columns { Name: "value" Type: "Decimal" }
                KeyColumnNames: ["key"]
            )");
        Env().TestWaitNotification(Runtime(), txId);

        // Write a decimal value that is way out of range for max precision 35
        // 10^38 = 0x4b3b4ca85a86c47a098a224000000000
        {
            ui64 key = 1u;
            std::pair<ui64, i64> value = { 0x098a224000000000ULL, 0x4b3b4ca85a86c47aULL };
            UploadRow(Runtime(), "/MyRoot/Table1", 0, {1}, {2}, {TCell::Make(key)}, {TCell::Make(value)});
        }

        TestExport(Runtime(), ++txId, "/MyRoot", Sprintf(R"(
            ExportToS3Settings {
              endpoint: "localhost:%d"
              scheme: HTTP
              items {
                source_path: "/MyRoot/Table1"
                destination_prefix: "Backup1"
              }
            }
        )", S3Port()));
        Env().TestWaitNotification(Runtime(), txId);

        TestGetExport(Runtime(), txId, "/MyRoot", Ydb::StatusIds::CANCELLED);
    }
}<|MERGE_RESOLUTION|>--- conflicted
+++ resolved
@@ -365,7 +365,6 @@
                 UNIT_ASSERT(!line.contains("end_time"));
             }
 
-<<<<<<< HEAD
             if (!delayed) {
                 TDispatchOptions opts;
                 opts.FinalEvents.emplace_back([&delayed](IEventHandle&) -> bool {
@@ -373,44 +372,6 @@
                 });
                 Runtime().DispatchEvents(opts);
             }
-=======
-    Y_UNIT_TEST(ShouldSucceedOnALotOfSources) {
-        TTestBasicRuntime runtime;
-        TVector<TString> tableDesc;
-        TVector<TString> exportItem;
-        ui32 tablesCount = 515;
-        for (ui32 i = 1; i <= tablesCount; i++) {
-            tableDesc.push_back(Sprintf(R"(
-                Name: "Table%d"
-                Columns { Name: "key" Type: "Utf8" }
-                Columns { Name: "value" Type: "Utf8" }
-                KeyColumnNames: ["key"]
-            )", i));
-        }
-
-        TStringBuilder items;
-        items << "ExportToS3Settings {"
-        << " endpoint: \"localhost:%d\""
-        << " scheme: HTTP\n";
-
-        TString qwdqwd = items.c_str();
-
-        for (ui32 i = 1; i <= tablesCount; i++) {
-            items << "items {"
-                << " source_path: \"/MyRoot/Table" << i << "\""
-                << " destination_prefix: \"\""
-            << " }\n";
-        }
-        items << "}\n";
-
-        RunS3(runtime, tableDesc, items.c_str());
-    }
-
-
-    Y_UNIT_TEST(ShouldOmitNonStrictStorageSettings) {
-        TPortManager portManager;
-        const ui16 port = portManager.GetPort();
->>>>>>> 658f2a99
 
             Runtime().SetObserverFunc(prevObserver);
 
@@ -858,6 +819,39 @@
             }
         )");
     }
+
+    Y_UNIT_TEST(ShouldSucceedOnALotOfSources) {
+        TTestBasicRuntime runtime;
+        TVector<TString> tableDesc;
+        TVector<TString> exportItem;
+        ui32 tablesCount = 515;
+        for (ui32 i = 1; i <= tablesCount; i++) {
+            tableDesc.push_back(Sprintf(R"(
+                Name: "Table%d"
+                Columns { Name: "key" Type: "Utf8" }
+                Columns { Name: "value" Type: "Utf8" }
+                KeyColumnNames: ["key"]
+            )", i));
+        }
+
+        TStringBuilder items;
+        items << "ExportToS3Settings {"
+        << " endpoint: \"localhost:%d\""
+        << " scheme: HTTP\n";
+
+        TString qwdqwd = items.c_str();
+
+        for (ui32 i = 1; i <= tablesCount; i++) {
+            items << "items {"
+                << " source_path: \"/MyRoot/Table" << i << "\""
+                << " destination_prefix: \"\""
+            << " }\n";
+        }
+        items << "}\n";
+
+        RunS3(runtime, tableDesc, items.c_str());
+    }
+
 
     Y_UNIT_TEST(ShouldOmitNonStrictStorageSettings) {
         const TVector<TString> tables = {R"(
