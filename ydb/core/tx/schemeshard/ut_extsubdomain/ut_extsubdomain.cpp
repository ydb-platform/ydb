--- conflicted
+++ resolved
@@ -399,9 +399,6 @@
                             NLs::UserAttrsEqual({{"user__attr_1", "value"}})});
     }
 
-<<<<<<< HEAD
-    Y_UNIT_TEST_FLAG(AlterWithPlainAlterSubdomain, AlterDatabaseCreateHiveFirst) {
-=======
     Y_UNIT_TEST_FLAGS(CreateAndAlterAlterSameStoragePools, AlterDatabaseCreateHiveFirst, ExternalHive) {
         TTestBasicRuntime runtime;
         TTestEnv env(runtime, TTestEnvOptions().EnableAlterDatabaseCreateHiveFirst(AlterDatabaseCreateHiveFirst));
@@ -483,7 +480,6 @@
     }
 
     Y_UNIT_TEST_FLAGS(AlterWithPlainAlterSubdomain, AlterDatabaseCreateHiveFirst, ExternalHive) {
->>>>>>> 41ca9bae
         TTestBasicRuntime runtime;
         TTestEnv env(runtime, TTestEnvOptions().EnableAlterDatabaseCreateHiveFirst(AlterDatabaseCreateHiveFirst));
         ui64 txId = 100;
@@ -494,20 +490,6 @@
             R"(Name: "USER_0")"
         );
         TestAlterExtSubDomain(runtime, ++txId,  "/MyRoot",
-<<<<<<< HEAD
-            R"(
-                Name: "USER_0"
-                ExternalSchemeShard: true
-                PlanResolution: 50
-                Coordinators: 1
-                Mediators: 1
-                TimeCastBucketsPerMediator: 2
-                StoragePools {
-                    Name: "pool-1"
-                    Kind: "hdd"
-                }
-            )"
-=======
             Sprintf(R"(
                     Name: "USER_0"
                     ExternalSchemeShard: true
@@ -524,7 +506,6 @@
                 )",
                 ToString(ExternalHive).c_str()
             )
->>>>>>> 41ca9bae
         );
         env.TestWaitNotification(runtime, {txId, txId - 1});
 
@@ -533,20 +514,6 @@
 
         //NOTE: SubDomain and not ExtSubdomain
         TestAlterSubDomain(runtime, ++txId,  "/MyRoot",
-<<<<<<< HEAD
-            R"(
-                Name: "USER_0"
-                ExternalSchemeShard: true
-                PlanResolution: 50
-                Coordinators: 1
-                Mediators: 1
-                TimeCastBucketsPerMediator: 2
-                StoragePools {
-                    Name: "pool-1"
-                    Kind: "hdd"
-                }
-            )"
-=======
             Sprintf(R"(
                     Name: "USER_0"
                     ExternalSchemeShard: true
@@ -563,16 +530,11 @@
                 )",
                 ToString(ExternalHive).c_str()
             )
->>>>>>> 41ca9bae
-        );
-        env.TestWaitNotification(runtime, txId);
-    }
-
-<<<<<<< HEAD
-    Y_UNIT_TEST_FLAG(AlterTwiceAndWithPlainAlterSubdomain, AlterDatabaseCreateHiveFirst) {
-=======
+        );
+        env.TestWaitNotification(runtime, txId);
+    }
+
     Y_UNIT_TEST_FLAGS(AlterTwiceAndWithPlainAlterSubdomain, AlterDatabaseCreateHiveFirst, ExternalHive) {
->>>>>>> 41ca9bae
         TTestBasicRuntime runtime;
         TTestEnv env(runtime, TTestEnvOptions().EnableAlterDatabaseCreateHiveFirst(AlterDatabaseCreateHiveFirst));
         ui64 txId = 100;
@@ -581,20 +543,6 @@
             R"(Name: "USER_0")"
         );
         TestAlterExtSubDomain(runtime, ++txId,  "/MyRoot",
-<<<<<<< HEAD
-            R"(
-                Name: "USER_0"
-                ExternalSchemeShard: true
-                PlanResolution: 50
-                Coordinators: 1
-                Mediators: 1
-                TimeCastBucketsPerMediator: 2
-                StoragePools {
-                    Name: "pool-1"
-                    Kind: "hdd"
-                }
-            )"
-=======
             Sprintf(R"(
                     Name: "USER_0"
                     ExternalSchemeShard: true
@@ -611,25 +559,10 @@
                 )",
                 ToString(ExternalHive).c_str()
             )
->>>>>>> 41ca9bae
         );
         env.TestWaitNotification(runtime, {txId, txId - 1});
 
         AsyncAlterExtSubDomain(runtime, ++txId,  "/MyRoot",
-<<<<<<< HEAD
-            R"(
-                Name: "USER_0"
-                ExternalSchemeShard: true
-                PlanResolution: 50
-                Coordinators: 1
-                Mediators: 1
-                TimeCastBucketsPerMediator: 2
-                StoragePools {
-                    Name: "pool-1"
-                    Kind: "hdd"
-                }
-            )"
-=======
             Sprintf(R"(
                     Name: "USER_0"
                     ExternalSchemeShard: true
@@ -646,27 +579,12 @@
                 )",
                 ToString(ExternalHive).c_str()
             )
->>>>>>> 41ca9bae
         );
         // TestModificationResults(runtime, txId, {NKikimrScheme::StatusAccepted});
         const auto firstAlterTxId = txId;
 
         //NOTE: SubDomain vs ExtSubDomain
         TestAlterSubDomain(runtime, ++txId,  "/MyRoot",
-<<<<<<< HEAD
-            R"(
-                Name: "USER_0"
-                ExternalSchemeShard: true
-                PlanResolution: 50
-                Coordinators: 1
-                Mediators: 1
-                TimeCastBucketsPerMediator: 2
-                StoragePools {
-                    Name: "pool-1"
-                    Kind: "hdd"
-                }
-            )",
-=======
             Sprintf(R"(
                     Name: "USER_0"
                     ExternalSchemeShard: true
@@ -683,7 +601,6 @@
                 )",
                 ToString(ExternalHive).c_str()
             ),
->>>>>>> 41ca9bae
             {{NKikimrScheme::StatusMultipleModifications}}
         );
 
