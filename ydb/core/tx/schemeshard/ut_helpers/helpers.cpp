--- conflicted
+++ resolved
@@ -2715,12 +2715,8 @@
         return CountRows(runtime, TTestTxConfig::SchemeShard, table);
     }
 
-<<<<<<< HEAD
-    void WriteVectorTableRows(TTestActorRuntime& runtime, ui64 schemeShardId, ui64 txId, const TString & tablePath, bool withValue, ui32 shard, ui32 min, ui32 max) {
-=======
     void WriteVectorTableRows(TTestActorRuntime& runtime, ui64 schemeShardId, ui64 txId, const TString & tablePath,
         ui32 shard, ui32 min, ui32 max, std::vector<ui32> columnIds) {
->>>>>>> 832cd121
         TVector<TCell> cells;
         ui8 str[6] = { 0 };
         str[4] = (ui8)Ydb::Table::VectorIndexSettings::VECTOR_TYPE_UINT8;
@@ -2731,18 +2727,6 @@
             str[3] = ((key+106)*47) % 256;
             cells.emplace_back(TCell::Make(key));
             cells.emplace_back(TCell((const char*)str, 5));
-<<<<<<< HEAD
-            if (withValue) {
-                // optionally use the same value for an additional covered string column
-                cells.emplace_back(TCell((const char*)str, 5));
-            }
-        }
-        std::vector<ui32> columnIds{1, 2};
-        if (withValue) {
-            columnIds.push_back(3);
-        }
-        TSerializedCellMatrix matrix(cells, max-min, withValue ? 3 : 2);
-=======
             // optional prefix ui32 column
             cells.emplace_back(TCell::Make(key % 17));
             // optionally use the same value for an additional covered string column
@@ -2752,14 +2736,11 @@
             columnIds = {1, 2, 3, 4};
         }
         TSerializedCellMatrix matrix(cells, max-min, columnIds.size());
->>>>>>> 832cd121
         WriteOp(runtime, schemeShardId, txId, tablePath,
             shard, NKikimrDataEvents::TEvWrite::TOperation::OPERATION_UPSERT,
             columnIds, std::move(matrix), true);
     };
 
-<<<<<<< HEAD
-=======
     void TestCreateServerLessDb(TTestActorRuntime& runtime, TTestEnv& env, ui64& txId, ui64& tenantSchemeShard) {
         TestCreateExtSubDomain(runtime, ++txId, "/MyRoot", "Name: \"ResourceDB\"");
         env.TestWaitNotification(runtime, txId);
@@ -2871,5 +2852,4 @@
             UNIT_ASSERT_VALUES_EQUAL(value, it->second);
         }
     }
->>>>>>> 832cd121
 }