#pragma once

#include "ls_checks.h"
#include "test_env.h"

#include <library/cpp/testing/unittest/registar.h>

#include <ydb/core/engine/mkql_engine_flat.h>
#include <ydb/core/persqueue/ut/common/pq_ut_common.h>
#include <ydb/core/protos/tx_datashard.pb.h>
#include <ydb/core/testlib/tx_helpers.h>
#include <ydb/core/testlib/minikql_compile.h>
#include <ydb/core/tx/datashard/datashard.h>
#include <ydb/core/tx/scheme_cache/scheme_cache.h>
#include <ydb/core/tx/schemeshard/schemeshard_build_index.h>
#include <ydb/core/tx/schemeshard/schemeshard_export.h>
#include <ydb/core/tx/schemeshard/schemeshard_import.h>
#include <ydb/core/tx/schemeshard/schemeshard_types.h>
#include <ydb/core/cms/console/console.h>

#include <yql/essentials/minikql/mkql_alloc.h>
#include <yql/essentials/minikql/mkql_node_serialization.h>

#include <util/stream/null.h>

#include <functional>

#undef Cdbg
#if 1
    #define Cdbg Cerr
#else
    #define Cdbg Cnull
#endif


// ad-hoc test parametrization support: only for single boolean flag
// taken from ydb/core/ut/common/kqp_ut_common.h:Y_UNIT_TEST_TWIN
//TODO: introduce general support for test parametrization?
#define Y_UNIT_TEST_FLAG(N, OPT)                                                                                   \
    template<bool OPT> void N(NUnitTest::TTestContext&);                                                           \
    struct TTestRegistration##N {                                                                                  \
        TTestRegistration##N() {                                                                                   \
            TCurrentTest::AddTest(#N "-" #OPT "-false", static_cast<void (*)(NUnitTest::TTestContext&)>(&N<false>), false); \
            TCurrentTest::AddTest(#N "-" #OPT "-true", static_cast<void (*)(NUnitTest::TTestContext&)>(&N<true>), false);   \
        }                                                                                                          \
    };                                                                                                             \
    static TTestRegistration##N testRegistration##N;                                                               \
    template<bool OPT>                                                                                             \
    void N(NUnitTest::TTestContext&)

#define Y_UNIT_TEST_FLAGS(N, OPT1, OPT2)                                                                           \
    template<bool OPT1, bool OPT2> void N(NUnitTest::TTestContext&);                                               \
    struct TTestRegistration##N {                                                                                  \
        TTestRegistration##N() {                                                                                   \
            TCurrentTest::AddTest(#N, static_cast<void (*)(NUnitTest::TTestContext&)>(&N<false, false>), false);                   \
            TCurrentTest::AddTest(#N "-" #OPT2, static_cast<void (*)(NUnitTest::TTestContext&)>(&N<false, true>), false);          \
            TCurrentTest::AddTest(#N "-" #OPT1, static_cast<void (*)(NUnitTest::TTestContext&)>(&N<true, false>), false);          \
            TCurrentTest::AddTest(#N "-" #OPT1 "-" #OPT2, static_cast<void (*)(NUnitTest::TTestContext&)>(&N<true, true>), false); \
        }                                                                                                          \
    };                                                                                                             \
    static TTestRegistration##N testRegistration##N;                                                               \
    template<bool OPT1, bool OPT2>                                                                                 \
    void N(NUnitTest::TTestContext&)

namespace NYdb::NTable {
    struct TGlobalIndexSettings;
    struct TKMeansTreeSettings;
}

namespace NSchemeShardUT_Private {
    using namespace NKikimr;

    using TEvTx = TEvSchemeShard::TEvModifySchemeTransaction;

    void SetConfig(
        TTestActorRuntime &runtime,
        ui64 schemeShard,
        THolder<NConsole::TEvConsole::TEvConfigNotificationRequest> request);

    ////////// tablet
    NKikimrProto::EReplyStatus LocalMiniKQL(TTestActorRuntime& runtime, ui64 tabletId, const TString& query, NKikimrMiniKQL::TResult& result, TString& err);
    NKikimrMiniKQL::TResult LocalMiniKQL(TTestActorRuntime& runtime, ui64 tabletId, const TString& query);

    bool CheckLocalRowExists(TTestActorRuntime& runtime, ui64 tabletId, const TString& tableName, const TString& keyColumn, ui64 keyValue);
    NKikimrMiniKQL::TResult ReadLocalTableRecords(TTestActorRuntime& runtime, ui64 tabletId, const TString& tableName, const TString& keyColumn);

    ////////// hive
    void HiveStopTablet(TTestActorRuntime &runtime, ui64 hiveTablet, ui64 tabletId, ui32 nodeIndex);
    std::vector<NKikimrHive::TTabletInfo> HiveGetSubdomainTablets(TTestActorRuntime &runtime, const ui64 hiveTablet, const TPathId& subdomainPathId);

    ////////// describe options
    struct TDescribeOptionsBuilder : public NKikimrSchemeOp::TDescribeOptions {
        TDescribeOptionsBuilder& SetReturnPartitioningInfo(bool value) { TDescribeOptions::SetReturnPartitioningInfo(value); return *this; }
        TDescribeOptionsBuilder& SetReturnPartitionConfig(bool value) { TDescribeOptions::SetReturnPartitionConfig(value); return *this; }
        TDescribeOptionsBuilder& SetBackupInfo(bool value) { TDescribeOptions::SetBackupInfo(value); return *this; }
        TDescribeOptionsBuilder& SetReturnBoundaries(bool value) { TDescribeOptions::SetReturnBoundaries(value); return *this; }
        TDescribeOptionsBuilder& SetShowPrivateTable(bool value) { TDescribeOptions::SetShowPrivateTable(value); return *this; }
    };

    ////////// describe
    NKikimrScheme::TEvDescribeSchemeResult DescribePath(TTestActorRuntime& runtime, ui64 schemeShard, const TString& path, const NKikimrSchemeOp::TDescribeOptions& opts);
    NKikimrScheme::TEvDescribeSchemeResult DescribePath(TTestActorRuntime& runtime, const TString& path, const NKikimrSchemeOp::TDescribeOptions& opts);
    NKikimrScheme::TEvDescribeSchemeResult DescribePrivatePath(TTestActorRuntime& runtime, ui64 schemeShard, const TString& path, bool returnPartitioning = false, bool returnBoundaries = false);
    NKikimrScheme::TEvDescribeSchemeResult DescribePrivatePath(TTestActorRuntime& runtime, const TString& path, bool returnPartitioning = false, bool returnBoundaries = false);
    NKikimrScheme::TEvDescribeSchemeResult DescribePath(TTestActorRuntime& runtime, ui64 schemeShard, const TString& path, bool returnPartitioning = false, bool returnBoundaries = false, bool showPrivate = false, bool returnBackups = false);
    NKikimrScheme::TEvDescribeSchemeResult DescribePath(TTestActorRuntime& runtime, const TString& path, bool returnPartitioning = false, bool returnBoundaries = false, bool showPrivate = false, bool returnBackups = false);
    TPathVersion ExtractPathVersion(const NKikimrScheme::TEvDescribeSchemeResult& describe);
    TPathVersion TestDescribeResult(const NKikimrScheme::TEvDescribeSchemeResult& describe, TVector<NLs::TCheckFunc> checks = {});

    TString TestDescribe(TTestActorRuntime& runtime, const TString& path);
    TString TestLs(TTestActorRuntime& runtime, const TString& path, bool returnPartitioningInfo = false, NLs::TCheckFunc check = nullptr);
    TString TestLs(TTestActorRuntime& runtime, const TString& path, const NKikimrSchemeOp::TDescribeOptions& opts, NLs::TCheckFunc check = nullptr);
    TString TestLsPathId(TTestActorRuntime& runtime, ui64 pathId, NLs::TCheckFunc check = nullptr);

    THolder<NSchemeCache::TSchemeCacheNavigate> Navigate(TTestActorRuntime& runtime, const TString& path,
        NSchemeCache::TSchemeCacheNavigate::EOp op = NSchemeCache::TSchemeCacheNavigate::EOp::OpPath);

    ////////// expected results
    struct TExpectedResult {
        TEvSchemeShard::EStatus Status;
        TString ReasonFragment;

        TExpectedResult(TEvSchemeShard::EStatus status)
            : Status(status)
        {}
        TExpectedResult(TEvSchemeShard::EStatus status, TString reasonFragment)
            : Status(status)
            , ReasonFragment(reasonFragment)
        {}
    };

    ////////// modification results
    void CheckExpectedResult(const TVector<TExpectedResult>& expected, TEvSchemeShard::EStatus actualStatus, const TString& actualReason);
    // CheckExpectedStatus is a deprecated version of CheckExpectedResult that can't check reasons.
    // Used by non generic test helpers. Should be replaced by CheckExpectedResult.
    void CheckExpectedStatus(const TVector<NKikimrScheme::EStatus>& expected, TEvSchemeShard::EStatus actualStatus, const TString& actualReason);
    void CheckExpectedStatusCode(const TVector<Ydb::StatusIds::StatusCode>& expected, Ydb::StatusIds::StatusCode result, const TString& reason);
    void TestModificationResult(TTestActorRuntime& runtime, ui64 txId, TEvSchemeShard::EStatus expectedStatus = NKikimrScheme::StatusAccepted);
    ui64 TestModificationResults(TTestActorRuntime& runtime, ui64 txId, const TVector<TExpectedResult>& expectedResults);
    void SkipModificationReply(TTestActorRuntime& runtime, ui32 num = 1);

    TEvTx* CombineSchemeTransactions(const TVector<TEvTx*>& transactions);
    void AsyncSend(TTestActorRuntime &runtime, ui64 targetTabletId,
        IEventBase *ev, ui32 nodeIndex = 0, TActorId sender = TActorId());
    TEvTx* InternalTransaction(TEvTx* tx);

    ////////// generic

    #define UT_GENERIC_PARAMS \
        const TString& parentPath, const TString& scheme
    #define UT_PARAMS_BY_PATH_ID \
        ui64 pathId

    #define DEFINE_HELPERS(name, params, ...) \
        TEvTx* name##Request(ui64 schemeShardId, ui64 txId, params, __VA_ARGS__); \
        TEvTx* name##Request(ui64 txId, params, __VA_ARGS__); \
        void Async##name(TTestActorRuntime& runtime, ui64 schemeShardId, ui64 txId, params, __VA_ARGS__); \
        void Async##name(TTestActorRuntime& runtime, ui64 txId, params, __VA_ARGS__); \
        ui64 Test##name(TTestActorRuntime& runtime, ui64 schemeShardId, ui64 txId, params, \
            const TVector<TExpectedResult>& expectedResults = {{NKikimrScheme::StatusAccepted}}, __VA_ARGS__); \
        ui64 Test##name(TTestActorRuntime& runtime, ui64 txId, params, \
            const TVector<TExpectedResult>& expectedResults = {{NKikimrScheme::StatusAccepted}}, __VA_ARGS__) \

    #define GENERIC_HELPERS(name) DEFINE_HELPERS(name, UT_GENERIC_PARAMS, const TApplyIf& applyIf = {})
    #define GENERIC_WITH_ATTRS_HELPERS(name) DEFINE_HELPERS(name, UT_GENERIC_PARAMS, const NKikimrSchemeOp::TAlterUserAttributes& userAttrs = {}, const TApplyIf& applyIf = {})
    #define DROP_BY_PATH_ID_HELPERS(name) DEFINE_HELPERS(name, UT_PARAMS_BY_PATH_ID, const TApplyIf& applyIf = {})

    // subdomain
    GENERIC_WITH_ATTRS_HELPERS(CreateSubDomain);
    GENERIC_HELPERS(AlterSubDomain);
    GENERIC_HELPERS(DropSubDomain);
    GENERIC_HELPERS(ForceDropSubDomain);
    ui64 TestCreateSubDomain(TTestActorRuntime& runtime, ui64 txId, const TString& parentPath, const TString& scheme,
        const NKikimrSchemeOp::TAlterUserAttributes& userAttrs);

    // ext subdomain
    GENERIC_WITH_ATTRS_HELPERS(CreateExtSubDomain);
    GENERIC_WITH_ATTRS_HELPERS(AlterExtSubDomain);
    GENERIC_HELPERS(ForceDropExtSubDomain);
    ui64 TestCreateExtSubDomain(TTestActorRuntime& runtime, ui64 txId, const TString& parentPath, const TString& scheme,
        const NKikimrSchemeOp::TAlterUserAttributes& userAttrs);

    // dir
    GENERIC_WITH_ATTRS_HELPERS(MkDir);
    GENERIC_HELPERS(RmDir);
    DROP_BY_PATH_ID_HELPERS(ForceDropUnsafe);

    // user attrs
    GENERIC_WITH_ATTRS_HELPERS(UserAttrs);
    NKikimrSchemeOp::TAlterUserAttributes AlterUserAttrs(const TVector<std::pair<TString, TString>>& add, const TVector<TString>& drop = {});
    ui64 TestUserAttrs(TTestActorRuntime& runtime, ui64 txId, const TString& parentPath, const TString& name,
        const NKikimrSchemeOp::TAlterUserAttributes& userAttrs);

    // table
    GENERIC_WITH_ATTRS_HELPERS(CreateTable);
    GENERIC_HELPERS(SimpleCreateTable);
    GENERIC_HELPERS(CreateIndexedTable);
    GENERIC_HELPERS(ConsistentCopyTables);
    GENERIC_HELPERS(AlterTable);
    GENERIC_HELPERS(SplitTable);
    GENERIC_HELPERS(DropTable);
    DROP_BY_PATH_ID_HELPERS(DropTable);
    GENERIC_HELPERS(DropTableIndex);


    // external table
    GENERIC_HELPERS(CreateExternalTable);
    GENERIC_HELPERS(DropExternalTable);
    DROP_BY_PATH_ID_HELPERS(DropExternalTable);

    // external data source
    GENERIC_HELPERS(CreateExternalDataSource);
    GENERIC_HELPERS(DropExternalDataSource);
    DROP_BY_PATH_ID_HELPERS(DropExternalDataSource);

    // backup & restore
    GENERIC_HELPERS(Backup);
    GENERIC_HELPERS(BackupToYt);
    GENERIC_HELPERS(Restore);

    // cdc stream
    GENERIC_HELPERS(CreateCdcStream);
    GENERIC_HELPERS(AlterCdcStream);
    GENERIC_HELPERS(DropCdcStream);

    // continuous backup
    GENERIC_HELPERS(CreateContinuousBackup);
    GENERIC_HELPERS(AlterContinuousBackup);
    GENERIC_HELPERS(DropContinuousBackup);

    // olap store
    GENERIC_HELPERS(CreateOlapStore);
    GENERIC_HELPERS(AlterOlapStore);
    GENERIC_HELPERS(DropOlapStore);
    DROP_BY_PATH_ID_HELPERS(DropOlapStore);

    // olap table
    GENERIC_HELPERS(CreateColumnTable);
    GENERIC_HELPERS(AlterColumnTable);
    GENERIC_HELPERS(DropColumnTable);
    DROP_BY_PATH_ID_HELPERS(DropColumnTable);

    // sequence
    GENERIC_HELPERS(CreateSequence);
    GENERIC_HELPERS(DropSequence);
    GENERIC_HELPERS(AlterSequence);
    DROP_BY_PATH_ID_HELPERS(DropSequence);

    // replication
    GENERIC_HELPERS(CreateReplication);
    GENERIC_HELPERS(AlterReplication);
    GENERIC_HELPERS(DropReplication);
    DROP_BY_PATH_ID_HELPERS(DropReplication);
    GENERIC_HELPERS(DropReplicationCascade);
    DROP_BY_PATH_ID_HELPERS(DropReplicationCascade);

    // transfer
    GENERIC_HELPERS(CreateTransfer);
    GENERIC_HELPERS(AlterTransfer);
    GENERIC_HELPERS(DropTransfer);
    DROP_BY_PATH_ID_HELPERS(DropTransfer);
    GENERIC_HELPERS(DropTransferCascade);
    DROP_BY_PATH_ID_HELPERS(DropTransferCascade);

    // pq
    GENERIC_HELPERS(CreatePQGroup);
    GENERIC_HELPERS(AlterPQGroup);
    GENERIC_HELPERS(DropPQGroup);
    DROP_BY_PATH_ID_HELPERS(DropPQGroup);

    // rtmr
    GENERIC_HELPERS(CreateRtmrVolume);

    // solomon
    GENERIC_HELPERS(CreateSolomon);
    GENERIC_HELPERS(AlterSolomon);
    GENERIC_HELPERS(DropSolomon);
    DROP_BY_PATH_ID_HELPERS(DropSolomon);
    NKikimrSchemeOp::TCreateSolomonVolume TakeTabletsFromAnotherSolomonVol(TString name, TString ls, ui32 count = 0);

    // kesus
    GENERIC_HELPERS(CreateKesus);
    GENERIC_HELPERS(AlterKesus);
    GENERIC_HELPERS(DropKesus);
    DROP_BY_PATH_ID_HELPERS(DropKesus);

    // filestore
    GENERIC_HELPERS(CreateFileStore);
    GENERIC_HELPERS(AlterFileStore);
    GENERIC_HELPERS(DropFileStore);
    DROP_BY_PATH_ID_HELPERS(DropFileStore);

    // nbs
    GENERIC_HELPERS(CreateBlockStoreVolume);
    GENERIC_HELPERS(AlterBlockStoreVolume);
    void AsyncDropBlockStoreVolume(TTestActorRuntime& runtime, ui64 txId, const TString& parentPath, const TString& name, ui64 fillGeneration = 0);
    void TestDropBlockStoreVolume(TTestActorRuntime& runtime, ui64 txId, const TString& parentPath, const TString& name, ui64 fillGeneration = 0, const TVector<TExpectedResult>& expectedResults = {NKikimrScheme::StatusAccepted});
    void AsyncAssignBlockStoreVolume(TTestActorRuntime& runtime, ui64 txId, const TString& parentPath, const TString& name, const TString& mountToken, ui64 tokenVersion = 0);
    void TestAssignBlockStoreVolume(TTestActorRuntime& runtime, ui64 txId, const TString& parentPath, const TString& name, const TString& mountToken, ui64 tokenVersion = 0, const TVector<TExpectedResult>& expectedResults = {NKikimrScheme::StatusSuccess});

    // view
    GENERIC_HELPERS(CreateView);
    GENERIC_HELPERS(DropView);
    DROP_BY_PATH_ID_HELPERS(DropView);

    // resource pool
    GENERIC_HELPERS(CreateResourcePool);
    GENERIC_HELPERS(AlterResourcePool);
    GENERIC_HELPERS(DropResourcePool);
    DROP_BY_PATH_ID_HELPERS(DropResourcePool);

    // backup collection
    GENERIC_HELPERS(CreateBackupCollection);
    GENERIC_HELPERS(DropBackupCollection);
    DROP_BY_PATH_ID_HELPERS(DropBackupCollection);
    GENERIC_HELPERS(BackupBackupCollection);
    GENERIC_HELPERS(BackupIncrementalBackupCollection);

    #undef DROP_BY_PATH_ID_HELPERS
    #undef GENERIC_WITH_ATTRS_HELPERS
    #undef GENERIC_HELPERS
    #undef DEFINE_HELPERS
    #undef UT_PARAMS_BY_PATH_ID
    #undef UT_GENERIC_PARAMS

    ////////// non-generic

    // cancel tx
    TEvSchemeShard::TEvCancelTx* CancelTxRequest(ui64 txId, ui64 targetTxId);
    void AsyncCancelTxTable(TTestActorRuntime& runtime, ui64 txId, ui64 targetTxId);
    void TestCancelTxTable(TTestActorRuntime& runtime, ui64 txId, ui64 targetTxId,
                               const TVector<TExpectedResult>& expectedResults = {NKikimrScheme::StatusAccepted});

    // modify acl
    TEvTx* CreateModifyACLRequest(ui64 txId, TString parentPath, TString name, const TString& diffAcl, const TString& newOwner);
    void AsyncModifyACL(TTestActorRuntime& runtime, ui64 txId, TString parentPath, TString name, const TString& diffAcl, const TString& newOwner);
    void AsyncModifyACL(TTestActorRuntime& runtime, ui64 schemeShard, ui64 txId, TString parentPath, TString name, const TString& diffAcl, const TString& newOwner);
    void TestModifyACL(TTestActorRuntime& runtime, ui64 txId, TString parentPath, TString name, const TString& diffAcl, const TString& newOwner, TEvSchemeShard::EStatus expectedResult = NKikimrScheme::StatusSuccess);
    void TestModifyACL(TTestActorRuntime& runtime, ui64 schemeShard, ui64 txId, TString parentPath, TString name, const TString& diffAcl, const TString& newOwner, TEvSchemeShard::EStatus expectedResult = NKikimrScheme::StatusSuccess);

    // upgrade subdomain
    TEvTx* UpgradeSubDomainRequest(ui64 txId, const TString& parentPath, const TString& name);
    void AsyncUpgradeSubDomain(TTestActorRuntime& runtime, ui64 txId, const TString& parentPath, const TString& name);
    void TestUpgradeSubDomain(TTestActorRuntime& runtime, ui64 txId, const TString& parentPath, const TString& name, const TVector<TExpectedResult>& expectedResults);
    void TestUpgradeSubDomain(TTestActorRuntime& runtime, ui64 txId, const TString& parentPath, const TString& name);

    TEvTx* UpgradeSubDomainDecisionRequest(ui64 txId, const TString& parentPath, const TString& name, NKikimrSchemeOp::TUpgradeSubDomain::EDecision taskType);
    void AsyncUpgradeSubDomainDecision(TTestActorRuntime& runtime, ui64 txId, const TString& parentPath, const TString& name, NKikimrSchemeOp::TUpgradeSubDomain::EDecision taskType);
    void TestUpgradeSubDomainDecision(TTestActorRuntime& runtime, ui64 txId, const TString& parentPath, const TString& name, const TVector<TExpectedResult>& expectedResults, NKikimrSchemeOp::TUpgradeSubDomain::EDecision taskType);
    void TestUpgradeSubDomainDecision(TTestActorRuntime& runtime, ui64 txId, const TString& parentPath, const TString& name, NKikimrSchemeOp::TUpgradeSubDomain::EDecision taskType);

    // copy table
    TEvTx* CopyTableRequest(ui64 txId, const TString& dstPath, const TString& dstName, const TString& srcFullName, TApplyIf applyIf = {});
    void AsyncCopyTable(TTestActorRuntime& runtime, ui64 schemeShard, ui64 txId, const TString& dstPath, const TString& dstName, const TString& srcFullName);
    void AsyncCopyTable(TTestActorRuntime& runtime, ui64 txId, const TString& dstPath, const TString& dstName, const TString& srcFullName);
    void TestCopyTable(TTestActorRuntime& runtime, ui64 schemeShard, ui64 txId, const TString& dstPath, const TString& dstName, const TString& srcFullName, TEvSchemeShard::EStatus expectedResult = NKikimrScheme::StatusAccepted);
    void TestCopyTable(TTestActorRuntime& runtime, ui64 txId, const TString& dstPath, const TString& dstName, const TString& srcFullName, TEvSchemeShard::EStatus expectedResult = NKikimrScheme::StatusAccepted);

    // move table
    TEvTx* MoveTableRequest(ui64 txId, const TString& srcPath, const TString& dstPath, ui64 schemeShard = TTestTxConfig::SchemeShard, const TApplyIf& applyIf = {});
    void AsyncMoveTable(TTestActorRuntime& runtime, ui64 txId, const TString& srcPath, const TString& dstPath, ui64 schemeShard = TTestTxConfig::SchemeShard);
    void TestMoveTable(TTestActorRuntime& runtime, ui64 txId, const TString& srcMove, const TString& dstMove, const TVector<TExpectedResult>& expectedResults = {NKikimrScheme::StatusAccepted});
    void TestMoveTable(TTestActorRuntime& runtime, ui64 schemeShard, ui64 txId, const TString& srcMove, const TString& dstMove, const TVector<TExpectedResult>& expectedResults = {NKikimrScheme::StatusAccepted});

    // move index
    TEvTx* MoveIndexRequest(ui64 txId, const TString& tablePath, const TString& srcPath, const TString& dstPath, bool allowOverwrite, ui64 schemeShard = TTestTxConfig::SchemeShard, const TApplyIf& applyIf = {});
    void AsyncMoveIndex(TTestActorRuntime& runtime, ui64 txId, const TString& tablePath, const TString& srcPath, const TString& dstPath, bool allowOverwrite, ui64 schemeShard = TTestTxConfig::SchemeShard);
    void TestMoveIndex(TTestActorRuntime& runtime, ui64 txId, const TString& tablePath, const TString& srcMove, const TString& dstMove, bool allowOverwrite, const TVector<TExpectedResult>& expectedResults = {NKikimrScheme::StatusAccepted});
    void TestMoveIndex(TTestActorRuntime& runtime, ui64 schemeShard, ui64 txId, const TString& tablePath, const TString& srcMove, const TString& dstMove, bool allowOverwrite, const TVector<TExpectedResult>& expectedResults = {NKikimrScheme::StatusAccepted});

    // locks
    TEvTx* LockRequest(ui64 txId, const TString &parentPath, const TString& name);
    void AsyncLock(TTestActorRuntime& runtime, ui64 schemeShard, ui64 txId, const TString& parentPath, const TString& name);
    void AsyncLock(TTestActorRuntime& runtime, ui64 txId, const TString& parentPath, const TString& name);
    void TestLock(TTestActorRuntime& runtime, ui64 schemeShard, ui64 txId, const TString& parentPath, const TString& name,
                  const TVector<TExpectedResult> expectedResults = {NKikimrScheme::StatusAccepted});
    void TestLock(TTestActorRuntime& runtime, ui64 txId, const TString& parentPath, const TString& name,
                  const TVector<TExpectedResult> expectedResults = {NKikimrScheme::StatusAccepted});
    void TestUnlock(TTestActorRuntime& runtime, ui64 schemeShard, ui64 txId, ui64 lockId, const TString& parentPath, const TString& name,
                  const TVector<TExpectedResult> expectedResults = {NKikimrScheme::StatusAccepted});
    void TestUnlock(TTestActorRuntime& runtime, ui64 txId, ui64 lockId, const TString& parentPath, const TString& name,
                  const TVector<TExpectedResult> expectedResults = {NKikimrScheme::StatusAccepted});

    // index build
    struct TBuildIndexConfig {
        TString IndexName;
        NKikimrSchemeOp::EIndexType IndexType = NKikimrSchemeOp::EIndexTypeGlobal;
        TVector<TString> IndexColumns;
        TVector<TString> DataColumns;
        TVector<NYdb::NTable::TGlobalIndexSettings> GlobalIndexSettings = {};
        // implementation note: it was made a pointer, not optional, to enable forward declaration
        std::unique_ptr<NYdb::NTable::TKMeansTreeSettings> KMeansTreeSettings = {};
    };

    std::unique_ptr<TEvIndexBuilder::TEvCreateRequest> CreateBuildColumnRequest(ui64 id, const TString& dbName, const TString& src, const TString& columnName, const Ydb::TypedValue& literal);
    TEvIndexBuilder::TEvCreateRequest* CreateBuildIndexRequest(ui64 id, const TString& dbName, const TString& src, const TBuildIndexConfig& cfg);
    void AsyncBuildColumn(TTestActorRuntime& runtime, ui64 id, ui64 schemeShard, const TString &dbName, const TString &src, const TString& columnName, const Ydb::TypedValue& literal);
    void AsyncBuildIndex(TTestActorRuntime& runtime, ui64 id, ui64 schemeShard, const TString &dbName, const TString &src, const TBuildIndexConfig &cfg);
    void AsyncBuildIndex(TTestActorRuntime& runtime, ui64 id, ui64 schemeShard, const TString &dbName, const TString &src, const TString &name, TVector<TString> columns, TVector<TString> dataColumns = {});
<<<<<<< HEAD
    void AsyncBuildUniqIndex(TTestActorRuntime& runtime, ui64 id, ui64 schemeShard, const TString &dbName, const TString &src, const TString &name, TVector<TString> columns, TVector<TString> dataColumns = {});
    void AsyncBuildVectorIndex(TTestActorRuntime& runtime, ui64 id, ui64 schemeShard, const TString &dbName, const TString &src, const TString &name, TString column, TVector<TString> dataColumns = {});
=======
    void AsyncBuildVectorIndex(TTestActorRuntime& runtime, ui64 id, ui64 schemeShard, const TString &dbName, const TString &src, const TString &name, TVector<TString> columns, TVector<TString> dataColumns = {});
>>>>>>> 2503a6bd
    void TestBuildColumn(TTestActorRuntime& runtime, ui64 id, ui64 schemeShard, const TString &dbName,
        const TString &src, const TString& columnName, const Ydb::TypedValue& literal, Ydb::StatusIds::StatusCode expectedStatus);
    void TestBuildIndex(TTestActorRuntime& runtime, ui64 id, ui64 schemeShard, const TString &dbName, const TString &src, const TBuildIndexConfig &cfg, Ydb::StatusIds::StatusCode expectedStatus = Ydb::StatusIds::SUCCESS);
    void TestBuildIndex(TTestActorRuntime& runtime, ui64 id, ui64 schemeShard, const TString &dbName, const TString &src, const TString &name, TVector<TString> columns, Ydb::StatusIds::StatusCode expectedStatus = Ydb::StatusIds::SUCCESS);
<<<<<<< HEAD
    void TestBuildUniqIndex(TTestActorRuntime& runtime, ui64 id, ui64 schemeShard, const TString &dbName, const TString &src, const TString &name, TVector<TString> columns, Ydb::StatusIds::StatusCode expectedStatus = Ydb::StatusIds::SUCCESS);
    void TestBuildVectorIndex(TTestActorRuntime& runtime, ui64 id, ui64 schemeShard, const TString &dbName, const TString &src, const TString &name, TString column, Ydb::StatusIds::StatusCode expectedStatus = Ydb::StatusIds::SUCCESS);
=======
    void TestBuildVectorIndex(TTestActorRuntime& runtime, ui64 id, ui64 schemeShard, const TString &dbName, const TString &src, const TString &name, TVector<TString> columns, Ydb::StatusIds::StatusCode expectedStatus = Ydb::StatusIds::SUCCESS);
>>>>>>> 2503a6bd
    TEvIndexBuilder::TEvCancelRequest* CreateCancelBuildIndexRequest(const ui64 id, const TString& dbName, const ui64 buildIndexId);
    NKikimrIndexBuilder::TEvCancelResponse TestCancelBuildIndex(TTestActorRuntime& runtime, const ui64 id, const ui64 schemeShard, const TString &dbName, const ui64 buildIndexId, const TVector<Ydb::StatusIds::StatusCode>& expectedStatuses = {Ydb::StatusIds::SUCCESS});
    TEvIndexBuilder::TEvListRequest* ListBuildIndexRequest(const TString& dbName);
    NKikimrIndexBuilder::TEvListResponse TestListBuildIndex(TTestActorRuntime& runtime, ui64 schemeShard, const TString &dbName);
    TEvIndexBuilder::TEvGetRequest* GetBuildIndexRequest(const TString& dbName, ui64 id);
    NKikimrIndexBuilder::TEvGetResponse TestGetBuildIndex(TTestActorRuntime& runtime, ui64 schemeShard, const TString &dbName, ui64 id);
    TString TestGetBuildIndexHtml(TTestActorRuntime& runtime, ui64 schemeShard, ui64 id);
    TEvIndexBuilder::TEvForgetRequest* ForgetBuildIndexRequest(const ui64 id, const TString &dbName, const ui64 buildIndexId);
    NKikimrIndexBuilder::TEvForgetResponse TestForgetBuildIndex(TTestActorRuntime& runtime, const ui64 id, const ui64 schemeShard, const TString &dbName, const ui64 buildIndexId, Ydb::StatusIds::StatusCode expectedStatus = Ydb::StatusIds::SUCCESS);

    ////////// export
    TVector<TString> GetExportTargetPaths(const TString& requestStr);
    void AsyncExport(TTestActorRuntime& runtime, ui64 schemeshardId, ui64 id, const TString& dbName, const TString& requestStr, const TString& userSID = "", const TString& peerName = "");
    void AsyncExport(TTestActorRuntime& runtime, ui64 id, const TString& dbName, const TString& requestStr, const TString& userSID = "", const TString& peerName = "");
    void TestExport(TTestActorRuntime& runtime, ui64 schemeshardId, ui64 id, const TString& dbName, const TString& requestStr, const TString& userSID = "", const TString& peerName = "",
            Ydb::StatusIds::StatusCode expectedStatus = Ydb::StatusIds::SUCCESS);
    void TestExport(TTestActorRuntime& runtime, ui64 id, const TString& dbName, const TString& requestStr, const TString& userSID = "", const TString& peerName = "",
            Ydb::StatusIds::StatusCode expectedStatus = Ydb::StatusIds::SUCCESS);
    NKikimrExport::TEvGetExportResponse TestGetExport(TTestActorRuntime& runtime, ui64 schemeshardId, ui64 id, const TString& dbName,
            const TVector<Ydb::StatusIds::StatusCode>& expectedStatuses);
    NKikimrExport::TEvGetExportResponse TestGetExport(TTestActorRuntime& runtime, ui64 id, const TString& dbName,
            const TVector<Ydb::StatusIds::StatusCode>& expectedStatuses);
    NKikimrExport::TEvGetExportResponse TestGetExport(TTestActorRuntime& runtime, ui64 schemeshardId, ui64 id, const TString& dbName,
            Ydb::StatusIds::StatusCode expectedStatus = Ydb::StatusIds::SUCCESS);
    NKikimrExport::TEvGetExportResponse TestGetExport(TTestActorRuntime& runtime, ui64 id, const TString& dbName,
            Ydb::StatusIds::StatusCode expectedStatus = Ydb::StatusIds::SUCCESS);
    TEvExport::TEvCancelExportRequest* CancelExportRequest(ui64 txId, const TString& dbName, ui64 exportId);
    NKikimrExport::TEvCancelExportResponse TestCancelExport(TTestActorRuntime& runtime, ui64 schemeshardId, ui64 txId, const TString& dbName, ui64 exportId,
            Ydb::StatusIds::StatusCode expectedStatus = Ydb::StatusIds::SUCCESS);
    NKikimrExport::TEvCancelExportResponse TestCancelExport(TTestActorRuntime& runtime, ui64 txId, const TString& dbName, ui64 exportId,
            Ydb::StatusIds::StatusCode expectedStatus = Ydb::StatusIds::SUCCESS);
    TEvExport::TEvForgetExportRequest* ForgetExportRequest(ui64 txId, const TString& dbName, ui64 exportId);
    void AsyncForgetExport(TTestActorRuntime& runtime, ui64 schemeshardId, ui64 txId, const TString& dbName, ui64 exportId);
    void AsyncForgetExport(TTestActorRuntime& runtime, ui64 txId, const TString& dbName, ui64 exportId);
    NKikimrExport::TEvForgetExportResponse TestForgetExport(TTestActorRuntime& runtime, ui64 schemeshardId, ui64 txId, const TString& dbName, ui64 exportId,
            Ydb::StatusIds::StatusCode expectedStatus = Ydb::StatusIds::SUCCESS);
    NKikimrExport::TEvForgetExportResponse TestForgetExport(TTestActorRuntime& runtime, ui64 txId, const TString& dbName, ui64 exportId,
            Ydb::StatusIds::StatusCode expectedStatus = Ydb::StatusIds::SUCCESS);

    ////////// import
    void AsyncImport(TTestActorRuntime& runtime, ui64 schemeshardId, ui64 id, const TString& dbName, const TString& requestStr, const TString& userSID = "", const TString& peerName = "");
    void AsyncImport(TTestActorRuntime& runtime, ui64 id, const TString& dbName, const TString& requestStr, const TString& userSID = "", const TString& peerName = "");
    void TestImport(TTestActorRuntime& runtime, ui64 schemeshardId, ui64 id, const TString& dbName, const TString& requestStr, const TString& userSID = "", const TString& peerName = "",
            Ydb::StatusIds::StatusCode expectedStatus = Ydb::StatusIds::SUCCESS);
    void TestImport(TTestActorRuntime& runtime, ui64 id, const TString& dbName, const TString& requestStr, const TString& userSID = "", const TString& peerName = "",
            Ydb::StatusIds::StatusCode expectedStatus = Ydb::StatusIds::SUCCESS);
    NKikimrImport::TEvGetImportResponse TestGetImport(TTestActorRuntime& runtime, ui64 schemeshardId, ui64 id, const TString& dbName,
            const TVector<Ydb::StatusIds::StatusCode>& expectedStatuses);
    NKikimrImport::TEvGetImportResponse TestGetImport(TTestActorRuntime& runtime, ui64 id, const TString& dbName,
            const TVector<Ydb::StatusIds::StatusCode>& expectedStatuses);
    NKikimrImport::TEvGetImportResponse TestGetImport(TTestActorRuntime& runtime, ui64 schemeshardId, ui64 id, const TString& dbName,
            Ydb::StatusIds::StatusCode expectedStatus = Ydb::StatusIds::SUCCESS);
    NKikimrImport::TEvGetImportResponse TestGetImport(TTestActorRuntime& runtime, ui64 id, const TString& dbName,
            Ydb::StatusIds::StatusCode expectedStatus = Ydb::StatusIds::SUCCESS);
    TEvImport::TEvCancelImportRequest* CancelImportRequest(ui64 txId, const TString& dbName, ui64 importId);
    NKikimrImport::TEvCancelImportResponse TestCancelImport(TTestActorRuntime& runtime, ui64 schemeshardId, ui64 txId, const TString& dbName, ui64 importId,
            Ydb::StatusIds::StatusCode expectedStatus = Ydb::StatusIds::SUCCESS);
    NKikimrImport::TEvCancelImportResponse TestCancelImport(TTestActorRuntime& runtime, ui64 txId, const TString& dbName, ui64 importId,
            Ydb::StatusIds::StatusCode expectedStatus = Ydb::StatusIds::SUCCESS);

    ////////// datashard
    ui64 GetDatashardState(TTestActorRuntime& runtime, ui64 tabletId);
    TString SetAllowLogBatching(TTestActorRuntime& runtime, ui64 tabletId, bool v);

    ui64 GetDatashardSysTableValue(TTestActorRuntime& runtime, ui64 tabletId, ui64 sysKey);
    ui64 GetTxReadSizeLimit(TTestActorRuntime& runtime, ui64 tabletId);
    ui64 GetStatDisabled(TTestActorRuntime& runtime, ui64 tabletId);

    bool GetFastLogPolicy(TTestActorRuntime& runtime, ui64 tabletId);
    bool GetByKeyFilterEnabled(TTestActorRuntime& runtime, ui64 tabletId, ui32 table);
    bool GetEraseCacheEnabled(TTestActorRuntime& runtime, ui64 tabletId, ui32 table);
    NKikimr::NLocalDb::TCompactionPolicyPtr GetCompactionPolicy(TTestActorRuntime& runtime, ui64 tabletId, ui32 localTableId);
    void SetSchemeshardReadOnlyMode(TTestActorRuntime& runtime, bool isReadOnly);
    void SetSchemeshardSchemaLimits(TTestActorRuntime& runtime, NSchemeShard::TSchemeLimits limits);
    void SetSchemeshardSchemaLimits(TTestActorRuntime& runtime, NSchemeShard::TSchemeLimits limits, ui64 schemeShard);
    void SetSchemeshardDatabaseQuotas(TTestActorRuntime& runtime, Ydb::Cms::DatabaseQuotas databaseQuotas, ui64 domainId);
    void SetSchemeshardDatabaseQuotas(TTestActorRuntime& runtime, Ydb::Cms::DatabaseQuotas databaseQuotas, ui64 domainId, ui64 schemeShard);

    NKikimrSchemeOp::TTableDescription GetDatashardSchema(TTestActorRuntime& runtime, ui64 tabletId, ui64 tid);

    TVector<ui64> GetTableShards(TTestActorRuntime& runtime, ui64 schemeShard,  const TString& path);
    NLs::TCheckFunc ShardsIsReady(TTestActorRuntime& runtime);

    template <typename TCreateFunc>
    void CreateWithIntermediateDirs(TCreateFunc func) {
        TTestWithReboots t;
        t.Run([&](TTestActorRuntime& runtime, bool& activeZone) {
            func(runtime, ++t.TxId, "/MyRoot", false); // invalid
            func(runtime, ++t.TxId, "/MyRoot", true); // valid
            t.TestEnv->TestWaitNotification(runtime, t.TxId);

            {
                TInactiveZone inactive(activeZone);
                TestDescribeResult(DescribePath(runtime, "/MyRoot/Valid/x/y/z"),
                                   {NLs::Finished});
                TestDescribeResult(DescribePath(runtime, "/MyRoot/Invalid"),
                                   {NLs::PathNotExist});
            }
        });
    }

    template <typename TCreateFunc>
    void CreateWithIntermediateDirsForceDrop(TCreateFunc func) {
        TTestWithReboots t;
        t.Run([&](TTestActorRuntime& runtime, bool& activeZone) {
            func(runtime, ++t.TxId, "/MyRoot");
            AsyncForceDropUnsafe(runtime, ++t.TxId, 3);
            t.TestEnv->TestWaitNotification(runtime, {t.TxId - 1, t.TxId});

            {
                TInactiveZone inactive(activeZone);
                TestDescribeResult(DescribePath(runtime, "/MyRoot/x"),
                                   {NLs::PathNotExist});
            }
        });
    }

    TRowVersion CreateVolatileSnapshot(
        TTestActorRuntime& runtime,
        const TVector<TString>& tables,
        TDuration timeout);

    TPathId TestFindTabletSubDomainPathId(
        TTestActorRuntime& runtime, ui64 tabletId,
        NKikimrScheme::TEvFindTabletSubDomainPathIdResult::EStatus expected = NKikimrScheme::TEvFindTabletSubDomainPathIdResult::SUCCESS);
    TPathId TestFindTabletSubDomainPathId(
        TTestActorRuntime& runtime, ui64 schemeShard, ui64 tabletId,
        NKikimrScheme::TEvFindTabletSubDomainPathIdResult::EStatus expected = NKikimrScheme::TEvFindTabletSubDomainPathIdResult::SUCCESS);

    void CreateAlterLoginCreateUser(TTestActorRuntime& runtime, ui64 txId, const TString& database,
        const TString& user, const TString& password,
        const TVector<TExpectedResult>& expectedResults = {{NKikimrScheme::StatusSuccess}});

    void CreateAlterLoginRemoveUser(TTestActorRuntime& runtime, ui64 txId, const TString& database,
        const TString& user,
        const TVector<TExpectedResult>& expectedResults = {{NKikimrScheme::StatusSuccess}});

    void CreateAlterLoginCreateGroup(TTestActorRuntime& runtime, ui64 txId, const TString& database,
        const TString& group, const TVector<TExpectedResult>& expectedResults = {{NKikimrScheme::StatusSuccess}});

    void CreateAlterLoginRemoveGroup(TTestActorRuntime& runtime, ui64 txId, const TString& database,
        const TString& group, const TVector<TExpectedResult>& expectedResults = {{NKikimrScheme::StatusSuccess}});

    void AlterLoginAddGroupMembership(TTestActorRuntime& runtime, ui64 txId, const TString& database,
        const TString& member, const TString& group,
        const TVector<TExpectedResult>& expectedResults = {{NKikimrScheme::StatusSuccess}});

    void AlterLoginRemoveGroupMembership(TTestActorRuntime& runtime, ui64 txId, const TString& database,
        const TString& member, const TString& group,
        const TVector<TExpectedResult>& expectedResults = {{NKikimrScheme::StatusSuccess}});

    NKikimrScheme::TEvLoginResult Login(TTestActorRuntime& runtime,
        const TString& user, const TString& password);

    void ModifyUser(TTestActorRuntime& runtime, ui64 txId, const TString& database, std::function<void(::NKikimrSchemeOp::TLoginModifyUser*)>&& initiator);

    void ChangeIsEnabledUser(TTestActorRuntime& runtime, ui64 txId, const TString& database,
        const TString& user, bool isEnabled);

    void ChangePasswordUser(TTestActorRuntime& runtime, ui64 txId, const TString& database,
        const TString& user, const TString& password);

    void ChangePasswordHashUser(TTestActorRuntime& runtime, ui64 txId, const TString& database,
        const TString& user, const TString& hash);

    // Mimics data query to a single table with multiple partitions
    class TFakeDataReq {
    public:
        TFakeDataReq(TTestActorRuntime& runtime, ui64 txId, const TString& table, const TString& query);
        ~TFakeDataReq();

        // returns Unknown if plan is required, Error/Complete/Abort otherwise
        NMiniKQL::IEngineFlat::EStatus Propose(bool immediate, bool& activeZone, ui32 txFlags = NDataShard::TTxFlags::Default);

        // Propose to coordinator
        void Plan(ui64 coordinatorId);

        TMap<ui64, TVector<NKikimrTxDataShard::TError>> GetErrors() const {
            return Errors;
        }

    private:
        NMiniKQL::TRuntimeNode ProgramText2Bin(const TString& query);

        void FillTableInfo(TMockDbSchemeResolver& dbSchemeResolver) const;

        struct TTablePartitioningInfo {
            struct TBorder {
                TSerializedCellVec KeyTuple;
                bool Inclusive = false;
                bool Point = false;
                bool Defined = false;
                ui64 Datashard = 0;
            };

            TVector<NScheme::TTypeInfo> KeyColumnTypes;
            TVector<TBorder> Partitioning;

            std::shared_ptr<const TVector<TKeyDesc::TPartitionInfo>> ResolveKey(const TTableRange& range) const;
        };

        void FillTablePartitioningInfo();

        void ResolveKey(TKeyDesc& dbKey) {
            if (TablePartitioningInfo.Partitioning.empty()) {
                FillTablePartitioningInfo();
            }

            dbKey.Partitioning = TablePartitioningInfo.ResolveKey(dbKey.Range);
            dbKey.Status = TKeyDesc::EStatus::Ok;
        }

    private:
        TTestActorRuntime& Runtime;
        NMiniKQL::TScopedAlloc Alloc{__LOCATION__};
        NMiniKQL::TTypeEnvironment Env;
        ui64 TxId;
        const TString Table;
        const TString Query;
        TAutoPtr<NMiniKQL::IEngineFlat> Engine;
        TVector<ui64> AffectedShards;
        TMap<ui64, TVector<NKikimrTxDataShard::TError>> Errors;
        TTablePartitioningInfo TablePartitioningInfo;
    };

    TTestActorRuntimeBase::TEventObserver SetSuppressObserver(TTestActorRuntime& runtime, TVector<THolder<IEventHandle>>& suppressed, ui32 type);
    void WaitForSuppressed(TTestActorRuntime& runtime, TVector<THolder<IEventHandle>>& suppressed, ui32 count, TTestActorRuntime::TEventObserver prevObserver);


    NKikimrTxDataShard::TEvCompactTableResult CompactTable(
        TTestActorRuntime& runtime, ui64 shardId, const TTableId& tableId, bool compactBorrowed = false, bool compactSinglePartedShards = false);

    NKikimrPQ::TDescribeResponse GetDescribeFromPQBalancer(TTestActorRuntime& runtime, ui64 balancerId);

    void SendTEvPeriodicTopicStats(TTestActorRuntime& runtime, ui64 topicId, ui64 generation, ui64 round, ui64 dataSize, ui64 usedReserveSize);
    void WriteToTopic(TTestActorRuntime& runtime, const TString& path, ui32& msgSeqNo, const TString& message);
    void UpdateRow(TTestActorRuntime& runtime, const TString& table, const ui32 key, const TString& value, ui64 tabletId = TTestTxConfig::FakeHiveTablets);
    void UpdateRowPg(TTestActorRuntime& runtime, const TString& table, const ui32 key, ui32 value, ui64 tabletId = TTestTxConfig::FakeHiveTablets);
    void UploadRow(TTestActorRuntime& runtime, const TString& tablePath, int partitionIdx, const TVector<ui32>& keyTags, const TVector<ui32>& valueTags, const TVector<TCell>& keys, const TVector<TCell>& values);
    void WriteOp(TTestActorRuntime& runtime, ui64 schemeshardId, const ui64 txId, const TString& tablePath, int partitionIdx, NKikimrDataEvents::TEvWrite_TOperation::EOperationType operationType, const std::vector<ui32>& columnIds, TSerializedCellMatrix&& data, bool successIsExpected);
    void WriteRow(TTestActorRuntime& runtime, ui64 schemeshardId, const ui64 txId, const TString& tablePath, int partitionIdx, const ui32 key, const TString& value, bool successIsExpected = true);
    void WriteRow(TTestActorRuntime& runtime, const ui64 txId, const TString& tablePath, int partitionIdx, const ui32 key, const TString& value, bool successIsExpected = true);
    void DeleteRow(TTestActorRuntime& runtime, ui64 schemeshardId, const ui64 txId, const TString& tablePath, int partitionIdx, const ui32 key, bool successIsExpected = true);
    void DeleteRow(TTestActorRuntime& runtime, const ui64 txId, const TString& tablePath, int partitionIdx, const ui32 key, bool successIsExpected = true);

    void SendNextValRequest(TTestActorRuntime& runtime, const TActorId& sender, const TString& path);
    i64 WaitNextValResult(
        TTestActorRuntime& runtime, const TActorId& sender,
        Ydb::StatusIds::StatusCode expectedStatus = Ydb::StatusIds::SUCCESS);
    i64 DoNextVal(
        TTestActorRuntime& runtime, const TString& path,
        Ydb::StatusIds::StatusCode expectedStatus = Ydb::StatusIds::SUCCESS);

    NKikimrMiniKQL::TResult ReadTable(TTestActorRuntime& runtime, ui64 tabletId,
        const TString& table, const TVector<TString>& pk, const TVector<TString>& columns, const TString& rangeFlags = "");

    ui32 CountRows(TTestActorRuntime& runtime, ui64 schemeshardId, const TString& table);
    ui32 CountRows(TTestActorRuntime& runtime, const TString& table);

    void WriteVectorTableRows(TTestActorRuntime& runtime, ui64 schemeShardId, ui64 txId, const TString & tablePath,
        ui32 shard, ui32 min, ui32 max, std::vector<ui32> columnIds = {});

    void TestCreateServerLessDb(TTestActorRuntime& runtime, TTestEnv& env, ui64& txId, ui64& tenantSchemeShard);

} //NSchemeShardUT_Private<|MERGE_RESOLUTION|>--- conflicted
+++ resolved
@@ -397,22 +397,14 @@
     void AsyncBuildColumn(TTestActorRuntime& runtime, ui64 id, ui64 schemeShard, const TString &dbName, const TString &src, const TString& columnName, const Ydb::TypedValue& literal);
     void AsyncBuildIndex(TTestActorRuntime& runtime, ui64 id, ui64 schemeShard, const TString &dbName, const TString &src, const TBuildIndexConfig &cfg);
     void AsyncBuildIndex(TTestActorRuntime& runtime, ui64 id, ui64 schemeShard, const TString &dbName, const TString &src, const TString &name, TVector<TString> columns, TVector<TString> dataColumns = {});
-<<<<<<< HEAD
     void AsyncBuildUniqIndex(TTestActorRuntime& runtime, ui64 id, ui64 schemeShard, const TString &dbName, const TString &src, const TString &name, TVector<TString> columns, TVector<TString> dataColumns = {});
-    void AsyncBuildVectorIndex(TTestActorRuntime& runtime, ui64 id, ui64 schemeShard, const TString &dbName, const TString &src, const TString &name, TString column, TVector<TString> dataColumns = {});
-=======
     void AsyncBuildVectorIndex(TTestActorRuntime& runtime, ui64 id, ui64 schemeShard, const TString &dbName, const TString &src, const TString &name, TVector<TString> columns, TVector<TString> dataColumns = {});
->>>>>>> 2503a6bd
     void TestBuildColumn(TTestActorRuntime& runtime, ui64 id, ui64 schemeShard, const TString &dbName,
         const TString &src, const TString& columnName, const Ydb::TypedValue& literal, Ydb::StatusIds::StatusCode expectedStatus);
     void TestBuildIndex(TTestActorRuntime& runtime, ui64 id, ui64 schemeShard, const TString &dbName, const TString &src, const TBuildIndexConfig &cfg, Ydb::StatusIds::StatusCode expectedStatus = Ydb::StatusIds::SUCCESS);
     void TestBuildIndex(TTestActorRuntime& runtime, ui64 id, ui64 schemeShard, const TString &dbName, const TString &src, const TString &name, TVector<TString> columns, Ydb::StatusIds::StatusCode expectedStatus = Ydb::StatusIds::SUCCESS);
-<<<<<<< HEAD
     void TestBuildUniqIndex(TTestActorRuntime& runtime, ui64 id, ui64 schemeShard, const TString &dbName, const TString &src, const TString &name, TVector<TString> columns, Ydb::StatusIds::StatusCode expectedStatus = Ydb::StatusIds::SUCCESS);
-    void TestBuildVectorIndex(TTestActorRuntime& runtime, ui64 id, ui64 schemeShard, const TString &dbName, const TString &src, const TString &name, TString column, Ydb::StatusIds::StatusCode expectedStatus = Ydb::StatusIds::SUCCESS);
-=======
     void TestBuildVectorIndex(TTestActorRuntime& runtime, ui64 id, ui64 schemeShard, const TString &dbName, const TString &src, const TString &name, TVector<TString> columns, Ydb::StatusIds::StatusCode expectedStatus = Ydb::StatusIds::SUCCESS);
->>>>>>> 2503a6bd
     TEvIndexBuilder::TEvCancelRequest* CreateCancelBuildIndexRequest(const ui64 id, const TString& dbName, const ui64 buildIndexId);
     NKikimrIndexBuilder::TEvCancelResponse TestCancelBuildIndex(TTestActorRuntime& runtime, const ui64 id, const ui64 schemeShard, const TString &dbName, const ui64 buildIndexId, const TVector<Ydb::StatusIds::StatusCode>& expectedStatuses = {Ydb::StatusIds::SUCCESS});
     TEvIndexBuilder::TEvListRequest* ListBuildIndexRequest(const TString& dbName);
