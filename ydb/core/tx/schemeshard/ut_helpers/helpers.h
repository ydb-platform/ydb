--- conflicted
+++ resolved
@@ -671,14 +671,10 @@
     ui32 CountRows(TTestActorRuntime& runtime, const TString& table);
 
     void WriteVectorTableRows(TTestActorRuntime& runtime, ui64 schemeShardId, ui64 txId, const TString & tablePath,
-<<<<<<< HEAD
-        bool withValue, ui32 shard, ui32 min, ui32 max);
-=======
         ui32 shard, ui32 min, ui32 max, std::vector<ui32> columnIds = {});
 
     void TestCreateServerLessDb(TTestActorRuntime& runtime, TTestEnv& env, ui64& txId, ui64& tenantSchemeShard);
 
     void MeteringDataEqual(const TString& leftMsg, const TString& rightMsg);
->>>>>>> 832cd121
 
 } //NSchemeShardUT_Private