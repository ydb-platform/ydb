--- conflicted
+++ resolved
@@ -1193,26 +1193,7 @@
 
 bool NSchemeShardUT_Private::TTestWithReboots::PassUserRequests(TTestActorRuntimeBase &runtime, TAutoPtr<IEventHandle> &event) {
     Y_UNUSED(runtime);
-<<<<<<< HEAD
-    return event->Type == TEvSchemeShard::EvModifySchemeTransaction ||
-           event->Type == TEvSchemeShard::EvDescribeScheme ||
-           event->Type == TEvSchemeShard::EvNotifyTxCompletion ||
-           event->Type == TEvSchemeShard::EvMeasureSelfResponseTime ||
-           event->Type == TEvSchemeShard::EvWakeupToMeasureSelfResponseTime ||
-           event->Type == TEvTablet::EvLocalMKQL ||
-           event->Type == TEvFakeHive::EvSubscribeToTabletDeletion ||
-           event->Type == TEvSchemeShard::EvCancelTx ||
-           event->Type == TEvExport::EvCreateExportRequest ||
-           event->Type == TEvIndexBuilder::EvCreateRequest ||
-           event->Type == TEvIndexBuilder::EvGetRequest ||
-           event->Type == TEvIndexBuilder::EvCancelRequest ||
-           event->Type == TEvIndexBuilder::EvForgetRequest ||
-           // without it, ut_vector_index_build_reboots test hangs on GetRequest on the very first reboot
-           event->Type == TEvTablet::EvCommitResult
-        ;
-=======
     return NoRebootEventTypes.contains(event->Type);
->>>>>>> 832cd121
 }
 
 NSchemeShardUT_Private::TTestEnvOptions& NSchemeShardUT_Private::TTestWithReboots::GetTestEnvOptions() {
