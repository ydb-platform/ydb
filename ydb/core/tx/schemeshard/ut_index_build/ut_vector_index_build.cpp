#include <ydb/core/base/table_index.h>
#include <ydb/core/protos/schemeshard/operations.pb.h>
#include <ydb/core/tx/schemeshard/ut_helpers/helpers.h>
#include <ydb/core/tx/schemeshard/schemeshard_billing_helpers.h>
#include <ydb/core/testlib/actors/block_events.h>
#include <ydb/core/testlib/tablet_helpers.h>

#include <ydb/core/tx/datashard/datashard.h>
#include <ydb/core/metering/metering.h>

#include <ydb/public/sdk/cpp/include/ydb-cpp-sdk/client/table/table.h>

using namespace NKikimr;
using namespace NSchemeShard;
using namespace NSchemeShardUT_Private;

Y_UNIT_TEST_SUITE (VectorIndexBuildTest) {
    Y_UNIT_TEST(CreateAndDrop) {
        TTestBasicRuntime runtime;
        TTestEnv env(runtime);
        ui64 txId = 100;

        runtime.SetLogPriority(NKikimrServices::TX_DATASHARD, NLog::PRI_TRACE);
        runtime.SetLogPriority(NKikimrServices::BUILD_INDEX, NLog::PRI_TRACE);

        ui64 tenantSchemeShard = 0;
        TestCreateServerLessDb(runtime, env, txId, tenantSchemeShard);

        TestCreateTable(runtime, tenantSchemeShard, ++txId, "/MyRoot/ServerLessDB", R"(
            Name: "Table"
            Columns { Name: "key"       Type: "Uint32" }
            Columns { Name: "embedding" Type: "String" }
<<<<<<< HEAD
            KeyColumnNames: ["key"]
            SplitBoundary { KeyPrefix { Tuple { Optional { Uint32: 50 } } } }
            SplitBoundary { KeyPrefix { Tuple { Optional { Uint32: 150 } } } }
=======
            Columns { Name: "prefix"    Type: "Uint32" }
            Columns { Name: "value"     Type: "String" }
            KeyColumnNames: ["key"]
>>>>>>> 832cd121
        )");
        env.TestWaitNotification(runtime, txId, tenantSchemeShard);

        // Write data directly into shards
<<<<<<< HEAD
        WriteVectorTableRows(runtime, tenantSchemeShard, ++txId, "/MyRoot/ServerLessDB/Table", false, 0, 0, 50);
        WriteVectorTableRows(runtime, tenantSchemeShard, ++txId, "/MyRoot/ServerLessDB/Table", false, 1, 50, 150);
        WriteVectorTableRows(runtime, tenantSchemeShard, ++txId, "/MyRoot/ServerLessDB/Table", false, 2, 150, 200);

        runtime.SetLogPriority(NKikimrServices::TX_DATASHARD, NLog::PRI_TRACE);
        runtime.SetLogPriority(NKikimrServices::BUILD_INDEX, NLog::PRI_TRACE);
=======
        WriteVectorTableRows(runtime, tenantSchemeShard, ++txId, "/MyRoot/ServerLessDB/Table", 0, 0, 200);
>>>>>>> 832cd121

        TestDescribeResult(DescribePath(runtime, tenantSchemeShard, "/MyRoot/ServerLessDB/Table"),
            {NLs::PathExist, NLs::IndexesCount(0), NLs::PathVersionEqual(3)});

<<<<<<< HEAD
        TBlockEvents<TEvDataShard::TEvReshuffleKMeansRequest> reshuffleBlocker(runtime, [&](const auto& ) {
            return true;
        });

        // Build vector index with max_shards_in_flight(1) to guarantee deterministic meteringData
        ui64 buildIndexId = ++txId;
        {
            auto sender = runtime.AllocateEdgeActor();
            auto request = CreateBuildIndexRequest(buildIndexId, "/MyRoot/ServerLessDB", "/MyRoot/ServerLessDB/Table", TBuildIndexConfig{
                "index1", NKikimrSchemeOp::EIndexTypeGlobalVectorKmeansTree, {"embedding"}, {}
            });
            request->Record.MutableSettings()->set_max_shards_in_flight(1);
            ForwardToTablet(runtime, tenantSchemeShard, sender, request);
        }

        // Wait for the first "reshuffle" request (samples will be already collected on the first level)
        // and reboot the scheme shard to verify that its intermediate state is persisted correctly.
        // The bug checked here: Sample.Probability was not persisted (#18236).
        runtime.WaitFor("ReshuffleKMeansRequest", [&]{ return reshuffleBlocker.size(); });
        Cerr << "... rebooting scheme shard" << Endl;
        RebootTablet(runtime, tenantSchemeShard, runtime.AllocateEdgeActor());

        // Now wait for the 1st level to be finalized
        TBlockEvents<TEvSchemeShard::TEvModifySchemeTransaction> level1Blocker(runtime, [&](auto& ev) {
            const auto& record = ev->Get()->Record;
            if (record.GetTransaction(0).GetOperationType() == NKikimrSchemeOp::ESchemeOpInitiateBuildIndexImplTable) {
                return true;
            }
            return false;
        });
        reshuffleBlocker.Stop();
        reshuffleBlocker.Unblock(reshuffleBlocker.size());

        // Reshard the first level table (0build)
        // First bug checked here: after restarting the schemeshard during reshuffle it
        //   generates more clusters than requested and dies with VERIFY on shard boundaries (#18278).
        // Second bug checked here: posting table doesn't contain all rows from the main table
        //   when the build table is resharded during build (#18355).
        {
            auto indexDesc = DescribePath(runtime, tenantSchemeShard, "/MyRoot/ServerLessDB/Table/index1/indexImplPostingTable0build", true, true, true);
            auto parts = indexDesc.GetPathDescription().GetTablePartitions();
            UNIT_ASSERT_EQUAL(parts.size(), 4);
            ui64 cluster = 1;
            for (const auto & x: parts) {
                TestSplitTable(runtime, tenantSchemeShard, ++txId, "/MyRoot/ServerLessDB/Table/index1/indexImplPostingTable0build", Sprintf(R"(
                    SourceTabletId: %lu
                    SplitBoundary { KeyPrefix { Tuple { Optional { Uint64: %lu } } Tuple { Optional { Uint32: 50 } } } }
                    SplitBoundary { KeyPrefix { Tuple { Optional { Uint64: %lu } } Tuple { Optional { Uint32: 150 } } } }
                )", x.GetDatashardId(), cluster, cluster));
                env.TestWaitNotification(runtime, txId);
                cluster++;
            }
        }

        level1Blocker.Stop();
        level1Blocker.Unblock(level1Blocker.size());

        // Now wait for the index build
        {
            auto expectedStatus = Ydb::StatusIds::SUCCESS;
            TAutoPtr<IEventHandle> handle;
            TEvIndexBuilder::TEvCreateResponse* event = runtime.GrabEdgeEvent<TEvIndexBuilder::TEvCreateResponse>(handle);
            UNIT_ASSERT(event);

            Cerr << "BUILDINDEX RESPONSE CREATE: " << event->ToString() << Endl;
            UNIT_ASSERT_EQUAL_C(event->Record.GetStatus(), expectedStatus,
                                "status mismatch"
                                    << " got " << Ydb::StatusIds::StatusCode_Name(event->Record.GetStatus())
                                    << " expected "  << Ydb::StatusIds::StatusCode_Name(expectedStatus)
                                    << " issues was " << event->Record.GetIssues());
        }

        env.TestWaitNotification(runtime, buildIndexId, tenantSchemeShard);

        // Check row count in the posting table
        {
            auto rows = CountRows(runtime, tenantSchemeShard, "/MyRoot/ServerLessDB/Table/index1/indexImplPostingTable");
            Cerr << "... posting table contains " << rows << " rows" << Endl;
            UNIT_ASSERT_VALUES_EQUAL(rows, 200);
        }
=======
        ui64 buildIndexTx = ++txId;
        TestBuildVectorIndex(runtime, buildIndexTx, tenantSchemeShard, "/MyRoot/ServerLessDB", "/MyRoot/ServerLessDB/Table", "index1", "embedding");
        env.TestWaitNotification(runtime, buildIndexTx, tenantSchemeShard);
>>>>>>> 832cd121

        auto buildIndexOperations = TestListBuildIndex(runtime, tenantSchemeShard, "/MyRoot/ServerLessDB");
        UNIT_ASSERT_VALUES_EQUAL(buildIndexOperations.EntriesSize(), 1);

<<<<<<< HEAD
        auto descr = TestGetBuildIndex(runtime, tenantSchemeShard, "/MyRoot/ServerLessDB", buildIndexId);
        UNIT_ASSERT_VALUES_EQUAL(descr.GetIndexBuild().GetState(), Ydb::Table::IndexBuildState::STATE_DONE);

        const TString meteringData = R"({"usage":{"start":1,"quantity":433,"finish":1,"unit":"request_unit","type":"delta"},"tags":{},"id":"109-72075186233409549-2-0-0-0-0-611-609-11032-11108","cloud_id":"CLOUD_ID_VAL","source_wt":1,"source_id":"sless-docapi-ydb-ss","resource_id":"DATABASE_ID_VAL","schema":"ydb.serverless.requests.v1","folder_id":"FOLDER_ID_VAL","version":"1.0.0"})""\n";

        UNIT_ASSERT_NO_DIFF(meteringMessages, meteringData);
=======
        auto buildIndexOperation = TestGetBuildIndex(runtime, tenantSchemeShard, "/MyRoot/ServerLessDB", buildIndexTx);
        UNIT_ASSERT_VALUES_EQUAL(buildIndexOperation.GetIndexBuild().GetState(), Ydb::Table::IndexBuildState::STATE_DONE);
>>>>>>> 832cd121

        TestDescribeResult(DescribePath(runtime, tenantSchemeShard, "/MyRoot/ServerLessDB/Table"),
            {NLs::PathExist, NLs::IndexesCount(1), NLs::PathVersionEqual(6)});

        TestDescribeResult(DescribePath(runtime, tenantSchemeShard, "/MyRoot/ServerLessDB/Table/index1", true, true, true),
            {NLs::PathExist, NLs::IndexState(NKikimrSchemeOp::EIndexState::EIndexStateReady)});

        TestForgetBuildIndex(runtime, ++txId, tenantSchemeShard, "/MyRoot/ServerLessDB", buildIndexTx);
        buildIndexOperations = TestListBuildIndex(runtime, tenantSchemeShard, "/MyRoot/ServerLessDB");
        UNIT_ASSERT_VALUES_EQUAL(buildIndexOperations.EntriesSize(), 0);

        TestDropTableIndex(runtime, tenantSchemeShard, ++txId, "/MyRoot/ServerLessDB", R"(
            TableName: "Table"
            IndexName: "index1"
        )");
        env.TestWaitNotification(runtime, txId, tenantSchemeShard);

        Cerr << "... rebooting scheme shard" << Endl;
        RebootTablet(runtime, tenantSchemeShard, runtime.AllocateEdgeActor());

        TestDescribeResult(DescribePath(runtime, tenantSchemeShard, "/MyRoot/ServerLessDB/Table"),
            {NLs::PathExist, NLs::IndexesCount(0), NLs::PathVersionEqual(8)});
    }

    Y_UNIT_TEST(RecreatedColumns) {
        TTestBasicRuntime runtime;
        TTestEnv env(runtime);
        ui64 txId = 100;

        runtime.SetLogPriority(NKikimrServices::TX_DATASHARD, NLog::PRI_TRACE);
        runtime.SetLogPriority(NKikimrServices::BUILD_INDEX, NLog::PRI_TRACE);

        ui64 tenantSchemeShard = 0;
        TestCreateServerLessDb(runtime, env, txId, tenantSchemeShard);

        TestCreateTable(runtime, tenantSchemeShard, ++txId, "/MyRoot/ServerLessDB", R"(
            Name: "Table"
            Columns { Name: "key"       Type: "Uint32" }
            Columns { Name: "embedding" Type: "String" }
            Columns { Name: "prefix"    Type: "Uint32" }
            Columns { Name: "value"     Type: "String" }
            KeyColumnNames: ["key"]
        )");
        env.TestWaitNotification(runtime, txId, tenantSchemeShard);

        // Test that index build succeeds on recreated columns
        TestAlterTable(runtime, tenantSchemeShard, ++txId, "/MyRoot/ServerLessDB", R"(
            Name: "Table"
            DropColumns { Name: "embedding" }
        )");
        env.TestWaitNotification(runtime, txId, tenantSchemeShard);

        TestAlterTable(runtime, tenantSchemeShard, ++txId, "/MyRoot/ServerLessDB", R"(
            Name: "Table"
            Columns { Name: "embedding"   Type: "String" }
        )");
        env.TestWaitNotification(runtime, txId, tenantSchemeShard);

        WriteVectorTableRows(runtime, tenantSchemeShard, ++txId, "/MyRoot/ServerLessDB/Table", 0, 0, 200, {1, 5, 3, 4});

        TestBuildVectorIndex(runtime, ++txId, tenantSchemeShard, "/MyRoot/ServerLessDB", "/MyRoot/ServerLessDB/Table", "index2", "embedding");
        env.TestWaitNotification(runtime, txId, tenantSchemeShard);

        TestDescribeResult(DescribePath(runtime, tenantSchemeShard, "/MyRoot/ServerLessDB/Table"),
            {NLs::PathExist, NLs::IndexesCount(1), NLs::PathVersionEqual(8)});
    }

    Y_UNIT_TEST(SimpleDuplicates) {
        TTestBasicRuntime runtime;
        TTestEnv env(runtime);
        ui64 txId = 100;

        runtime.SetLogPriority(NKikimrServices::TX_DATASHARD, NLog::PRI_TRACE);
        runtime.SetLogPriority(NKikimrServices::BUILD_INDEX, NLog::PRI_TRACE);

        ui64 tenantSchemeShard = 0;
        TestCreateServerLessDb(runtime, env, txId, tenantSchemeShard);

        TestCreateTable(runtime, tenantSchemeShard, ++txId, "/MyRoot/ServerLessDB", R"(
            Name: "Table"
            Columns { Name: "key"       Type: "Uint32" }
            Columns { Name: "embedding" Type: "String" }
            Columns { Name: "prefix"    Type: "Uint32" }
            Columns { Name: "value"     Type: "String" }
            KeyColumnNames: ["key"]
            SplitBoundary { KeyPrefix { Tuple { Optional { Uint32: 50 } } } }
            SplitBoundary { KeyPrefix { Tuple { Optional { Uint32: 150 } } } }
        )");
        env.TestWaitNotification(runtime, txId, tenantSchemeShard);

        // Write data directly into shards
        WriteVectorTableRows(runtime, tenantSchemeShard, ++txId, "/MyRoot/ServerLessDB/Table", 0, 0, 50);
        WriteVectorTableRows(runtime, tenantSchemeShard, ++txId, "/MyRoot/ServerLessDB/Table", 1, 50, 150);
        WriteVectorTableRows(runtime, tenantSchemeShard, ++txId, "/MyRoot/ServerLessDB/Table", 2, 150, 200);

        TestDescribeResult(DescribePath(runtime, tenantSchemeShard, "/MyRoot/ServerLessDB/Table"),
            {NLs::PathExist, NLs::IndexesCount(0), NLs::PathVersionEqual(3)});

        TBlockEvents<TEvDataShard::TEvReshuffleKMeansRequest> reshuffleBlocker(runtime, [&](const auto& ) {
            return true;
        });

        ui64 buildIndexTx = ++txId;
        AsyncBuildVectorIndex(runtime, buildIndexTx, tenantSchemeShard, "/MyRoot/ServerLessDB", "/MyRoot/ServerLessDB/Table", "index1", {"embedding"});

        // Wait for the first "reshuffle" request (samples will be already collected on the first level)
        // and reboot the scheme shard to verify that its intermediate state is persisted correctly.
        // The bug checked here: Sample.Probability was not persisted (#18236).
        runtime.WaitFor("ReshuffleKMeansRequest", [&]{ return reshuffleBlocker.size(); });
        Cerr << "... rebooting scheme shard" << Endl;
        RebootTablet(runtime, tenantSchemeShard, runtime.AllocateEdgeActor());

        // Now wait for the 1st level to be finalized
        TBlockEvents<TEvSchemeShard::TEvModifySchemeTransaction> level1Blocker(runtime, [&](auto& ev) {
            const auto& record = ev->Get()->Record;
            if (record.GetTransaction(0).GetOperationType() == NKikimrSchemeOp::ESchemeOpInitiateBuildIndexImplTable) {
                return true;
            }
            return false;
        });
        reshuffleBlocker.Stop().Unblock();

        // Reshard the first level table (0build)
        // First bug checked here: after restarting the schemeshard during reshuffle it
        //   generates more clusters than requested and dies with VERIFY on shard boundaries (#18278).
        // Second bug checked here: posting table doesn't contain all rows from the main table
        //   when the build table is resharded during build (#18355).
        {
            auto indexDesc = DescribePath(runtime, tenantSchemeShard, "/MyRoot/ServerLessDB/Table/index1/indexImplPostingTable0build", true, true, true);
            auto parts = indexDesc.GetPathDescription().GetTablePartitions();
            UNIT_ASSERT_EQUAL(parts.size(), 4);
            ui64 cluster = 1;
            for (const auto & x: parts) {
                TestSplitTable(runtime, tenantSchemeShard, ++txId, "/MyRoot/ServerLessDB/Table/index1/indexImplPostingTable0build", Sprintf(R"(
                    SourceTabletId: %lu
                    SplitBoundary { KeyPrefix { Tuple { Optional { Uint64: %lu } } Tuple { Optional { Uint32: 50 } } } }
                    SplitBoundary { KeyPrefix { Tuple { Optional { Uint64: %lu } } Tuple { Optional { Uint32: 150 } } } }
                )", x.GetDatashardId(), cluster, cluster));
                env.TestWaitNotification(runtime, txId);
                cluster++;
            }
        }

        level1Blocker.Stop().Unblock();

        // Now wait for the index build
        env.TestWaitNotification(runtime, buildIndexTx, tenantSchemeShard);
        TestDescribeResult(DescribePath(runtime, tenantSchemeShard, "/MyRoot/ServerLessDB/Table"),
            {NLs::PathExist, NLs::IndexesCount(1), NLs::PathVersionEqual(6)});

        // Check row count in the posting table
        {
            auto rows = CountRows(runtime, tenantSchemeShard, "/MyRoot/ServerLessDB/Table/index1/indexImplPostingTable");
            Cerr << "... posting table contains " << rows << " rows" << Endl;
            UNIT_ASSERT_VALUES_EQUAL(rows, 200);
        }
    }

    Y_UNIT_TEST(PrefixedDuplicates) {
        TTestBasicRuntime runtime;
        TTestEnv env(runtime);
        ui64 txId = 100;

        runtime.SetLogPriority(NKikimrServices::TX_DATASHARD, NLog::PRI_TRACE);
        runtime.SetLogPriority(NKikimrServices::BUILD_INDEX, NLog::PRI_TRACE);

        ui64 tenantSchemeShard = 0;
        TestCreateServerLessDb(runtime, env, txId, tenantSchemeShard);

        // Just create main table
        TestCreateTable(runtime, tenantSchemeShard, ++txId, "/MyRoot/ServerLessDB", R"(
            Name: "Table"
            Columns { Name: "key"       Type: "Uint32" }
            Columns { Name: "embedding" Type: "String" }
            Columns { Name: "prefix"    Type: "Uint32" }
            Columns { Name: "value"     Type: "String" }
            KeyColumnNames: ["key"]
            SplitBoundary { KeyPrefix { Tuple { Optional { Uint32: 50 } } } }
            SplitBoundary { KeyPrefix { Tuple { Optional { Uint32: 150 } } } }
        )");
        env.TestWaitNotification(runtime, txId, tenantSchemeShard);

        // Write data directly into shards
        WriteVectorTableRows(runtime, tenantSchemeShard, ++txId, "/MyRoot/ServerLessDB/Table", 0, 0, 50);
        WriteVectorTableRows(runtime, tenantSchemeShard, ++txId, "/MyRoot/ServerLessDB/Table", 1, 50, 150);
        WriteVectorTableRows(runtime, tenantSchemeShard, ++txId, "/MyRoot/ServerLessDB/Table", 2, 150, 200);

        runtime.SetLogPriority(NKikimrServices::TX_DATASHARD, NLog::PRI_TRACE);
        runtime.SetLogPriority(NKikimrServices::BUILD_INDEX, NLog::PRI_TRACE);

        TestDescribeResult(DescribePath(runtime, tenantSchemeShard, "/MyRoot/ServerLessDB/Table"),
            {NLs::PathExist, NLs::IndexesCount(0), NLs::PathVersionEqual(3)});

        TBlockEvents<TEvSchemeShard::TEvModifySchemeTransaction> lockBlocker(runtime, [&](const auto& ev) {
            const auto& tx = ev->Get()->Record.GetTransaction(0);
            if (tx.GetOperationType() == NKikimrSchemeOp::ESchemeOpCreateLock &&
                tx.GetLockConfig().GetName() == "indexImplPostingTable0build") {
                return true;
            }
            return false;
        });

        // Build vector index with max_shards_in_flight > 1 to guarantee double upload of the same shard
        const ui64 buildIndexId = ++txId;
        AsyncBuildVectorIndex(runtime, buildIndexId, tenantSchemeShard, "/MyRoot/ServerLessDB", "/MyRoot/ServerLessDB/Table", "index1", {"prefix", "embedding"});

        // Wait for the "lock" request
        runtime.WaitFor("LockBuildRequest", [&]{ return lockBlocker.size(); });
        lockBlocker.Stop();

        // Reshard the first level secondary-index-like prefix table (0build)
        // Force out-of-order shard indexes (1, 3, 2)
        {
            auto indexDesc = DescribePath(runtime, tenantSchemeShard, "/MyRoot/ServerLessDB/Table/index1/indexImplPostingTable0build", true, true, true);
            auto parts = indexDesc.GetPathDescription().GetTablePartitions();
            UNIT_ASSERT_EQUAL(parts.size(), 1);
            TestSplitTable(runtime, tenantSchemeShard, ++txId, "/MyRoot/ServerLessDB/Table/index1/indexImplPostingTable0build", Sprintf(R"(
                SourceTabletId: %lu
                SplitBoundary { KeyPrefix { Tuple { Optional { Uint32: 10 } } Tuple { Optional { Uint32: 100 } } } }
            )", parts[0].GetDatashardId()));
            env.TestWaitNotification(runtime, txId, tenantSchemeShard);
        }
        {
            auto indexDesc = DescribePath(runtime, tenantSchemeShard, "/MyRoot/ServerLessDB/Table/index1/indexImplPostingTable0build", true, true, true);
            auto parts = indexDesc.GetPathDescription().GetTablePartitions();
            UNIT_ASSERT_EQUAL(parts.size(), 2);
            TestSplitTable(runtime, tenantSchemeShard, ++txId, "/MyRoot/ServerLessDB/Table/index1/indexImplPostingTable0build", Sprintf(R"(
                SourceTabletId: %lu
                SplitBoundary { KeyPrefix { Tuple { Optional { Uint32: 5 } } Tuple { Optional { Uint32: 100 } } } }
            )", parts[0].GetDatashardId()));
            env.TestWaitNotification(runtime, txId, tenantSchemeShard);
        }

        int prefixSeen = 0;
        TBlockEvents<TEvDataShard::TEvPrefixKMeansRequest> prefixBlocker(runtime, [&](const auto& ) {
            return (++prefixSeen) == 2;
        });
        TBlockEvents<TEvDataShard::TEvPrefixKMeansResponse> prefixResponseBlocker(runtime, [&](const auto& ) {
            return true;
        });

        lockBlocker.Unblock(lockBlocker.size());

        // Wait for the first scan to finish to prevent it from aborting on split
        // Wait for the second PrefixKMeansRequest and reboot the scheme shard
        runtime.WaitFor("Second PrefixKMeansRequest", [&]{ return prefixBlocker.size() && prefixResponseBlocker.size(); });
        Cerr << "... rebooting scheme shard" << Endl;
        RebootTablet(runtime, tenantSchemeShard, runtime.AllocateEdgeActor());

        prefixResponseBlocker.Stop();
        prefixResponseBlocker.Unblock(prefixResponseBlocker.size());
        prefixBlocker.Stop();
        prefixBlocker.Unblock(prefixBlocker.size());

        // Now wait for the index build
        env.TestWaitNotification(runtime, buildIndexId, tenantSchemeShard);
        TestDescribeResult(DescribePath(runtime, tenantSchemeShard, "/MyRoot/ServerLessDB/Table"),
            {NLs::PathExist, NLs::IndexesCount(1), NLs::PathVersionEqual(6)});

        // Check row count in the posting table
        {
            auto rows = CountRows(runtime, tenantSchemeShard, "/MyRoot/ServerLessDB/Table/index1/indexImplPostingTable");
            Cerr << "... posting table contains " << rows << " rows" << Endl;
            UNIT_ASSERT_VALUES_EQUAL(rows, 200);
        }
    }

    Y_UNIT_TEST(CommonDB) {
        TTestBasicRuntime runtime;
        TTestEnv env(runtime);
        ui64 txId = 100;

        runtime.SetLogPriority(NKikimrServices::TX_DATASHARD, NLog::PRI_TRACE);
        runtime.SetLogPriority(NKikimrServices::BUILD_INDEX, NLog::PRI_TRACE);

        TestCreateExtSubDomain(runtime, ++txId, "/MyRoot", "Name: \"CommonDB\"");
        env.TestWaitNotification(runtime, txId);

        TestAlterExtSubDomain(runtime, ++txId, "/MyRoot",
            "StoragePools { "
            "  Name: \"pool-3\" "
            "  Kind: \"pool-kind-3\" "
            "} "
            "PlanResolution: 50 "
            "Coordinators: 1 "
            "Mediators: 1 "
            "TimeCastBucketsPerMediator: 2 "
            "ExternalSchemeShard: true "
            "Name: \"CommonDB\"");
        env.TestWaitNotification(runtime, txId);

        ui64 tenantSchemeShard = 0;
        TestDescribeResult(DescribePath(runtime, "/MyRoot/CommonDB"), {
            NLs::PathExist,
            NLs::IsExternalSubDomain("CommonDB"),
            NLs::ExtractTenantSchemeshard(&tenantSchemeShard)});

        TestCreateTable(runtime, tenantSchemeShard, ++txId, "/MyRoot/CommonDB", R"(
            Name: "Table"
            Columns { Name: "key"       Type: "Uint32" }
            Columns { Name: "embedding" Type: "String" }
<<<<<<< HEAD
=======
            Columns { Name: "prefix"    Type: "Uint32" }
            Columns { Name: "value"     Type: "String" }
>>>>>>> 832cd121
            KeyColumnNames: ["key"]
        )");
        env.TestWaitNotification(runtime, txId, tenantSchemeShard);

<<<<<<< HEAD
        WriteVectorTableRows(runtime, tenantSchemeShard, ++txId, "/MyRoot/CommonDB/Table", false, 0, 100, 300);
=======
        WriteVectorTableRows(runtime, tenantSchemeShard, ++txId, "/MyRoot/CommonDB/Table", 0, 100, 300);

        TestDescribeResult(DescribePath(runtime, tenantSchemeShard, "/MyRoot/CommonDB/Table"), {
            NLs::PathExist,
            NLs::IndexesCount(0),
            NLs::PathVersionEqual(3)});

        TBlockEvents<NMetering::TEvMetering::TEvWriteMeteringJson> meteringBlocker(runtime, [&](const auto& ev) {
            Cerr << "TEvWriteMeteringJson " << ev->Get()->MeteringJson << Endl;
            return true;
        });

        // Initiate index build:
        ui64 buildIndexTx = ++txId;
        TestBuildVectorIndex(runtime, buildIndexTx, tenantSchemeShard, "/MyRoot/CommonDB", "/MyRoot/CommonDB/Table", "index1", "embedding");
        {
            auto buildIndexOperations = TestListBuildIndex(runtime, tenantSchemeShard, "/MyRoot/CommonDB");
            UNIT_ASSERT_VALUES_EQUAL(buildIndexOperations.EntriesSize(), 1);
            auto buildIndexOperation = TestGetBuildIndex(runtime, tenantSchemeShard, "/MyRoot/CommonDB", buildIndexTx);
            UNIT_ASSERT_VALUES_EQUAL(buildIndexOperation.GetIndexBuild().GetState(), Ydb::Table::IndexBuildState::STATE_PREPARING);

            TestDescribeResult(DescribePath(runtime, tenantSchemeShard, "/MyRoot/CommonDB/Table"), {
                NLs::PathExist,
                NLs::IndexesCount(0),
                NLs::PathVersionEqual(3)});
        }
>>>>>>> 832cd121

        // Wait and check Filling state:
        TBlockEvents<TEvDataShard::TEvSampleKResponse> sampleKBlocker(runtime, [&](const auto&) {
            return true;
        });
        runtime.WaitFor("sampleK", [&]{ return sampleKBlocker.size(); });
        sampleKBlocker.Stop().Unblock();
        {
            auto buildIndexOperations = TestListBuildIndex(runtime, tenantSchemeShard, "/MyRoot/CommonDB");
            UNIT_ASSERT_VALUES_EQUAL(buildIndexOperations.EntriesSize(), 1);
            auto buildIndexOperation = TestGetBuildIndex(runtime, tenantSchemeShard, "/MyRoot/CommonDB", buildIndexTx);
            UNIT_ASSERT_VALUES_EQUAL(buildIndexOperation.GetIndexBuild().GetState(), Ydb::Table::IndexBuildState::STATE_TRANSFERING_DATA);

            TestDescribeResult(DescribePath(runtime, tenantSchemeShard, "/MyRoot/CommonDB/Table"), {
                NLs::PathExist,
                NLs::IndexesCount(1),
                NLs::PathVersionEqual(4)});
            TestDescribeResult(DescribePath(runtime, tenantSchemeShard, "/MyRoot/CommonDB/Table/index1", true, true, true), {
                NLs::PathExist,
                NLs::IndexState(NKikimrSchemeOp::EIndexState::EIndexStateWriteOnly)});
        }

        // Wait Done state:
        env.TestWaitNotification(runtime, buildIndexTx, tenantSchemeShard);
        {
            auto buildIndexOperations = TestListBuildIndex(runtime, tenantSchemeShard, "/MyRoot/CommonDB");
            UNIT_ASSERT_VALUES_EQUAL(buildIndexOperations.EntriesSize(), 1);
            auto buildIndexOperation = TestGetBuildIndex(runtime, tenantSchemeShard, "/MyRoot/CommonDB", buildIndexTx);
            UNIT_ASSERT_VALUES_EQUAL(buildIndexOperation.GetIndexBuild().GetState(), Ydb::Table::IndexBuildState::STATE_DONE);

            TestDescribeResult(DescribePath(runtime, tenantSchemeShard, "/MyRoot/CommonDB/Table"), {
                NLs::PathExist,
                NLs::IndexesCount(1),
                NLs::PathVersionEqual(6)});
            TestDescribeResult(DescribePath(runtime, tenantSchemeShard, "/MyRoot/CommonDB/Table/index1", true, true, true), {
                NLs::PathExist,
                NLs::IndexState(NKikimrSchemeOp::EIndexState::EIndexStateReady)});
        }

        UNIT_ASSERT_VALUES_EQUAL(meteringBlocker.size(), 0);
    }

    Y_UNIT_TEST_FLAG(ServerLessDB, smallScanBuffer) {
        TTestBasicRuntime runtime;
        TTestEnv env(runtime);
        ui64 txId = 100;

        runtime.SetLogPriority(NKikimrServices::TX_DATASHARD, NLog::PRI_TRACE);
        runtime.SetLogPriority(NKikimrServices::BUILD_INDEX, NLog::PRI_TRACE);

        ui64 tenantSchemeShard = 0;
        TestCreateServerLessDb(runtime, env, txId, tenantSchemeShard);

        TestCreateTable(runtime, tenantSchemeShard, ++txId, "/MyRoot/ServerLessDB", R"(
            Name: "Table"
            Columns { Name: "key"       Type: "Uint32" }
            Columns { Name: "embedding" Type: "String" }
            Columns { Name: "prefix"    Type: "Uint32" }
            Columns { Name: "value"     Type: "String" }
            KeyColumnNames: ["key"]
            SplitBoundary { KeyPrefix { Tuple { Optional { Uint32: 50 } } } }
            SplitBoundary { KeyPrefix { Tuple { Optional { Uint32: 150 } } } }
        )");
        env.TestWaitNotification(runtime, txId, tenantSchemeShard);

        // Write data directly into shards
        const ui32 K = 4;
        const ui32 tableRows = 200;
        const ui64 tableRowBytes = 9; // key:Uint32 (4 bytes), embedding:String (5 bytes)
        const ui64 tableBytes = tableRows * tableRowBytes;
        const ui64 buildRowBytes = 17; // parent:Uint64 (8 bytes), key:Uint32 (4 bytes), embedding:String (5 bytes)
        const ui64 buildBytes = tableRows * buildRowBytes;
        const ui64 postingRowBytes = 12; // parent:Uint64 (8 bytes), key:Uint32 (4 bytes)
        const ui64 postingBytes = tableRows * postingRowBytes;
        const ui64 levelRowBytes = 21; // parent:Uint64 (8 bytes), id:Uint64 (8 bytes), embedding:String (5 bytes)
        WriteVectorTableRows(runtime, tenantSchemeShard, ++txId, "/MyRoot/ServerLessDB/Table", 0, 0, 50);
        WriteVectorTableRows(runtime, tenantSchemeShard, ++txId, "/MyRoot/ServerLessDB/Table", 1, 50, 150);
        WriteVectorTableRows(runtime, tenantSchemeShard, ++txId, "/MyRoot/ServerLessDB/Table", 2, 150, 200);

        TBlockEvents<NMetering::TEvMetering::TEvWriteMeteringJson> meteringBlocker(runtime, [&](const auto& ev) {
            Cerr << "TEvWriteMeteringJson " << ev->Get()->MeteringJson << Endl;
            return true;
        });
        TString previousBillId = "0-0-0-0";

        ui64 uploadRows = 0, uploadBytes = 0, readRows = 0, readBytes = 0;
        ui64 expectedUploadRows = 0, expectedUploadBytes = 0, expectedReadRows = 0, expectedReadBytes = 0;
        auto logBillingStats = [&]() {
            Cerr << "BillingStats:"
                << " uploadRows: " << uploadRows << " uploadBytes: " << uploadBytes
                << " readRows: " << readRows << " readBytes: " << readBytes
                << Endl;
        };

        TBlockEvents<TEvDataShard::TEvSampleKResponse> sampleKBlocker(runtime, [&](const auto& ev) {
            auto response = ev->Get()->Record;
            readRows += response.GetReadRows();
            readBytes += response.GetReadBytes();
            return true;
        });

        TBlockEvents<TEvIndexBuilder::TEvUploadSampleKResponse> uploadSampleKBlocker(runtime, [&](const auto& ev) {
            auto response = ev->Get()->Record;
            uploadRows += response.GetUploadRows();
            uploadBytes += response.GetUploadBytes();
            return true;
        });

        TBlockEvents<TEvDataShard::TEvReshuffleKMeansResponse> reshuffleBlocker(runtime, [&](const auto& ev) {
            auto response = ev->Get()->Record;
            uploadRows += response.GetUploadRows();
            uploadBytes += response.GetUploadBytes();
            readRows += response.GetReadRows();
            readBytes += response.GetReadBytes();
            return true;
        });

        TBlockEvents<TEvDataShard::TEvLocalKMeansResponse> localKMeansBlocker(runtime, [&](const auto& ev) {
            auto response = ev->Get()->Record;
            uploadRows += response.GetUploadRows();
            uploadBytes += response.GetUploadBytes();
            readRows += response.GetReadRows();
            readBytes += response.GetReadBytes();
            return true;
        });

        // Build vector index with max_shards_in_flight(1) to guarantee deterministic metering data
        ui64 buildIndexTx = ++txId;
        {
            auto sender = runtime.AllocateEdgeActor();
            auto request = CreateBuildIndexRequest(buildIndexTx, "/MyRoot/ServerLessDB", "/MyRoot/ServerLessDB/Table", TBuildIndexConfig{
                "index1", NKikimrSchemeOp::EIndexTypeGlobalVectorKmeansTree, {"embedding"}, {}
            });
            auto settings = request->Record.MutableSettings();
            settings->set_max_shards_in_flight(1);
            if (smallScanBuffer) {
                settings->MutableScanSettings()->SetMaxBatchRows(1);
            } else {
                settings->MutableScanSettings()->ClearMaxBatchRows();
            }
            auto kmeansSettings = request->Record.MutableSettings()->mutable_index()->Mutableglobal_vector_kmeans_tree_index();
            kmeansSettings->Mutablevector_settings()->Setlevels(2);
            kmeansSettings->Mutablevector_settings()->Setclusters(K);
            ForwardToTablet(runtime, tenantSchemeShard, sender, request);
        }

        for (ui32 shard = 0; shard < 3; shard++) {
            runtime.WaitFor("sampleK", [&]{ return sampleKBlocker.size(); });
            sampleKBlocker.Unblock();
        }
        // SAMPLE reads table once, no writes:
        expectedReadRows += tableRows;
        expectedReadBytes += tableBytes;
        logBillingStats();
        UNIT_ASSERT_VALUES_EQUAL(uploadRows, expectedUploadRows);
        UNIT_ASSERT_VALUES_EQUAL(uploadBytes, expectedUploadBytes);
        UNIT_ASSERT_VALUES_EQUAL(readRows, expectedReadRows);
        UNIT_ASSERT_VALUES_EQUAL(readBytes, expectedReadBytes);

        runtime.WaitFor("uploadSampleK", [&]{ return uploadSampleKBlocker.size(); });
        // upload SAMPLE writes K level rows, no reads:
        expectedUploadRows += K;
        expectedUploadBytes += K * levelRowBytes;
        logBillingStats();
        UNIT_ASSERT_VALUES_EQUAL(uploadRows, expectedUploadRows);
        UNIT_ASSERT_VALUES_EQUAL(uploadBytes, expectedUploadBytes);
        UNIT_ASSERT_VALUES_EQUAL(readRows, expectedReadRows);
        UNIT_ASSERT_VALUES_EQUAL(readBytes, expectedReadBytes);
        uploadSampleKBlocker.Unblock();

        runtime.WaitFor("metering", [&]{ return meteringBlocker.size(); });
        {
            auto newBillId = TStringBuilder()
                << expectedUploadRows << "-" << expectedReadRows << "-"
                << expectedUploadBytes << "-" << expectedReadBytes;
            auto expectedId = TStringBuilder()
                << "109-72075186233409549-2-" << previousBillId << "-" << newBillId;
            auto expectedBill = TBillRecord()
                .Id(expectedId)
                .CloudId("CLOUD_ID_VAL").FolderId("FOLDER_ID_VAL").ResourceId("DATABASE_ID_VAL")
                .SourceWt(TInstant::Seconds(10))
                .Usage(TBillRecord::RequestUnits(130, TInstant::Seconds(0), TInstant::Seconds(10)));
            UNIT_ASSERT_VALUES_EQUAL(meteringBlocker.size(), 1);
            MeteringDataEqual(meteringBlocker[0]->Get()->MeteringJson, expectedBill.ToString());
            previousBillId = newBillId;
            meteringBlocker.Unblock();
        }

        for (ui32 shard = 0; shard < 3; shard++) {
            runtime.WaitFor("reshuffle", [&]{ return reshuffleBlocker.size(); });
            reshuffleBlocker.Unblock();
        }
        // RESHUFFLE reads and writes table once:
        expectedUploadRows += tableRows;
        expectedUploadBytes += buildBytes;
        expectedReadRows += tableRows;
        expectedReadBytes += tableBytes;
        logBillingStats();
        UNIT_ASSERT_VALUES_EQUAL(uploadRows, expectedUploadRows);
        UNIT_ASSERT_VALUES_EQUAL(uploadBytes, expectedUploadBytes);
        UNIT_ASSERT_VALUES_EQUAL(readRows, expectedReadRows);
        UNIT_ASSERT_VALUES_EQUAL(readBytes, expectedReadBytes);

        for (ui32 shard = 0; shard < 4; shard++) {
            runtime.WaitFor("localKMeans", [&]{ return localKMeansBlocker.size(); });
            localKMeansBlocker.Unblock();
        }
        // KMEANS writes build table once and forms K * K level rows:
        expectedUploadRows += tableRows + K * K;
        expectedUploadBytes += postingBytes + K * K * levelRowBytes;
        if (smallScanBuffer) {
            // KMEANS reads build table five times (SAMPLE + KMEANS * 3 + UPLOAD):
            expectedReadRows += tableRows * 5;
            expectedReadBytes += buildBytes * 5;
        } else {
            // KMEANS reads build table once:
            expectedReadRows += tableRows;
            expectedReadBytes += buildBytes;
        }
        logBillingStats();
        UNIT_ASSERT_VALUES_EQUAL(uploadRows, expectedUploadRows);
        UNIT_ASSERT_VALUES_EQUAL(uploadBytes, expectedUploadBytes);
        UNIT_ASSERT_VALUES_EQUAL(readRows, expectedReadRows);
        UNIT_ASSERT_VALUES_EQUAL(readBytes, expectedReadBytes);

        env.TestWaitNotification(runtime, buildIndexTx, tenantSchemeShard);
        {
            auto buildIndexOperations = TestListBuildIndex(runtime, tenantSchemeShard, "/MyRoot/ServerLessDB");
            UNIT_ASSERT_VALUES_EQUAL(buildIndexOperations.EntriesSize(), 1);
            auto buildIndexOperation = TestGetBuildIndex(runtime, tenantSchemeShard, "/MyRoot/ServerLessDB", buildIndexTx);
            UNIT_ASSERT_VALUES_EQUAL(buildIndexOperation.GetIndexBuild().GetState(), Ydb::Table::IndexBuildState::STATE_DONE);

            TestDescribeResult(DescribePath(runtime, tenantSchemeShard, "/MyRoot/ServerLessDB/Table"), {
                NLs::PathExist,
                NLs::IndexesCount(1),
                NLs::PathVersionEqual(6)});
            TestDescribeResult(DescribePath(runtime, tenantSchemeShard, "/MyRoot/ServerLessDB/Table/index1", true, true, true), {
                NLs::PathExist,
                NLs::IndexState(NKikimrSchemeOp::EIndexState::EIndexStateReady)});
        }

        runtime.WaitFor("metering", [&]{ return meteringBlocker.size(); });
        {
            auto newBillId = TStringBuilder()
                << expectedUploadRows << "-" << expectedReadRows << "-"
                << expectedUploadBytes << "-" << expectedReadBytes;
            auto expectedId = TStringBuilder()
                << "109-72075186233409549-2-" << previousBillId << "-" << newBillId;
            auto expectedBill = TBillRecord()
                .Id(expectedId)
                .CloudId("CLOUD_ID_VAL").FolderId("FOLDER_ID_VAL").ResourceId("DATABASE_ID_VAL")
                .SourceWt(TInstant::Seconds(10))
                .Usage(TBillRecord::RequestUnits(336, TInstant::Seconds(10), TInstant::Seconds(10)));
            UNIT_ASSERT_VALUES_EQUAL(meteringBlocker.size(), 1);
            MeteringDataEqual(meteringBlocker[0]->Get()->MeteringJson, expectedBill.ToString());
            previousBillId = newBillId;
            meteringBlocker.Stop().Unblock();
        }
    }

    Y_UNIT_TEST_FLAG(DescriptionIsPersisted, prefixed) {
        TTestBasicRuntime runtime;
        TTestEnv env(runtime);
        ui64 txId = 100;

        TestCreateTable(runtime, ++txId, "/MyRoot", R"(
            Name: "vectors"
            Columns { Name: "id" Type: "Uint64" }
            Columns { Name: "embedding" Type: "String" }
            Columns { Name: "prefix" Type: "Uint64" }
            Columns { Name: "covered" Type: "String" }
            KeyColumnNames: [ "id" ]
        )");
        env.TestWaitNotification(runtime, txId);

        NYdb::NTable::TGlobalIndexSettings globalIndexSettings;
        {
            Ydb::Table::GlobalIndexSettings proto;
            UNIT_ASSERT(google::protobuf::TextFormat::ParseFromString(R"(
                partition_at_keys {
                    split_points {
                        type { tuple_type { elements { optional_type { item { type_id: UINT64 } } } } }
                        value { items { uint64_value: 12345 } }
                    }
                    split_points {
                        type { tuple_type { elements { optional_type { item { type_id: UINT64 } } } } }
                        value { items { uint64_value: 54321 } }
                    }
                }
                partitioning_settings {
                    min_partitions_count: 3
                    max_partitions_count: 3
                }
            )", &proto));
            globalIndexSettings = NYdb::NTable::TGlobalIndexSettings::FromProto(proto);
        }

        std::unique_ptr<NYdb::NTable::TKMeansTreeSettings> kmeansTreeSettings;
        {
            Ydb::Table::KMeansTreeSettings proto;
            UNIT_ASSERT(google::protobuf::TextFormat::ParseFromString(R"(
                settings {
                    metric: DISTANCE_COSINE
                    vector_type: VECTOR_TYPE_FLOAT
                    vector_dimension: 1024
                }
                levels: 5
                clusters: 4
            )", &proto));
            using T = NYdb::NTable::TKMeansTreeSettings;
            kmeansTreeSettings = std::make_unique<T>(T::FromProto(proto));
        }

        TBlockEvents<TEvSchemeShard::TEvModifySchemeTransaction> indexCreationBlocker(runtime, [](const auto& ev) {
            const auto& modifyScheme = ev->Get()->Record.GetTransaction(0);
            return modifyScheme.GetOperationType() == NKikimrSchemeOp::ESchemeOpCreateIndexBuild;
        });

        const ui64 buildIndexTx = ++txId;
        const TVector<TString> indexColumns = prefixed
            ? TVector<TString>{"prefix", "embedding"}
            : TVector<TString>{"embedding"};
        const TVector<TString> dataColumns = { "covered" };
        TestBuildIndex(runtime, buildIndexTx, TTestTxConfig::SchemeShard, "/MyRoot", "/MyRoot/vectors", TBuildIndexConfig{
            "by_embedding", NKikimrSchemeOp::EIndexTypeGlobalVectorKmeansTree, indexColumns, dataColumns,
            { globalIndexSettings, globalIndexSettings, globalIndexSettings }, std::move(kmeansTreeSettings)
        });

        RebootTablet(runtime, TTestTxConfig::SchemeShard, runtime.AllocateEdgeActor());

        indexCreationBlocker.Stop().Unblock();
        env.TestWaitNotification(runtime, buildIndexTx);

        auto buildIndexOperation = TestGetBuildIndex(runtime, TTestTxConfig::SchemeShard, "/MyRoot", buildIndexTx);
        UNIT_ASSERT_VALUES_EQUAL_C(
            buildIndexOperation.GetIndexBuild().GetState(), Ydb::Table::IndexBuildState::STATE_DONE,
            buildIndexOperation.DebugString()
        );

        using namespace NKikimr::NTableIndex::NTableVectorKmeansTreeIndex;
        TestDescribeResult(DescribePrivatePath(runtime, JoinFsPaths("/MyRoot/vectors/by_embedding", LevelTable), true, true), {
            NLs::IsTable,
            NLs::PartitionCount(3),
            NLs::MinPartitionsCountEqual(3),
            NLs::MaxPartitionsCountEqual(3),
            NLs::SplitBoundaries<ui64>({12345, 54321})
        });
        TestDescribeResult(DescribePrivatePath(runtime, JoinFsPaths("/MyRoot/vectors/by_embedding", PostingTable), true, true), {
            NLs::IsTable,
            NLs::PartitionCount(3),
            NLs::MinPartitionsCountEqual(3),
            NLs::MaxPartitionsCountEqual(3),
            NLs::SplitBoundaries<ui64>({12345, 54321})
        });
        if (prefixed) {
        TestDescribeResult(DescribePrivatePath(runtime, JoinFsPaths("/MyRoot/vectors/by_embedding", PrefixTable), true, true), {
            NLs::IsTable,
            NLs::PartitionCount(3),
            NLs::MinPartitionsCountEqual(3),
            NLs::MaxPartitionsCountEqual(3),
            NLs::SplitBoundaries<ui64>({12345, 54321})
        });
        }

        for (size_t i = 0; i != 3; ++i) {
            if (i != 0) {
                // check that specialized index description persisted even after reboot
                RebootTablet(runtime, TTestTxConfig::SchemeShard, runtime.AllocateEdgeActor());
            }
            TestDescribeResult(DescribePrivatePath(runtime, "/MyRoot/vectors/by_embedding"), {
                NLs::PathExist,
                NLs::IndexState(NKikimrSchemeOp::EIndexStateReady),
                NLs::IndexType(NKikimrSchemeOp::EIndexTypeGlobalVectorKmeansTree),
                NLs::IndexKeys(indexColumns),
                NLs::IndexDataColumns(dataColumns),
                NLs::KMeansTreeDescription(
                    Ydb::Table::VectorIndexSettings::DISTANCE_COSINE,
                    Ydb::Table::VectorIndexSettings::VECTOR_TYPE_FLOAT,
                    1024,
                    4,
                    5
                )
            });
        }
    }

    Y_UNIT_TEST(TTxReply_DoExecute_Throws) {
        TTestBasicRuntime runtime;
        TTestEnv env(runtime);
        ui64 txId = 100;

        runtime.SetLogPriority(NKikimrServices::TX_DATASHARD, NLog::PRI_TRACE);
        runtime.SetLogPriority(NKikimrServices::BUILD_INDEX, NLog::PRI_TRACE);

        TestCreateTable(runtime, ++txId, "/MyRoot", R"(
            Name: "vectors"
            Columns { Name: "id" Type: "Uint64" }
            Columns { Name: "embedding" Type: "String" }
            KeyColumnNames: [ "id" ]
        )");
        env.TestWaitNotification(runtime, txId);

        NYdb::NTable::TGlobalIndexSettings globalIndexSettings;

        std::unique_ptr<NYdb::NTable::TKMeansTreeSettings> kmeansTreeSettings;
        {
            Ydb::Table::KMeansTreeSettings proto;
            UNIT_ASSERT(google::protobuf::TextFormat::ParseFromString(R"(
                settings {
                    metric: DISTANCE_COSINE
                    vector_type: VECTOR_TYPE_FLOAT
                    vector_dimension: 1024
                }
                levels: 5
                clusters: 4
            )", &proto));
            using T = NYdb::NTable::TKMeansTreeSettings;
            kmeansTreeSettings = std::make_unique<T>(T::FromProto(proto));
        }

        TBlockEvents<TEvDataShard::TEvLocalKMeansResponse> blocked(runtime, [&](auto& ev) {
            ev->Get()->Record.SetRequestSeqNoRound(999);
            return true;
        });

        const ui64 buildIndexTx = ++txId;
<<<<<<< HEAD
        const TVector<TString> dataColumns;
        const TVector<TString> indexColumns{"embedding"};
        AsyncBuildVectorIndex(runtime, buildIndexTx, TTestTxConfig::SchemeShard, "/MyRoot", "/MyRoot/vectors", "index1", "embedding");
=======
        AsyncBuildVectorIndex(runtime, buildIndexTx, TTestTxConfig::SchemeShard, "/MyRoot", "/MyRoot/vectors", "index1", {"embedding"});
>>>>>>> 832cd121

        runtime.WaitFor("block", [&]{ return blocked.size(); });
        blocked.Stop().Unblock();

        env.TestWaitNotification(runtime, buildIndexTx);

        {
            auto buildIndexOperation = TestGetBuildIndex(runtime, TTestTxConfig::SchemeShard, "/MyRoot", buildIndexTx);
            UNIT_ASSERT_VALUES_EQUAL_C(
                buildIndexOperation.GetIndexBuild().GetState(), Ydb::Table::IndexBuildState::STATE_REJECTED,
                buildIndexOperation.DebugString()
            );
            UNIT_ASSERT_STRING_CONTAINS(buildIndexOperation.DebugString(), "Condition violated: `actualSeqNo > recordSeqNo");
        }

        RebootTablet(runtime, TTestTxConfig::SchemeShard, runtime.AllocateEdgeActor());

        {
            auto buildIndexOperation = TestGetBuildIndex(runtime, TTestTxConfig::SchemeShard, "/MyRoot", buildIndexTx);
            UNIT_ASSERT_VALUES_EQUAL_C(
                buildIndexOperation.GetIndexBuild().GetState(), Ydb::Table::IndexBuildState::STATE_REJECTED,
                buildIndexOperation.DebugString()
            );
            UNIT_ASSERT_STRING_CONTAINS(buildIndexOperation.DebugString(), "Unhandled exception");
            UNIT_ASSERT_STRING_CONTAINS(buildIndexOperation.DebugString(), "Condition violated: `actualSeqNo > recordSeqNo");
        }
    }

    Y_UNIT_TEST(TTxProgress_Throws) {
        TTestBasicRuntime runtime;
        TTestEnv env(runtime);
        ui64 txId = 100;

        runtime.SetLogPriority(NKikimrServices::TX_DATASHARD, NLog::PRI_TRACE);
        runtime.SetLogPriority(NKikimrServices::BUILD_INDEX, NLog::PRI_TRACE);

        TestCreateTable(runtime, ++txId, "/MyRoot", R"(
            Name: "vectors"
            Columns { Name: "id" Type: "Uint64" }
            Columns { Name: "embedding" Type: "String" }
            KeyColumnNames: [ "id" ]
        )");
        env.TestWaitNotification(runtime, txId);

        NYdb::NTable::TGlobalIndexSettings globalIndexSettings;

        std::unique_ptr<NYdb::NTable::TKMeansTreeSettings> kmeansTreeSettings;
        {
            Ydb::Table::KMeansTreeSettings proto;
            UNIT_ASSERT(google::protobuf::TextFormat::ParseFromString(R"(
                settings {
                    metric: DISTANCE_COSINE
                    vector_type: VECTOR_TYPE_FLOAT
                    vector_dimension: 1024
                }
                levels: 5
                clusters: 4
            )", &proto));
            using T = NYdb::NTable::TKMeansTreeSettings;
            kmeansTreeSettings = std::make_unique<T>(T::FromProto(proto));
        }

        const ui64 buildIndexTx = ++txId;
<<<<<<< HEAD
        const TVector<TString> dataColumns;
        const TVector<TString> indexColumns{"embedding"};
        AsyncBuildVectorIndex(runtime, buildIndexTx, TTestTxConfig::SchemeShard, "/MyRoot", "/MyRoot/vectors", "index1", "embedding");
=======
        AsyncBuildVectorIndex(runtime, buildIndexTx, TTestTxConfig::SchemeShard, "/MyRoot", "/MyRoot/vectors", "index1", {"embedding"});
>>>>>>> 832cd121

        env.TestWaitNotification(runtime, buildIndexTx);

        {
            auto buildIndexOperation = TestGetBuildIndex(runtime, TTestTxConfig::SchemeShard, "/MyRoot", buildIndexTx);
            UNIT_ASSERT_VALUES_EQUAL_C(
                buildIndexOperation.GetIndexBuild().GetState(), Ydb::Table::IndexBuildState::STATE_DONE,
                buildIndexOperation.DebugString()
            );
        }

        { // set 'Invalid' state
            TString writeQuery = Sprintf(R"(
                (
                    (let key '( '('Id (Uint64 '%lu)) ) )
                    (let value '('('State (Uint32 '0)) ) )
                    (return (AsList (UpdateRow 'IndexBuild key value) ))
                )
            )", buildIndexTx);
            NKikimrMiniKQL::TResult result;
            TString err;
            NKikimrProto::EReplyStatus status = LocalMiniKQL(runtime, TTestTxConfig::SchemeShard, writeQuery, result, err);
            UNIT_ASSERT_VALUES_EQUAL_C(status, NKikimrProto::EReplyStatus::OK, err);
        }

        RebootTablet(runtime, TTestTxConfig::SchemeShard, runtime.AllocateEdgeActor());

        {
            auto buildIndexOperation = TestGetBuildIndex(runtime, TTestTxConfig::SchemeShard, "/MyRoot", buildIndexTx);
            UNIT_ASSERT_VALUES_EQUAL_C(
                buildIndexOperation.GetIndexBuild().GetState(), Ydb::Table::IndexBuildState::STATE_UNSPECIFIED,
                buildIndexOperation.DebugString()
            );
            UNIT_ASSERT_STRING_CONTAINS(buildIndexOperation.DebugString(), "Unhandled exception");
            UNIT_ASSERT_STRING_CONTAINS(buildIndexOperation.DebugString(), "Unreachable");
        }
    }

    Y_UNIT_TEST(TTxInit_Throws) {
        TTestBasicRuntime runtime;
        TTestEnv env(runtime);
        ui64 txId = 100;

        runtime.SetLogPriority(NKikimrServices::TX_DATASHARD, NLog::PRI_TRACE);
        runtime.SetLogPriority(NKikimrServices::BUILD_INDEX, NLog::PRI_TRACE);

        TestCreateTable(runtime, ++txId, "/MyRoot", R"(
            Name: "vectors"
            Columns { Name: "id" Type: "Uint64" }
            Columns { Name: "embedding" Type: "String" }
            KeyColumnNames: [ "id" ]
        )");
        env.TestWaitNotification(runtime, txId);

        NYdb::NTable::TGlobalIndexSettings globalIndexSettings;

        std::unique_ptr<NYdb::NTable::TKMeansTreeSettings> kmeansTreeSettings;
        {
            Ydb::Table::KMeansTreeSettings proto;
            UNIT_ASSERT(google::protobuf::TextFormat::ParseFromString(R"(
                settings {
                    metric: DISTANCE_COSINE
                    vector_type: VECTOR_TYPE_FLOAT
                    vector_dimension: 1024
                }
                levels: 5
                clusters: 4
            )", &proto));
            using T = NYdb::NTable::TKMeansTreeSettings;
            kmeansTreeSettings = std::make_unique<T>(T::FromProto(proto));
        }

        const ui64 buildIndexTx = ++txId;
        const TVector<TString> dataColumns;
        const TVector<TString> indexColumns{"embedding"};
        TestBuildIndex(runtime, buildIndexTx, TTestTxConfig::SchemeShard, "/MyRoot", "/MyRoot/vectors", TBuildIndexConfig{
            "by_embedding", NKikimrSchemeOp::EIndexTypeGlobalVectorKmeansTree, indexColumns, dataColumns,
            { globalIndexSettings, globalIndexSettings, globalIndexSettings }, std::move(kmeansTreeSettings)
        });

        env.TestWaitNotification(runtime, buildIndexTx);

        {
            auto buildIndexOperation = TestGetBuildIndex(runtime, TTestTxConfig::SchemeShard, "/MyRoot", buildIndexTx);
            UNIT_ASSERT_VALUES_EQUAL_C(
                buildIndexOperation.GetIndexBuild().GetState(), Ydb::Table::IndexBuildState::STATE_DONE,
                buildIndexOperation.DebugString()
            );
        }

        {
            TString writeQuery = Sprintf(R"(
                (
                    (let key '( '('Id (Uint64 '%lu)) ) )
                    (let value '('('CreationConfig (String 'aaaaaaaa)) ) )
                    (return (AsList (UpdateRow 'IndexBuild key value) ))
                )
            )", buildIndexTx);
            NKikimrMiniKQL::TResult result;
            TString err;
            NKikimrProto::EReplyStatus status = LocalMiniKQL(runtime, TTestTxConfig::SchemeShard, writeQuery, result, err);
            UNIT_ASSERT_VALUES_EQUAL_C(status, NKikimrProto::EReplyStatus::OK, err);
        }

        RebootTablet(runtime, TTestTxConfig::SchemeShard, runtime.AllocateEdgeActor());

        {
            auto buildIndexOperation = TestGetBuildIndex(runtime, TTestTxConfig::SchemeShard, "/MyRoot", buildIndexTx);
            UNIT_ASSERT_VALUES_EQUAL_C(
                buildIndexOperation.GetIndexBuild().GetState(), Ydb::Table::IndexBuildState::STATE_DONE,
                buildIndexOperation.DebugString()
            );
            UNIT_ASSERT_STRING_CONTAINS(buildIndexOperation.DebugString(), "Init IndexBuild unhandled exception");
            UNIT_ASSERT_STRING_CONTAINS(buildIndexOperation.DebugString(), "Condition violated: `creationConfig.ParseFromString");
        }
    }

    Y_UNIT_TEST(Shard_Build_Error) {
        TTestBasicRuntime runtime;
        TTestEnv env(runtime);
        ui64 txId = 100;

<<<<<<< HEAD
        // runtime.SetLogPriority(NKikimrServices::TX_DATASHARD, NLog::PRI_TRACE);
=======
        runtime.SetLogPriority(NKikimrServices::TX_DATASHARD, NLog::PRI_TRACE);
>>>>>>> 832cd121
        runtime.SetLogPriority(NKikimrServices::BUILD_INDEX, NLog::PRI_TRACE);

        TestCreateTable(runtime, ++txId, "/MyRoot", R"(
            Name: "vectors"
            Columns { Name: "id" Type: "Uint64" }
            Columns { Name: "embedding" Type: "String" }
            KeyColumnNames: [ "id" ]
        )");
        env.TestWaitNotification(runtime, txId);

        NYdb::NTable::TGlobalIndexSettings globalIndexSettings;

        std::unique_ptr<NYdb::NTable::TKMeansTreeSettings> kmeansTreeSettings;
        {
            Ydb::Table::KMeansTreeSettings proto;
            UNIT_ASSERT(google::protobuf::TextFormat::ParseFromString(R"(
                settings {
                    metric: DISTANCE_COSINE
                    vector_type: VECTOR_TYPE_FLOAT
                    vector_dimension: 1024
                }
                levels: 5
                clusters: 4
            )", &proto));
            using T = NYdb::NTable::TKMeansTreeSettings;
            kmeansTreeSettings = std::make_unique<T>(T::FromProto(proto));
        }

        TBlockEvents<TEvDataShard::TEvLocalKMeansResponse> blocked(runtime, [&](auto& ev) {
            ev->Get()->Record.SetStatus(NKikimrIndexBuilder::EBuildStatus::BUILD_ERROR);
            auto issue = ev->Get()->Record.AddIssues();
            issue->set_severity(NYql::TSeverityIds::S_ERROR);
            issue->set_message("Datashard test fail");
            return true;
        });

        const ui64 buildIndexTx = ++txId;
<<<<<<< HEAD
        const TVector<TString> dataColumns;
        const TVector<TString> indexColumns{"embedding"};
        AsyncBuildVectorIndex(runtime, buildIndexTx, TTestTxConfig::SchemeShard, "/MyRoot", "/MyRoot/vectors", "index1", "embedding");
=======
        AsyncBuildVectorIndex(runtime, buildIndexTx, TTestTxConfig::SchemeShard, "/MyRoot", "/MyRoot/vectors", "index1", {"embedding"});
>>>>>>> 832cd121

        runtime.WaitFor("block", [&]{ return blocked.size(); });
        blocked.Stop().Unblock();

        env.TestWaitNotification(runtime, buildIndexTx);

        {
            auto buildIndexOperation = TestGetBuildIndex(runtime, TTestTxConfig::SchemeShard, "/MyRoot", buildIndexTx);
<<<<<<< HEAD
=======
            Cout << "BuildIndex 1 " << buildIndexOperation.DebugString() << Endl;
>>>>>>> 832cd121
            UNIT_ASSERT_VALUES_EQUAL_C(
                buildIndexOperation.GetIndexBuild().GetState(), Ydb::Table::IndexBuildState::STATE_REJECTED,
                buildIndexOperation.DebugString()
            );
            UNIT_ASSERT_STRING_CONTAINS(buildIndexOperation.DebugString(), "One of the shards report BUILD_ERROR");
            UNIT_ASSERT_STRING_CONTAINS(buildIndexOperation.DebugString(), "Error: Datashard test fail");
<<<<<<< HEAD
=======
            UNIT_ASSERT_STRING_CONTAINS(buildIndexOperation.DebugString(), "Processed: { upload rows: 0, upload bytes: 0, read rows: 0, read bytes: 0 } }");
>>>>>>> 832cd121
        }

        RebootTablet(runtime, TTestTxConfig::SchemeShard, runtime.AllocateEdgeActor());

        {
            auto buildIndexOperation = TestGetBuildIndex(runtime, TTestTxConfig::SchemeShard, "/MyRoot", buildIndexTx);
<<<<<<< HEAD
=======
            Cout << "BuildIndex 2 " << buildIndexOperation.DebugString() << Endl;
>>>>>>> 832cd121
            UNIT_ASSERT_VALUES_EQUAL_C(
                buildIndexOperation.GetIndexBuild().GetState(), Ydb::Table::IndexBuildState::STATE_REJECTED,
                buildIndexOperation.DebugString()
            );
            UNIT_ASSERT_STRING_CONTAINS(buildIndexOperation.DebugString(), "One of the shards report BUILD_ERROR");
            UNIT_ASSERT_STRING_CONTAINS(buildIndexOperation.DebugString(), "Error: Datashard test fail");
<<<<<<< HEAD
=======
            UNIT_ASSERT_STRING_CONTAINS(buildIndexOperation.DebugString(), "Processed: { upload rows: 0, upload bytes: 0, read rows: 0, read bytes: 0 } }");
>>>>>>> 832cd121
        }
    }
}<|MERGE_RESOLUTION|>--- conflicted
+++ resolved
@@ -30,48 +30,131 @@
             Name: "Table"
             Columns { Name: "key"       Type: "Uint32" }
             Columns { Name: "embedding" Type: "String" }
-<<<<<<< HEAD
+            Columns { Name: "prefix"    Type: "Uint32" }
+            Columns { Name: "value"     Type: "String" }
+            KeyColumnNames: ["key"]
+        )");
+        env.TestWaitNotification(runtime, txId, tenantSchemeShard);
+
+        // Write data directly into shards
+        WriteVectorTableRows(runtime, tenantSchemeShard, ++txId, "/MyRoot/ServerLessDB/Table", 0, 0, 200);
+
+        TestDescribeResult(DescribePath(runtime, tenantSchemeShard, "/MyRoot/ServerLessDB/Table"),
+            {NLs::PathExist, NLs::IndexesCount(0), NLs::PathVersionEqual(3)});
+
+        ui64 buildIndexTx = ++txId;
+        TestBuildVectorIndex(runtime, buildIndexTx, tenantSchemeShard, "/MyRoot/ServerLessDB", "/MyRoot/ServerLessDB/Table", "index1", "embedding");
+        env.TestWaitNotification(runtime, buildIndexTx, tenantSchemeShard);
+
+        auto buildIndexOperations = TestListBuildIndex(runtime, tenantSchemeShard, "/MyRoot/ServerLessDB");
+        UNIT_ASSERT_VALUES_EQUAL(buildIndexOperations.EntriesSize(), 1);
+
+        auto buildIndexOperation = TestGetBuildIndex(runtime, tenantSchemeShard, "/MyRoot/ServerLessDB", buildIndexTx);
+        UNIT_ASSERT_VALUES_EQUAL(buildIndexOperation.GetIndexBuild().GetState(), Ydb::Table::IndexBuildState::STATE_DONE);
+
+        TestDescribeResult(DescribePath(runtime, tenantSchemeShard, "/MyRoot/ServerLessDB/Table"),
+            {NLs::PathExist, NLs::IndexesCount(1), NLs::PathVersionEqual(6)});
+
+        TestDescribeResult(DescribePath(runtime, tenantSchemeShard, "/MyRoot/ServerLessDB/Table/index1", true, true, true),
+            {NLs::PathExist, NLs::IndexState(NKikimrSchemeOp::EIndexState::EIndexStateReady)});
+
+        TestForgetBuildIndex(runtime, ++txId, tenantSchemeShard, "/MyRoot/ServerLessDB", buildIndexTx);
+        buildIndexOperations = TestListBuildIndex(runtime, tenantSchemeShard, "/MyRoot/ServerLessDB");
+        UNIT_ASSERT_VALUES_EQUAL(buildIndexOperations.EntriesSize(), 0);
+
+        TestDropTableIndex(runtime, tenantSchemeShard, ++txId, "/MyRoot/ServerLessDB", R"(
+            TableName: "Table"
+            IndexName: "index1"
+        )");
+        env.TestWaitNotification(runtime, txId, tenantSchemeShard);
+
+        Cerr << "... rebooting scheme shard" << Endl;
+        RebootTablet(runtime, tenantSchemeShard, runtime.AllocateEdgeActor());
+
+        TestDescribeResult(DescribePath(runtime, tenantSchemeShard, "/MyRoot/ServerLessDB/Table"),
+            {NLs::PathExist, NLs::IndexesCount(0), NLs::PathVersionEqual(8)});
+    }
+
+    Y_UNIT_TEST(RecreatedColumns) {
+        TTestBasicRuntime runtime;
+        TTestEnv env(runtime);
+        ui64 txId = 100;
+
+        runtime.SetLogPriority(NKikimrServices::TX_DATASHARD, NLog::PRI_TRACE);
+        runtime.SetLogPriority(NKikimrServices::BUILD_INDEX, NLog::PRI_TRACE);
+
+        ui64 tenantSchemeShard = 0;
+        TestCreateServerLessDb(runtime, env, txId, tenantSchemeShard);
+
+        TestCreateTable(runtime, tenantSchemeShard, ++txId, "/MyRoot/ServerLessDB", R"(
+            Name: "Table"
+            Columns { Name: "key"       Type: "Uint32" }
+            Columns { Name: "embedding" Type: "String" }
+            Columns { Name: "prefix"    Type: "Uint32" }
+            Columns { Name: "value"     Type: "String" }
+            KeyColumnNames: ["key"]
+        )");
+        env.TestWaitNotification(runtime, txId, tenantSchemeShard);
+
+        // Test that index build succeeds on recreated columns
+        TestAlterTable(runtime, tenantSchemeShard, ++txId, "/MyRoot/ServerLessDB", R"(
+            Name: "Table"
+            DropColumns { Name: "embedding" }
+        )");
+        env.TestWaitNotification(runtime, txId, tenantSchemeShard);
+
+        TestAlterTable(runtime, tenantSchemeShard, ++txId, "/MyRoot/ServerLessDB", R"(
+            Name: "Table"
+            Columns { Name: "embedding"   Type: "String" }
+        )");
+        env.TestWaitNotification(runtime, txId, tenantSchemeShard);
+
+        WriteVectorTableRows(runtime, tenantSchemeShard, ++txId, "/MyRoot/ServerLessDB/Table", 0, 0, 200, {1, 5, 3, 4});
+
+        TestBuildVectorIndex(runtime, ++txId, tenantSchemeShard, "/MyRoot/ServerLessDB", "/MyRoot/ServerLessDB/Table", "index2", "embedding");
+        env.TestWaitNotification(runtime, txId, tenantSchemeShard);
+
+        TestDescribeResult(DescribePath(runtime, tenantSchemeShard, "/MyRoot/ServerLessDB/Table"),
+            {NLs::PathExist, NLs::IndexesCount(1), NLs::PathVersionEqual(8)});
+    }
+
+    Y_UNIT_TEST(SimpleDuplicates) {
+        TTestBasicRuntime runtime;
+        TTestEnv env(runtime);
+        ui64 txId = 100;
+
+        runtime.SetLogPriority(NKikimrServices::TX_DATASHARD, NLog::PRI_TRACE);
+        runtime.SetLogPriority(NKikimrServices::BUILD_INDEX, NLog::PRI_TRACE);
+
+        ui64 tenantSchemeShard = 0;
+        TestCreateServerLessDb(runtime, env, txId, tenantSchemeShard);
+
+        TestCreateTable(runtime, tenantSchemeShard, ++txId, "/MyRoot/ServerLessDB", R"(
+            Name: "Table"
+            Columns { Name: "key"       Type: "Uint32" }
+            Columns { Name: "embedding" Type: "String" }
+            Columns { Name: "prefix"    Type: "Uint32" }
+            Columns { Name: "value"     Type: "String" }
             KeyColumnNames: ["key"]
             SplitBoundary { KeyPrefix { Tuple { Optional { Uint32: 50 } } } }
             SplitBoundary { KeyPrefix { Tuple { Optional { Uint32: 150 } } } }
-=======
-            Columns { Name: "prefix"    Type: "Uint32" }
-            Columns { Name: "value"     Type: "String" }
-            KeyColumnNames: ["key"]
->>>>>>> 832cd121
         )");
         env.TestWaitNotification(runtime, txId, tenantSchemeShard);
 
         // Write data directly into shards
-<<<<<<< HEAD
-        WriteVectorTableRows(runtime, tenantSchemeShard, ++txId, "/MyRoot/ServerLessDB/Table", false, 0, 0, 50);
-        WriteVectorTableRows(runtime, tenantSchemeShard, ++txId, "/MyRoot/ServerLessDB/Table", false, 1, 50, 150);
-        WriteVectorTableRows(runtime, tenantSchemeShard, ++txId, "/MyRoot/ServerLessDB/Table", false, 2, 150, 200);
-
-        runtime.SetLogPriority(NKikimrServices::TX_DATASHARD, NLog::PRI_TRACE);
-        runtime.SetLogPriority(NKikimrServices::BUILD_INDEX, NLog::PRI_TRACE);
-=======
-        WriteVectorTableRows(runtime, tenantSchemeShard, ++txId, "/MyRoot/ServerLessDB/Table", 0, 0, 200);
->>>>>>> 832cd121
+        WriteVectorTableRows(runtime, tenantSchemeShard, ++txId, "/MyRoot/ServerLessDB/Table", 0, 0, 50);
+        WriteVectorTableRows(runtime, tenantSchemeShard, ++txId, "/MyRoot/ServerLessDB/Table", 1, 50, 150);
+        WriteVectorTableRows(runtime, tenantSchemeShard, ++txId, "/MyRoot/ServerLessDB/Table", 2, 150, 200);
 
         TestDescribeResult(DescribePath(runtime, tenantSchemeShard, "/MyRoot/ServerLessDB/Table"),
             {NLs::PathExist, NLs::IndexesCount(0), NLs::PathVersionEqual(3)});
 
-<<<<<<< HEAD
         TBlockEvents<TEvDataShard::TEvReshuffleKMeansRequest> reshuffleBlocker(runtime, [&](const auto& ) {
             return true;
         });
 
-        // Build vector index with max_shards_in_flight(1) to guarantee deterministic meteringData
-        ui64 buildIndexId = ++txId;
-        {
-            auto sender = runtime.AllocateEdgeActor();
-            auto request = CreateBuildIndexRequest(buildIndexId, "/MyRoot/ServerLessDB", "/MyRoot/ServerLessDB/Table", TBuildIndexConfig{
-                "index1", NKikimrSchemeOp::EIndexTypeGlobalVectorKmeansTree, {"embedding"}, {}
-            });
-            request->Record.MutableSettings()->set_max_shards_in_flight(1);
-            ForwardToTablet(runtime, tenantSchemeShard, sender, request);
-        }
+        ui64 buildIndexTx = ++txId;
+        AsyncBuildVectorIndex(runtime, buildIndexTx, tenantSchemeShard, "/MyRoot/ServerLessDB", "/MyRoot/ServerLessDB/Table", "index1", {"embedding"});
 
         // Wait for the first "reshuffle" request (samples will be already collected on the first level)
         // and reboot the scheme shard to verify that its intermediate state is persisted correctly.
@@ -88,8 +171,7 @@
             }
             return false;
         });
-        reshuffleBlocker.Stop();
-        reshuffleBlocker.Unblock(reshuffleBlocker.size());
+        reshuffleBlocker.Stop().Unblock();
 
         // Reshard the first level table (0build)
         // First bug checked here: after restarting the schemeshard during reshuffle it
@@ -112,195 +194,6 @@
             }
         }
 
-        level1Blocker.Stop();
-        level1Blocker.Unblock(level1Blocker.size());
-
-        // Now wait for the index build
-        {
-            auto expectedStatus = Ydb::StatusIds::SUCCESS;
-            TAutoPtr<IEventHandle> handle;
-            TEvIndexBuilder::TEvCreateResponse* event = runtime.GrabEdgeEvent<TEvIndexBuilder::TEvCreateResponse>(handle);
-            UNIT_ASSERT(event);
-
-            Cerr << "BUILDINDEX RESPONSE CREATE: " << event->ToString() << Endl;
-            UNIT_ASSERT_EQUAL_C(event->Record.GetStatus(), expectedStatus,
-                                "status mismatch"
-                                    << " got " << Ydb::StatusIds::StatusCode_Name(event->Record.GetStatus())
-                                    << " expected "  << Ydb::StatusIds::StatusCode_Name(expectedStatus)
-                                    << " issues was " << event->Record.GetIssues());
-        }
-
-        env.TestWaitNotification(runtime, buildIndexId, tenantSchemeShard);
-
-        // Check row count in the posting table
-        {
-            auto rows = CountRows(runtime, tenantSchemeShard, "/MyRoot/ServerLessDB/Table/index1/indexImplPostingTable");
-            Cerr << "... posting table contains " << rows << " rows" << Endl;
-            UNIT_ASSERT_VALUES_EQUAL(rows, 200);
-        }
-=======
-        ui64 buildIndexTx = ++txId;
-        TestBuildVectorIndex(runtime, buildIndexTx, tenantSchemeShard, "/MyRoot/ServerLessDB", "/MyRoot/ServerLessDB/Table", "index1", "embedding");
-        env.TestWaitNotification(runtime, buildIndexTx, tenantSchemeShard);
->>>>>>> 832cd121
-
-        auto buildIndexOperations = TestListBuildIndex(runtime, tenantSchemeShard, "/MyRoot/ServerLessDB");
-        UNIT_ASSERT_VALUES_EQUAL(buildIndexOperations.EntriesSize(), 1);
-
-<<<<<<< HEAD
-        auto descr = TestGetBuildIndex(runtime, tenantSchemeShard, "/MyRoot/ServerLessDB", buildIndexId);
-        UNIT_ASSERT_VALUES_EQUAL(descr.GetIndexBuild().GetState(), Ydb::Table::IndexBuildState::STATE_DONE);
-
-        const TString meteringData = R"({"usage":{"start":1,"quantity":433,"finish":1,"unit":"request_unit","type":"delta"},"tags":{},"id":"109-72075186233409549-2-0-0-0-0-611-609-11032-11108","cloud_id":"CLOUD_ID_VAL","source_wt":1,"source_id":"sless-docapi-ydb-ss","resource_id":"DATABASE_ID_VAL","schema":"ydb.serverless.requests.v1","folder_id":"FOLDER_ID_VAL","version":"1.0.0"})""\n";
-
-        UNIT_ASSERT_NO_DIFF(meteringMessages, meteringData);
-=======
-        auto buildIndexOperation = TestGetBuildIndex(runtime, tenantSchemeShard, "/MyRoot/ServerLessDB", buildIndexTx);
-        UNIT_ASSERT_VALUES_EQUAL(buildIndexOperation.GetIndexBuild().GetState(), Ydb::Table::IndexBuildState::STATE_DONE);
->>>>>>> 832cd121
-
-        TestDescribeResult(DescribePath(runtime, tenantSchemeShard, "/MyRoot/ServerLessDB/Table"),
-            {NLs::PathExist, NLs::IndexesCount(1), NLs::PathVersionEqual(6)});
-
-        TestDescribeResult(DescribePath(runtime, tenantSchemeShard, "/MyRoot/ServerLessDB/Table/index1", true, true, true),
-            {NLs::PathExist, NLs::IndexState(NKikimrSchemeOp::EIndexState::EIndexStateReady)});
-
-        TestForgetBuildIndex(runtime, ++txId, tenantSchemeShard, "/MyRoot/ServerLessDB", buildIndexTx);
-        buildIndexOperations = TestListBuildIndex(runtime, tenantSchemeShard, "/MyRoot/ServerLessDB");
-        UNIT_ASSERT_VALUES_EQUAL(buildIndexOperations.EntriesSize(), 0);
-
-        TestDropTableIndex(runtime, tenantSchemeShard, ++txId, "/MyRoot/ServerLessDB", R"(
-            TableName: "Table"
-            IndexName: "index1"
-        )");
-        env.TestWaitNotification(runtime, txId, tenantSchemeShard);
-
-        Cerr << "... rebooting scheme shard" << Endl;
-        RebootTablet(runtime, tenantSchemeShard, runtime.AllocateEdgeActor());
-
-        TestDescribeResult(DescribePath(runtime, tenantSchemeShard, "/MyRoot/ServerLessDB/Table"),
-            {NLs::PathExist, NLs::IndexesCount(0), NLs::PathVersionEqual(8)});
-    }
-
-    Y_UNIT_TEST(RecreatedColumns) {
-        TTestBasicRuntime runtime;
-        TTestEnv env(runtime);
-        ui64 txId = 100;
-
-        runtime.SetLogPriority(NKikimrServices::TX_DATASHARD, NLog::PRI_TRACE);
-        runtime.SetLogPriority(NKikimrServices::BUILD_INDEX, NLog::PRI_TRACE);
-
-        ui64 tenantSchemeShard = 0;
-        TestCreateServerLessDb(runtime, env, txId, tenantSchemeShard);
-
-        TestCreateTable(runtime, tenantSchemeShard, ++txId, "/MyRoot/ServerLessDB", R"(
-            Name: "Table"
-            Columns { Name: "key"       Type: "Uint32" }
-            Columns { Name: "embedding" Type: "String" }
-            Columns { Name: "prefix"    Type: "Uint32" }
-            Columns { Name: "value"     Type: "String" }
-            KeyColumnNames: ["key"]
-        )");
-        env.TestWaitNotification(runtime, txId, tenantSchemeShard);
-
-        // Test that index build succeeds on recreated columns
-        TestAlterTable(runtime, tenantSchemeShard, ++txId, "/MyRoot/ServerLessDB", R"(
-            Name: "Table"
-            DropColumns { Name: "embedding" }
-        )");
-        env.TestWaitNotification(runtime, txId, tenantSchemeShard);
-
-        TestAlterTable(runtime, tenantSchemeShard, ++txId, "/MyRoot/ServerLessDB", R"(
-            Name: "Table"
-            Columns { Name: "embedding"   Type: "String" }
-        )");
-        env.TestWaitNotification(runtime, txId, tenantSchemeShard);
-
-        WriteVectorTableRows(runtime, tenantSchemeShard, ++txId, "/MyRoot/ServerLessDB/Table", 0, 0, 200, {1, 5, 3, 4});
-
-        TestBuildVectorIndex(runtime, ++txId, tenantSchemeShard, "/MyRoot/ServerLessDB", "/MyRoot/ServerLessDB/Table", "index2", "embedding");
-        env.TestWaitNotification(runtime, txId, tenantSchemeShard);
-
-        TestDescribeResult(DescribePath(runtime, tenantSchemeShard, "/MyRoot/ServerLessDB/Table"),
-            {NLs::PathExist, NLs::IndexesCount(1), NLs::PathVersionEqual(8)});
-    }
-
-    Y_UNIT_TEST(SimpleDuplicates) {
-        TTestBasicRuntime runtime;
-        TTestEnv env(runtime);
-        ui64 txId = 100;
-
-        runtime.SetLogPriority(NKikimrServices::TX_DATASHARD, NLog::PRI_TRACE);
-        runtime.SetLogPriority(NKikimrServices::BUILD_INDEX, NLog::PRI_TRACE);
-
-        ui64 tenantSchemeShard = 0;
-        TestCreateServerLessDb(runtime, env, txId, tenantSchemeShard);
-
-        TestCreateTable(runtime, tenantSchemeShard, ++txId, "/MyRoot/ServerLessDB", R"(
-            Name: "Table"
-            Columns { Name: "key"       Type: "Uint32" }
-            Columns { Name: "embedding" Type: "String" }
-            Columns { Name: "prefix"    Type: "Uint32" }
-            Columns { Name: "value"     Type: "String" }
-            KeyColumnNames: ["key"]
-            SplitBoundary { KeyPrefix { Tuple { Optional { Uint32: 50 } } } }
-            SplitBoundary { KeyPrefix { Tuple { Optional { Uint32: 150 } } } }
-        )");
-        env.TestWaitNotification(runtime, txId, tenantSchemeShard);
-
-        // Write data directly into shards
-        WriteVectorTableRows(runtime, tenantSchemeShard, ++txId, "/MyRoot/ServerLessDB/Table", 0, 0, 50);
-        WriteVectorTableRows(runtime, tenantSchemeShard, ++txId, "/MyRoot/ServerLessDB/Table", 1, 50, 150);
-        WriteVectorTableRows(runtime, tenantSchemeShard, ++txId, "/MyRoot/ServerLessDB/Table", 2, 150, 200);
-
-        TestDescribeResult(DescribePath(runtime, tenantSchemeShard, "/MyRoot/ServerLessDB/Table"),
-            {NLs::PathExist, NLs::IndexesCount(0), NLs::PathVersionEqual(3)});
-
-        TBlockEvents<TEvDataShard::TEvReshuffleKMeansRequest> reshuffleBlocker(runtime, [&](const auto& ) {
-            return true;
-        });
-
-        ui64 buildIndexTx = ++txId;
-        AsyncBuildVectorIndex(runtime, buildIndexTx, tenantSchemeShard, "/MyRoot/ServerLessDB", "/MyRoot/ServerLessDB/Table", "index1", {"embedding"});
-
-        // Wait for the first "reshuffle" request (samples will be already collected on the first level)
-        // and reboot the scheme shard to verify that its intermediate state is persisted correctly.
-        // The bug checked here: Sample.Probability was not persisted (#18236).
-        runtime.WaitFor("ReshuffleKMeansRequest", [&]{ return reshuffleBlocker.size(); });
-        Cerr << "... rebooting scheme shard" << Endl;
-        RebootTablet(runtime, tenantSchemeShard, runtime.AllocateEdgeActor());
-
-        // Now wait for the 1st level to be finalized
-        TBlockEvents<TEvSchemeShard::TEvModifySchemeTransaction> level1Blocker(runtime, [&](auto& ev) {
-            const auto& record = ev->Get()->Record;
-            if (record.GetTransaction(0).GetOperationType() == NKikimrSchemeOp::ESchemeOpInitiateBuildIndexImplTable) {
-                return true;
-            }
-            return false;
-        });
-        reshuffleBlocker.Stop().Unblock();
-
-        // Reshard the first level table (0build)
-        // First bug checked here: after restarting the schemeshard during reshuffle it
-        //   generates more clusters than requested and dies with VERIFY on shard boundaries (#18278).
-        // Second bug checked here: posting table doesn't contain all rows from the main table
-        //   when the build table is resharded during build (#18355).
-        {
-            auto indexDesc = DescribePath(runtime, tenantSchemeShard, "/MyRoot/ServerLessDB/Table/index1/indexImplPostingTable0build", true, true, true);
-            auto parts = indexDesc.GetPathDescription().GetTablePartitions();
-            UNIT_ASSERT_EQUAL(parts.size(), 4);
-            ui64 cluster = 1;
-            for (const auto & x: parts) {
-                TestSplitTable(runtime, tenantSchemeShard, ++txId, "/MyRoot/ServerLessDB/Table/index1/indexImplPostingTable0build", Sprintf(R"(
-                    SourceTabletId: %lu
-                    SplitBoundary { KeyPrefix { Tuple { Optional { Uint64: %lu } } Tuple { Optional { Uint32: 50 } } } }
-                    SplitBoundary { KeyPrefix { Tuple { Optional { Uint64: %lu } } Tuple { Optional { Uint32: 150 } } } }
-                )", x.GetDatashardId(), cluster, cluster));
-                env.TestWaitNotification(runtime, txId);
-                cluster++;
-            }
-        }
-
         level1Blocker.Stop().Unblock();
 
         // Now wait for the index build
@@ -459,18 +352,12 @@
             Name: "Table"
             Columns { Name: "key"       Type: "Uint32" }
             Columns { Name: "embedding" Type: "String" }
-<<<<<<< HEAD
-=======
             Columns { Name: "prefix"    Type: "Uint32" }
             Columns { Name: "value"     Type: "String" }
->>>>>>> 832cd121
             KeyColumnNames: ["key"]
         )");
         env.TestWaitNotification(runtime, txId, tenantSchemeShard);
 
-<<<<<<< HEAD
-        WriteVectorTableRows(runtime, tenantSchemeShard, ++txId, "/MyRoot/CommonDB/Table", false, 0, 100, 300);
-=======
         WriteVectorTableRows(runtime, tenantSchemeShard, ++txId, "/MyRoot/CommonDB/Table", 0, 100, 300);
 
         TestDescribeResult(DescribePath(runtime, tenantSchemeShard, "/MyRoot/CommonDB/Table"), {
@@ -497,7 +384,6 @@
                 NLs::IndexesCount(0),
                 NLs::PathVersionEqual(3)});
         }
->>>>>>> 832cd121
 
         // Wait and check Filling state:
         TBlockEvents<TEvDataShard::TEvSampleKResponse> sampleKBlocker(runtime, [&](const auto&) {
@@ -924,13 +810,7 @@
         });
 
         const ui64 buildIndexTx = ++txId;
-<<<<<<< HEAD
-        const TVector<TString> dataColumns;
-        const TVector<TString> indexColumns{"embedding"};
-        AsyncBuildVectorIndex(runtime, buildIndexTx, TTestTxConfig::SchemeShard, "/MyRoot", "/MyRoot/vectors", "index1", "embedding");
-=======
         AsyncBuildVectorIndex(runtime, buildIndexTx, TTestTxConfig::SchemeShard, "/MyRoot", "/MyRoot/vectors", "index1", {"embedding"});
->>>>>>> 832cd121
 
         runtime.WaitFor("block", [&]{ return blocked.size(); });
         blocked.Stop().Unblock();
@@ -994,13 +874,7 @@
         }
 
         const ui64 buildIndexTx = ++txId;
-<<<<<<< HEAD
-        const TVector<TString> dataColumns;
-        const TVector<TString> indexColumns{"embedding"};
-        AsyncBuildVectorIndex(runtime, buildIndexTx, TTestTxConfig::SchemeShard, "/MyRoot", "/MyRoot/vectors", "index1", "embedding");
-=======
         AsyncBuildVectorIndex(runtime, buildIndexTx, TTestTxConfig::SchemeShard, "/MyRoot", "/MyRoot/vectors", "index1", {"embedding"});
->>>>>>> 832cd121
 
         env.TestWaitNotification(runtime, buildIndexTx);
 
@@ -1123,11 +997,7 @@
         TTestEnv env(runtime);
         ui64 txId = 100;
 
-<<<<<<< HEAD
-        // runtime.SetLogPriority(NKikimrServices::TX_DATASHARD, NLog::PRI_TRACE);
-=======
         runtime.SetLogPriority(NKikimrServices::TX_DATASHARD, NLog::PRI_TRACE);
->>>>>>> 832cd121
         runtime.SetLogPriority(NKikimrServices::BUILD_INDEX, NLog::PRI_TRACE);
 
         TestCreateTable(runtime, ++txId, "/MyRoot", R"(
@@ -1165,13 +1035,7 @@
         });
 
         const ui64 buildIndexTx = ++txId;
-<<<<<<< HEAD
-        const TVector<TString> dataColumns;
-        const TVector<TString> indexColumns{"embedding"};
-        AsyncBuildVectorIndex(runtime, buildIndexTx, TTestTxConfig::SchemeShard, "/MyRoot", "/MyRoot/vectors", "index1", "embedding");
-=======
         AsyncBuildVectorIndex(runtime, buildIndexTx, TTestTxConfig::SchemeShard, "/MyRoot", "/MyRoot/vectors", "index1", {"embedding"});
->>>>>>> 832cd121
 
         runtime.WaitFor("block", [&]{ return blocked.size(); });
         blocked.Stop().Unblock();
@@ -1180,40 +1044,28 @@
 
         {
             auto buildIndexOperation = TestGetBuildIndex(runtime, TTestTxConfig::SchemeShard, "/MyRoot", buildIndexTx);
-<<<<<<< HEAD
-=======
             Cout << "BuildIndex 1 " << buildIndexOperation.DebugString() << Endl;
->>>>>>> 832cd121
             UNIT_ASSERT_VALUES_EQUAL_C(
                 buildIndexOperation.GetIndexBuild().GetState(), Ydb::Table::IndexBuildState::STATE_REJECTED,
                 buildIndexOperation.DebugString()
             );
             UNIT_ASSERT_STRING_CONTAINS(buildIndexOperation.DebugString(), "One of the shards report BUILD_ERROR");
             UNIT_ASSERT_STRING_CONTAINS(buildIndexOperation.DebugString(), "Error: Datashard test fail");
-<<<<<<< HEAD
-=======
             UNIT_ASSERT_STRING_CONTAINS(buildIndexOperation.DebugString(), "Processed: { upload rows: 0, upload bytes: 0, read rows: 0, read bytes: 0 } }");
->>>>>>> 832cd121
         }
 
         RebootTablet(runtime, TTestTxConfig::SchemeShard, runtime.AllocateEdgeActor());
 
         {
             auto buildIndexOperation = TestGetBuildIndex(runtime, TTestTxConfig::SchemeShard, "/MyRoot", buildIndexTx);
-<<<<<<< HEAD
-=======
             Cout << "BuildIndex 2 " << buildIndexOperation.DebugString() << Endl;
->>>>>>> 832cd121
             UNIT_ASSERT_VALUES_EQUAL_C(
                 buildIndexOperation.GetIndexBuild().GetState(), Ydb::Table::IndexBuildState::STATE_REJECTED,
                 buildIndexOperation.DebugString()
             );
             UNIT_ASSERT_STRING_CONTAINS(buildIndexOperation.DebugString(), "One of the shards report BUILD_ERROR");
             UNIT_ASSERT_STRING_CONTAINS(buildIndexOperation.DebugString(), "Error: Datashard test fail");
-<<<<<<< HEAD
-=======
             UNIT_ASSERT_STRING_CONTAINS(buildIndexOperation.DebugString(), "Processed: { upload rows: 0, upload bytes: 0, read rows: 0, read bytes: 0 } }");
->>>>>>> 832cd121
         }
     }
 }