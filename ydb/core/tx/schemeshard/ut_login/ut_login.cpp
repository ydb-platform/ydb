--- conflicted
+++ resolved
@@ -64,7 +64,25 @@
         UNIT_ASSERT_VALUES_EQUAL(resultValidate.User, "user1");
     }
 
-<<<<<<< HEAD
+    Y_UNIT_TEST(DisableBuiltinAuthMechanism) {
+        TTestBasicRuntime runtime;
+        TTestEnv env(runtime);
+        runtime.GetAppData().AuthConfig.SetEnableLoginAuthentication(false);
+        ui64 txId = 100;
+        TActorId sender = runtime.AllocateEdgeActor();
+        std::unique_ptr<TEvSchemeShard::TEvModifySchemeTransaction> transaction(CreateAlterLoginCreateUser(++txId, "user1", "password1"));
+        transaction->Record.MutableTransaction(0)->SetWorkingDir("/MyRoot");
+        ForwardToTablet(runtime, TTestTxConfig::SchemeShard, sender, transaction.release());
+        auto resultLogin = Login(runtime, "user1", "password1");
+        UNIT_ASSERT_VALUES_EQUAL(resultLogin.error(), "Login authentication is disabled");
+        UNIT_ASSERT_VALUES_EQUAL(resultLogin.token(), "");
+        auto describe = DescribePath(runtime, TTestTxConfig::SchemeShard, "/MyRoot");
+        UNIT_ASSERT(describe.HasPathDescription());
+        UNIT_ASSERT(describe.GetPathDescription().HasDomainDescription());
+        UNIT_ASSERT(describe.GetPathDescription().GetDomainDescription().HasSecurityState());
+        UNIT_ASSERT(describe.GetPathDescription().GetDomainDescription().GetSecurityState().PublicKeysSize() > 0);
+    }
+
     NAudit::TAuditLogBackends CreateTestAuditLogBackends(std::vector<std::string>& buffer) {
         NAudit::TAuditLogBackends logBackends;
         logBackends[NKikimrConfig::TAuditConfig::TXT].emplace_back(new TMemoryLogBackend(buffer));
@@ -137,24 +155,5 @@
         UNIT_ASSERT_STRING_CONTAINS(last, "reason=Invalid password");
         UNIT_ASSERT_STRING_CONTAINS(last, "login_user=user1");
         UNIT_ASSERT_STRING_CONTAINS(last, "login_auth_domain={none}");
-=======
-    Y_UNIT_TEST(DisableBuiltinAuthMechanism) {
-        TTestBasicRuntime runtime;
-        TTestEnv env(runtime);
-        runtime.GetAppData().AuthConfig.SetEnableLoginAuthentication(false);
-        ui64 txId = 100;
-        TActorId sender = runtime.AllocateEdgeActor();
-        std::unique_ptr<TEvSchemeShard::TEvModifySchemeTransaction> transaction(CreateAlterLoginCreateUser(++txId, "user1", "password1"));
-        transaction->Record.MutableTransaction(0)->SetWorkingDir("/MyRoot");
-        ForwardToTablet(runtime, TTestTxConfig::SchemeShard, sender, transaction.release());
-        auto resultLogin = Login(runtime, "user1", "password1");
-        UNIT_ASSERT_VALUES_EQUAL(resultLogin.error(), "Login authentication is disabled");
-        UNIT_ASSERT_VALUES_EQUAL(resultLogin.token(), "");
-        auto describe = DescribePath(runtime, TTestTxConfig::SchemeShard, "/MyRoot");
-        UNIT_ASSERT(describe.HasPathDescription());
-        UNIT_ASSERT(describe.GetPathDescription().HasDomainDescription());
-        UNIT_ASSERT(describe.GetPathDescription().GetDomainDescription().HasSecurityState());
-        UNIT_ASSERT(describe.GetPathDescription().GetDomainDescription().GetSecurityState().PublicKeysSize() > 0);
->>>>>>> 250822ed
     }
 }