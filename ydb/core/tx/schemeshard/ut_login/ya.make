UNITTEST_FOR(ydb/core/tx/schemeshard)

FORK_SUBTESTS()

IF (SANITIZER_TYPE == "thread" OR WITH_VALGRIND)
    TIMEOUT(3600)
    SIZE(LARGE)
    TAG(ya:fat)
ELSE()
    TIMEOUT(600)
    SIZE(MEDIUM)
ENDIF()

PEERDIR(
    library/cpp/getopt
    library/cpp/regex/pcre
    library/cpp/svnversion
    ydb/core/testlib/default
    ydb/core/tx
    ydb/core/tx/schemeshard/ut_helpers
    ydb/library/login
<<<<<<< HEAD
    yql/essentials/public/udf/service/exception_policy
=======
    ydb/library/testlib/service_mocks/ldap_mock
    ydb/library/yql/public/udf/service/exception_policy
>>>>>>> 57ae3a3f
)

YQL_LAST_ABI_VERSION()

SRCS(
    ut_login.cpp
)

END()<|MERGE_RESOLUTION|>--- conflicted
+++ resolved
@@ -19,12 +19,8 @@
     ydb/core/tx
     ydb/core/tx/schemeshard/ut_helpers
     ydb/library/login
-<<<<<<< HEAD
+    ydb/library/testlib/service_mocks/ldap_mock
     yql/essentials/public/udf/service/exception_policy
-=======
-    ydb/library/testlib/service_mocks/ldap_mock
-    ydb/library/yql/public/udf/service/exception_policy
->>>>>>> 57ae3a3f
 )
 
 YQL_LAST_ABI_VERSION()
