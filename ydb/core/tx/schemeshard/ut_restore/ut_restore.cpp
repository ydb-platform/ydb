#include "ut_helpers/ut_backup_restore_common.h"

#include <ydb/core/backup/common/checksum.h>
#include <ydb/core/base/localdb.h>
#include <ydb/core/kqp/ut/common/kqp_ut_common.h>
#include <ydb/core/metering/metering.h>
#include <ydb/core/protos/schemeshard/operations.pb.h>
#include <ydb/core/tablet/resource_broker.h>
#include <ydb/core/testlib/actors/block_events.h>
#include <ydb/core/tx/datashard/datashard.h>
#include <ydb/core/tx/schemeshard/schemeshard_billing_helpers.h>
#include <ydb/core/tx/schemeshard/schemeshard_private.h>
#include <ydb/core/tx/schemeshard/ut_helpers/auditlog_helpers.h>
#include <ydb/core/tx/schemeshard/ut_helpers/helpers.h>
#include <ydb/core/util/aws.h>
#include <ydb/core/wrappers/ut_helpers/s3_mock.h>
#include <ydb/core/ydb_convert/table_description.h>

#include <yql/essentials/types/binary_json/write.h>
#include <yql/essentials/types/dynumber/dynumber.h>
#include <yql/essentials/types/uuid/uuid.h>

#include <ydb/public/api/protos/ydb_import.pb.h>

#include <contrib/libs/double-conversion/double-conversion/ieee.h>
#include <contrib/libs/zstd/include/zstd.h>
#include <library/cpp/string_utils/quote/quote.h>
#include <library/cpp/testing/hook/hook.h>

#include <util/datetime/base.h>
#include <util/generic/size_literals.h>
#include <util/generic/vector.h>
#include <util/string/builder.h>
#include <util/string/join.h>
#include <util/string/printf.h>

#include <regex>

using namespace NKikimr::NSchemeShard;
using namespace NKikimr::NWrappers::NTestHelpers;
using namespace NKikimr;
using namespace NKikimrSchemeOp;
using namespace NSchemeShardUT_Private;

namespace {

    Y_TEST_HOOK_BEFORE_RUN(InitAwsAPI) {
        NKikimr::InitAwsAPI();
    }

    Y_TEST_HOOK_AFTER_RUN(ShutdownAwsAPI) {
        NKikimr::ShutdownAwsAPI();
    }

    const TString EmptyYsonStr = R"([[[[];%false]]])";

    TString GenerateScheme(const TPathDescription& pathDesc) {
        UNIT_ASSERT(pathDesc.HasTable());
        const auto& tableDesc = pathDesc.GetTable();

        Ydb::Table::CreateTableRequest scheme;
        NKikimrMiniKQL::TType mkqlKeyType;

        scheme.mutable_primary_key()->CopyFrom(tableDesc.GetKeyColumnNames());
        FillColumnDescription(scheme, mkqlKeyType, tableDesc);
        FillIndexDescription(scheme, tableDesc);
        FillStorageSettings(scheme, tableDesc);
        FillColumnFamilies(scheme, tableDesc);
        FillAttributes(scheme, pathDesc);
        FillTableBoundary(scheme, tableDesc, mkqlKeyType);
        FillPartitioningSettings(scheme, tableDesc);
        FillKeyBloomFilter(scheme, tableDesc);
        FillReadReplicasSettings(scheme, tableDesc);

        TString result;
        UNIT_ASSERT(google::protobuf::TextFormat::PrintToString(scheme, &result));

        return result;
    }

    TString GenerateScheme(const NKikimrScheme::TEvDescribeSchemeResult& describeResult) {
        UNIT_ASSERT(describeResult.HasPathDescription());
        return GenerateScheme(describeResult.GetPathDescription());
    }

    TString GenerateTableDescription(const NKikimrScheme::TEvDescribeSchemeResult& describeResult) {
        UNIT_ASSERT(describeResult.HasPathDescription());
        UNIT_ASSERT(describeResult.GetPathDescription().HasTable());
        const auto& tableDesc = describeResult.GetPathDescription().GetTable();

        TTableDescription scheme;
        scheme.MutableColumns()->CopyFrom(tableDesc.GetColumns());
        scheme.MutableKeyColumnNames()->CopyFrom(tableDesc.GetKeyColumnNames());

        TString schemeStr;
        UNIT_ASSERT(google::protobuf::TextFormat::PrintToString(scheme, &schemeStr));

        return schemeStr;
    }

    struct TDataWithChecksum {
        TString Data;
        TString Checksum;

        TDataWithChecksum() = default;

        TDataWithChecksum(TString&& data)
            : Data(std::move(data))
            , Checksum(NBackup::ComputeChecksum(Data))
        {}

        TDataWithChecksum(const char* data)
            : TDataWithChecksum(TString(data))
        {}

        TDataWithChecksum& operator=(const TString& data) {
            Data = data;
            Checksum = NBackup::ComputeChecksum(Data);
            return *this;
        }

        operator TString() const {
            return Data;
        }

        operator bool() const {
            return !Data.empty();
        }
    };

    struct TTestData {
        TDataWithChecksum RawData;
        TString Data; // RawData after compression/encryption
        TString YsonStr;
        EDataFormat DataFormat = EDataFormat::Csv;
        ECompressionCodec CompressionCodec;

        TTestData(TString csvData, TString ysonStr, ECompressionCodec codec = ECompressionCodec::None)
            : RawData(std::move(csvData))
            , Data(RawData)
            , YsonStr(std::move(ysonStr))
            , CompressionCodec(codec)
        {
        }

        TString Ext() const {
            TStringBuilder result;

            switch (DataFormat) {
            case EDataFormat::Csv:
                result << ".csv";
                break;
            case EDataFormat::Invalid:
                UNIT_ASSERT_C(false, "Invalid data format");
                break;
            }

            switch (CompressionCodec) {
            case ECompressionCodec::None:
                break;
            case ECompressionCodec::Zstd:
                result << ".zst";
                break;
            case ECompressionCodec::Invalid:
                UNIT_ASSERT_C(false, "Invalid compression codec");
                break;
            }

            return result;
        }
    };

    struct TImportChangefeed {
        TDataWithChecksum Changefeed;
        TDataWithChecksum Topic;
    };

    struct TTestDataWithScheme {
        TDataWithChecksum Metadata = R"({"version": 0})";
        EPathType Type = EPathTypeTable;
        TDataWithChecksum Scheme;
        TDataWithChecksum CreationQuery;
        TDataWithChecksum Permissions;
        TImportChangefeed Changefeed;
        TVector<TTestData> Data;

        TTestDataWithScheme() = default;

        TTestDataWithScheme(TString&& scheme, TVector<TTestData>&& data)
            : Scheme(std::move(scheme))
            , Data(std::move(data))
        {
        }
    };

    TTestData GenerateTestData(const TString& keyPrefix, ui32 count) {
        TStringBuilder csv;
        TStringBuilder yson;

        for (ui32 i = 1; i <= count; ++i) {
            // csv
            if (keyPrefix) {
                csv << "\"" << keyPrefix << i << "\",";
            } else {
                csv << i << ",";
            }

            csv << "\"" << "value" << i << "\"" << Endl;

            // yson
            if (i == 1) {
                yson << "[[[[";
            } else {
                yson << ";";
            }

            yson << "["
                << "[\"" << keyPrefix << i << "\"];"
                << "[\"" << "value" << i << "\"]"
            << "]";

            if (i == count) {
                yson << "];\%false]]]";
            }
        }

        return TTestData(std::move(csv), std::move(yson));
    }

    TString ZstdCompress(const TStringBuf src) {
        TString compressed;
        compressed.resize(ZSTD_compressBound(src.size()));

        const auto res = ZSTD_compress(compressed.Detach(), compressed.size(), src.data(), src.size(), ZSTD_CLEVEL_DEFAULT);
        UNIT_ASSERT_C(!ZSTD_isError(res), "Zstd error: " << ZSTD_getErrorName(res));
        compressed.resize(res);

        return compressed;
    }

    TTestData GenerateZstdTestData(const TString& keyPrefix, ui32 count, ui32 rowsPerFrame = 0) {
        auto data = GenerateTestData(keyPrefix, count);
        if (!rowsPerFrame) {
            rowsPerFrame = count;
        }

        TString compressed;
        ui32 start = 0;
        ui32 rowsInFrame = 0;

        for (ui32 i = 0; i < data.Data.size(); ++i) {
            const auto c = data.Data[i];
            const bool last = i == data.Data.size() - 1;

            if (last) {
                UNIT_ASSERT(c == '\n');
            }

            if (c == '\n') {
                if (++rowsInFrame == rowsPerFrame || last) {
                    compressed.append(ZstdCompress(TStringBuf(&data.Data[start], i + 1 - start)));

                    start = i + 1;
                    rowsInFrame = 0;
                }
            }
        }

        data.Data = std::move(compressed);
        data.CompressionCodec = ECompressionCodec::Zstd;

        return data;
    }

    TTestData GenerateTestData(ECompressionCodec codec, const TString& keyPrefix, ui32 count) {
        switch (codec) {
        case ECompressionCodec::None:
            return GenerateTestData(keyPrefix, count);
        case ECompressionCodec::Zstd:
            return GenerateZstdTestData(keyPrefix, count);
        case ECompressionCodec::Invalid:
            UNIT_ASSERT_C(false, "Invalid compression codec");
            Y_ABORT("unreachable");
        }
    }

    TTestDataWithScheme GenerateTestData(
        const TTypedScheme& typedScheme,
        const TVector<std::pair<TString, ui64>>& shardsConfig = {{"a", 1}},
        const TString& permissions = "",
        const TString& metadata = R"({"version": 0})"
    ) {
        TTestDataWithScheme result;
        result.Type = typedScheme.Type;
        result.Permissions = permissions;
        result.Metadata = metadata;

        switch (typedScheme.Type) {
        case EPathTypeTable:
            result.Scheme = typedScheme.Scheme;
            for (const auto& [keyPrefix, count] : shardsConfig) {
                result.Data.emplace_back(GenerateTestData(keyPrefix, count));
            }
            break;
        case EPathTypeView:
            result.CreationQuery = typedScheme.Scheme;
            break;
        case EPathTypeCdcStream:
            result.Changefeed.Changefeed = typedScheme.Scheme;
            result.Changefeed.Topic = typedScheme.Attributes.GetTopicDescription();
            break;
        default:
            UNIT_FAIL("cannot create sample test data for the scheme object type: " << typedScheme.Type);
            return {};
        }

        return result;
    }

    THashMap<TString, TString> ConvertTestData(const THashMap<TString, TTestDataWithScheme>& data) {
        THashMap<TString, TString> result;

        for (const auto& [prefix, item] : data) {
            bool withChecksum = item.Metadata.Data != R"({"version": 0})";

            auto metadataKey = prefix + "/metadata.json";
            result.emplace(metadataKey, item.Metadata);
            if (withChecksum) {
                result.emplace(NBackup::ChecksumKey(metadataKey), item.Metadata.Checksum);
            }

            switch (item.Type) {
            case EPathTypeTable: {
                auto schemeKey = prefix + "/scheme.pb";
                result.emplace(schemeKey, item.Scheme);
                if (withChecksum) {
                    result.emplace(NBackup::ChecksumKey(schemeKey), item.Scheme.Checksum);
                }
                break;
            }
            case EPathTypeView: {
                auto viewKey = prefix + "/create_view.sql";
                result.emplace(viewKey, item.CreationQuery);
                if (withChecksum) {
                    result.emplace(NBackup::ChecksumKey(viewKey), item.CreationQuery.Checksum);
                }
                break;
            }
            case EPathTypeCdcStream: {
                auto changefeedKey = prefix + "/changefeed_description.pb";
                auto topicKey = prefix + "/topic_description.pb";
                result.emplace(changefeedKey, item.Changefeed.Changefeed);
                result.emplace(topicKey, item.Changefeed.Topic);
                if (withChecksum) {
                    result.emplace(NBackup::ChecksumKey(changefeedKey), item.Changefeed.Changefeed.Checksum);
                    result.emplace(NBackup::ChecksumKey(topicKey), item.Changefeed.Topic.Checksum);
                }
                break;
            }
            default:
                UNIT_FAIL("cannot determine key for the scheme object type: " << item.Type);
                return {};
            }

            if (item.Permissions) {
                auto permissionsKey = prefix + "/permissions.pb";
                result.emplace(permissionsKey, item.Permissions);
                if (withChecksum) {
                    result.emplace(NBackup::ChecksumKey(permissionsKey), item.Permissions.Checksum);
                }
            }

            for (ui32 i = 0; i < item.Data.size(); ++i) {
                const auto& data = item.Data.at(i);
                result.emplace(Sprintf("%s/data_%02d%s", prefix.data(), i, data.Ext().c_str()), data.Data);
                if (withChecksum) {
                    auto rawDataKey = Sprintf("%s/data_%02d.csv", prefix.data(), i);
                    result.emplace(NBackup::ChecksumKey(rawDataKey), data.RawData.Checksum);
                }
            }
        }

        return result;
    }

    THashMap<TString, TString> ConvertTestData(const TTestDataWithScheme& data) {
        return ConvertTestData({{"", data}});
    }

    NKikimrMiniKQL::TResult ReadTableImpl(TTestActorRuntime& runtime, ui64 tabletId, const TString& query) {
        NKikimrMiniKQL::TResult result;

        TString error;
        NKikimrProto::EReplyStatus status = LocalMiniKQL(runtime, tabletId, query, result, error);
        UNIT_ASSERT_VALUES_EQUAL_C(status, NKikimrProto::EReplyStatus::OK, error);
        UNIT_ASSERT_VALUES_EQUAL(error, "");

        return result;
    }

    struct TReadKeyDesc {
        TString Name;
        TString Type;
        TString Atom;
    };

    NKikimrMiniKQL::TResult ReadTable(TTestActorRuntime& runtime, ui64 tabletId,
            const TString& table = "Table",
            const TReadKeyDesc& keyDesc = {"key", "Utf8", "\"\""},
            const TVector<TString>& columns = {"key", "value"},
            const TString& rangeFlags = "") {

        const auto rangeFmt = Sprintf("'%s (%s '%s)", keyDesc.Name.data(), keyDesc.Type.data(), keyDesc.Atom.data());
        const auto columnsFmt = "'" + JoinSeq(" '", columns);

        return ReadTableImpl(runtime, tabletId, Sprintf(R"(
            (
                (let range '(%s '(%s (Void) )))
                (let columns '(%s) )
                (let result (SelectRange '__user__%s range columns '()))
                (return (AsList (SetResult 'Result result) ))
            )
        )", rangeFlags.c_str(), rangeFmt.data(), columnsFmt.data(), table.data()));
    }

    using TDelayFunc = std::function<bool(TAutoPtr<IEventHandle>&)>;

    auto SetDelayObserver(TTestActorRuntime& runtime, THolder<IEventHandle>& delayed, TDelayFunc delayFunc) {
        return runtime.SetObserverFunc([&](TAutoPtr<IEventHandle>& ev) {
            if (delayFunc(ev)) {
                delayed.Reset(ev.Release());
                return TTestActorRuntime::EEventAction::DROP;
            }
            return TTestActorRuntime::EEventAction::PROCESS;
        });
    }

    void WaitForDelayed(TTestActorRuntime& runtime, THolder<IEventHandle>& delayed, TTestActorRuntime::TEventObserver prevObserver) {
        if (!delayed) {
            TDispatchOptions opts;
            opts.FinalEvents.emplace_back([&delayed](IEventHandle&) -> bool {
                return bool(delayed);
            });
            runtime.DispatchEvents(opts);
        }

        runtime.SetObserverFunc(prevObserver);
    }

} // anonymous

Y_UNIT_TEST_SUITE(TRestoreTests) {
    void RestoreNoWait(TTestBasicRuntime& runtime, ui64& txId,
            ui16 port, THolder<TS3Mock>& s3Mock, TVector<TTestData>&& data, ui32 readBatchSize = 128) {

        const auto desc = DescribePath(runtime, "/MyRoot/Table", true, true);
        UNIT_ASSERT_VALUES_EQUAL(desc.GetStatus(), NKikimrScheme::StatusSuccess);

        s3Mock.Reset(new TS3Mock(ConvertTestData({GenerateScheme(desc), std::move(data)}), TS3Mock::TSettings(port)));
        UNIT_ASSERT(s3Mock->Start());

        runtime.SetLogPriority(NKikimrServices::DATASHARD_RESTORE, NActors::NLog::PRI_TRACE);

        TestRestore(runtime, ++txId, "/MyRoot", Sprintf(R"(
            TableName: "Table"
            TableDescription {
                %s
            }
            S3Settings {
                Endpoint: "localhost:%d"
                Scheme: HTTP
                Limits {
                    ReadBatchSize: %d
                }
            }
        )", GenerateTableDescription(desc).data(), port, readBatchSize));
    }

    void Restore(TTestBasicRuntime& runtime, TTestEnv& env, const TString& creationScheme, TVector<TTestData>&& data, ui32 readBatchSize = 128) {
        ui64 txId = 100;

        TestCreateTable(runtime, ++txId, "/MyRoot", creationScheme);
        env.TestWaitNotification(runtime, txId);

        TPortManager portManager;
        THolder<TS3Mock> s3Mock;

        RestoreNoWait(runtime, txId, portManager.GetPort(), s3Mock, std::move(data), readBatchSize);
        env.TestWaitNotification(runtime, txId);
    }

    void Restore(TTestBasicRuntime& runtime, const TString& creationScheme, TVector<TTestData>&& data, ui32 readBatchSize = 128) {
        TTestEnv env(runtime, TTestEnvOptions().EnableParameterizedDecimal(true));
        Restore(runtime, env, creationScheme, std::move(data), readBatchSize);
    }

    Y_UNIT_TEST_WITH_COMPRESSION(ShouldSucceedOnSingleShardTable) {
        TTestBasicRuntime runtime;

        const auto data = GenerateTestData(Codec, "a", 1);

        Restore(runtime, R"(
            Name: "Table"
            Columns { Name: "key" Type: "Utf8" }
            Columns { Name: "value" Type: "Utf8" }
            KeyColumnNames: ["key"]
        )", {data});

        auto content = ReadTable(runtime, TTestTxConfig::FakeHiveTablets);
        NKqp::CompareYson(data.YsonStr, content);
    }

    bool CheckDefaultFromSequence(const TTableDescription& desc) {
        for (const auto& column: desc.GetColumns()) {
            if (column.GetName() == "key") {
                switch (column.GetDefaultValueCase()) {
                    case TColumnDescription::kDefaultFromSequence: {
                        const auto& fromSequence = column.GetDefaultFromSequence();
                        return fromSequence == "myseq";
                    }
                    default: break;
                }
                break;
            }
        }
        return false;
    }

    bool CheckDefaultFromLiteral(const TTableDescription& desc) {
        for (const auto& column: desc.GetColumns()) {
            if (column.GetName() == "value") {
                switch (column.GetDefaultValueCase()) {
                    case TColumnDescription::kDefaultFromLiteral: {
                        const auto& fromLiteral = column.GetDefaultFromLiteral();

                        TString str;
                        google::protobuf::TextFormat::PrintToString(fromLiteral, &str);

                        TString result = R"(type {
  optional_type {
    item {
      type_id: UTF8
    }
  }
}
value {
  items {
    text_value: "value1"
  }
}
)";
                        return str == result;
                    }
                    default: break;
                }
                break;
            }
        }
        return false;
    }

    Y_UNIT_TEST_WITH_COMPRESSION(ShouldSucceedWithDefaultFromLiteral) {
        TTestBasicRuntime runtime;

        const auto data = GenerateTestData(Codec, "a", 1);

        Restore(runtime, R"(
            Name: "Table"
            Columns { Name: "key" Type: "Utf8" }
            Columns {
                Name: "value"
                Type: "Utf8"
                DefaultFromLiteral {
                    type {
                        optional_type {
                            item {
                                type_id: UTF8
                            }
                        }
                    }
                    value {
                        items {
                            text_value: "value1"
                        }
                    }
                }
            }
            KeyColumnNames: ["key"]
        )", {data});

        auto content = ReadTable(runtime, TTestTxConfig::FakeHiveTablets);
        NKqp::CompareYson(data.YsonStr, content);

        const auto desc = DescribePath(runtime, "/MyRoot/Table", true, true);
        UNIT_ASSERT_VALUES_EQUAL(desc.GetStatus(), NKikimrScheme::StatusSuccess);

        const auto& table = desc.GetPathDescription().GetTable();

        UNIT_ASSERT_C(CheckDefaultFromLiteral(table), "Invalid default value");
    }

    Y_UNIT_TEST_WITH_COMPRESSION(ShouldSucceedOnMultiShardTable) {
        TTestBasicRuntime runtime;

        const auto a = GenerateTestData(Codec, "a", 1);
        const auto b = GenerateTestData(Codec, "b", 1);

        Restore(runtime, R"(
            Name: "Table"
            Columns { Name: "key" Type: "Utf8" }
            Columns { Name: "value" Type: "Utf8" }
            KeyColumnNames: ["key"]
            SplitBoundary {
              KeyPrefix {
                Tuple { Optional { Text: "b" } }
              }
            }
        )", {a, b});

        {
            auto content = ReadTable(runtime, TTestTxConfig::FakeHiveTablets + 0);
            NKqp::CompareYson(a.YsonStr, content);
        }
        {
            auto content = ReadTable(runtime, TTestTxConfig::FakeHiveTablets + 1);
            NKqp::CompareYson(b.YsonStr, content);
        }
    }

    Y_UNIT_TEST_WITH_COMPRESSION(ShouldSucceedOnLargeData) {
        TTestBasicRuntime runtime;

        const auto data = GenerateTestData(Codec, "", 100);
        UNIT_ASSERT(data.Data.size() > 128);

        Restore(runtime, R"(
            Name: "Table"
            Columns { Name: "key" Type: "Uint32" }
            Columns { Name: "value" Type: "Utf8" }
            KeyColumnNames: ["key"]
        )", {data});

        auto content = ReadTable(runtime, TTestTxConfig::FakeHiveTablets, "Table", {"key", "Uint32", "0"});
        NKqp::CompareYson(data.YsonStr, content);
    }

    void ShouldSucceedOnMultipleFrames(ui32 batchSize) {
        TTestBasicRuntime runtime;

        const auto data = GenerateZstdTestData("a", 3, 2);

        Restore(runtime, R"(
            Name: "Table"
            Columns { Name: "key" Type: "Utf8" }
            Columns { Name: "value" Type: "Utf8" }
            KeyColumnNames: ["key"]
        )", {data}, batchSize);

        auto content = ReadTable(runtime, TTestTxConfig::FakeHiveTablets);
        NKqp::CompareYson(data.YsonStr, content);
    }

    Y_UNIT_TEST(ShouldSucceedOnMultipleFramesStandardBatch) {
        ShouldSucceedOnMultipleFrames(128);
    }

    Y_UNIT_TEST(ShouldSucceedOnMultipleFramesSmallBatch) {
        ShouldSucceedOnMultipleFrames(7);
    }

    Y_UNIT_TEST(ShouldSucceedOnMultipleFramesTinyBatch) {
        ShouldSucceedOnMultipleFrames(1);
    }

    Y_UNIT_TEST(ShouldSucceedOnSmallBuffer) {
        TTestBasicRuntime runtime;
        TTestEnv env(runtime);
        ui64 txId = 100;

        runtime.GetAppData().ZstdBlockSizeForTest = 16;
        runtime.GetAppData().DataShardConfig.SetRestoreReadBufferSizeLimit(16);

        TestCreateTable(runtime, ++txId, "/MyRoot", R"(
            Name: "Table"
            Columns { Name: "key" Type: "Utf8" }
            Columns { Name: "value" Type: "Utf8" }
            KeyColumnNames: ["key"]
        )");
        env.TestWaitNotification(runtime, txId);

        bool uploadResponseDropped = false;
        runtime.SetObserverFunc([&uploadResponseDropped](TAutoPtr<IEventHandle>& ev) {
            if (ev->GetTypeRewrite() == TEvDataShard::EvS3UploadRowsResponse) {
                uploadResponseDropped = true;
                return TTestActorRuntime::EEventAction::DROP;
            }

            return TTestActorRuntime::EEventAction::PROCESS;
        });

        TPortManager portManager;
        THolder<TS3Mock> s3Mock;
        const auto data = GenerateZstdTestData("a", 2);
        const ui32 batchSize = 1;
        RestoreNoWait(runtime, txId, portManager.GetPort(), s3Mock, {data}, batchSize);

        if (!uploadResponseDropped) {
            TDispatchOptions opts;
            opts.FinalEvents.emplace_back([&uploadResponseDropped](IEventHandle&) -> bool {
                return uploadResponseDropped;
            });
            runtime.DispatchEvents(opts);
        }

        TMaybe<NKikimrTxDataShard::TShardOpResult> result;
        runtime.SetObserverFunc([&result](TAutoPtr<IEventHandle>& ev) {
            if (ev->GetTypeRewrite() == TEvDataShard::EvSchemaChanged) {
                const auto& record = ev->Get<TEvDataShard::TEvSchemaChanged>()->Record;
                if (record.HasOpResult()) {
                    result = record.GetOpResult();
                }
            }

            return TTestActorRuntime::EEventAction::PROCESS;
        });

        RebootTablet(runtime, TTestTxConfig::FakeHiveTablets, runtime.AllocateEdgeActor());

        if (!result) {
            TDispatchOptions opts;
            opts.FinalEvents.emplace_back([&result](IEventHandle&) -> bool {
                return result.Defined();
            });
            runtime.DispatchEvents(opts);
        }

        UNIT_ASSERT_VALUES_EQUAL(result->GetBytesProcessed(), 16);
        UNIT_ASSERT_VALUES_EQUAL(result->GetRowsProcessed(), 2);

        env.TestWaitNotification(runtime, txId);
        auto content = ReadTable(runtime, TTestTxConfig::FakeHiveTablets);
        NKqp::CompareYson(data.YsonStr, content);
    }

    Y_UNIT_TEST(ShouldNotDecompressEntirePortionAtOnce) {
        TTestBasicRuntime runtime;
        TTestEnv env(runtime);
        runtime.GetAppData().ZstdBlockSizeForTest = 113; // one row

        ui32 uploadRowsCount = 0;
        runtime.SetObserverFunc([&uploadRowsCount](TAutoPtr<IEventHandle>& ev) {
            uploadRowsCount += ui32(ev->GetTypeRewrite() == TEvDataShard::EvS3UploadRowsResponse);
            return TTestActorRuntime::EEventAction::PROCESS;
        });

        const auto data = GenerateZstdTestData(TString(100, 'a'), 2); // 2 rows, 1 row = 113b
        // ensure that one decompressed row is bigger than entire compressed file
        UNIT_ASSERT(data.Data.size() < *runtime.GetAppData().ZstdBlockSizeForTest);

        Restore(runtime, env, R"(
            Name: "Table"
            Columns { Name: "key" Type: "Utf8" }
            Columns { Name: "value" Type: "Utf8" }
            KeyColumnNames: ["key"]
        )", {data}, data.Data.size());

        UNIT_ASSERT_VALUES_EQUAL(uploadRowsCount, 2);
    }

    Y_UNIT_TEST_WITH_COMPRESSION(ShouldExpandBuffer) {
        TTestBasicRuntime runtime;

        const auto data = GenerateTestData(Codec, "a", 2);
        const ui32 batchSize = 1;

        Restore(runtime, R"(
            Name: "Table"
            Columns { Name: "key" Type: "Utf8" }
            Columns { Name: "value" Type: "Utf8" }
            KeyColumnNames: ["key"]
        )", {data}, batchSize);

        auto content = ReadTable(runtime, TTestTxConfig::FakeHiveTablets);
        NKqp::CompareYson(data.YsonStr, content);
    }

    Y_UNIT_TEST(ShouldSucceedOnSupportedDatatypes) {
        TTestBasicRuntime runtime;

        TString csv = TStringBuilder()
            << "1," // key
            << "-100500," // int32
            << "100500," // uint32
            << "-200500," // int64
            << "200500," // uint64
            << "255," // uint8
            << "1," // bool
            << "1.1234," // double
            << "-1.123," // float
            << "2020-08-12T00:00:00.000000Z," // date
            << "2020-08-12T12:34:56.000000Z," // datetime
            << "2020-08-12T12:34:56.123456Z," // timestamp
            << "-300500," // interval
            << "-18486," // negative date32
            << "-1597235696," // negative datetime64
            << "-1597235696123456," // negative timestamp64
            << "-300500," // negative interval64
            << "3.321," // decimal
            << "555555555555555.123456789," // decimal(35,10)
            << ".3321e1," // dynumber
            << "\"" << CGIEscapeRet("lorem ipsum") << "\"," // string
            << "\"" << CGIEscapeRet("lorem ipsum dolor sit amet") << "\"," // utf8
            << "\"" << CGIEscapeRet(R"({"key": "value"})") << "\"," // json
            << "\"" << CGIEscapeRet(R"({"key": "value"})") << "\"," // jsondoc
            << "65df1ec1-a97d-47b2-ae56-3c023da6ee8c"
        << Endl;

        TString yson = TStringBuilder() << "[[[[["
            << "[%true];" // bool
            << "[\"" << -18486 << "\"];" // date32
            << "[\"" << TInstant::ParseIso8601("2020-08-12T00:00:00.000000Z").Days() << "\"];" // date
            << "[\"" << -1597235696 << "\"];" // datetime64
            << "[\"" << TInstant::ParseIso8601("2020-08-12T12:34:56.000000Z").Seconds() << "\"];" // datetime
            << "[\"" << "555555555555555.123456789" << "\"];" // decimal(35,10)
            << "[\"" << "3.321" << "\"];" // decimal
            << "[\"" << 1.1234 << "\"];" // double
            << "[\"" << ".3321e1" << "\"];" // dynumber
            << "[\"" << -1.123f << "\"];" // float
            << "[\"" << -100500 << "\"];" // int32
            << "[\"" << -200500 << "\"];" // int64
            << "[\"" << -300500 << "\"];" // interval64
            << "[\"" << -300500 << "\"];" // interval
            << "[\"" << "{\\\"key\\\": \\\"value\\\"}" << "\"];" // json
            << "[\"" << "{\\\"key\\\":\\\"value\\\"}" << "\"];" // jsondoc
            << "[\"" << 1 << "\"];" // key
            << "[\"" << "lorem ipsum" << "\"];" // string
            << "[\"" << -1597235696123456 << "\"];" // timestamp64
            << "[\"" << TInstant::ParseIso8601("2020-08-12T12:34:56.123456Z").MicroSeconds() << "\"];" // timestamp
            << "[\"" << 100500 << "\"];" // uint32
            << "[\"" << 200500 << "\"];" // uint64
            << "[\"" << 255 << "\"];" // uint8
            << "[\"" << "lorem ipsum dolor sit amet" << "\"];" // utf8
            << "[[\"" << "wR7fZX2pskeuVjwCPabujA==" << "\"]]" // uuid
        << "]];\%false]]]";

        const auto data = TTestData(std::move(csv), std::move(yson));

        Restore(runtime, R"_(
            Name: "Table"
            Columns { Name: "key" Type: "Uint64" }
            Columns { Name: "int32_value" Type: "Int32" }
            Columns { Name: "uint32_value" Type: "Uint32" }
            Columns { Name: "int64_value" Type: "Int64" }
            Columns { Name: "uint64_value" Type: "Uint64" }
            Columns { Name: "uint8_value" Type: "Uint8" }
            Columns { Name: "bool_value" Type: "Bool" }
            Columns { Name: "double_value" Type: "Double" }
            Columns { Name: "float_value" Type: "Float" }
            Columns { Name: "date_value" Type: "Date" }
            Columns { Name: "datetime_value" Type: "Datetime" }
            Columns { Name: "timestamp_value" Type: "Timestamp" }
            Columns { Name: "interval_value" Type: "Interval" }
            Columns { Name: "date32_value" Type: "Date32" }
            Columns { Name: "datetime64_value" Type: "Datetime64" }
            Columns { Name: "timestamp64_value" Type: "Timestamp64" }
            Columns { Name: "interval64_value" Type: "Interval64" }
            Columns { Name: "decimal_value" Type: "Decimal" }
            Columns { Name: "decimal35_value" Type: "Decimal(35,10)" }
            Columns { Name: "dynumber_value" Type: "DyNumber" }
            Columns { Name: "string_value" Type: "String" }
            Columns { Name: "utf8_value" Type: "Utf8" }
            Columns { Name: "json_value" Type: "Json" }
            Columns { Name: "jsondoc_value" Type: "JsonDocument" }
            Columns { Name: "uuid_value" Type: "Uuid" }
            KeyColumnNames: ["key"]
        )_", {data}, data.Data.size() + 1);

        auto content = ReadTable(runtime, TTestTxConfig::FakeHiveTablets, "Table", {"key", "Uint64", "0"}, {
            "key",
            "int32_value",
            "uint32_value",
            "int64_value",
            "uint64_value",
            "uint8_value",
            "bool_value",
            "double_value",
            "float_value",
            "date_value",
            "datetime_value",
            "timestamp_value",
            "interval_value",
            "date32_value",
            "datetime64_value",
            "timestamp64_value",
            "interval64_value",
            "decimal_value",
            "decimal35_value",
            "dynumber_value",
            "string_value",
            "utf8_value",
            "json_value",
            "jsondoc_value",
            "uuid_value",
        });
        NKqp::CompareYson(data.YsonStr, content);
    }

    Y_UNIT_TEST(ShouldRestoreSpecialFpValues) {
        TPortManager portManager;
        const ui16 port = portManager.GetPort();

        TS3Mock s3Mock({}, TS3Mock::TSettings(port));
        UNIT_ASSERT(s3Mock.Start());

        TTestBasicRuntime runtime;
        TTestEnv env(runtime);
        ui64 txId = 100;

        runtime.SetLogPriority(NKikimrServices::DATASHARD_BACKUP, NActors::NLog::PRI_TRACE);
        runtime.SetLogPriority(NKikimrServices::DATASHARD_RESTORE, NActors::NLog::PRI_TRACE);
        runtime.SetLogPriority(NKikimrServices::EXPORT, NActors::NLog::PRI_TRACE);
        runtime.SetLogPriority(NKikimrServices::IMPORT, NActors::NLog::PRI_TRACE);

        TestCreateTable(runtime, ++txId, "/MyRoot", R"(
            Name: "Original"
            Columns { Name: "key" Type: "Uint32" }
            Columns { Name: "double_value" Type: "Double" }
            Columns { Name: "float_value" Type: "Float" }
            KeyColumnNames: ["key"]
        )");
        env.TestWaitNotification(runtime, txId);

        auto writeRow = [&](ui64 key, double doubleValue, float floatValue) {
            NKikimrMiniKQL::TResult result;
            TString error;
            NKikimrProto::EReplyStatus status = LocalMiniKQL(runtime, TTestTxConfig::FakeHiveTablets, Sprintf(R"(
                (
                    (let key '( '('key (Uint32 '%lu) ) ) )
                    (let row '( '('double_value (Double '%lf ) ) '('float_value (Float '%f) ) ) )
                    (return (AsList (UpdateRow '__user__Original key row) ))
                )
            )", key, doubleValue, floatValue), result, error);

            UNIT_ASSERT_VALUES_EQUAL_C(status, NKikimrProto::EReplyStatus::OK, error);
            UNIT_ASSERT_VALUES_EQUAL(error, "");
        };

        using double_conversion::Double;

        writeRow(1, Double::NaN(), static_cast<float>(Double::NaN()));
        writeRow(2, -Double::NaN(), static_cast<float>(-Double::NaN()));
        writeRow(3, Double::Infinity(), static_cast<float>(Double::Infinity()));
        writeRow(4, -Double::Infinity(), static_cast<float>(-Double::Infinity()));

        TestExport(runtime, ++txId, "/MyRoot", Sprintf(R"(
            ExportToS3Settings {
              endpoint: "localhost:%d"
              scheme: HTTP
              items {
                source_path: "/MyRoot/Original"
                destination_prefix: ""
              }
            }
        )", port));
        env.TestWaitNotification(runtime, txId);
        TestGetExport(runtime, txId, "/MyRoot");

        TestImport(runtime, ++txId, "/MyRoot", Sprintf(R"(
            ImportFromS3Settings {
              endpoint: "localhost:%d"
              scheme: HTTP
              items {
                source_prefix: ""
                destination_path: "/MyRoot/Restored"
              }
            }
        )", port));
        env.TestWaitNotification(runtime, txId);
        TestGetImport(runtime, txId, "/MyRoot");
    }

    Y_UNIT_TEST(ShouldRestoreDefaultValuesFromLiteral) {
        TPortManager portManager;
        const ui16 port = portManager.GetPort();

        TS3Mock s3Mock({}, TS3Mock::TSettings(port));
        UNIT_ASSERT(s3Mock.Start());

        TTestBasicRuntime runtime;
        TTestEnv env(runtime);
        ui64 txId = 100;

        runtime.SetLogPriority(NKikimrServices::DATASHARD_BACKUP, NActors::NLog::PRI_TRACE);
        runtime.SetLogPriority(NKikimrServices::DATASHARD_RESTORE, NActors::NLog::PRI_TRACE);
        runtime.SetLogPriority(NKikimrServices::EXPORT, NActors::NLog::PRI_TRACE);
        runtime.SetLogPriority(NKikimrServices::IMPORT, NActors::NLog::PRI_TRACE);

        TestCreateTable(runtime, ++txId, "/MyRoot", R"(
            Name: "Original"
            Columns { Name: "key" Type: "Utf8" }
            Columns {
                Name: "value"
                Type: "Utf8"
                DefaultFromLiteral {
                    type {
                        optional_type {
                            item {
                                type_id: UTF8
                            }
                        }
                    }
                    value {
                        items {
                            text_value: "value1"
                        }
                    }
                }
            }
            KeyColumnNames: ["key"]
        )");
        env.TestWaitNotification(runtime, txId);

        TestExport(runtime, ++txId, "/MyRoot", Sprintf(R"(
            ExportToS3Settings {
              endpoint: "localhost:%d"
              scheme: HTTP
              items {
                source_path: "/MyRoot/Original"
                destination_prefix: ""
              }
            }
        )", port));
        env.TestWaitNotification(runtime, txId);
        TestGetExport(runtime, txId, "/MyRoot");

        TestImport(runtime, ++txId, "/MyRoot", Sprintf(R"(
            ImportFromS3Settings {
              endpoint: "localhost:%d"
              scheme: HTTP
              items {
                source_prefix: ""
                destination_path: "/MyRoot/Restored"
              }
            }
        )", port));
        env.TestWaitNotification(runtime, txId);
        TestGetImport(runtime, txId, "/MyRoot");

        const auto desc = DescribePath(runtime, "/MyRoot/Restored", true, true);
        UNIT_ASSERT_VALUES_EQUAL(desc.GetStatus(), NKikimrScheme::StatusSuccess);

        const auto& table = desc.GetPathDescription().GetTable();

        UNIT_ASSERT_C(CheckDefaultFromLiteral(table), "Invalid default value");
    }

    Y_UNIT_TEST(ShouldRestoreDefaultValuesFromSequence) {
        TPortManager portManager;
        const ui16 port = portManager.GetPort();

        TS3Mock s3Mock({}, TS3Mock::TSettings(port));
        UNIT_ASSERT(s3Mock.Start());

        TTestBasicRuntime runtime;
        TTestEnv env(runtime);
        ui64 txId = 100;

        runtime.SetLogPriority(NKikimrServices::DATASHARD_BACKUP, NActors::NLog::PRI_TRACE);
        runtime.SetLogPriority(NKikimrServices::DATASHARD_RESTORE, NActors::NLog::PRI_TRACE);
        runtime.SetLogPriority(NKikimrServices::EXPORT, NActors::NLog::PRI_TRACE);
        runtime.SetLogPriority(NKikimrServices::IMPORT, NActors::NLog::PRI_TRACE);

        TestCreateIndexedTable(runtime, ++txId, "/MyRoot", R"(
            TableDescription {
                Name: "Original"
                Columns { Name: "key" Type: "Uint64" DefaultFromSequence: "myseq" }
                Columns { Name: "value" Type: "Uint64" }
                KeyColumnNames: ["key"]
            }
            SequenceDescription {
                Name: "myseq"
            }
        )");

        TestExport(runtime, ++txId, "/MyRoot", Sprintf(R"(
            ExportToS3Settings {
              endpoint: "localhost:%d"
              scheme: HTTP
              items {
                source_path: "/MyRoot/Original"
                destination_prefix: ""
              }
            }
        )", port));
        env.TestWaitNotification(runtime, txId);
        TestGetExport(runtime, txId, "/MyRoot");

        TestImport(runtime, ++txId, "/MyRoot", Sprintf(R"(
            ImportFromS3Settings {
              endpoint: "localhost:%d"
              scheme: HTTP
              items {
                source_prefix: ""
                destination_path: "/MyRoot/Restored"
              }
            }
        )", port));
        env.TestWaitNotification(runtime, txId);
        TestGetImport(runtime, txId, "/MyRoot");

        const auto desc = DescribePath(runtime, "/MyRoot/Restored", true, true);
        UNIT_ASSERT_VALUES_EQUAL(desc.GetStatus(), NKikimrScheme::StatusSuccess);

        const auto& table = desc.GetPathDescription().GetTable();

        UNIT_ASSERT_C(CheckDefaultFromSequence(table), "Invalid default value");
    }

    Y_UNIT_TEST(ShouldRestoreSequence) {
        TPortManager portManager;
        const ui16 port = portManager.GetPort();

        TS3Mock s3Mock({}, TS3Mock::TSettings(port));
        UNIT_ASSERT(s3Mock.Start());

        TTestBasicRuntime runtime;
        TTestEnv env(runtime);

        ui64 txId = 100;

        runtime.SetLogPriority(NKikimrServices::DATASHARD_BACKUP, NActors::NLog::PRI_TRACE);
        runtime.SetLogPriority(NKikimrServices::DATASHARD_RESTORE, NActors::NLog::PRI_TRACE);
        runtime.SetLogPriority(NKikimrServices::EXPORT, NActors::NLog::PRI_TRACE);
        runtime.SetLogPriority(NKikimrServices::IMPORT, NActors::NLog::PRI_TRACE);
        runtime.SetLogPriority(NKikimrServices::SEQUENCEPROXY, NActors::NLog::PRI_TRACE);

        TestCreateIndexedTable(runtime, ++txId, "/MyRoot", R"(
            TableDescription {
                Name: "Original"
                Columns { Name: "key" Type: "Uint64" DefaultFromSequence: "myseq" }
                Columns { Name: "value" Type: "Uint64" }
                KeyColumnNames: ["key"]
            }
            SequenceDescription {
                Name: "myseq"
            }
        )");
        env.TestWaitNotification(runtime, txId);

        i64 value = DoNextVal(runtime, "/MyRoot/Original/myseq");
        UNIT_ASSERT_VALUES_EQUAL(value, 1);

        TestExport(runtime, ++txId, "/MyRoot", Sprintf(R"(
            ExportToS3Settings {
              endpoint: "localhost:%d"
              scheme: HTTP
              items {
                source_path: "/MyRoot/Original"
                destination_prefix: ""
              }
            }
        )", port));
        env.TestWaitNotification(runtime, txId);
        TestGetExport(runtime, txId, "/MyRoot");

        TestImport(runtime, ++txId, "/MyRoot", Sprintf(R"(
            ImportFromS3Settings {
              endpoint: "localhost:%d"
              scheme: HTTP
              items {
                source_prefix: ""
                destination_path: "/MyRoot/Restored"
              }
            }
        )", port));
        env.TestWaitNotification(runtime, txId);
        TestGetImport(runtime, txId, "/MyRoot");

        const auto desc = DescribePath(runtime, "/MyRoot/Restored", true, true);
        UNIT_ASSERT_VALUES_EQUAL(desc.GetStatus(), NKikimrScheme::StatusSuccess);

        const auto& table = desc.GetPathDescription().GetTable();

        value = DoNextVal(runtime, "/MyRoot/Restored/myseq");
        UNIT_ASSERT_VALUES_EQUAL(value, 2);

        UNIT_ASSERT_C(CheckDefaultFromSequence(table), "Invalid default value");
    }

    Y_UNIT_TEST(ShouldRestoreSequenceWithOverflow) {
        TPortManager portManager;
        const ui16 port = portManager.GetPort();

        TS3Mock s3Mock({}, TS3Mock::TSettings(port));
        UNIT_ASSERT(s3Mock.Start());

        TTestBasicRuntime runtime;
        TTestEnv env(runtime);

        ui64 txId = 100;

        runtime.SetLogPriority(NKikimrServices::DATASHARD_BACKUP, NActors::NLog::PRI_TRACE);
        runtime.SetLogPriority(NKikimrServices::DATASHARD_RESTORE, NActors::NLog::PRI_TRACE);
        runtime.SetLogPriority(NKikimrServices::EXPORT, NActors::NLog::PRI_TRACE);
        runtime.SetLogPriority(NKikimrServices::IMPORT, NActors::NLog::PRI_TRACE);
        runtime.SetLogPriority(NKikimrServices::SEQUENCEPROXY, NActors::NLog::PRI_TRACE);

        TestCreateIndexedTable(runtime, ++txId, "/MyRoot", R"(
            TableDescription {
                Name: "Original"
                Columns { Name: "key" Type: "Uint64" DefaultFromSequence: "myseq" }
                Columns { Name: "value" Type: "Uint64" }
                KeyColumnNames: ["key"]
            }
            SequenceDescription {
                Name: "myseq"
                MinValue: 1
                MaxValue: 2
            }
        )");
        env.TestWaitNotification(runtime, txId);

        i64 value = DoNextVal(runtime, "/MyRoot/Original/myseq");
        UNIT_ASSERT_VALUES_EQUAL(value, 1);

        value = DoNextVal(runtime, "/MyRoot/Original/myseq");
        UNIT_ASSERT_VALUES_EQUAL(value, 2);

        TestExport(runtime, ++txId, "/MyRoot", Sprintf(R"(
            ExportToS3Settings {
              endpoint: "localhost:%d"
              scheme: HTTP
              items {
                source_path: "/MyRoot/Original"
                destination_prefix: ""
              }
            }
        )", port));
        env.TestWaitNotification(runtime, txId);
        TestGetExport(runtime, txId, "/MyRoot");

        TestImport(runtime, ++txId, "/MyRoot", Sprintf(R"(
            ImportFromS3Settings {
              endpoint: "localhost:%d"
              scheme: HTTP
              items {
                source_prefix: ""
                destination_path: "/MyRoot/Restored"
              }
            }
        )", port));
        env.TestWaitNotification(runtime, txId);
        TestGetImport(runtime, txId, "/MyRoot");

        const auto desc = DescribePath(runtime, "/MyRoot/Restored", true, true);
        UNIT_ASSERT_VALUES_EQUAL(desc.GetStatus(), NKikimrScheme::StatusSuccess);

        const auto& table = desc.GetPathDescription().GetTable();

        value = DoNextVal(runtime, "/MyRoot/Restored/myseq", Ydb::StatusIds::SCHEME_ERROR);

        UNIT_ASSERT_C(CheckDefaultFromSequence(table), "Invalid default value");
    }

    Y_UNIT_TEST(ShouldRestoreTableWithVolatilePartitioningMerge) {
        TPortManager portManager;
        const ui16 port = portManager.GetPort();

        TS3Mock s3Mock({}, TS3Mock::TSettings(port));
        UNIT_ASSERT(s3Mock.Start());

        TTestBasicRuntime runtime;
        TTestEnv env(runtime);

        ui64 txId = 100;

        runtime.SetLogPriority(NKikimrServices::DATASHARD_BACKUP, NActors::NLog::PRI_TRACE);
        runtime.SetLogPriority(NKikimrServices::DATASHARD_RESTORE, NActors::NLog::PRI_TRACE);
        runtime.SetLogPriority(NKikimrServices::EXPORT, NActors::NLog::PRI_TRACE);
        runtime.SetLogPriority(NKikimrServices::IMPORT, NActors::NLog::PRI_TRACE);
        runtime.SetLogPriority(NKikimrServices::SEQUENCEPROXY, NActors::NLog::PRI_TRACE);

        // Create table with 2 tablets
        TestCreateTable(runtime, ++txId, "/MyRoot", R"(
            Name: "Original"
            Columns { Name: "key" Type: "Uint32" }
            Columns { Name: "value" Type: "Utf8" }
            KeyColumnNames: ["key"]
            PartitionConfig {
                PartitioningPolicy {
                    MinPartitionsCount: 2
                    MaxPartitionsCount: 2
                }
            }
            SplitBoundary {
              KeyPrefix {
                Tuple { Optional { Uint32: 2 } }
              }
            }
        )");
        env.TestWaitNotification(runtime, txId);

        // Upload data
        const auto firstTablet = TTestTxConfig::FakeHiveTablets;
        const auto secondTablet = TTestTxConfig::FakeHiveTablets + 1;
        UpdateRow(runtime, "Original", 1, "valueA", firstTablet);
        UpdateRow(runtime, "Original", 2, "valueB", secondTablet);

        // Add delay after copying tables
        ui64 copyTablesTxId;
        auto prevObserver = runtime.SetObserverFunc([&](TAutoPtr<IEventHandle>& ev) {
            if (ev->GetTypeRewrite() == TEvSchemeShard::EvModifySchemeTransaction) {
                const auto* msg = ev->Get<TEvSchemeShard::TEvModifySchemeTransaction>();
                if (msg->Record.GetTransaction(0).GetOperationType() == NKikimrSchemeOp::ESchemeOpCreateConsistentCopyTables) {
                    copyTablesTxId = msg->Record.GetTxId();
                }
            }
            return TTestActorRuntime::EEventAction::PROCESS;
        });

        TBlockEvents<TEvSchemeShard::TEvNotifyTxCompletionResult> delay(runtime, [&](auto& ev) {
            return ev->Get()->Record.GetTxId() == copyTablesTxId;
        });

        // Start exporting table
        TestExport(runtime, ++txId, "/MyRoot", Sprintf(R"(
            ExportToS3Settings {
              endpoint: "localhost:%d"
              scheme: HTTP
              items {
                source_path: "/MyRoot/Original"
                destination_prefix: ""
              }
            }
        )", port));
        const ui64 exportId = txId;

        // Wait for delay after copying tables
        runtime.WaitFor("delay after copying tables", [&]{ return delay.size() >= 1; });

        // Merge 2 tablets in 1 during the delay
        TestAlterTable(runtime, ++txId, "/MyRoot", R"(
            Name: "Original"
            PartitionConfig {
                PartitioningPolicy {
                    MinPartitionsCount: 1
                    MaxPartitionsCount: 1
                }
            }
        )");
        env.TestWaitNotification(runtime, txId);

        TestSplitTable(runtime, ++txId, "/MyRoot/Original", Sprintf(R"(
            SourceTabletId: %lu
            SourceTabletId: %lu
        )", firstTablet, secondTablet));
        env.TestWaitNotification(runtime, txId);

        // Finish the delay and continue exporting
        delay.Unblock();
        env.TestWaitNotification(runtime, exportId);

        // Check export
        TestGetExport(runtime, exportId, "/MyRoot");

        // Restore table
        TestImport(runtime, ++txId, "/MyRoot", Sprintf(R"(
            ImportFromS3Settings {
              endpoint: "localhost:%d"
              scheme: HTTP
              items {
                source_prefix: ""
                destination_path: "/MyRoot/Restored"
              }
            }
        )", port));
        const ui64 importId = txId;
        env.TestWaitNotification(runtime, importId);

        // Check import
        TestGetImport(runtime, importId, "/MyRoot");

        // Check partitioning in restored table
        TestDescribeResult(DescribePath(runtime, "/MyRoot/Restored", true, true), {
            NLs::MinPartitionsCountEqual(2),
            NLs::MaxPartitionsCountEqual(2),
            NLs::CheckBoundaries
        });

        // Check data in restored table
        const auto restoredFirstTablet = TTestTxConfig::FakeHiveTablets + 5;
        const auto restoredSecondTablet = TTestTxConfig::FakeHiveTablets + 6;
        {
            auto expectedJson = TStringBuilder() << "[[[["
                << "["
                    << R"(["1"];)" // key
                    << R"(["valueA"])" // value
                << "];"
            << "];\%false]]]";
            auto content = ReadTable(runtime, restoredFirstTablet, "Restored", {"key", "Uint32", "0"});
            NKqp::CompareYson(expectedJson, content);
        }
        {
            auto expectedJson = TStringBuilder() << "[[[["
                << "["
                    << R"(["2"];)" // key
                    << R"(["valueB"])" // value
                << "];"
            << "];\%false]]]";
            auto content = ReadTable(runtime, restoredSecondTablet, "Restored", {"key", "Uint32", "0"});
            NKqp::CompareYson(expectedJson, content);
        }
    }

    Y_UNIT_TEST(ShouldRestoreTableWithVolatilePartitioningSplit) {
        TPortManager portManager;
        const ui16 port = portManager.GetPort();

        TS3Mock s3Mock({}, TS3Mock::TSettings(port));
        UNIT_ASSERT(s3Mock.Start());

        TTestBasicRuntime runtime;
        TTestEnv env(runtime);

        ui64 txId = 100;

        runtime.SetLogPriority(NKikimrServices::DATASHARD_BACKUP, NActors::NLog::PRI_TRACE);
        runtime.SetLogPriority(NKikimrServices::DATASHARD_RESTORE, NActors::NLog::PRI_TRACE);
        runtime.SetLogPriority(NKikimrServices::EXPORT, NActors::NLog::PRI_TRACE);
        runtime.SetLogPriority(NKikimrServices::IMPORT, NActors::NLog::PRI_TRACE);
        runtime.SetLogPriority(NKikimrServices::SEQUENCEPROXY, NActors::NLog::PRI_TRACE);

        // Create table with 2 tablets
        TestCreateTable(runtime, ++txId, "/MyRoot", R"(
            Name: "Original"
            Columns { Name: "key" Type: "Uint32" }
            Columns { Name: "value" Type: "Utf8" }
            KeyColumnNames: ["key"]
            PartitionConfig {
                PartitioningPolicy {
                    MinPartitionsCount: 2
                    MaxPartitionsCount: 2
                }
            }
            SplitBoundary {
              KeyPrefix {
                Tuple { Optional { Uint32: 3 } }
              }
            }
        )");
        env.TestWaitNotification(runtime, txId);

        // Upload data
        const auto firstTablet = TTestTxConfig::FakeHiveTablets;
        UpdateRow(runtime, "Original", 1, "valueA", firstTablet);
        UpdateRow(runtime, "Original", 2, "valueB", firstTablet);

        // Add delay after copying tables
        ui64 copyTablesTxId;
        auto prevObserver = runtime.SetObserverFunc([&](TAutoPtr<IEventHandle>& ev) {
            if (ev->GetTypeRewrite() == TEvSchemeShard::EvModifySchemeTransaction) {
                const auto* msg = ev->Get<TEvSchemeShard::TEvModifySchemeTransaction>();
                if (msg->Record.GetTransaction(0).GetOperationType() == NKikimrSchemeOp::ESchemeOpCreateConsistentCopyTables) {
                    copyTablesTxId = msg->Record.GetTxId();
                }
            }
            return TTestActorRuntime::EEventAction::PROCESS;
        });

        TBlockEvents<TEvSchemeShard::TEvNotifyTxCompletionResult> delay(runtime, [&](auto& ev) {
            return ev->Get()->Record.GetTxId() == copyTablesTxId;
        });

        // Start exporting table
        TestExport(runtime, ++txId, "/MyRoot", Sprintf(R"(
            ExportToS3Settings {
              endpoint: "localhost:%d"
              scheme: HTTP
              items {
                source_path: "/MyRoot/Original"
                destination_prefix: ""
              }
            }
        )", port));
        const ui64 exportId = txId;

        // Wait for delay after copying tables
        runtime.WaitFor("delay after copying tables", [&]{ return delay.size() >= 1; });

        // Split 2 tablets in 3 during the delay
        TestAlterTable(runtime, ++txId, "/MyRoot", R"(
            Name: "Original"
            PartitionConfig {
                PartitioningPolicy {
                    MinPartitionsCount: 3
                    MaxPartitionsCount: 3
                }
            }
        )");
        env.TestWaitNotification(runtime, txId);

        TestSplitTable(runtime, ++txId, "/MyRoot/Original", Sprintf(R"(
            SourceTabletId: %lu
            SplitBoundary {
                KeyPrefix {
                    Tuple { Optional { Uint32: 2 } }
                }
            }
        )", firstTablet));
        env.TestWaitNotification(runtime, txId);

        // Finish the delay and continue exporting
        delay.Unblock();
        env.TestWaitNotification(runtime, exportId);

        // Check export
        TestGetExport(runtime, exportId, "/MyRoot");

        // Restore table
        TestImport(runtime, ++txId, "/MyRoot", Sprintf(R"(
            ImportFromS3Settings {
              endpoint: "localhost:%d"
              scheme: HTTP
              items {
                source_prefix: ""
                destination_path: "/MyRoot/Restored"
              }
            }
        )", port));
        const ui64 importId = txId;
        env.TestWaitNotification(runtime, importId);

        // Check import
        TestGetImport(runtime, importId, "/MyRoot");

        // Check partitioning in restored table
        TestDescribeResult(DescribePath(runtime, "/MyRoot/Restored", true, true), {
            NLs::MinPartitionsCountEqual(2),
            NLs::MaxPartitionsCountEqual(2),
            NLs::CheckBoundaries
        });

        // Check data in restored table
        const auto restoredFirstTablet = TTestTxConfig::FakeHiveTablets + 6;
        const auto restoredSecondTablet = TTestTxConfig::FakeHiveTablets + 7;
        {
            auto expectedJson = TStringBuilder() << "[[[["
                << "["
                    << R"(["1"];)" // key
                    << R"(["valueA"])" // value
                << "];"
                << "["
                    << R"(["2"];)" // key
                    << R"(["valueB"])" // value
                << "];"
            << "];\%false]]]";
            auto content = ReadTable(runtime, restoredFirstTablet, "Restored", {"key", "Uint32", "0"});
            NKqp::CompareYson(expectedJson, content);
        }
        {
            auto expectedJson = "[[[[];\%false]]]";
            auto content = ReadTable(runtime, restoredSecondTablet, "Restored", {"key", "Uint32", "0"});
            NKqp::CompareYson(expectedJson, content);
        }
    }

    Y_UNIT_TEST(ExportImportOnSupportedDatatypes) {
        TTestBasicRuntime runtime;
        TTestEnv env(runtime, TTestEnvOptions().EnableParameterizedDecimal(true));
        ui64 txId = 100;

        TestCreateTable(runtime, ++txId, "/MyRoot", R"_(
            Name: "Table"
            Columns { Name: "key" Type: "Uint64" }
            Columns { Name: "int32_value" Type: "Int32" }
            Columns { Name: "uint32_value" Type: "Uint32" }
            Columns { Name: "int64_value" Type: "Int64" }
            Columns { Name: "uint64_value" Type: "Uint64" }
            Columns { Name: "uint8_value" Type: "Uint8" }
            Columns { Name: "bool_value" Type: "Bool" }
            Columns { Name: "double_value" Type: "Double" }
            Columns { Name: "float_value" Type: "Float" }
            Columns { Name: "date_value" Type: "Date" }
            Columns { Name: "datetime_value" Type: "Datetime" }
            Columns { Name: "timestamp_value" Type: "Timestamp" }
            Columns { Name: "interval_value" Type: "Interval" }
            Columns { Name: "date32_value" Type: "Date32" }
            Columns { Name: "datetime64_value" Type: "Datetime64" }
            Columns { Name: "timestamp64_value" Type: "Timestamp64" }
            Columns { Name: "interval64_value" Type: "Interval64" }
            Columns { Name: "decimal_value" Type: "Decimal" }
            Columns { Name: "decimal35_value" Type: "Decimal(35,10)" }
            Columns { Name: "dynumber_value" Type: "DyNumber" }
            Columns { Name: "string_value" Type: "String" }
            Columns { Name: "utf8_value" Type: "Utf8" }
            Columns { Name: "json_value" Type: "Json" }
            Columns { Name: "jsondoc_value" Type: "JsonDocument" }
            Columns { Name: "uuid_value" Type: "Uuid" }
            KeyColumnNames: ["key"]
        )_");
        env.TestWaitNotification(runtime, txId);

        const int partitionIdx = 0;

        const TVector<TCell> keys = {TCell::Make(1ull)};

        const TString string = "test string";
        const TString json = R"({"key": "value"})";
        auto binaryJson = NBinaryJson::SerializeToBinaryJson(json);
        Y_ABORT_UNLESS(std::holds_alternative<NBinaryJson::TBinaryJson>(binaryJson));
        const auto& binaryJsonValue = std::get<NBinaryJson::TBinaryJson>(binaryJson);

        const std::pair<ui64, ui64> decimal = NYql::NDecimal::MakePair(NYql::NDecimal::FromString("16.17", NScheme::DECIMAL_PRECISION, NScheme::DECIMAL_SCALE));
        const std::pair<ui64, ui64> decimal35 = NYql::NDecimal::MakePair(NYql::NDecimal::FromString("555555555555555.123456789", 35, 10));
        const TString dynumber = *NDyNumber::ParseDyNumberString("18");

        char uuid[16];
        NUuid::ParseUuidToArray(TString("65df1ec1-a97d-47b2-ae56-3c023da6ee8c"), reinterpret_cast<ui16*>(uuid), false);

        const TVector<TCell> values = {
            TCell::Make<i32>(-1), // Int32
            TCell::Make<ui32>(2), // Uint32
            TCell::Make<i64>(-3), // Int64
            TCell::Make<ui64>(4), // Uint64
            TCell::Make<ui8>(5), // Uint8
            TCell::Make<bool>(true), // Bool
            TCell::Make<double>(6.66), // Double
            TCell::Make<float>(7.77), // Float
            TCell::Make<ui16>(8), // Date
            TCell::Make<ui32>(9), // Datetime
            TCell::Make<ui64>(10), // Timestamp
            TCell::Make<i64>(-11), // Interval
            TCell::Make<i32>(-12), // Date32
            TCell::Make<i64>(-13), // Datetime64
            TCell::Make<i64>(-14), // Timestamp64
            TCell::Make<i64>(-15), // Interval64
            TCell::Make<std::pair<ui64, ui64>>(decimal), // Decimal
            TCell::Make<std::pair<ui64, ui64>>(decimal35), // Decimal
            TCell(dynumber.data(), dynumber.size()), // Dynumber
            TCell(string.data(), string.size()), // String
            TCell(string.data(), string.size()), // Utf8
            TCell(json.data(), json.size()), // Json
            TCell(binaryJsonValue.Data(), binaryJsonValue.Size()), // JsonDocument
            TCell(uuid, sizeof(uuid)), // Uuid
        };

        const TVector<ui32> keyTags = {1};
        TVector<ui32> valueTags(values.size());
        std::iota(valueTags.begin(), valueTags.end(), 2);

        UploadRow(runtime, "/MyRoot/Table", partitionIdx, keyTags, valueTags, keys, values);

        TPortManager portManager;
        const ui16 port = portManager.GetPort();

        TS3Mock s3Mock({}, TS3Mock::TSettings(port));
        UNIT_ASSERT(s3Mock.Start());

        TestExport(runtime, ++txId, "/MyRoot", Sprintf(R"(
            ExportToS3Settings {
              endpoint: "localhost:%d"
              scheme: HTTP
              items {
                source_path: "/MyRoot/Table"
                destination_prefix: "Backup1"
              }
            }
        )", port));
        env.TestWaitNotification(runtime, txId);
        TestGetExport(runtime, txId, "/MyRoot");

        TestImport(runtime, ++txId, "/MyRoot", Sprintf(R"(
            ImportFromS3Settings {
              endpoint: "localhost:%d"
              scheme: HTTP
              items {
                source_prefix: "Backup1"
                destination_path: "/MyRoot/Restored"
              }
            }
        )", port));
        env.TestWaitNotification(runtime, txId);
        TestGetImport(runtime, txId, "/MyRoot");


        TString expectedJson = TStringBuilder() << "[[[[["
            << "[%true];" // bool
            << "[\"" << -12 << "\"];" // date32
            << "[\"" << 8 << "\"];" // date
            << "[\"" << -13 << "\"];" // datetime64
            << "[\"" << 9 << "\"];" // datetime
            << "[\"" << "555555555555555.123456789" << "\"];" // decimal35
            << "[\"" << "16.17" << "\"];" // decimal
            << "[\"" << 6.66 << "\"];" // double
            << "[\"" << ".18e2" << "\"];" // dynumber
            << "[\"" << 7.77f << "\"];" // float
            << "[\"" << -1 << "\"];" // int32
            << "[\"" << -3 << "\"];" // int64
            << "[\"" << -15 << "\"];" // interval64
            << "[\"" << -11 << "\"];" // interval
            << "[\"" << "{\\\"key\\\": \\\"value\\\"}" << "\"];" // json
            << "[\"" << "{\\\"key\\\":\\\"value\\\"}" << "\"];" // jsondoc
            << "[\"" << 1 << "\"];" // key
            << "[\"" << "test string" << "\"];" // string
            << "[\"" << -14 << "\"];" // timestamp64
            << "[\"" << 10 << "\"];" // timestamp
            << "[\"" << 2 << "\"];" // uint32
            << "[\"" << 4 << "\"];" // uint64
            << "[\"" << 5 << "\"];" // uint8
            << "[\"" << "test string" << "\"];" // utf8
            << "[[\"" << "wR7fZX2pskeuVjwCPabujA==" << "\"]]" // uuid
        << "]];\%false]]]";

        const TReadKeyDesc readKeyDesc = {"key", "Uint64", "0"};

        const TVector<TString> readColumns = {
            "key",
            "int32_value",
            "uint32_value",
            "int64_value",
            "uint64_value",
            "uint8_value",
            "bool_value",
            "double_value",
            "float_value",
            "date_value",
            "datetime_value",
            "timestamp_value",
            "interval_value",
            "date32_value",
            "datetime64_value",
            "timestamp64_value",
            "interval64_value",
            "decimal_value",
            "decimal35_value",
            "dynumber_value",
            "string_value",
            "utf8_value",
            "json_value",
            "jsondoc_value",
            "uuid_value",
        };

        auto contentOriginalTable = ReadTable(runtime, TTestTxConfig::FakeHiveTablets, "Table", readKeyDesc, readColumns);
        NKqp::CompareYson(expectedJson, contentOriginalTable);

        auto contentRestoredTable = ReadTable(runtime, TTestTxConfig::FakeHiveTablets + 2, "Restored", readKeyDesc, readColumns);
        NKqp::CompareYson(expectedJson, contentRestoredTable);
    }

    Y_UNIT_TEST(ExportImportPg) {
        TTestBasicRuntime runtime;
        TTestEnv env(runtime, TTestEnvOptions().EnableTablePgTypes(true));
        ui64 txId = 100;

        TestCreateTable(runtime, ++txId, "/MyRoot", R"(
            Name: "Table"
            Columns { Name: "key" Type: "Uint32" }
            Columns { Name: "value" Type: "pgint4" }
            KeyColumnNames: ["key"]
        )");
        env.TestWaitNotification(runtime, txId);

        UploadRow(runtime, "/MyRoot/Table", 0, {1}, {2}, {TCell::Make(55555u)}, {TCell::Make(55555u)});

        TPortManager portManager;
        const ui16 port = portManager.GetPort();

        TS3Mock s3Mock({}, TS3Mock::TSettings(port));
        UNIT_ASSERT(s3Mock.Start());

        TestExport(runtime, ++txId, "/MyRoot", Sprintf(R"(
            ExportToS3Settings {
              endpoint: "localhost:%d"
              scheme: HTTP
              items {
                source_path: "/MyRoot/Table"
                destination_prefix: "Backup1"
              }
            }
        )", port));
        env.TestWaitNotification(runtime, txId);
        TestGetExport(runtime, txId, "/MyRoot");

        TestImport(runtime, ++txId, "/MyRoot", Sprintf(R"(
            ImportFromS3Settings {
              endpoint: "localhost:%d"
              scheme: HTTP
              items {
                source_prefix: "Backup1"
                destination_path: "/MyRoot/Restored"
              }
            }
        )", port));
        env.TestWaitNotification(runtime, txId);
        TestGetImport(runtime, txId, "/MyRoot");
    }

    Y_UNIT_TEST(ExportImportDecimalKey) {
        TTestBasicRuntime runtime;
        TTestEnv env(runtime, TTestEnvOptions().EnableParameterizedDecimal(true));
        ui64 txId = 100;

        TestCreateTable(runtime, ++txId, "/MyRoot", R"_(
            Name: "Table"
            Columns { Name: "key" Type: "Decimal(2,1)" }
            Columns { Name: "value" Type: "Decimal(35,10)" }
            KeyColumnNames: ["key"]
        )_");
        env.TestWaitNotification(runtime, txId);

        const std::pair<ui64, ui64> decimal2 = NYql::NDecimal::MakePair(NYql::NDecimal::FromString("32.1", 2, 1));
        const std::pair<ui64, ui64> decimal35 = NYql::NDecimal::MakePair(NYql::NDecimal::FromString("555555555555555.123456789", 35, 10));
        UploadRow(runtime, "/MyRoot/Table", 0, {1}, {2},
            {TCell::Make<std::pair<ui64, ui64>>(decimal2)}, {TCell::Make<std::pair<ui64, ui64>>(decimal35)});

        TPortManager portManager;
        const ui16 port = portManager.GetPort();

        TS3Mock s3Mock({}, TS3Mock::TSettings(port));
        UNIT_ASSERT(s3Mock.Start());

        TestExport(runtime, ++txId, "/MyRoot", Sprintf(R"(
            ExportToS3Settings {
              endpoint: "localhost:%d"
              scheme: HTTP
              items {
                source_path: "/MyRoot/Table"
                destination_prefix: "Backup1"
              }
            }
        )", port));
        env.TestWaitNotification(runtime, txId);
        TestGetExport(runtime, txId, "/MyRoot");

        TestImport(runtime, ++txId, "/MyRoot", Sprintf(R"(
            ImportFromS3Settings {
              endpoint: "localhost:%d"
              scheme: HTTP
              items {
                source_prefix: "Backup1"
                destination_path: "/MyRoot/Restored"
              }
            }
        )", port));
        env.TestWaitNotification(runtime, txId);
        TestGetImport(runtime, txId, "/MyRoot");
    }

    Y_UNIT_TEST(ExportImportUuid) {
        TTestBasicRuntime runtime;
        TTestEnv env(runtime, TTestEnvOptions().EnableTablePgTypes(true));
        ui64 txId = 100;

        TestCreateTable(runtime, ++txId, "/MyRoot", R"(
            Name: "Table"
            Columns { Name: "key" Type: "Uint32" }
            Columns { Name: "value" Type: "Uuid" }
            KeyColumnNames: ["key"]
        )");
        env.TestWaitNotification(runtime, txId);

        {
            TString tablePath = "/MyRoot/Table";
            int partitionIdx = 0;

            auto tableDesc = DescribePath(runtime, tablePath, true, true);
            const auto& tablePartitions = tableDesc.GetPathDescription().GetTablePartitions();
            UNIT_ASSERT(partitionIdx < tablePartitions.size());
            const ui64 datashardTabletId = tablePartitions[partitionIdx].GetDatashardId();

            NKikimrMiniKQL::TResult result;
            TString error;
            NKikimrProto::EReplyStatus status = LocalMiniKQL(runtime, datashardTabletId, Sprintf(R"(
                (
                    (let key '( '('key (Uint32 '%d) ) ) )
                    (let row '( '('value (Uuid '"%s") ) ) )
                    (return (AsList (UpdateRow '__user__%s key row) ))
                )
            )", 1, "0123456789012345", "Table"), result, error);

            UNIT_ASSERT_VALUES_EQUAL_C(status, NKikimrProto::EReplyStatus::OK, error);
            UNIT_ASSERT_VALUES_EQUAL(error, "");
        }

        TPortManager portManager;
        const ui16 port = portManager.GetPort();

        TS3Mock s3Mock({}, TS3Mock::TSettings(port));
        UNIT_ASSERT(s3Mock.Start());

        TestExport(runtime, ++txId, "/MyRoot", Sprintf(R"(
            ExportToS3Settings {
              endpoint: "localhost:%d"
              scheme: HTTP
              items {
                source_path: "/MyRoot/Table"
                destination_prefix: "Backup1"
              }
            }
        )", port));
        env.TestWaitNotification(runtime, txId);
        TestGetExport(runtime, txId, "/MyRoot");

        TestImport(runtime, ++txId, "/MyRoot", Sprintf(R"(
            ImportFromS3Settings {
              endpoint: "localhost:%d"
              scheme: HTTP
              items {
                source_prefix: "Backup1"
                destination_path: "/MyRoot/Restored"
              }
            }
        )", port));
        env.TestWaitNotification(runtime, txId);
        TestGetImport(runtime, txId, "/MyRoot");
    }

     Y_UNIT_TEST_WITH_COMPRESSION(ExportImportWithChecksums) {
        TPortManager portManager;
        const ui16 port = portManager.GetPort();

        TS3Mock s3Mock({}, TS3Mock::TSettings(port));
        UNIT_ASSERT(s3Mock.Start());

        TTestBasicRuntime runtime;
        TTestEnv env(runtime, TTestEnvOptions().EnableChecksumsExport(true));

        ui64 txId = 100;

        runtime.SetLogPriority(NKikimrServices::DATASHARD_BACKUP, NActors::NLog::PRI_TRACE);
        runtime.SetLogPriority(NKikimrServices::DATASHARD_RESTORE, NActors::NLog::PRI_TRACE);
        runtime.SetLogPriority(NKikimrServices::EXPORT, NActors::NLog::PRI_TRACE);
        runtime.SetLogPriority(NKikimrServices::IMPORT, NActors::NLog::PRI_TRACE);

        // Create table
        TestCreateTable(runtime, ++txId, "/MyRoot", R"(
            Name: "Original"
            Columns { Name: "key" Type: "Uint32" }
            Columns { Name: "value" Type: "Utf8" }
            KeyColumnNames: ["key"]
        )");
        env.TestWaitNotification(runtime, txId);

        // Upload data
        UpdateRow(runtime, "Original", 1, "valueA", TTestTxConfig::FakeHiveTablets);

        // Export table
        const char* compression = Codec == ECompressionCodec::Zstd ? "zstd" : "";
        TestExport(runtime, ++txId, "/MyRoot", Sprintf(R"(
            ExportToS3Settings {
              endpoint: "localhost:%d"
              scheme: HTTP
              items {
                source_path: "/MyRoot/Original"
                destination_prefix: ""
              }
              compression: "%s"
            }
        )", port, compression));
        const ui64 exportId = txId;
        env.TestWaitNotification(runtime, exportId);

        // Check export
        TestGetExport(runtime, exportId, "/MyRoot");

        UNIT_ASSERT_VALUES_EQUAL(s3Mock.GetData().size(), 6);

        // Restore table
        TestImport(runtime, ++txId, "/MyRoot", Sprintf(R"(
            ImportFromS3Settings {
              endpoint: "localhost:%d"
              scheme: HTTP
              items {
                source_prefix: ""
                destination_path: "/MyRoot/Restored"
              }
            }
        )", port));
        const ui64 importId = txId;
        env.TestWaitNotification(runtime, importId);

        // Check import
        TestGetImport(runtime, importId, "/MyRoot");

        // Check data in restored table
        {
            auto expectedJson = TStringBuilder() << "[[[["
                << "["
                    << R"(["1"];)" // key
                    << R"(["valueA"])" // value
                << "];"
            << "];\%false]]]";
            auto content = ReadTable(runtime, TTestTxConfig::FakeHiveTablets + 2, "Restored", {"key", "Uint32", "0"});
            NKqp::CompareYson(expectedJson, content);
        }
    }

    template<ECompressionCodec Codec = ECompressionCodec::None, typename T>
    void ExportImportWithCorruption(T corruption) {
        TPortManager portManager;
        const ui16 port = portManager.GetPort();

        TS3Mock s3Mock({}, TS3Mock::TSettings(port));
        UNIT_ASSERT(s3Mock.Start());

        TTestBasicRuntime runtime;
        TTestEnv env(runtime, TTestEnvOptions().EnableChecksumsExport(true).EnablePermissionsExport(true));

        ui64 txId = 100;

        runtime.SetLogPriority(NKikimrServices::DATASHARD_BACKUP, NActors::NLog::PRI_TRACE);
        runtime.SetLogPriority(NKikimrServices::DATASHARD_RESTORE, NActors::NLog::PRI_TRACE);
        runtime.SetLogPriority(NKikimrServices::EXPORT, NActors::NLog::PRI_TRACE);
        runtime.SetLogPriority(NKikimrServices::IMPORT, NActors::NLog::PRI_TRACE);

        // Create table
        TestCreateTable(runtime, ++txId, "/MyRoot", R"(
            Name: "Original"
            Columns { Name: "key" Type: "Uint32" }
            Columns { Name: "value" Type: "Utf8" }
            KeyColumnNames: ["key"]
        )");
        env.TestWaitNotification(runtime, txId);

        // Upload data
        UpdateRow(runtime, "Original", 1, "valueA", TTestTxConfig::FakeHiveTablets);

        // Export table
        const char* compression = Codec == ECompressionCodec::Zstd ? "zstd" : "";
        TestExport(runtime, ++txId, "/MyRoot", Sprintf(R"(
            ExportToS3Settings {
              endpoint: "localhost:%d"
              scheme: HTTP
              items {
                source_path: "/MyRoot/Original"
                destination_prefix: ""
              }
              compression: "%s"
            }
        )", port, compression));
        const ui64 exportId = txId;
        env.TestWaitNotification(runtime, exportId);

        // Check export
        TestGetExport(runtime, exportId, "/MyRoot");

        UNIT_ASSERT_VALUES_EQUAL(s3Mock.GetData().size(), 8);

        // Make corruption
        corruption(s3Mock.GetData());

        // Restore corrupted table
        TestImport(runtime, ++txId, "/MyRoot", Sprintf(R"(
            ImportFromS3Settings {
              endpoint: "localhost:%d"
              scheme: HTTP
              items {
                source_prefix: ""
                destination_path: "/MyRoot/Restored1"
              }
            }
        )", port));
        ui64 importId = txId;
        env.TestWaitNotification(runtime, importId);

        // Check corrupted import
        TestGetImport(runtime, importId, "/MyRoot", Ydb::StatusIds::CANCELLED);

        // Restore corrupted table with skip checksum validation
        TestImport(runtime, ++txId, "/MyRoot", Sprintf(R"(
            ImportFromS3Settings {
              endpoint: "localhost:%d"
              scheme: HTTP
              items {
                source_prefix: ""
                destination_path: "/MyRoot/Restored2"
              }
              skip_checksum_validation: true
            }
        )", port));
        importId = txId;
        env.TestWaitNotification(runtime, importId);

        // Check corrupted import with skip checksum validation
        TestGetImport(runtime, importId, "/MyRoot");
    }

    Y_UNIT_TEST(ExportImportWithMetadataCorruption) {
        ExportImportWithCorruption([](auto& s3){
            s3["/metadata.json"] = "corrupted";
        });
    }

    Y_UNIT_TEST(ExportImportWithSchemeCorruption) {
        ExportImportWithCorruption([](auto& s3){
            s3["/scheme.pb"] = std::regex_replace(std::string(s3["/scheme.pb"]), std::regex("value"), "val");
        });
    }

    Y_UNIT_TEST(ExportImportWithPermissionsCorruption) {
        ExportImportWithCorruption([](auto& s3){
            s3["/permissions.pb"] = std::regex_replace(std::string(s3["/permissions.pb"]), std::regex("root"), "alice");
        });
    }

    Y_UNIT_TEST_WITH_COMPRESSION(ExportImportWithDataCorruption) {
        ExportImportWithCorruption<Codec>([](auto& s3){
            s3["/data_00.csv"] = std::regex_replace(std::string(s3["/data_00.csv"]), std::regex("valueA"), "valueB");
        });
    }

    Y_UNIT_TEST(ExportImportWithMetadataChecksumCorruption) {
        ExportImportWithCorruption([](auto& s3){
            s3["/metadata.json.sha256"] = "corrupted";
        });
    }

    Y_UNIT_TEST(ExportImportWithSchemeChecksumCorruption) {
        ExportImportWithCorruption([](auto& s3){
            s3["/scheme.pb.sha256"] = "corrupted";
        });
    }

    Y_UNIT_TEST(ExportImportWithPermissionsChecksumCorruption) {
        ExportImportWithCorruption([](auto& s3){
            s3["/permissions.pb.sha256"] = "corrupted";
        });
    }

    Y_UNIT_TEST_WITH_COMPRESSION(ExportImportWithDataChecksumCorruption) {
        ExportImportWithCorruption<Codec>([](auto& s3){
            s3["/data_00.csv.sha256"] = "corrupted";
        });
    }

    Y_UNIT_TEST(ExportImportWithMetadataChecksumAbsence) {
        ExportImportWithCorruption([](auto& s3){
            s3.erase("/metadata.json.sha256");
        });
    }

    Y_UNIT_TEST(ExportImportWithSchemeChecksumAbsence) {
        ExportImportWithCorruption([](auto& s3){
            s3.erase("/scheme.pb.sha256");
        });
    }

    Y_UNIT_TEST(ExportImportWithPermissionsChecksumAbsence) {
        ExportImportWithCorruption([](auto& s3){
            s3.erase("/permissions.pb.sha256");
        });
    }

    Y_UNIT_TEST_WITH_COMPRESSION(ExportImportWithDataChecksumAbsence) {
        ExportImportWithCorruption<Codec>([](auto& s3){
            s3.erase("/data_00.csv.sha256");
        });
    }

    Y_UNIT_TEST_WITH_COMPRESSION(ShouldCountWrittenBytesAndRows) {
        TTestBasicRuntime runtime;
        TTestEnv env(runtime);

        const auto data = GenerateTestData(Codec, "a", 2);

        TMaybe<NKikimrTxDataShard::TShardOpResult> result;
        runtime.SetObserverFunc([&result](TAutoPtr<IEventHandle>& ev) {
            if (ev->GetTypeRewrite() != TEvDataShard::EvSchemaChanged) {
                return TTestActorRuntime::EEventAction::PROCESS;
            }

            const auto& record = ev->Get<TEvDataShard::TEvSchemaChanged>()->Record;
            if (!record.HasOpResult()) {
                return TTestActorRuntime::EEventAction::PROCESS;
            }

            result = record.GetOpResult();
            return TTestActorRuntime::EEventAction::PROCESS;
        });

        Restore(runtime, env, R"(
            Name: "Table"
            Columns { Name: "key" Type: "Utf8" }
            Columns { Name: "value" Type: "Utf8" }
            KeyColumnNames: ["key"]
        )", {data});

        if (!result) {
            TDispatchOptions opts;
            opts.FinalEvents.emplace_back([&result](IEventHandle&) -> bool {
                return result.Defined();
            });
            runtime.DispatchEvents(opts);
        }

        UNIT_ASSERT_VALUES_EQUAL(result->GetBytesProcessed(), 16);
        UNIT_ASSERT_VALUES_EQUAL(result->GetRowsProcessed(), 2);
    }

    Y_UNIT_TEST(ShouldHandleOverloadedShard) {
        TTestBasicRuntime runtime;
        TTestEnv env(runtime);
        ui64 txId = 100;

        // prepare table schema with special policy
        TTableDescription desc;
        desc.SetName("Table");
        desc.AddKeyColumnNames("key");
        {
            auto& column = *desc.AddColumns();
            column.SetName("key");
            column.SetType("Uint32");
        }
        {
            auto& column = *desc.AddColumns();
            column.SetName("value");
            column.SetType("Utf8");
        }

        auto policy = NLocalDb::CreateDefaultUserTablePolicy();
        policy->InMemForceSizeToSnapshot = 1;
        policy->Serialize(*desc.MutablePartitionConfig()->MutableCompactionPolicy());

        // serialize schema
        TString scheme;
        UNIT_ASSERT(google::protobuf::TextFormat::PrintToString(desc, &scheme));
        TestCreateTable(runtime, ++txId, "/MyRoot", scheme);
        env.TestWaitNotification(runtime, txId);

        ui32 requests = 0;
        ui32 responses = 0;
        runtime.SetObserverFunc([&](TAutoPtr<IEventHandle>& ev) {
            requests += ui32(ev->GetTypeRewrite() == TEvDataShard::EvS3UploadRowsRequest);
            responses += ui32(ev->GetTypeRewrite() == TEvDataShard::EvS3UploadRowsResponse);
            return TTestActorRuntime::EEventAction::PROCESS;
        });

        TPortManager portManager;
        THolder<TS3Mock> s3Mock;

        const auto data = GenerateTestData("", 1000);
        const ui32 batchSize = 32;
        RestoreNoWait(runtime, ++txId, portManager.GetPort(), s3Mock, {data}, batchSize);
        env.TestWaitNotification(runtime, txId);

        const ui32 expected = data.Data.size() / batchSize + ui32(bool(data.Data.size() % batchSize));
        UNIT_ASSERT(requests > expected);
        UNIT_ASSERT_VALUES_EQUAL(responses, expected);

        auto content = ReadTable(runtime, TTestTxConfig::FakeHiveTablets, "Table", {"key", "Uint32", "0"});
        NKqp::CompareYson(data.YsonStr, content);
    }

    template <ECompressionCodec Codec>
    void ShouldFailOnFileWithoutNewLines(ui32 batchSize) {
        TTestBasicRuntime runtime;

        const TString v = "\"a1\",\"value1\"";
        const auto d = Codec == ECompressionCodec::Zstd ? ZstdCompress(v) : v;
        const auto data = TTestData(d, EmptyYsonStr, Codec);

        Restore(runtime, R"(
            Name: "Table"
            Columns { Name: "key" Type: "Utf8" }
            Columns { Name: "value" Type: "Utf8" }
            KeyColumnNames: ["key"]
        )", {data}, batchSize);

        auto content = ReadTable(runtime, TTestTxConfig::FakeHiveTablets);
        NKqp::CompareYson(data.YsonStr, content);
    }

    Y_UNIT_TEST_WITH_COMPRESSION(ShouldFailOnFileWithoutNewLinesStandardBatch) {
        ShouldFailOnFileWithoutNewLines<Codec>(128);
    }

    Y_UNIT_TEST_WITH_COMPRESSION(ShouldFailOnFileWithoutNewLinesSmallBatch) {
        ShouldFailOnFileWithoutNewLines<Codec>(1);
    }

    Y_UNIT_TEST_WITH_COMPRESSION(ShouldFailOnEmptyToken) {
        TTestBasicRuntime runtime;

        const TString v = "\"a1\",\n";
        const auto d = Codec == ECompressionCodec::Zstd ? ZstdCompress(v) : v;
        const auto data = TTestData(d, EmptyYsonStr, Codec);

        Restore(runtime, R"(
            Name: "Table"
            Columns { Name: "key" Type: "Utf8" }
            Columns { Name: "value" Type: "Utf8" }
            KeyColumnNames: ["key"]
        )", {data});

        auto content = ReadTable(runtime, TTestTxConfig::FakeHiveTablets);
        NKqp::CompareYson(data.YsonStr, content);
    }

    Y_UNIT_TEST_WITH_COMPRESSION(ShouldFailOnInvalidValue) {
        TTestBasicRuntime runtime;

        const TString v = "\"a1\",\"value1\"\n";
        const auto d = Codec == ECompressionCodec::Zstd ? ZstdCompress(v) : v;
        const auto data = TTestData(d, EmptyYsonStr, Codec);

        Restore(runtime, R"(
            Name: "Table"
            Columns { Name: "key" Type: "Uint64" }
            Columns { Name: "value" Type: "Utf8" }
            KeyColumnNames: ["key"]
        )", {data});

        auto content = ReadTable(runtime, TTestTxConfig::FakeHiveTablets, "Table", {"key", "Uint64", "0"});
        NKqp::CompareYson(data.YsonStr, content);
    }

    Y_UNIT_TEST_WITH_COMPRESSION(ShouldFailOnOutboundKey) {
        TTestBasicRuntime runtime;

        const auto a = GenerateTestData(Codec, "a", 1);
        const auto b = TTestData(a.Data, EmptyYsonStr);

        Restore(runtime, R"(
            Name: "Table"
            Columns { Name: "key" Type: "Utf8" }
            Columns { Name: "value" Type: "Utf8" }
            KeyColumnNames: ["key"]
            SplitBoundary {
              KeyPrefix {
                Tuple { Optional { Text: "b" } }
              }
            }
        )", {a, b});

        {
            auto content = ReadTable(runtime, TTestTxConfig::FakeHiveTablets + 0);
            NKqp::CompareYson(a.YsonStr, content);
        }
        {
            auto content = ReadTable(runtime, TTestTxConfig::FakeHiveTablets + 1);
            NKqp::CompareYson(b.YsonStr, content);
        }
    }

    Y_UNIT_TEST(ShouldFailOnInvalidFrame) {
        TTestBasicRuntime runtime;

        const TString garbage = "\"a1\",\"value1\""; // not valid zstd data
        const auto data = TTestData(garbage, EmptyYsonStr, ECompressionCodec::Zstd);

        Restore(runtime, R"(
            Name: "Table"
            Columns { Name: "key" Type: "Utf8" }
            Columns { Name: "value" Type: "Utf8" }
            KeyColumnNames: ["key"]
        )", {data});

        auto content = ReadTable(runtime, TTestTxConfig::FakeHiveTablets);
        NKqp::CompareYson(data.YsonStr, content);
    }

    void TestRestoreNegative(TTestActorRuntime& runtime, ui64 txId, const TString& parentPath, const TString& name,
            const TVector<TExpectedResult>& expectedResults) {

        TestRestore(runtime, ++txId, parentPath, Sprintf(R"(
            TableName: "%s"
            S3Settings {
                Endpoint: "localhost"
                Scheme: HTTP
            }
        )", name.data()), expectedResults);
    }

    Y_UNIT_TEST(ShouldFailOnVariousErrors) {
        TTestBasicRuntime runtime;
        TTestEnv env(runtime);
        ui64 txId = 100;

        TestCreateTable(runtime, ++txId, "/MyRoot", R"(
            Name: "Table"
            Columns { Name: "key" Type: "Utf8" }
            Columns { Name: "value" Type: "Utf8" }
            KeyColumnNames: ["key"]
        )");
        TestRestoreNegative(runtime, ++txId, "/MyRoot", "Table", {NKikimrScheme::StatusMultipleModifications});
        env.TestWaitNotification(runtime, {txId - 1, txId});

        TestMkDir(runtime, ++txId, "/MyRoot", "Dir");
        TestRestoreNegative(runtime, ++txId, "/MyRoot", "Dir", {NKikimrScheme::StatusNameConflict});
        env.TestWaitNotification(runtime, {txId - 1, txId});

        TestRestoreNegative(runtime, ++txId, "/MyRoot", "Dir", {NKikimrScheme::StatusNameConflict});
        TestRestoreNegative(runtime, ++txId, "/MyRoot", "NotExist", {NKikimrScheme::StatusPathDoesNotExist});

        TestAlterTable(runtime, ++txId, "/MyRoot",R"(
            Name: "Table"
            Columns { Name: "extra"  Type: "Utf8"}
        )");
        TestRestoreNegative(runtime, ++txId, "/MyRoot", "Table", {NKikimrScheme::StatusMultipleModifications});
        env.TestWaitNotification(runtime, {txId - 1, txId});

        TestDropTable(runtime, ++txId, "/MyRoot", "Table");
        TestRestoreNegative(runtime, ++txId, "/MyRoot", "Table", {NKikimrScheme::StatusMultipleModifications});
        env.TestWaitNotification(runtime, {txId - 1, txId});

        TestCreateIndexedTable(runtime, ++txId, "/MyRoot", R"(
            TableDescription {
              Name: "IndexedTable"
              Columns { Name: "key" Type: "Utf8" }
              Columns { Name: "value" Type: "Utf8" }
              KeyColumnNames: ["key"]
            }
            IndexDescription {
              Name: "ByValue"
              KeyColumnNames: ["value"]
            }
        )");
        TestRestoreNegative(runtime, ++txId, "/MyRoot", "IndexedTable", {NKikimrScheme::StatusMultipleModifications});
        env.TestWaitNotification(runtime, {txId - 1, txId});

        TestRestoreNegative(runtime, ++txId, "/MyRoot", "IndexedTable", {NKikimrScheme::StatusInvalidParameter});
    }

    template <typename TEvToDelay>
    void CancelShouldSucceed(const TTestData& data, bool kill = false) {
        TTestBasicRuntime runtime;
        TTestEnv env(runtime);
        ui64 txId = 100;

        TestCreateTable(runtime, ++txId, "/MyRoot", R"(
            Name: "Table"
            Columns { Name: "key" Type: "Utf8" }
            Columns { Name: "value" Type: "Utf8" }
            KeyColumnNames: ["key"]
        )");
        env.TestWaitNotification(runtime, txId);

        THolder<IEventHandle> delayed;
        auto prevObserver = SetDelayObserver(runtime, delayed, [](TAutoPtr<IEventHandle>& ev) {
            return ev->GetTypeRewrite() == TEvToDelay::EventType;
        });

        TPortManager portManager;
        THolder<TS3Mock> s3Mock;

        runtime.SetLogPriority(NKikimrServices::FLAT_TX_SCHEMESHARD, NActors::NLog::PRI_DEBUG);
        RestoreNoWait(runtime, txId, portManager.GetPort(), s3Mock, {data});
        const ui64 restoreTxId = txId;

        if (kill) {
            s3Mock.Destroy();
        }

        WaitForDelayed(runtime, delayed, prevObserver);

        runtime.Send(delayed.Release(), 0, true);
        TestCancelTxTable(runtime, ++txId, restoreTxId);
        env.TestWaitNotification(runtime, {restoreTxId, txId});

        auto content = ReadTable(runtime, TTestTxConfig::FakeHiveTablets);
        NKqp::CompareYson(data.YsonStr, content);
    }

    Y_UNIT_TEST_WITH_COMPRESSION(CancelUponProposeShouldSucceed) {
        auto data = GenerateTestData(Codec, "a", 1);
        data.YsonStr = EmptyYsonStr;
        CancelShouldSucceed<TEvDataShard::TEvProposeTransaction>(data);
    }

    Y_UNIT_TEST_WITH_COMPRESSION(CancelUponProposeResultShouldSucceed) {
        auto data = GenerateTestData(Codec, "a", 1);
        data.YsonStr = EmptyYsonStr;
        CancelShouldSucceed<TEvDataShard::TEvProposeTransactionResult>(data);
    }

    Y_UNIT_TEST_WITH_COMPRESSION(CancelUponUploadResponseShouldSucceed) {
        const auto data = GenerateTestData(Codec, "a", 1);
        CancelShouldSucceed<TEvDataShard::TEvS3UploadRowsResponse>(data);
    }

    Y_UNIT_TEST_WITH_COMPRESSION(CancelHungOperationShouldSucceed) {
        auto data = GenerateTestData(Codec, "a", 1);
        data.YsonStr = EmptyYsonStr;
        CancelShouldSucceed<TEvDataShard::TEvProposeTransactionResult>(data, true);
    }

    Y_UNIT_TEST_WITH_COMPRESSION(CancelAlmostCompleteOperationShouldNotHaveEffect) {
        TTestBasicRuntime runtime;
        TTestEnv env(runtime);
        ui64 txId = 100;

        TestCreateTable(runtime, ++txId, "/MyRoot", R"(
            Name: "Table"
            Columns { Name: "key" Type: "Utf8" }
            Columns { Name: "value" Type: "Utf8" }
            KeyColumnNames: ["key"]
        )");
        env.TestWaitNotification(runtime, txId);

        THolder<IEventHandle> schemaChanged;
        auto prevObserver = SetDelayObserver(runtime, schemaChanged, [](TAutoPtr<IEventHandle>& ev) {
            return ev->GetTypeRewrite() == TEvDataShard::TEvSchemaChanged::EventType;
        });

        TPortManager portManager;
        THolder<TS3Mock> s3Mock;
        const auto data = GenerateTestData(Codec, "a", 1);

        RestoreNoWait(runtime, txId, portManager.GetPort(), s3Mock, {data});
        const ui64 restoreTxId = txId;

        WaitForDelayed(runtime, schemaChanged, prevObserver);

        THolder<IEventHandle> progress;
        prevObserver = SetDelayObserver(runtime, progress, [](TAutoPtr<IEventHandle>& ev) {
            return ev->GetTypeRewrite() == TEvPrivate::TEvProgressOperation::EventType;
        });

        TestCancelTxTable(runtime, ++txId, restoreTxId);
        WaitForDelayed(runtime, progress, prevObserver);

        runtime.Send(schemaChanged.Release(), 0, true);
        runtime.Send(progress.Release(), 0, true);
        env.TestWaitNotification(runtime, {restoreTxId, txId});

        auto content = ReadTable(runtime, TTestTxConfig::FakeHiveTablets);
        NKqp::CompareYson(data.YsonStr, content);
    }
}

Y_UNIT_TEST_SUITE(TRestoreWithRebootsTests) {
    void Restore(TTestWithReboots& t, TTestActorRuntime& runtime, bool& activeZone,
            ui16 port, const TString& creationScheme, TVector<TTestData>&& data, ui32 readBatchSize = 128) {

        THolder<TS3Mock> s3Mock;
        TString schemeStr;

        {
            TInactiveZone inactive(activeZone);

            TestCreateTable(runtime, ++t.TxId, "/MyRoot", creationScheme);
            t.TestEnv->TestWaitNotification(runtime, t.TxId);

            const auto desc = DescribePath(runtime, "/MyRoot/Table", true, true);
            UNIT_ASSERT_VALUES_EQUAL(desc.GetStatus(), NKikimrScheme::StatusSuccess);

            s3Mock.Reset(new TS3Mock(ConvertTestData({GenerateScheme(desc), std::move(data)}), TS3Mock::TSettings(port)));
            UNIT_ASSERT(s3Mock->Start());

            runtime.SetLogPriority(NKikimrServices::DATASHARD_RESTORE, NActors::NLog::PRI_TRACE);
            schemeStr = GenerateTableDescription(desc);
        }

        TestRestore(runtime, ++t.TxId, "/MyRoot", Sprintf(R"(
            TableName: "Table"
            TableDescription {
                %s
            }
            S3Settings {
                Endpoint: "localhost:%d"
                Scheme: HTTP
                Limits {
                    ReadBatchSize: %d
                }
            }
        )", schemeStr.data(), port, readBatchSize));
        t.TestEnv->TestWaitNotification(runtime, t.TxId);
    }

    Y_UNIT_TEST_WITH_COMPRESSION(ShouldSucceedOnSingleShardTable) {
        TPortManager portManager;
        const ui16 port = portManager.GetPort();

        TTestWithReboots t;
        t.Run([&](TTestActorRuntime& runtime, bool& activeZone) {
            const auto data = GenerateTestData(Codec, "a", 1);

            Restore(t, runtime, activeZone, port, R"(
                Name: "Table"
                Columns { Name: "key" Type: "Utf8" }
                Columns { Name: "value" Type: "Utf8" }
                KeyColumnNames: ["key"]
            )", {data});

            {
                TInactiveZone inactive(activeZone);

                auto content = ReadTable(runtime, TTestTxConfig::FakeHiveTablets);
                NKqp::CompareYson(data.YsonStr, content);
            }
        });
    }

    Y_UNIT_TEST_WITH_COMPRESSION(ShouldSucceedOnMultiShardTable) {
        TPortManager portManager;
        const ui16 port = portManager.GetPort();

        TTestWithReboots t;
        t.Run([&](TTestActorRuntime& runtime, bool& activeZone) {
            const auto a = GenerateTestData(Codec, "a", 1);
            const auto b = GenerateTestData(Codec, "b", 1);

            Restore(t, runtime, activeZone, port, R"(
                Name: "Table"
                Columns { Name: "key" Type: "Utf8" }
                Columns { Name: "value" Type: "Utf8" }
                KeyColumnNames: ["key"]
                SplitBoundary {
                  KeyPrefix {
                    Tuple { Optional { Text: "b" } }
                  }
                }
            )", {a, b});

            {
                TInactiveZone inactive(activeZone);
                {
                    auto content = ReadTable(runtime, TTestTxConfig::FakeHiveTablets + 0);
                    NKqp::CompareYson(a.YsonStr, content);
                }
                {
                    auto content = ReadTable(runtime, TTestTxConfig::FakeHiveTablets + 1);
                    NKqp::CompareYson(b.YsonStr, content);
                }
            }
        });
    }

    Y_UNIT_TEST_WITH_COMPRESSION(ShouldSucceedOnMultiShardTableAndLimitedResources) {
        TPortManager portManager;
        const ui16 port = portManager.GetPort();

        TTestWithReboots t;
        t.Run([&](TTestActorRuntime& runtime, bool& activeZone) {
            {
                TInactiveZone inactive(activeZone);

                using namespace NResourceBroker;

                auto config = MakeDefaultConfig();
                for (auto& queue : *config.MutableQueues()) {
                    if (queue.GetName() == "queue_restore") {
                        queue.MutableLimit()->SetCpu(1);
                        break;
                    }
                }

                runtime.RegisterService(MakeResourceBrokerID(),
                    runtime.Register(CreateResourceBrokerActor(config, runtime.GetDynamicCounters(0))));
            }

            const auto a = GenerateTestData(Codec, "a", 1);
            const auto b = GenerateTestData(Codec, "b", 1);

            Restore(t, runtime, activeZone, port, R"(
                Name: "Table"
                Columns { Name: "key" Type: "Utf8" }
                Columns { Name: "value" Type: "Utf8" }
                KeyColumnNames: ["key"]
                SplitBoundary {
                  KeyPrefix {
                    Tuple { Optional { Text: "b" } }
                  }
                }
            )", {a, b});

            {
                TInactiveZone inactive(activeZone);
                {
                    auto content = ReadTable(runtime, TTestTxConfig::FakeHiveTablets + 0);
                    NKqp::CompareYson(a.YsonStr, content);
                }
                {
                    auto content = ReadTable(runtime, TTestTxConfig::FakeHiveTablets + 1);
                    NKqp::CompareYson(b.YsonStr, content);
                }
            }
        });
    }

    Y_UNIT_TEST_WITH_COMPRESSION(ShouldSucceedOnLargeData) {
        TPortManager portManager;
        const ui16 port = portManager.GetPort();

        TTestWithReboots t;
        t.Run([&](TTestActorRuntime& runtime, bool& activeZone) {
            const auto data = GenerateTestData(Codec, "", 100);
            UNIT_ASSERT(data.Data.size() > 128);

            Restore(t, runtime, activeZone, port, R"(
                Name: "Table"
                Columns { Name: "key" Type: "Uint32" }
                Columns { Name: "value" Type: "Utf8" }
                KeyColumnNames: ["key"]
            )", {data});

            {
                TInactiveZone inactive(activeZone);

                auto content = ReadTable(runtime, TTestTxConfig::FakeHiveTablets, "Table", {"key", "Uint32", "0"});
                NKqp::CompareYson(data.YsonStr, content);
            }
        });
    }

    Y_UNIT_TEST(ShouldSucceedOnMultipleFrames) {
        TPortManager portManager;
        const ui16 port = portManager.GetPort();

        TTestWithReboots t;
        t.Run([&](TTestActorRuntime& runtime, bool& activeZone) {
            const auto data = GenerateZstdTestData("a", 3, 2);
            const ui32 batchSize = 7; // less than any frame

            Restore(t, runtime, activeZone, port, R"(
                Name: "Table"
                Columns { Name: "key" Type: "Utf8" }
                Columns { Name: "value" Type: "Utf8" }
                KeyColumnNames: ["key"]
            )", {data}, batchSize);

            {
                TInactiveZone inactive(activeZone);

                auto content = ReadTable(runtime, TTestTxConfig::FakeHiveTablets);
                NKqp::CompareYson(data.YsonStr, content);
            }
        });
    }

    Y_UNIT_TEST_WITH_COMPRESSION(ShouldFailOnFileWithoutNewLines) {
        TPortManager portManager;
        const ui16 port = portManager.GetPort();

        TTestWithReboots t;
        t.Run([&](TTestActorRuntime& runtime, bool& activeZone) {
            const TString v = "\"a1\",\"value1\"";
            const auto d = Codec == ECompressionCodec::Zstd ? ZstdCompress(v) : v;
            const auto data = TTestData(d, EmptyYsonStr, Codec);

            Restore(t, runtime, activeZone, port, R"(
                Name: "Table"
                Columns { Name: "key" Type: "Utf8" }
                Columns { Name: "value" Type: "Utf8" }
                KeyColumnNames: ["key"]
            )", {data});

            {
                TInactiveZone inactive(activeZone);

                auto content = ReadTable(runtime, TTestTxConfig::FakeHiveTablets);
                NKqp::CompareYson(data.YsonStr, content);
            }
        });
    }

    Y_UNIT_TEST_WITH_COMPRESSION(ShouldFailOnEmptyToken) {
        TPortManager portManager;
        const ui16 port = portManager.GetPort();

        TTestWithReboots t;
        t.Run([&](TTestActorRuntime& runtime, bool& activeZone) {
            const TString v = "\"a1\",\n";
            const auto d = Codec == ECompressionCodec::Zstd ? ZstdCompress(v) : v;
            const auto data = TTestData(d, EmptyYsonStr, Codec);

            Restore(t, runtime, activeZone, port, R"(
                Name: "Table"
                Columns { Name: "key" Type: "Utf8" }
                Columns { Name: "value" Type: "Utf8" }
                KeyColumnNames: ["key"]
            )", {data});

            {
                TInactiveZone inactive(activeZone);

                auto content = ReadTable(runtime, TTestTxConfig::FakeHiveTablets);
                NKqp::CompareYson(data.YsonStr, content);
            }
        });
    }

    Y_UNIT_TEST_WITH_COMPRESSION(ShouldFailOnInvalidValue) {
        TPortManager portManager;
        const ui16 port = portManager.GetPort();

        TTestWithReboots t;
        t.Run([&](TTestActorRuntime& runtime, bool& activeZone) {
            const TString v = "\"a1\",\"value1\"\n";
            const auto d = Codec == ECompressionCodec::Zstd ? ZstdCompress(v) : v;
            const auto data = TTestData(d, EmptyYsonStr, Codec);

            Restore(t, runtime, activeZone, port, R"(
                Name: "Table"
                Columns { Name: "key" Type: "Uint64" }
                Columns { Name: "value" Type: "Utf8" }
                KeyColumnNames: ["key"]
            )", {data});

            {
                TInactiveZone inactive(activeZone);

                auto content = ReadTable(runtime, TTestTxConfig::FakeHiveTablets, "Table", {"key", "Uint64", "0"});
                NKqp::CompareYson(data.YsonStr, content);
            }
        });
    }

    Y_UNIT_TEST_WITH_COMPRESSION(ShouldFailOnOutboundKey) {
        TPortManager portManager;
        const ui16 port = portManager.GetPort();

        TTestWithReboots t;
        t.Run([&](TTestActorRuntime& runtime, bool& activeZone) {
            const auto a = GenerateTestData(Codec, "a", 1);
            const auto b = TTestData(a.Data, EmptyYsonStr);

            Restore(t, runtime, activeZone, port, R"(
                Name: "Table"
                Columns { Name: "key" Type: "Utf8" }
                Columns { Name: "value" Type: "Utf8" }
                KeyColumnNames: ["key"]
                SplitBoundary {
                  KeyPrefix {
                    Tuple { Optional { Text: "b" } }
                  }
                }
            )", {a, b});

            {
                TInactiveZone inactive(activeZone);
                {
                    auto content = ReadTable(runtime, TTestTxConfig::FakeHiveTablets + 0);
                    NKqp::CompareYson(a.YsonStr, content);
                }
                {
                    auto content = ReadTable(runtime, TTestTxConfig::FakeHiveTablets + 1);
                    NKqp::CompareYson(b.YsonStr, content);
                }
            }
        });
    }

    Y_UNIT_TEST_WITH_COMPRESSION(CancelShouldSucceed) {
        TPortManager portManager;
        const ui16 port = portManager.GetPort();
        const auto data = GenerateTestData(Codec, "a", 1);

        TTestWithReboots t;
        t.Run([&](TTestActorRuntime& runtime, bool& activeZone) {
            THolder<TS3Mock> s3Mock;
            TString schemeStr;

            {
                TInactiveZone inactive(activeZone);

                TestCreateTable(runtime, ++t.TxId, "/MyRoot", R"(
                    Name: "Table"
                    Columns { Name: "key" Type: "Utf8" }
                    Columns { Name: "value" Type: "Utf8" }
                    KeyColumnNames: ["key"]
                )");
                t.TestEnv->TestWaitNotification(runtime, t.TxId);

                const auto desc = DescribePath(runtime, "/MyRoot/Table", true, true);
                UNIT_ASSERT_VALUES_EQUAL(desc.GetStatus(), NKikimrScheme::StatusSuccess);

                s3Mock.Reset(new TS3Mock(ConvertTestData({GenerateScheme(desc), {data}}), TS3Mock::TSettings(port)));
                UNIT_ASSERT(s3Mock->Start());

                runtime.SetLogPriority(NKikimrServices::DATASHARD_RESTORE, NActors::NLog::PRI_TRACE);
                schemeStr = GenerateTableDescription(desc);
            }

            AsyncRestore(runtime, ++t.TxId, "/MyRoot", Sprintf(R"(
                TableName: "Table"
                TableDescription {
                    %s
                }
                S3Settings {
                    Endpoint: "localhost:%d"
                    Scheme: HTTP
                    Limits {
                        ReadBatchSize: 128
                    }
                }
            )", schemeStr.data(), port));
            const ui64 restoreTxId = t.TxId;

            t.TestEnv->ReliablePropose(runtime, CancelTxRequest(++t.TxId, restoreTxId), {
                NKikimrScheme::StatusAccepted,
                NKikimrScheme::StatusTxIdNotExists
            });
            t.TestEnv->TestWaitNotification(runtime, {restoreTxId, t.TxId});
        });
    }
}

Y_UNIT_TEST_SUITE(TImportTests) {
    void Run(TTestBasicRuntime& runtime, TTestEnv& env,
            THashMap<TString, TString>&& data, const TString& request,
            Ydb::StatusIds::StatusCode expectedStatus = Ydb::StatusIds::SUCCESS,
            const TString& dbName = "/MyRoot", bool serverless = false, const TString& userSID = "", const TString& peerName = "")
    {
        ui64 id = 100;

        TPortManager portManager;
        const ui16 port = portManager.GetPort();

        TS3Mock s3Mock(data, TS3Mock::TSettings(port));
        UNIT_ASSERT(s3Mock.Start());

        ui64 schemeshardId = TTestTxConfig::SchemeShard;
        if (dbName != "/MyRoot") {
            TestCreateExtSubDomain(runtime, ++id, "/MyRoot", Sprintf(R"(
                Name: "%s"
            )", TStringBuf(serverless ? "/MyRoot/Shared" : dbName).RNextTok('/').data()));
            env.TestWaitNotification(runtime, id);

            TestAlterExtSubDomain(runtime, ++id, "/MyRoot", Sprintf(R"(
                PlanResolution: 50
                Coordinators: 1
                Mediators: 1
                TimeCastBucketsPerMediator: 2
                ExternalSchemeShard: true
                Name: "%s"
                StoragePools {
                  Name: "name_User_kind_hdd-1"
                  Kind: "common"
                }
                StoragePools {
                  Name: "name_User_kind_hdd-2"
                  Kind: "external"
                }
            )", TStringBuf(serverless ? "/MyRoot/Shared" : dbName).RNextTok('/').data()));
            env.TestWaitNotification(runtime, id);

            if (serverless) {
                const auto attrs = AlterUserAttrs({
                    {"cloud_id", "CLOUD_ID_VAL"},
                    {"folder_id", "FOLDER_ID_VAL"},
                    {"database_id", "DATABASE_ID_VAL"}
                });

                TestCreateExtSubDomain(runtime, ++id, "/MyRoot", Sprintf(R"(
                    Name: "%s"
                    ResourcesDomainKey {
                        SchemeShard: %lu
                        PathId: 2
                    }
                )", TStringBuf(dbName).RNextTok('/').data(), TTestTxConfig::SchemeShard), attrs);
                env.TestWaitNotification(runtime, id);

                TestAlterExtSubDomain(runtime, ++id, "/MyRoot", Sprintf(R"(
                    PlanResolution: 50
                    Coordinators: 1
                    Mediators: 1
                    TimeCastBucketsPerMediator: 2
                    ExternalSchemeShard: true
                    ExternalHive: false
                    Name: "%s"
                    StoragePools {
                      Name: "name_User_kind_hdd-1"
                      Kind: "common"
                    }
                    StoragePools {
                      Name: "name_User_kind_hdd-2"
                      Kind: "external"
                    }
                )", TStringBuf(dbName).RNextTok('/').data()));
                env.TestWaitNotification(runtime, id);
            }

            TestDescribeResult(DescribePath(runtime, dbName), {
                NLs::PathExist,
                NLs::ExtractTenantSchemeshard(&schemeshardId)
            });
        }

        runtime.SetLogPriority(NKikimrServices::DATASHARD_RESTORE, NActors::NLog::PRI_TRACE);
        runtime.SetLogPriority(NKikimrServices::IMPORT, NActors::NLog::PRI_TRACE);

        auto initialStatus = Ydb::StatusIds::SUCCESS;
        switch (expectedStatus) {
        case Ydb::StatusIds::BAD_REQUEST:
        case Ydb::StatusIds::PRECONDITION_FAILED:
            initialStatus = expectedStatus;
            break;
        default:
            break;
        }

        TestImport(runtime, schemeshardId, ++id, dbName, Sprintf(request.data(), port), userSID, peerName, initialStatus);
        env.TestWaitNotification(runtime, id, schemeshardId);

        if (initialStatus != Ydb::StatusIds::SUCCESS) {
            return;
        }

        TestGetImport(runtime, schemeshardId, id, dbName, expectedStatus);
    }

    void Run(TTestBasicRuntime& runtime, THashMap<TString, TString>&& data, const TString& request,
            Ydb::StatusIds::StatusCode expectedStatus = Ydb::StatusIds::SUCCESS,
            const TString& dbName = "/MyRoot", bool serverless = false, const TString& userSID = "") {

        TTestEnv env(runtime, TTestEnvOptions());
        Run(runtime, env, std::move(data), request, expectedStatus, dbName, serverless, userSID);
    }

    Y_UNIT_TEST(ShouldSucceedOnSingleShardTable) {
        TTestBasicRuntime runtime;

        const auto data = GenerateTestData(R"(
            columns {
              name: "key"
              type { optional_type { item { type_id: UTF8 } } }
            }
            columns {
              name: "value"
              type { optional_type { item { type_id: UTF8 } } }
            }
            primary_key: "key"
        )", {{"a", 1}});

        Run(runtime, ConvertTestData(data), R"(
            ImportFromS3Settings {
              endpoint: "localhost:%d"
              scheme: HTTP
              items {
                source_prefix: ""
                destination_path: "/MyRoot/Table"
              }
            }
        )");

        auto content = ReadTable(runtime, TTestTxConfig::FakeHiveTablets);
        NKqp::CompareYson(data.Data[0].YsonStr, content);
    }

    Y_UNIT_TEST(ShouldSucceedOnMultiShardTable) {
        TTestBasicRuntime runtime;

        const auto data = GenerateTestData(R"(
            columns {
              name: "key"
              type { optional_type { item { type_id: UTF8 } } }
            }
            columns {
              name: "value"
              type { optional_type { item { type_id: UTF8 } } }
            }
            primary_key: "key"
            partition_at_keys {
              split_points {
                type { tuple_type { elements { optional_type { item { type_id: UTF8 } } } } }
                value { items { text_value: "b" } }
              }
            }
        )", {{"a", 1}, {"b", 1}});

        Run(runtime, ConvertTestData(data), R"(
            ImportFromS3Settings {
              endpoint: "localhost:%d"
              scheme: HTTP
              items {
                source_prefix: ""
                destination_path: "/MyRoot/Table"
              }
            }
        )");

        {
            auto content = ReadTable(runtime, TTestTxConfig::FakeHiveTablets + 0);
            NKqp::CompareYson(data.Data[0].YsonStr, content);
        }
        {
            auto content = ReadTable(runtime, TTestTxConfig::FakeHiveTablets + 1);
            NKqp::CompareYson(data.Data[1].YsonStr, content);
        }
    }

    void ShouldSucceedOnIndexedTable(ui32 indexes, const TString& indexType = "global_index {}") {
        TTestBasicRuntime runtime;

        auto scheme = TStringBuilder() << R"(
            columns {
              name: "key"
              type { optional_type { item { type_id: UTF8 } } }
            }
            columns {
              name: "value"
              type { optional_type { item { type_id: UTF8 } } }
            }
            primary_key: "key"
        )";

        for (ui32 i = 0; i < indexes; ++i) {
            scheme << Sprintf(R"(
                indexes {
                  name: "by_value_%i"
                  index_columns: "value"
                  %s
                }
            )", i + 1, indexType.data());
        }

        const auto data = GenerateTestData(scheme, {{"a", 1}});

        Run(runtime, ConvertTestData(data), R"(
            ImportFromS3Settings {
              endpoint: "localhost:%d"
              scheme: HTTP
              items {
                source_prefix: ""
                destination_path: "/MyRoot/Table"
              }
            }
        )");

        {
            auto content = ReadTable(runtime, TTestTxConfig::FakeHiveTablets + 0);
            NKqp::CompareYson(data.Data[0].YsonStr, content);
        }

        for (ui32 i = 0; i < indexes; ++i) {
            auto content = ReadTable(runtime, TTestTxConfig::FakeHiveTablets + 1 + i,
                "indexImplTable", {"value", "Utf8", "\"\""}, {"value", "key"}, "'ExcFrom");
            NKqp::CompareYson(data.Data[0].YsonStr, content);
        }
    }

    Y_UNIT_TEST(ShouldSucceedOnIndexedTable1) {
        ShouldSucceedOnIndexedTable(1);
    }

    Y_UNIT_TEST(ShouldSucceedOnIndexedTable2) {
        ShouldSucceedOnIndexedTable(2);
    }

    Y_UNIT_TEST(ShouldSucceedOnIndexedTable3) {
        ShouldSucceedOnIndexedTable(1, "");
    }

    Y_UNIT_TEST(ShouldSucceedOnManyTables) {
        TTestBasicRuntime runtime;

        const auto a = GenerateTestData(R"(
            columns {
              name: "key"
              type { optional_type { item { type_id: UTF8 } } }
            }
            columns {
              name: "value"
              type { optional_type { item { type_id: UTF8 } } }
            }
            primary_key: "key"
        )", {{"a", 1}});

        const auto b = GenerateTestData(R"(
            columns {
              name: "key"
              type { optional_type { item { type_id: UTF8 } } }
            }
            columns {
              name: "value"
              type { optional_type { item { type_id: UTF8 } } }
            }
            primary_key: "key"
        )", {{"b", 1}});

        Run(runtime, ConvertTestData({{"/a", a}, {"/b", b}}), R"(
            ImportFromS3Settings {
              endpoint: "localhost:%d"
              scheme: HTTP
              items {
                source_prefix: "a"
                destination_path: "/MyRoot/TableA"
              }
              items {
                source_prefix: "b"
                destination_path: "/MyRoot/TableB"
              }
            }
        )");

        {
            auto content = ReadTable(runtime, TTestTxConfig::FakeHiveTablets + 0, "TableA");
            NKqp::CompareYson(a.Data[0].YsonStr, content);
        }
        {
            auto content = ReadTable(runtime, TTestTxConfig::FakeHiveTablets + 1, "TableB");
            NKqp::CompareYson(b.Data[0].YsonStr, content);
        }
    }

    Y_UNIT_TEST(ShouldSucceedWithoutTableProfiles) {
        TTestBasicRuntime runtime;
        TTestEnv env(runtime, TTestEnvOptions()
            .RunFakeConfigDispatcher(true));

        const auto data = GenerateTestData(R"(
            columns {
              name: "key"
              type { optional_type { item { type_id: UTF8 } } }
            }
            columns {
              name: "value"
              type { optional_type { item { type_id: UTF8 } } }
            }
            primary_key: "key"
        )", {{"a", 1}});

        Run(runtime, env, ConvertTestData(data), R"(
            ImportFromS3Settings {
              endpoint: "localhost:%d"
              scheme: HTTP
              items {
                source_prefix: ""
                destination_path: "/MyRoot/Table"
              }
            }
        )");

        auto content = ReadTable(runtime, TTestTxConfig::FakeHiveTablets);
        NKqp::CompareYson(data.Data[0].YsonStr, content);
    }

    Y_UNIT_TEST(ShouldWriteBillRecordOnServerlessDb) {
        TTestBasicRuntime runtime;
        TTestEnv env(runtime);

        const auto data = GenerateTestData(R"(
            columns {
              name: "key"
              type { optional_type { item { type_id: UTF8 } } }
            }
            columns {
              name: "value"
              type { optional_type { item { type_id: UTF8 } } }
            }
            primary_key: "key"
        )", {{"a", 100}});

        TVector<TString> billRecords;
        runtime.SetObserverFunc([&billRecords](TAutoPtr<IEventHandle>& ev) {
            if (ev->GetTypeRewrite() != NMetering::TEvMetering::EvWriteMeteringJson) {
                return TTestActorRuntime::EEventAction::PROCESS;
            }

            billRecords.push_back(ev->Get<NMetering::TEvMetering::TEvWriteMeteringJson>()->MeteringJson);
            return TTestActorRuntime::EEventAction::PROCESS;
        });

        Run(runtime, env, ConvertTestData(data), R"(
            ImportFromS3Settings {
              endpoint: "localhost:%d"
              scheme: HTTP
              items {
                source_prefix: ""
                destination_path: "/MyRoot/User/Table"
              }
            }
        )", Ydb::StatusIds::SUCCESS, "/MyRoot/User", true);

        if (billRecords.empty()) {
            TDispatchOptions opts;
            opts.FinalEvents.emplace_back([&billRecords](IEventHandle&) -> bool {
                return !billRecords.empty();
            });
            runtime.DispatchEvents(opts);
        }

        const TString expectedBillRecord = R"({"usage":{"start":0,"quantity":50,"finish":0,"unit":"request_unit","type":"delta"},"tags":{},"id":"281474976725758-72075186233409549-2-72075186233409549-4","cloud_id":"CLOUD_ID_VAL","source_wt":0,"source_id":"sless-docapi-ydb-ss","resource_id":"DATABASE_ID_VAL","schema":"ydb.serverless.requests.v1","folder_id":"FOLDER_ID_VAL","version":"1.0.0"})";

        UNIT_ASSERT_VALUES_EQUAL(billRecords.size(), 1);
        UNIT_ASSERT_NO_DIFF(billRecords[0], expectedBillRecord + "\n");
    }

    Y_UNIT_TEST(ShouldNotWriteBillRecordOnCommonDb) {
        TTestBasicRuntime runtime;
        TTestEnv env(runtime);

        const auto data = GenerateTestData(R"(
            columns {
              name: "key"
              type { optional_type { item { type_id: UTF8 } } }
            }
            columns {
              name: "value"
              type { optional_type { item { type_id: UTF8 } } }
            }
            primary_key: "key"
        )", {{"a", 100}});

        TVector<TString> billRecords;
        runtime.SetObserverFunc([&billRecords](TAutoPtr<IEventHandle>& ev) {
            if (ev->GetTypeRewrite() != NMetering::TEvMetering::EvWriteMeteringJson) {
                return TTestActorRuntime::EEventAction::PROCESS;
            }

            billRecords.push_back(ev->Get<NMetering::TEvMetering::TEvWriteMeteringJson>()->MeteringJson);
            return TTestActorRuntime::EEventAction::PROCESS;
        });

        Run(runtime, env, ConvertTestData(data), R"(
            ImportFromS3Settings {
              endpoint: "localhost:%d"
              scheme: HTTP
              items {
                source_prefix: ""
                destination_path: "/MyRoot/User/Table"
              }
            }
        )", Ydb::StatusIds::SUCCESS, "/MyRoot/User");

        UNIT_ASSERT(billRecords.empty());
    }

    void ShouldRestoreSettings(const TString& settings, const TVector<NLs::TCheckFunc>& checks) {
        TTestBasicRuntime runtime;

        const auto empty = TTestData("", EmptyYsonStr);
        const auto data = TTestDataWithScheme(TStringBuilder() << R"(
            columns {
              name: "key"
              type { optional_type { item { type_id: UTF8 } } }
            }
            columns {
              name: "value"
              type { optional_type { item { type_id: UTF8 } } }
            }
            columns {
              name: "created_at"
              type { optional_type { item { type_id: TIMESTAMP } } }
            }
            columns {
              name: "modified_at"
              type { optional_type { item { type_id: UINT32 } } }
            }
            primary_key: "key"
        )" << settings, {empty, empty});

        Run(runtime, ConvertTestData(data), R"(
            ImportFromS3Settings {
              endpoint: "localhost:%d"
              scheme: HTTP
              items {
                source_prefix: ""
                destination_path: "/MyRoot/User/Table"
              }
            }
        )", Ydb::StatusIds::SUCCESS, "/MyRoot/User");

        ui64 schemeshardId = 0;
        TestDescribeResult(DescribePath(runtime, "/MyRoot/User"), {
            NLs::PathExist,
            NLs::ExtractTenantSchemeshard(&schemeshardId)
        });

        TestDescribeResult(DescribePath(runtime, schemeshardId, "/MyRoot/User/Table", true, true), checks);
    }

    Y_UNIT_TEST(ShouldRestoreTtlSettingsInDateTypeColumnMode) {
        ShouldRestoreSettings(R"(
            ttl_settings {
              date_type_column {
                column_name: "created_at"
                expire_after_seconds: 3600
              }
            }
        )", {
            NLs::HasTtlEnabled("created_at", TDuration::Hours(1)),
        });
    }

    Y_UNIT_TEST(ShouldRestoreTtlSettingsInValueSinceUnixEpochMode) {
        ShouldRestoreSettings(R"(
            ttl_settings {
              value_since_unix_epoch {
                column_name: "modified_at"
                column_unit: UNIT_SECONDS
                expire_after_seconds: 7200
              }
            }
        )", {
            NLs::HasTtlEnabled("modified_at", TDuration::Hours(2), TTTLSettings::UNIT_SECONDS),
        });
    }

    Y_UNIT_TEST(ShouldRestoreStorageSettings) {
        auto check = [](const NKikimrScheme::TEvDescribeSchemeResult& desc) {
            const auto& config = desc.GetPathDescription().GetTable().GetPartitionConfig().GetColumnFamilies(0).GetStorageConfig();

            UNIT_ASSERT_VALUES_EQUAL(config.GetSysLog().GetPreferredPoolKind(), "common");
            UNIT_ASSERT_VALUES_EQUAL(config.GetLog().GetPreferredPoolKind(), "common");
            UNIT_ASSERT_VALUES_EQUAL(config.GetExternal().GetPreferredPoolKind(), "external");
            UNIT_ASSERT(config.HasExternalThreshold());
        };

        ShouldRestoreSettings(R"(
            storage_settings {
              tablet_commit_log0 { media: "common" }
              tablet_commit_log1 { media: "common" }
              external { media: "external" }
              store_external_blobs: ENABLED
            }
        )", {
            check,
        });
    }

    Y_UNIT_TEST(ShouldRestoreColumnFamilies) {
        ShouldRestoreSettings(R"(
            storage_settings {
              tablet_commit_log0 { media: "common" }
              tablet_commit_log1 { media: "common" }
            }
            column_families {
              name: "compressed"
              data { media: "common" }
              compression: COMPRESSION_LZ4
            }
        )", {
            NLs::ColumnFamiliesHas(1, "compressed"),
        });
    }

    Y_UNIT_TEST(ShouldRestoreAttributes) {
        ShouldRestoreSettings(R"(
            attributes {
              key: "key"
              value: "value"
            }
        )", {
            NLs::UserAttrsEqual({{"key", "value"}}),
        });
    }

    Y_UNIT_TEST(ShouldRestoreIncrementalBackupFlag) {
        ShouldRestoreSettings(R"(
            attributes {
              key: "__incremental_backup"
              value: "{}"
            }
        )", {
            NLs::IncrementalBackup(true),
        });
    }

    Y_UNIT_TEST(ShouldRestoreIncrementalBackupFlagNullAsFalse) {
        ShouldRestoreSettings(R"(
            attributes {
              key: "__incremental_backup"
              value: "null"
            }
        )", {
            NLs::IncrementalBackup(false),
        });
    }

    // Skip compaction_policy (not supported)
    // Skip uniform_partitions (has no effect)

    Y_UNIT_TEST(ShouldRestoreSplitPoints) {
        ShouldRestoreSettings(R"(
            partition_at_keys {
              split_points {
                type { tuple_type { elements { optional_type { item { type_id: UTF8 } } } } }
                value { items { text_value: "b" } }
              }
            }
        )", {
            NLs::CheckBoundaries,
        });
    }

    Y_UNIT_TEST(ShouldRestorePartitioningBySize) {
        ShouldRestoreSettings(R"(
            partitioning_settings {
              partitioning_by_size: ENABLED
              partition_size_mb: 1024
            }
        )", {
            NLs::SizeToSplitEqual(1 << 30),
        });
    }

    Y_UNIT_TEST(ShouldRestorePartitioningByLoad) {
        ShouldRestoreSettings(R"(
            partitioning_settings {
              partitioning_by_load: ENABLED
            }
        )", {
            NLs::PartitioningByLoadStatus(true),
        });
    }

    Y_UNIT_TEST(ShouldRestoreMinMaxPartitionsCount) {
        ShouldRestoreSettings(R"(
            partitioning_settings {
              min_partitions_count: 2
              max_partitions_count: 3
            }
        )", {
            NLs::MinPartitionsCountEqual(2),
            NLs::MaxPartitionsCountEqual(3),
        });
    }

    Y_UNIT_TEST(ShouldRestoreKeyBloomFilter) {
        ShouldRestoreSettings(R"(
            key_bloom_filter: ENABLED
        )", {
            NLs::KeyBloomFilterStatus(true),
        });
    }

    Y_UNIT_TEST(ShouldRestorePerAzReadReplicas) {
        NKikimrHive::TFollowerGroup group;
        group.SetFollowerCount(1);
        group.SetRequireAllDataCenters(true);
        group.SetFollowerCountPerDataCenter(true);

        ShouldRestoreSettings(R"(
            read_replicas_settings {
              per_az_read_replicas_count: 1
            }
        )", {
            NLs::FollowerGroups({group}),
        });
    }

    Y_UNIT_TEST(ShouldRestoreAnyAzReadReplicas) {
        NKikimrHive::TFollowerGroup group;
        group.SetFollowerCount(1);
        group.SetRequireAllDataCenters(false);

        ShouldRestoreSettings(R"(
            read_replicas_settings {
              any_az_read_replicas_count: 1
            }
        )", {
            NLs::FollowerGroups({group}),
        });
    }

    void ShouldRestoreIndexTableSettings(const TString& schemeAdditions, auto&& tableDescriptionChecker) {
        TTestBasicRuntime runtime;

        const auto empty = TTestData("", EmptyYsonStr);
        const auto data = TTestDataWithScheme(TStringBuilder() << R"(
                columns {
                    name: "key"
                    type { optional_type { item { type_id: UTF8 } } }
                }
                columns {
                    name: "value"
                    type { optional_type { item { type_id: UINT32 } } }
                }
                primary_key: "key"
            )" << schemeAdditions,
            {empty}
        );

        Run(runtime, ConvertTestData(data), R"(
            ImportFromS3Settings {
                endpoint: "localhost:%d"
                scheme: HTTP
                items {
                    source_prefix: ""
                    destination_path: "/MyRoot/User/Table"
                }
            }
        )", Ydb::StatusIds::SUCCESS, "/MyRoot/User");

        ui64 schemeshardId = 0;
        TestDescribeResult(DescribePath(runtime, "/MyRoot/User"), {
            NLs::PathExist,
            NLs::ExtractTenantSchemeshard(&schemeshardId)
        });

        tableDescriptionChecker(
            DescribePath(runtime, schemeshardId, "/MyRoot/User/Table/ByValue/indexImplTable", true, true, true)
        );
    }

    Y_UNIT_TEST(ShouldRestoreIndexTableSplitPoints) {
        ShouldRestoreIndexTableSettings(R"(
                indexes {
                    name: "ByValue"
                    index_columns: "value"
                    global_index {
                        settings {
                            partition_at_keys {
                                split_points {
                                    type { tuple_type { elements { optional_type { item { type_id: UINT32 } } } } }
                                    value { items { uint32_value: 1 } }
                                }
                            }
                        }
                    }
                }
            )",
            [](const NKikimrScheme::TEvDescribeSchemeResult& tableDescription) {
                TestDescribeResult(
                    tableDescription,
                    {NLs::CheckBoundaries}
                );
            }
        );
    }

    Y_UNIT_TEST(ShouldRestoreIndexTableUniformPartitionsCount) {
        ShouldRestoreIndexTableSettings(R"(
                indexes {
                    name: "ByValue"
                    index_columns: "value"
                    global_index {
                        settings {
                            uniform_partitions: 10
                        }
                    }
                }
            )",
            [](const NKikimrScheme::TEvDescribeSchemeResult& tableDescription) {
                const auto& pathDescription = tableDescription.GetPathDescription();
                UNIT_ASSERT_VALUES_EQUAL_C(
                    pathDescription.TablePartitionsSize(), 10,
                    pathDescription.ShortDebugString()
                );
            }
        );
    }

    Y_UNIT_TEST(ShouldRestoreIndexTablePartitioningSettings) {
        ShouldRestoreIndexTableSettings(R"(
                indexes {
                    name: "ByValue"
                    index_columns: "value"
                    global_index {
                        settings {
                            partitioning_settings {
                                partitioning_by_size: ENABLED
                                partition_size_mb: 1024
                                partitioning_by_load: ENABLED
                                min_partitions_count: 2
                                max_partitions_count: 3
                            }
                        }
                    }
                }
            )",
            [](const NKikimrScheme::TEvDescribeSchemeResult& tableDescription) {
                TestDescribeResult(
                    tableDescription,
                    {
                        NLs::SizeToSplitEqual(1 << 30),
                        NLs::PartitioningByLoadStatus(true),
                        NLs::MinPartitionsCountEqual(2),
                        NLs::MaxPartitionsCountEqual(3)
                    }
                );
            }
        );
    }

    Y_UNIT_TEST(ShouldFailOnInvalidSchema) {
        TTestBasicRuntime runtime;

        Run(runtime, ConvertTestData(GenerateTestData("", {{"a", 1}})), R"(
            ImportFromS3Settings {
              endpoint: "localhost:%d"
              scheme: HTTP
              items {
                source_prefix: ""
                destination_path: "/MyRoot/Table"
              }
            }
        )", Ydb::StatusIds::CANCELLED);
    }

    void ShouldFailOnInvalidCsv(const TString& csv) {
        TTestBasicRuntime runtime;

        const auto data = TTestDataWithScheme(R"(
            columns {
              name: "key"
              type { optional_type { item { type_id: UTF8 } } }
            }
            columns {
              name: "value"
              type { optional_type { item { type_id: UTF8 } } }
            }
            primary_key: "key"
        )", {TTestData(csv, EmptyYsonStr)});

        Run(runtime, ConvertTestData(data), R"(
            ImportFromS3Settings {
              endpoint: "localhost:%d"
              scheme: HTTP
              items {
                source_prefix: ""
                destination_path: "/MyRoot/Table"
              }
            }
        )", Ydb::StatusIds::CANCELLED);
    }

    Y_UNIT_TEST(ShouldFailOnFileWithoutNewLines) {
        ShouldFailOnInvalidCsv("\"a1\",\"value1\"");
    }

    Y_UNIT_TEST(ShouldFailOnEmptyToken) {
        ShouldFailOnInvalidCsv("\"a1\",\n");
    }

    Y_UNIT_TEST(ShouldFailOnInvalidValue) {
        TTestBasicRuntime runtime;

        const auto data = GenerateTestData(R"(
            columns {
              name: "key"
              type { optional_type { item { type_id: UINT64 } } }
            }
            columns {
              name: "value"
              type { optional_type { item { type_id: UTF8 } } }
            }
            primary_key: "key"
        )", {{"a", 1}});

        Run(runtime, ConvertTestData(data), R"(
            ImportFromS3Settings {
              endpoint: "localhost:%d"
              scheme: HTTP
              items {
                source_prefix: ""
                destination_path: "/MyRoot/Table"
              }
            }
        )", Ydb::StatusIds::CANCELLED);
    }

    Y_UNIT_TEST(ShouldFailOnOutboundKey) {
        TTestBasicRuntime runtime;

        const auto data = GenerateTestData(R"(
            columns {
              name: "key"
              type { optional_type { item { type_id: UTF8 } } }
            }
            columns {
              name: "value"
              type { optional_type { item { type_id: UTF8 } } }
            }
            primary_key: "key"
            partition_at_keys {
              split_points {
                type { tuple_type { elements { optional_type { item { type_id: UTF8 } } } } }
                value { items { text_value: "b" } }
              }
            }
        )", {{"a", 1}, {"a", 1}});

        Run(runtime, ConvertTestData(data), R"(
            ImportFromS3Settings {
              endpoint: "localhost:%d"
              scheme: HTTP
              items {
                source_prefix: ""
                destination_path: "/MyRoot/Table"
              }
            }
        )", Ydb::StatusIds::CANCELLED);
    }

    Y_UNIT_TEST(ShouldFailOnAbsentData) {
        TTestBasicRuntime runtime;

        const auto data = GenerateTestData(R"(
            columns {
              name: "key"
              type { optional_type { item { type_id: UTF8 } } }
            }
            columns {
              name: "value"
              type { optional_type { item { type_id: UTF8 } } }
            }
            primary_key: "key"
            partition_at_keys {
              split_points {
                type { tuple_type { elements { optional_type { item { type_id: UTF8 } } } } }
                value { items { text_value: "b" } }
              }
            }
        )", {{"a", 1}});

        Run(runtime, ConvertTestData(data), R"(
            ImportFromS3Settings {
              endpoint: "localhost:%d"
              scheme: HTTP
              items {
                source_prefix: ""
                destination_path: "/MyRoot/Table"
              }
            }
        )", Ydb::StatusIds::CANCELLED);
    }

    Y_UNIT_TEST(ShouldFailOnNonUniqDestinationPaths) {
        TTestBasicRuntime runtime;

        auto unusedTestData = THashMap<TString, TString>();
        Run(runtime, std::move(unusedTestData), R"(
            ImportFromS3Settings {
              endpoint: "localhost:%d"
              scheme: HTTP
              items {
                source_prefix: "a"
                destination_path: "/MyRoot/Table"
              }
              items {
                source_prefix: "b"
                destination_path: "/MyRoot/Table"
              }
            }
        )", Ydb::StatusIds::BAD_REQUEST);
    }

    Y_UNIT_TEST(ShouldFailOnInvalidPath) {
        TTestBasicRuntime runtime;

        auto unusedTestData = THashMap<TString, TString>();
        Run(runtime, std::move(unusedTestData), R"(
            ImportFromS3Settings {
              endpoint: "localhost:%d"
              scheme: HTTP
              items {
                source_prefix: "a"
                destination_path: "/InvalidRoot/Table"
              }
            }
        )", Ydb::StatusIds::BAD_REQUEST);
    }

    void CancelShouldSucceed(TDelayFunc delayFunc) {
        TTestBasicRuntime runtime;
        std::vector<std::string> auditLines;
        runtime.AuditLogBackends = std::move(CreateTestAuditLogBackends(auditLines));

        TTestEnv env(runtime, TTestEnvOptions());
        ui64 txId = 100;

        const auto data = GenerateTestData(R"(
            columns {
              name: "key"
              type { optional_type { item { type_id: UTF8 } } }
            }
            columns {
              name: "value"
              type { optional_type { item { type_id: UTF8 } } }
            }
            primary_key: "key"
            indexes {
              name: "by_value"
              index_columns: "value"
              global_index {}
            }
        )", {{"a", 1}});

        TPortManager portManager;
        const ui16 port = portManager.GetPort();

        TS3Mock s3Mock(ConvertTestData(data), TS3Mock::TSettings(port));
        UNIT_ASSERT(s3Mock.Start());

        runtime.SetLogPriority(NKikimrServices::DATASHARD_RESTORE, NActors::NLog::PRI_TRACE);
        runtime.SetLogPriority(NKikimrServices::IMPORT, NActors::NLog::PRI_TRACE);

        THolder<IEventHandle> delayed;
        auto prevObserver = SetDelayObserver(runtime, delayed, delayFunc);

        TestImport(runtime, ++txId, "/MyRoot", Sprintf(R"(
            ImportFromS3Settings {
              endpoint: "localhost:%d"
              scheme: HTTP
              items {
                source_prefix: ""
                destination_path: "/MyRoot/Table"
              }
            }
        )", port));
        const ui64 importId = txId;

        // Check audit record for import start
        {
            auto line = FindAuditLine(auditLines, "operation=IMPORT START");
            UNIT_ASSERT_STRING_CONTAINS(line, "component=schemeshard");
            UNIT_ASSERT_STRING_CONTAINS(line, "operation=IMPORT START");
            UNIT_ASSERT_STRING_CONTAINS(line, Sprintf("id=%lu", importId));
            UNIT_ASSERT_STRING_CONTAINS(line, "remote_address={none}");
            UNIT_ASSERT_STRING_CONTAINS(line, "subject={none}");
            UNIT_ASSERT_STRING_CONTAINS(line, "database=/MyRoot");
            UNIT_ASSERT_STRING_CONTAINS(line, "status=SUCCESS");
            UNIT_ASSERT_STRING_CONTAINS(line, "detailed_status=SUCCESS");
            UNIT_ASSERT(!line.contains("reason"));
            UNIT_ASSERT(!line.contains("start_time"));
            UNIT_ASSERT(!line.contains("end_time"));
        }

        WaitForDelayed(runtime, delayed, prevObserver);

        TestCancelImport(runtime, ++txId, "/MyRoot", importId);
        runtime.Send(delayed.Release(), 0, true);
        env.TestWaitNotification(runtime, importId);

        // Check audit record for import end
        //
        {
            auto line = FindAuditLine(auditLines, "operation=IMPORT END");
            UNIT_ASSERT_STRING_CONTAINS(line, "component=schemeshard");
            UNIT_ASSERT_STRING_CONTAINS(line, "operation=IMPORT END");
            UNIT_ASSERT_STRING_CONTAINS(line, Sprintf("id=%lu", importId));
            UNIT_ASSERT_STRING_CONTAINS(line, "remote_address={none}");
            UNIT_ASSERT_STRING_CONTAINS(line, "subject={none}");
            UNIT_ASSERT_STRING_CONTAINS(line, "database=/MyRoot");
            UNIT_ASSERT_STRING_CONTAINS(line, "status=ERROR");
            UNIT_ASSERT_STRING_CONTAINS(line, "detailed_status=CANCELLED");
            UNIT_ASSERT_STRING_CONTAINS(line, "reason=Cancelled");
            UNIT_ASSERT_STRING_CONTAINS(line, "start_time=");
            UNIT_ASSERT_STRING_CONTAINS(line, "end_time=");
        }

        TestGetImport(runtime, importId, "/MyRoot", Ydb::StatusIds::CANCELLED);
    }

    Y_UNIT_TEST(CancelUponGettingSchemeShouldSucceed) {
        CancelShouldSucceed([](TAutoPtr<IEventHandle>& ev) {
            return ev->GetTypeRewrite() == TEvPrivate::EvImportSchemeReady;
        });
    }

    Y_UNIT_TEST(CancelUponCreatingTableShouldSucceed) {
        CancelShouldSucceed([](TAutoPtr<IEventHandle>& ev) {
            if (ev->GetTypeRewrite() != TEvSchemeShard::EvModifySchemeTransaction) {
                return false;
            }

            return ev->Get<TEvSchemeShard::TEvModifySchemeTransaction>()->Record
                .GetTransaction(0).GetOperationType() == ESchemeOpCreateIndexedTable;
        });
    }

    Y_UNIT_TEST(CancelUponTransferringShouldSucceed) {
        CancelShouldSucceed([](TAutoPtr<IEventHandle>& ev) {
            if (ev->GetTypeRewrite() != TEvSchemeShard::EvModifySchemeTransaction) {
                return false;
            }

            return ev->Get<TEvSchemeShard::TEvModifySchemeTransaction>()->Record
                .GetTransaction(0).GetOperationType() == ESchemeOpRestore;
        });
    }

    Y_UNIT_TEST(CancelUponBuildingIndicesShouldSucceed) {
        CancelShouldSucceed([](TAutoPtr<IEventHandle>& ev) {
            if (ev->GetTypeRewrite() != TEvSchemeShard::EvModifySchemeTransaction) {
                return false;
            }

            return ev->Get<TEvSchemeShard::TEvModifySchemeTransaction>()->Record
                .GetTransaction(0).GetOperationType() == ESchemeOpApplyIndexBuild;
        });
    }

    Y_UNIT_TEST(ShouldCheckQuotas) {
        const TString userSID = "user@builtin";
        TTestBasicRuntime runtime;
        TTestEnv env(runtime, TTestEnvOptions().SystemBackupSIDs({userSID}));

        TSchemeLimits lowLimits;
        lowLimits.MaxImports = 0;
        SetSchemeshardSchemaLimits(runtime, lowLimits);

        const auto data = GenerateTestData(R"(
            columns {
              name: "key"
              type { optional_type { item { type_id: UTF8 } } }
            }
            columns {
              name: "value"
              type { optional_type { item { type_id: UTF8 } } }
            }
            primary_key: "key"
        )", {{"a", 1}});

        const TString request = R"(
            ImportFromS3Settings {
              endpoint: "localhost:%d"
              scheme: HTTP
              items {
                source_prefix: ""
                destination_path: "/MyRoot/Table"
              }
            }
        )";

        Run(runtime, env, ConvertTestData(data), request, Ydb::StatusIds::PRECONDITION_FAILED);
        Run(runtime, env, ConvertTestData(data), request, Ydb::StatusIds::SUCCESS, "/MyRoot", false, userSID);
    }

    Y_UNIT_TEST(UidAsIdempotencyKey) {
        TTestBasicRuntime runtime;
        TTestEnv env(runtime, TTestEnvOptions());
        ui64 txId = 100;

        const auto data = GenerateTestData(R"(
            columns {
              name: "key"
              type { optional_type { item { type_id: UTF8 } } }
            }
            columns {
              name: "value"
              type { optional_type { item { type_id: UTF8 } } }
            }
            primary_key: "key"
        )", {{"a", 1}});

        TPortManager portManager;
        const ui16 port = portManager.GetPort();

        TS3Mock s3Mock(ConvertTestData(data), TS3Mock::TSettings(port));
        UNIT_ASSERT(s3Mock.Start());

        const auto request = Sprintf(R"(
            OperationParams {
              labels {
                key: "uid"
                value: "foo"
              }
            }
            ImportFromS3Settings {
              endpoint: "localhost:%d"
              scheme: HTTP
              items {
                source_prefix: ""
                destination_path: "/MyRoot/Table"
              }
            }
        )", port);

        // create operation
        TestImport(runtime, ++txId, "/MyRoot", request);
        const ui64 importId = txId;
        // create operation again with same uid
        TestImport(runtime, ++txId, "/MyRoot", request);
        // new operation was not created
        TestGetImport(runtime, txId, "/MyRoot", Ydb::StatusIds::NOT_FOUND);
        // check previous operation
        TestGetImport(runtime, importId, "/MyRoot");
        env.TestWaitNotification(runtime, importId);
    }

    Y_UNIT_TEST(ImportStartTime) {
        TTestBasicRuntime runtime;
        TTestEnv env(runtime);
        runtime.UpdateCurrentTime(TInstant::Now());
        ui64 txId = 100;

        const auto data = GenerateTestData(R"(
            columns {
              name: "key"
              type { optional_type { item { type_id: UTF8 } } }
            }
            columns {
              name: "value"
              type { optional_type { item { type_id: UTF8 } } }
            }
            primary_key: "key"
        )", {{"a", 1}});

        TPortManager portManager;
        const ui16 port = portManager.GetPort();

        TS3Mock s3Mock(ConvertTestData(data), TS3Mock::TSettings(port));
        UNIT_ASSERT(s3Mock.Start());

        TestImport(runtime, ++txId, "/MyRoot", Sprintf(R"(
            ImportFromS3Settings {
              endpoint: "localhost:%d"
              scheme: HTTP
              items {
                source_prefix: ""
                destination_path: "/MyRoot/Table"
              }
            }
        )", port));

        const auto desc = TestGetImport(runtime, txId, "/MyRoot");
        const auto& entry = desc.GetResponse().GetEntry();
        UNIT_ASSERT_VALUES_EQUAL(entry.GetProgress(), Ydb::Import::ImportProgress::PROGRESS_PREPARING);
        UNIT_ASSERT(entry.HasStartTime());
        UNIT_ASSERT(!entry.HasEndTime());
    }

    Y_UNIT_TEST(CompletedImportEndTime) {
        TTestBasicRuntime runtime;
        TTestEnv env(runtime);
        runtime.UpdateCurrentTime(TInstant::Now());
        ui64 txId = 100;

        const auto data = GenerateTestData(R"(
            columns {
              name: "key"
              type { optional_type { item { type_id: UTF8 } } }
            }
            columns {
              name: "value"
              type { optional_type { item { type_id: UTF8 } } }
            }
            primary_key: "key"
        )", {{"a", 1}});

        TPortManager portManager;
        const ui16 port = portManager.GetPort();

        TS3Mock s3Mock(ConvertTestData(data), TS3Mock::TSettings(port));
        UNIT_ASSERT(s3Mock.Start());

        TestImport(runtime, ++txId, "/MyRoot", Sprintf(R"(
            ImportFromS3Settings {
              endpoint: "localhost:%d"
              scheme: HTTP
              items {
                source_prefix: ""
                destination_path: "/MyRoot/Table"
              }
            }
        )", port));

        runtime.AdvanceCurrentTime(TDuration::Seconds(30)); // doing import

        env.TestWaitNotification(runtime, txId);

        const auto desc = TestGetImport(runtime, txId, "/MyRoot");
        const auto& entry = desc.GetResponse().GetEntry();
        UNIT_ASSERT_VALUES_EQUAL(entry.GetProgress(), Ydb::Import::ImportProgress::PROGRESS_DONE);
        UNIT_ASSERT(entry.HasStartTime());
        UNIT_ASSERT(entry.HasEndTime());
        UNIT_ASSERT_LT(entry.GetStartTime().seconds(), entry.GetEndTime().seconds());
    }

    Y_UNIT_TEST(CancelledImportEndTime) {
        TTestBasicRuntime runtime;
        TTestEnv env(runtime);
        runtime.UpdateCurrentTime(TInstant::Now());
        ui64 txId = 100;

        const auto data = GenerateTestData(R"(
            columns {
              name: "key"
              type { optional_type { item { type_id: UTF8 } } }
            }
            columns {
              name: "value"
              type { optional_type { item { type_id: UTF8 } } }
            }
            primary_key: "key"
        )", {{"a", 1}});

        TPortManager portManager;
        const ui16 port = portManager.GetPort();

        TS3Mock s3Mock(ConvertTestData(data), TS3Mock::TSettings(port));
        UNIT_ASSERT(s3Mock.Start());

        auto delayFunc = [](TAutoPtr<IEventHandle>& ev) {
            if (ev->GetTypeRewrite() != TEvSchemeShard::EvModifySchemeTransaction) {
                return false;
            }

            return ev->Get<TEvSchemeShard::TEvModifySchemeTransaction>()->Record
                .GetTransaction(0).GetOperationType() == ESchemeOpRestore;
        };

        THolder<IEventHandle> delayed;
        auto prevObserver = SetDelayObserver(runtime, delayed, delayFunc);

        TestImport(runtime, ++txId, "/MyRoot", Sprintf(R"(
            ImportFromS3Settings {
              endpoint: "localhost:%d"
              scheme: HTTP
              items {
                source_prefix: ""
                destination_path: "/MyRoot/Table"
              }
            }
        )", port));
        const ui64 importId = txId;

        runtime.AdvanceCurrentTime(TDuration::Seconds(30)); // doing import

        WaitForDelayed(runtime, delayed, prevObserver);

        TestCancelImport(runtime, ++txId, "/MyRoot", importId);

        auto desc = TestGetImport(runtime, importId, "/MyRoot");
        auto entry = desc.GetResponse().GetEntry();
        UNIT_ASSERT_VALUES_EQUAL(entry.GetProgress(), Ydb::Import::ImportProgress::PROGRESS_CANCELLATION);
        UNIT_ASSERT(entry.HasStartTime());
        UNIT_ASSERT(!entry.HasEndTime());

        runtime.Send(delayed.Release(), 0, true);
        env.TestWaitNotification(runtime, importId);

        desc = TestGetImport(runtime, importId, "/MyRoot", Ydb::StatusIds::CANCELLED);
        entry = desc.GetResponse().GetEntry();
        UNIT_ASSERT_VALUES_EQUAL(entry.GetProgress(), Ydb::Import::ImportProgress::PROGRESS_CANCELLED);
        UNIT_ASSERT(entry.HasStartTime());
        UNIT_ASSERT(entry.HasEndTime());
        UNIT_ASSERT_LT(entry.GetStartTime().seconds(), entry.GetEndTime().seconds());
    }

    // Based on CompletedImportEndTime
    Y_UNIT_TEST(AuditCompletedImport) {
        TTestBasicRuntime runtime;
        std::vector<std::string> auditLines;
        runtime.AuditLogBackends = std::move(CreateTestAuditLogBackends(auditLines));

        TTestEnv env(runtime);

        runtime.UpdateCurrentTime(TInstant::Now());
        ui64 txId = 100;

        const auto data = GenerateTestData(R"(
            columns {
              name: "key"
              type { optional_type { item { type_id: UTF8 } } }
            }
            columns {
              name: "value"
              type { optional_type { item { type_id: UTF8 } } }
            }
            primary_key: "key"
        )", {{"a", 1}});

        TPortManager portManager;
        const ui16 port = portManager.GetPort();

        TS3Mock s3Mock(ConvertTestData(data), TS3Mock::TSettings(port));
        UNIT_ASSERT(s3Mock.Start());

        const auto request = Sprintf(R"(
            OperationParams {
              labels {
                key: "uid"
                value: "foo"
              }
            }
            ImportFromS3Settings {
              endpoint: "localhost:%d"
              scheme: HTTP
              items {
                source_prefix: ""
                destination_path: "/MyRoot/Table"
              }
            }
        )", port);
        TestImport(runtime, ++txId, "/MyRoot", request, /*userSID*/ "user@builtin", /*peerName*/ "127.0.0.1:9876");

        // Check audit record for import start
        {
            auto line = FindAuditLine(auditLines, "operation=IMPORT START");
            UNIT_ASSERT_STRING_CONTAINS(line, "component=schemeshard");
            UNIT_ASSERT_STRING_CONTAINS(line, "operation=IMPORT START");
            UNIT_ASSERT_STRING_CONTAINS(line, Sprintf("id=%lu", txId));
            UNIT_ASSERT_STRING_CONTAINS(line, "uid=foo");
            UNIT_ASSERT_STRING_CONTAINS(line, "remote_address=127.0.0.1");
            UNIT_ASSERT_STRING_CONTAINS(line, "subject=user@builtin");
            UNIT_ASSERT_STRING_CONTAINS(line, "database=/MyRoot");
            UNIT_ASSERT_STRING_CONTAINS(line, "status=SUCCESS");
            UNIT_ASSERT_STRING_CONTAINS(line, "detailed_status=SUCCESS");
            UNIT_ASSERT(!line.contains("reason"));
            UNIT_ASSERT(!line.contains("start_time"));
            UNIT_ASSERT(!line.contains("end_time"));
        }

        runtime.AdvanceCurrentTime(TDuration::Seconds(30)); // doing import

        env.TestWaitNotification(runtime, txId);

        // Check audit record for import end
        //
        {
            auto line = FindAuditLine(auditLines, "operation=IMPORT END");
            UNIT_ASSERT_STRING_CONTAINS(line, "component=schemeshard");
            UNIT_ASSERT_STRING_CONTAINS(line, "operation=IMPORT END");
            UNIT_ASSERT_STRING_CONTAINS(line, Sprintf("id=%lu", txId));
            UNIT_ASSERT_STRING_CONTAINS(line, "uid=foo");
            UNIT_ASSERT_STRING_CONTAINS(line, "remote_address=127.0.0.1");
            UNIT_ASSERT_STRING_CONTAINS(line, "subject=user@builtin");
            UNIT_ASSERT_STRING_CONTAINS(line, "database=/MyRoot");
            UNIT_ASSERT_STRING_CONTAINS(line, "status=SUCCESS");
            UNIT_ASSERT_STRING_CONTAINS(line, "detailed_status=SUCCESS");
            UNIT_ASSERT(!line.contains("reason"));
            UNIT_ASSERT_STRING_CONTAINS(line, "start_time=");
            UNIT_ASSERT_STRING_CONTAINS(line, "end_time=");
        }

        const auto desc = TestGetImport(runtime, txId, "/MyRoot");
        const auto& entry = desc.GetResponse().GetEntry();
        UNIT_ASSERT_VALUES_EQUAL(entry.GetProgress(), Ydb::Import::ImportProgress::PROGRESS_DONE);
        UNIT_ASSERT(entry.HasStartTime());
        UNIT_ASSERT(entry.HasEndTime());
        UNIT_ASSERT_LT(entry.GetStartTime().seconds(), entry.GetEndTime().seconds());
    }

    // Based on CancelledImportEndTime
    Y_UNIT_TEST(AuditCancelledImport) {
        TTestBasicRuntime runtime;
        std::vector<std::string> auditLines;
        runtime.AuditLogBackends = std::move(CreateTestAuditLogBackends(auditLines));

        TTestEnv env(runtime);

        runtime.UpdateCurrentTime(TInstant::Now());
        ui64 txId = 100;

        const auto data = GenerateTestData(R"(
            columns {
              name: "key"
              type { optional_type { item { type_id: UTF8 } } }
            }
            columns {
              name: "value"
              type { optional_type { item { type_id: UTF8 } } }
            }
            primary_key: "key"
        )", {{"a", 1}});

        TPortManager portManager;
        const ui16 port = portManager.GetPort();

        TS3Mock s3Mock(ConvertTestData(data), TS3Mock::TSettings(port));
        UNIT_ASSERT(s3Mock.Start());

        auto delayFunc = [](TAutoPtr<IEventHandle>& ev) {
            if (ev->GetTypeRewrite() != TEvSchemeShard::EvModifySchemeTransaction) {
                return false;
            }

            return ev->Get<TEvSchemeShard::TEvModifySchemeTransaction>()->Record
                .GetTransaction(0).GetOperationType() == ESchemeOpRestore;
        };

        THolder<IEventHandle> delayed;
        auto prevObserver = SetDelayObserver(runtime, delayed, delayFunc);

        const auto request = Sprintf(R"(
            OperationParams {
              labels {
                key: "uid"
                value: "foo"
              }
            }
            ImportFromS3Settings {
              endpoint: "localhost:%d"
              scheme: HTTP
              items {
                source_prefix: ""
                destination_path: "/MyRoot/Table"
              }
            }
        )", port);
        TestImport(runtime, ++txId, "/MyRoot", request, /*userSID*/ "user@builtin", /*peerName*/ "127.0.0.1:9876");
        const ui64 importId = txId;

        // Check audit record for import start
        {
            auto line = FindAuditLine(auditLines, "operation=IMPORT START");
            UNIT_ASSERT_STRING_CONTAINS(line, "component=schemeshard");
            UNIT_ASSERT_STRING_CONTAINS(line, "operation=IMPORT START");
            UNIT_ASSERT_STRING_CONTAINS(line, Sprintf("id=%lu", importId));
            UNIT_ASSERT_STRING_CONTAINS(line, "uid=foo");
            UNIT_ASSERT_STRING_CONTAINS(line, "remote_address=127.0.0.1");
            UNIT_ASSERT_STRING_CONTAINS(line, "subject=user@builtin");
            UNIT_ASSERT_STRING_CONTAINS(line, "database=/MyRoot");
            UNIT_ASSERT_STRING_CONTAINS(line, "status=SUCCESS");
            UNIT_ASSERT_STRING_CONTAINS(line, "detailed_status=SUCCESS");
            UNIT_ASSERT(!line.contains("reason"));
            UNIT_ASSERT(!line.contains("start_time"));
            UNIT_ASSERT(!line.contains("end_time"));
        }

        runtime.AdvanceCurrentTime(TDuration::Seconds(30)); // doing import

        WaitForDelayed(runtime, delayed, prevObserver);

        TestCancelImport(runtime, ++txId, "/MyRoot", importId);

        auto desc = TestGetImport(runtime, importId, "/MyRoot");
        auto entry = desc.GetResponse().GetEntry();
        UNIT_ASSERT_VALUES_EQUAL(entry.GetProgress(), Ydb::Import::ImportProgress::PROGRESS_CANCELLATION);
        UNIT_ASSERT(entry.HasStartTime());
        UNIT_ASSERT(!entry.HasEndTime());

        runtime.Send(delayed.Release(), 0, true);
        env.TestWaitNotification(runtime, importId);

        desc = TestGetImport(runtime, importId, "/MyRoot", Ydb::StatusIds::CANCELLED);
        entry = desc.GetResponse().GetEntry();
        UNIT_ASSERT_VALUES_EQUAL(entry.GetProgress(), Ydb::Import::ImportProgress::PROGRESS_CANCELLED);
        UNIT_ASSERT(entry.HasStartTime());
        UNIT_ASSERT(entry.HasEndTime());
        UNIT_ASSERT_LT(entry.GetStartTime().seconds(), entry.GetEndTime().seconds());

        // Check audit record for import end
        //
        {
            auto line = FindAuditLine(auditLines, "operation=IMPORT END");
            UNIT_ASSERT_STRING_CONTAINS(line, "component=schemeshard");
            UNIT_ASSERT_STRING_CONTAINS(line, "operation=IMPORT END");
            UNIT_ASSERT_STRING_CONTAINS(line, Sprintf("id=%lu", importId));
            UNIT_ASSERT_STRING_CONTAINS(line, "uid=foo");
            UNIT_ASSERT_STRING_CONTAINS(line, "remote_address=127.0.0.1");
            UNIT_ASSERT_STRING_CONTAINS(line, "subject=user@builtin");
            UNIT_ASSERT_STRING_CONTAINS(line, "database=/MyRoot");
            UNIT_ASSERT_STRING_CONTAINS(line, "status=ERROR");
            UNIT_ASSERT_STRING_CONTAINS(line, "detailed_status=CANCELLED");
            UNIT_ASSERT_STRING_CONTAINS(line, "reason=Cancelled");
            UNIT_ASSERT_STRING_CONTAINS(line, "start_time=");
            UNIT_ASSERT_STRING_CONTAINS(line, "end_time=");
        }
    }

    Y_UNIT_TEST(UserSID) {
        TTestBasicRuntime runtime;
        TTestEnv env(runtime);
        ui64 txId = 100;

        const auto data = GenerateTestData(R"(
            columns {
              name: "key"
              type { optional_type { item { type_id: UTF8 } } }
            }
            columns {
              name: "value"
              type { optional_type { item { type_id: UTF8 } } }
            }
            primary_key: "key"
        )", {{"a", 1}});

        TPortManager portManager;
        const ui16 port = portManager.GetPort();

        TS3Mock s3Mock(ConvertTestData(data), TS3Mock::TSettings(port));
        UNIT_ASSERT(s3Mock.Start());

        const TString request = Sprintf(R"(
            ImportFromS3Settings {
              endpoint: "localhost:%d"
              scheme: HTTP
              items {
                source_prefix: ""
                destination_path: "/MyRoot/Table"
              }
            }
        )", port);
        const TString userSID = "user@builtin";
        TestImport(runtime, ++txId, "/MyRoot", request, userSID);

        const auto desc = TestGetImport(runtime, txId, "/MyRoot");
        const auto& entry = desc.GetResponse().GetEntry();
        UNIT_ASSERT_VALUES_EQUAL(entry.GetProgress(), Ydb::Import::ImportProgress::PROGRESS_PREPARING);
        UNIT_ASSERT_VALUES_EQUAL(entry.GetUserSID(), userSID);
    }

    Y_UNIT_TEST(TablePermissions) {
        TTestBasicRuntime runtime;
        TTestEnv env(runtime);
        ui64 txId = 100;

        const auto permissions = R"(
            actions {
              change_owner: "eve"
            }
            actions {
              grant {
                subject: "alice"
                permission_names: "ydb.generic.read"
              }
            }
            actions {
              grant {
                subject: "alice"
                permission_names: "ydb.generic.write"
              }
            }
            actions {
              grant {
                subject: "bob"
                permission_names: "ydb.generic.read"
              }
            }
        )";

        const auto data = GenerateTestData(R"(
            columns {
              name: "key"
              type { optional_type { item { type_id: UTF8 } } }
            }
            columns {
              name: "value"
              type { optional_type { item { type_id: UTF8 } } }
            }
            primary_key: "key"
        )", {{"a", 1}}, permissions);

        TPortManager portManager;
        const ui16 port = portManager.GetPort();

        TS3Mock s3Mock(ConvertTestData(data), TS3Mock::TSettings(port));
        UNIT_ASSERT(s3Mock.Start());

        TestImport(runtime, ++txId, "/MyRoot", Sprintf(R"(
            ImportFromS3Settings {
              endpoint: "localhost:%d"
              scheme: HTTP
              items {
                source_prefix: ""
                destination_path: "/MyRoot/Table"
              }
            }
        )", port));
        env.TestWaitNotification(runtime, txId);

        TestDescribeResult(DescribePath(runtime, "/MyRoot/Table"), {
            NLs::PathExist,
            NLs::HasOwner("eve"),
            NLs::HasRight("+R:alice"),
            NLs::HasRight("+W:alice"),
            NLs::HasRight("+R:bob")
        });
    }

    Y_UNIT_TEST(UnexpectedPermission) {
        TTestBasicRuntime runtime;
        TTestEnv env(runtime);
        ui64 txId = 100;

        const auto permissions = R"(
            actions {
              change_owner: "eve"
            }
            actions {
              grant {
                subject: "alice"
                permission_names: "ydb.unexpected.permission"
              }
            }
        )";

        const auto data = GenerateTestData(R"(
            columns {
              name: "key"
              type { optional_type { item { type_id: UTF8 } } }
            }
            columns {
              name: "value"
              type { optional_type { item { type_id: UTF8 } } }
            }
            primary_key: "key"
        )", {{"a", 1}}, permissions);

        TPortManager portManager;
        const ui16 port = portManager.GetPort();

        TS3Mock s3Mock(ConvertTestData(data), TS3Mock::TSettings(port));
        UNIT_ASSERT(s3Mock.Start());

        TestImport(runtime, ++txId, "/MyRoot", Sprintf(R"(
            ImportFromS3Settings {
              endpoint: "localhost:%d"
              scheme: HTTP
              items {
                source_prefix: ""
                destination_path: "/MyRoot/Table"
              }
            }
        )", port));
        env.TestWaitNotification(runtime, txId);

        auto desc = TestGetImport(runtime, txId, "/MyRoot", Ydb::StatusIds::CANCELLED);
        auto entry = desc.GetResponse().GetEntry();
        UNIT_ASSERT_VALUES_EQUAL(entry.GetProgress(), Ydb::Import::ImportProgress::PROGRESS_CANCELLED);
    }

    Y_UNIT_TEST(CorruptedPermissions) {
        TTestBasicRuntime runtime;
        TTestEnv env(runtime);
        ui64 txId = 100;

        const auto permissions = R"(
            corrupted
        )";

        const auto data = GenerateTestData(R"(
            columns {
              name: "key"
              type { optional_type { item { type_id: UTF8 } } }
            }
            columns {
              name: "value"
              type { optional_type { item { type_id: UTF8 } } }
            }
            primary_key: "key"
        )", {{"a", 1}}, permissions);

        TPortManager portManager;
        const ui16 port = portManager.GetPort();

        TS3Mock s3Mock(ConvertTestData(data), TS3Mock::TSettings(port));
        UNIT_ASSERT(s3Mock.Start());

        TestImport(runtime, ++txId, "/MyRoot", Sprintf(R"(
            ImportFromS3Settings {
              endpoint: "localhost:%d"
              scheme: HTTP
              items {
                source_prefix: ""
                destination_path: "/MyRoot/Table"
              }
            }
        )", port));
        env.TestWaitNotification(runtime, txId);

        auto desc = TestGetImport(runtime, txId, "/MyRoot", Ydb::StatusIds::CANCELLED);
        auto entry = desc.GetResponse().GetEntry();
        UNIT_ASSERT_VALUES_EQUAL(entry.GetProgress(), Ydb::Import::ImportProgress::PROGRESS_CANCELLED);
    }

    Y_UNIT_TEST(NoACLOption) {
        TTestBasicRuntime runtime;
        TTestEnv env(runtime);
        ui64 txId = 100;

        const auto permissions = R"(
            actions {
              change_owner: "eve"
            }
            actions {
              grant {
                subject: "alice"
                permission_names: "ydb.generic.read"
              }
            }
            actions {
              grant {
                subject: "alice"
                permission_names: "ydb.generic.write"
              }
            }
            actions {
              grant {
                subject: "bob"
                permission_names: "ydb.generic.read"
              }
            }
        )";

        const auto data = GenerateTestData(R"(
            columns {
              name: "key"
              type { optional_type { item { type_id: UTF8 } } }
            }
            columns {
              name: "value"
              type { optional_type { item { type_id: UTF8 } } }
            }
            primary_key: "key"
        )", {{"a", 1}}, permissions);

        TPortManager portManager;
        const ui16 port = portManager.GetPort();

        TS3Mock s3Mock(ConvertTestData(data), TS3Mock::TSettings(port));
        UNIT_ASSERT(s3Mock.Start());

        const TString userSID = "user@builtin";
        TestImport(runtime, ++txId, "/MyRoot", Sprintf(R"(
            ImportFromS3Settings {
              endpoint: "localhost:%d"
              scheme: HTTP
              items {
                source_prefix: ""
                destination_path: "/MyRoot/Table"
              }
              no_acl: true
            }
        )", port), userSID);
        env.TestWaitNotification(runtime, txId);

        TestDescribeResult(DescribePath(runtime, "/MyRoot/Table"), {
            NLs::PathExist,
            NLs::HasOwner(userSID),
            NLs::HasNoRight("+R:alice"),
            NLs::HasNoRight("+W:alice"),
            NLs::HasNoRight("+R:bob")
        });
    }

    Y_UNIT_TEST(ShouldBlockMerge) {
        TTestBasicRuntime runtime;
        TTestEnv env(runtime);
        ui64 txId = 100;

        const auto data = GenerateTestData(R"(
            columns {
              name: "key"
              type { optional_type { item { type_id: UTF8 } } }
            }
            columns {
              name: "value"
              type { optional_type { item { type_id: UTF8 } } }
            }
            primary_key: "key"
            partitioning_settings {
              min_partitions_count: 1
            }
            partition_at_keys {
              split_points {
                type { tuple_type { elements { optional_type { item { type_id: UTF8 } } } } }
                value { items { text_value: "b" } }
              }
              split_points {
                type { tuple_type { elements { optional_type { item { type_id: UTF8 } } } } }
                value { items { text_value: "c" } }
              }
            }
        )", {{"a", 1}, {"b", 1}, {"c", 1}});

        TPortManager portManager;
        const ui16 port = portManager.GetPort();

        TS3Mock s3Mock(ConvertTestData(data), TS3Mock::TSettings(port));
        UNIT_ASSERT(s3Mock.Start());

        // Add delay after creating table
        ui64 createTableTxId;
        auto prevObserver = runtime.SetObserverFunc([&](TAutoPtr<IEventHandle>& ev) {
            if (ev->GetTypeRewrite() == TEvSchemeShard::EvModifySchemeTransaction) {
                const auto* msg = ev->Get<TEvSchemeShard::TEvModifySchemeTransaction>();
                if (msg->Record.GetTransaction(0).GetOperationType() == NKikimrSchemeOp::ESchemeOpCreateIndexedTable) {
                    createTableTxId = msg->Record.GetTxId();
                }
            }
            return TTestActorRuntime::EEventAction::PROCESS;
        });

        TBlockEvents<TEvSchemeShard::TEvNotifyTxCompletionResult> delay(runtime, [&](auto& ev) {
            return ev->Get()->Record.GetTxId() == createTableTxId;
        });

        // Start importing table
        TestImport(runtime, ++txId, "/MyRoot", Sprintf(R"(
            ImportFromS3Settings {
              endpoint: "localhost:%d"
              scheme: HTTP
              items {
                source_prefix: ""
                destination_path: "/MyRoot/Table"
              }
            }
        )", port));
        const ui64 importId = txId;

        // Wait for delay after creating table
        runtime.WaitFor("delay after creating table", [&]{ return delay.size() >= 1; });

        // Merge tablets during the delay should be blocked
        const TVector<TExpectedResult> expectedError = {{ NKikimrScheme::StatusInvalidParameter }};
        TestSplitTable(runtime, ++txId, "/MyRoot/Table", Sprintf(R"(
            SourceTabletId: %lu
            SourceTabletId: %lu
        )", TTestTxConfig::FakeHiveTablets, TTestTxConfig::FakeHiveTablets + 1), expectedError);

        // Finish the delay and continue importing
        delay.Unblock();
        env.TestWaitNotification(runtime, importId);

        // Check import
        TestGetImport(runtime, importId, "/MyRoot");

        // Merge tablets after import
        TestSplitTable(runtime, ++txId, "/MyRoot/Table", Sprintf(R"(
            SourceTabletId: %lu
            SourceTabletId: %lu
        )", TTestTxConfig::FakeHiveTablets, TTestTxConfig::FakeHiveTablets + 1));
        env.TestWaitNotification(runtime, txId);
    }

    Y_UNIT_TEST(ShouldBlockSplit) {
        TTestBasicRuntime runtime;
        TTestEnv env(runtime);
        ui64 txId = 100;

        const auto data = GenerateTestData(R"(
            columns {
              name: "key"
              type { optional_type { item { type_id: UTF8 } } }
            }
            columns {
              name: "value"
              type { optional_type { item { type_id: UTF8 } } }
            }
            primary_key: "key"
            partitioning_settings {
              min_partitions_count: 1
            }
            partition_at_keys {
              split_points {
                type { tuple_type { elements { optional_type { item { type_id: UTF8 } } } } }
                value { items { text_value: "c" } }
              }
            }
        )", {{"a", 1}, {"c", 1}});

        TPortManager portManager;
        const ui16 port = portManager.GetPort();

        TS3Mock s3Mock(ConvertTestData(data), TS3Mock::TSettings(port));
        UNIT_ASSERT(s3Mock.Start());

        // Add delay after creating table
        ui64 createTableTxId;
        auto prevObserver = runtime.SetObserverFunc([&](TAutoPtr<IEventHandle>& ev) {
            if (ev->GetTypeRewrite() == TEvSchemeShard::EvModifySchemeTransaction) {
                const auto* msg = ev->Get<TEvSchemeShard::TEvModifySchemeTransaction>();
                if (msg->Record.GetTransaction(0).GetOperationType() == NKikimrSchemeOp::ESchemeOpCreateIndexedTable) {
                    createTableTxId = msg->Record.GetTxId();
                }
            }
            return TTestActorRuntime::EEventAction::PROCESS;
        });

        TBlockEvents<TEvSchemeShard::TEvNotifyTxCompletionResult> delay(runtime, [&](auto& ev) {
            return ev->Get()->Record.GetTxId() == createTableTxId;
        });

        // Start importing table
        TestImport(runtime, ++txId, "/MyRoot", Sprintf(R"(
            ImportFromS3Settings {
              endpoint: "localhost:%d"
              scheme: HTTP
              items {
                source_prefix: ""
                destination_path: "/MyRoot/Table"
              }
            }
        )", port));
        const ui64 importId = txId;

        // Wait for delay after creating table
        runtime.WaitFor("delay after creating table", [&]{ return delay.size() >= 1; });

        // Split tablet during the delay should be blocked
        const TVector<TExpectedResult> expectedError = {{ NKikimrScheme::StatusInvalidParameter }};
        TestSplitTable(runtime, ++txId, "/MyRoot/Table", Sprintf(R"(
            SourceTabletId: %lu
            SplitBoundary {
                KeyPrefix {
                    Tuple { Optional { Text: "b" } }
                }
            }
        )", TTestTxConfig::FakeHiveTablets), expectedError);

        // Finish the delay and continue importing
        delay.Unblock();
        env.TestWaitNotification(runtime, importId);

        // Check import
        TestGetImport(runtime, importId, "/MyRoot");

        // Split table after import
        TestSplitTable(runtime, ++txId, "/MyRoot/Table", Sprintf(R"(
            SourceTabletId: %lu
            SplitBoundary {
                KeyPrefix {
                    Tuple { Optional { Text: "b" } }
                }
            }
        )", TTestTxConfig::FakeHiveTablets));
        env.TestWaitNotification(runtime, txId);
    }

    Y_UNIT_TEST(ViewCreationRetry) {
        TTestBasicRuntime runtime;
        auto options = TTestEnvOptions()
            .RunFakeConfigDispatcher(true)
            .SetupKqpProxy(true);
        TTestEnv env(runtime, options);
        runtime.GetAppData().FeatureFlags.SetEnableViews(true);
        runtime.SetLogPriority(NKikimrServices::IMPORT, NActors::NLog::PRI_TRACE);
        ui64 txId = 100;

        THashMap<TString, TTestDataWithScheme> bucketContent(2);
        bucketContent.emplace("/table", GenerateTestData(R"(
            columns {
                name: "key"
                type { optional_type { item { type_id: UTF8 } } }
            }
            columns {
                name: "value"
                type { optional_type { item { type_id: UTF8 } } }
            }
            primary_key: "key"
        )"));
        bucketContent.emplace("/view", GenerateTestData(
            {
                EPathTypeView,
                R"(
                    -- backup root: "/MyRoot"
                    CREATE VIEW IF NOT EXISTS `view` WITH security_invoker = TRUE AS SELECT * FROM `table`;
                )"
            }
        ));

        TPortManager portManager;
        const ui16 port = portManager.GetPort();

        TS3Mock s3Mock(ConvertTestData(bucketContent), TS3Mock::TSettings(port));
        UNIT_ASSERT(s3Mock.Start());

        ui64 tableCreationTxId = 0;
        TActorId schemeshardActorId;
        TBlockEvents<TEvSchemeShard::TEvModifySchemeTransaction> tableCreationBlocker(runtime,
            [&](const TEvSchemeShard::TEvModifySchemeTransaction::TPtr& event) {
                const auto& record = event->Get()->Record;
                if (record.GetTransaction(0).GetOperationType() == ESchemeOpCreateIndexedTable) {
                    tableCreationTxId = record.GetTxId();
                    schemeshardActorId = event->Recipient;
                    return true;
                }
                return false;
            }
        );

        TBlockEvents<TEvPrivate::TEvImportSchemeQueryResult> queryResultBlocker(runtime,
            [&](const TEvPrivate::TEvImportSchemeQueryResult::TPtr& event) {
                // The test expects the SchemeShard actor ID to be already initialized when we receive the first query result message.
                // This expectation is valid because we import items in order of their appearance on the import items list.
                if (!schemeshardActorId || event->Recipient != schemeshardActorId) {
                    return false;
                }
                UNIT_ASSERT_VALUES_EQUAL(event->Get()->Status, Ydb::StatusIds::SCHEME_ERROR);
                const auto* error = std::get_if<TString>(&event->Get()->Result);
                UNIT_ASSERT(error);
                UNIT_ASSERT_STRING_CONTAINS(*error, "Cannot find table");
                return true;
            }
        );

        const ui64 importId = ++txId;
        TestImport(runtime, importId, "/MyRoot", Sprintf(R"(
            ImportFromS3Settings {
              endpoint: "localhost:%d"
              scheme: HTTP
              items {
                source_prefix: "table"
                destination_path: "/MyRoot/table"
              }
              items {
                source_prefix: "view"
                destination_path: "/MyRoot/view"
              }
            }
        )", port));

        runtime.WaitFor("table creation attempt", [&]{ return !tableCreationBlocker.empty(); });
        runtime.WaitFor("query result", [&]{ return !queryResultBlocker.empty(); });
        tableCreationBlocker.Unblock().Stop();
        queryResultBlocker.Unblock().Stop();
        env.TestWaitNotification(runtime, tableCreationTxId);

        env.TestWaitNotification(runtime, importId);
        TestGetImport(runtime, importId, "/MyRoot");

        TestDescribeResult(DescribePath(runtime, "/MyRoot/view"), {
            NLs::Finished,
            NLs::IsView
        });
    }

    Y_UNIT_TEST(MultipleViewCreationRetries) {
        TTestBasicRuntime runtime;
        auto options = TTestEnvOptions()
            .RunFakeConfigDispatcher(true)
            .SetupKqpProxy(true);
        TTestEnv env(runtime, options);
        runtime.GetAppData().FeatureFlags.SetEnableViews(true);
        runtime.SetLogPriority(NKikimrServices::IMPORT, NActors::NLog::PRI_TRACE);
        ui64 txId = 100;

        constexpr int ViewLayers = 10;
        THashMap<TString, TTestDataWithScheme> bucketContent(ViewLayers);
        for (int i = 0; i < ViewLayers; ++i) {
            bucketContent.emplace(std::format("/view{}", i), GenerateTestData(
                {
                    EPathTypeView,
                    std::format(R"(
                            -- backup root: "/MyRoot"
                            CREATE VIEW IF NOT EXISTS `view` WITH security_invoker = TRUE AS {};
                        )", i == 0
                            ? "SELECT 1"
                            : std::format("SELECT * FROM `view{}`", i - 1)
                    )
                }
            ));
        }

        TPortManager portManager;
        const ui16 port = portManager.GetPort();

        TS3Mock s3Mock(ConvertTestData(bucketContent), TS3Mock::TSettings(port));
        UNIT_ASSERT(s3Mock.Start());

        TActorId schemeshardActorId;
        TBlockEvents<TEvSchemeShard::TEvModifySchemeTransaction> viewCreationBlocker(runtime,
            [&](const TEvSchemeShard::TEvModifySchemeTransaction::TPtr& event) {
                const auto& record = event->Get()->Record;
                if (record.GetTransaction(0).GetOperationType() == ESchemeOpCreateView) {
                    schemeshardActorId = event->Recipient;
                    return true;
                }
                return false;
            }
        );

        int missingDependencyFails = 0;
        auto missingDependencyObserver = runtime.AddObserver<TEvPrivate::TEvImportSchemeQueryResult>(
            [&](const TEvPrivate::TEvImportSchemeQueryResult::TPtr& event) {
                if (!schemeshardActorId
                    || event->Recipient != schemeshardActorId
                    || event->Get()->Status != Ydb::StatusIds::SCHEME_ERROR) {
                    return;
                }
                const auto* error = std::get_if<TString>(&event->Get()->Result);
                if (error && error->Contains("Cannot find table")) {
                    ++missingDependencyFails;
                }
            }
        );

        auto importSettings = TStringBuilder() << std::format(R"(
                ImportFromS3Settings {{
                    endpoint: "localhost:{}"
                    scheme: HTTP
            )", port
        );
        for (int i = 0; i < ViewLayers; ++i) {
            importSettings << std::format(R"(
                    items {{
                        source_prefix: "view{}"
                        destination_path: "/MyRoot/view{}"
                    }}
                )", i, i
            );
        }
        importSettings << '}';

        const ui64 importId = ++txId;
        TestImport(runtime, importId, "/MyRoot", importSettings);

        int expectedFails = 0;
        for (int iteration = 1; iteration <= ViewLayers; ++iteration) {
            runtime.WaitFor("blocked view creation", [&]{ return !viewCreationBlocker.empty(); });

            expectedFails += ViewLayers - iteration;
            if (iteration > 1) {
                runtime.WaitFor("query results", [&]{ return missingDependencyFails >= expectedFails; });
            } else {
                // the first iteration might miss some query results due to the initially unset schemeshardActorId
                missingDependencyFails = expectedFails;
            }

            viewCreationBlocker.Unblock(1);
        }
        UNIT_ASSERT(viewCreationBlocker.empty());
        viewCreationBlocker.Stop();

        env.TestWaitNotification(runtime, importId);
        TestGetImport(runtime, importId, "/MyRoot");

        for (int i = 0; i < ViewLayers; ++i) {
            TestDescribeResult(DescribePath(runtime, std::format("/MyRoot/view{}", i)), {
                NLs::Finished,
                NLs::IsView
            });
        }
    }

    struct TGeneratedChangefeed {
        std::pair<TString, TTestDataWithScheme> Changefeed;
        std::function<void(TTestBasicRuntime&)> Checker;
    };

    TGeneratedChangefeed GenChangefeed(ui64 num = 1) {
        const TString changefeedName = TStringBuilder() << "updates_feed" << num;
        const auto changefeedPath = TStringBuilder() << "/" << changefeedName;

        const auto changefeedDesc = Sprintf(R"(
            name: "%s"
            mode: MODE_UPDATES
            format: FORMAT_JSON
            state: STATE_ENABLED
        )", changefeedName.c_str());

        const auto topicDesc = R"(
            partitioning_settings {
                min_active_partitions: 1
                max_active_partitions: 1
                auto_partitioning_settings {
                    strategy: AUTO_PARTITIONING_STRATEGY_DISABLED
                    partition_write_speed {
                        stabilization_window {
                            seconds: 300
                        }
                        up_utilization_percent: 80
                        down_utilization_percent: 20
                    }
                }
            }
            partitions {
                active: true
            }
            retention_period {
                seconds: 86400
            }
            partition_write_speed_bytes_per_second: 1048576
            partition_write_burst_bytes: 1048576
            attributes {
                key: "__max_partition_message_groups_seqno_stored"
                value: "6000000"
            }
            attributes {
                key: "_allow_unauthenticated_read"
                value: "true"
            }
            attributes {
                key: "_allow_unauthenticated_write"
                value: "true"
            }
            attributes {
                key: "_message_group_seqno_retention_period_ms"
                value: "1382400000"
            }
            consumers {
                name: "my_consumer"
                read_from {
                }
                attributes {
                    key: "_service_type"
                    value: "data-streams"
                }
            }
        )";

        NAttr::TAttributes attr;
        attr.emplace(NAttr::EKeys::TOPIC_DESCRIPTION, topicDesc);
        return {
            {changefeedPath, GenerateTestData({EPathTypeCdcStream, changefeedDesc, std::move(attr)})},
            [changefeedPath = TString(changefeedPath)](TTestBasicRuntime& runtime) {
                TestDescribeResult(DescribePath(runtime, "/MyRoot/Table" + changefeedPath, false, false, true), {
                    NLs::PathExist,
                });
                TestDescribeResult(DescribePath(runtime, "/MyRoot/Table" + changefeedPath + "/streamImpl", false, false, true), {
                    NLs::ConsumerExist("my_consumer")
                });
            }
        };
    }

    TVector<std::function<void(TTestBasicRuntime&)>> GenChangefeeds(THashMap<TString, TTestDataWithScheme>& bucketContent, ui64 count = 1) {
        TVector<std::function<void(TTestBasicRuntime&)>> checkers;
        checkers.reserve(count);
        for (ui64 i = 1; i <= count; ++i) {
            auto genChangefeed = GenChangefeed(i);
            bucketContent.emplace(genChangefeed.Changefeed);
            checkers.push_back(genChangefeed.Checker);
        }
        return checkers;
    }

    std::function<void(TTestBasicRuntime&)> AddedSchemeCommon(THashMap<TString, TTestDataWithScheme>& bucketContent, const TString& permissions) {
        const auto data = GenerateTestData(R"(
            columns {
              name: "key"
              type { optional_type { item { type_id: UTF8 } } }
            }
            columns {
              name: "value"
              type { optional_type { item { type_id: UTF8 } } }
            }
            primary_key: "key"
        )", {{"a", 1}}, permissions);

        bucketContent.emplace("", data);
        return [](TTestBasicRuntime& runtime) {
            TestDescribeResult(DescribePath(runtime, "/MyRoot/Table"), {
                NLs::PathExist
            });
        };
    }

    std::function<void(TTestBasicRuntime&)> AddedScheme(THashMap<TString, TTestDataWithScheme>& bucketContent) {
        return AddedSchemeCommon(bucketContent, "");
    }

    std::function<void(TTestBasicRuntime&)> AddedSchemeWithPermissions(THashMap<TString, TTestDataWithScheme>& bucketContent) {
        const auto permissions = R"(
            actions {
              change_owner: "eve"
            }
            actions {
              grant {
                subject: "alice"
                permission_names: "ydb.generic.read"
              }
            }
            actions {
              grant {
                subject: "alice"
                permission_names: "ydb.generic.write"
              }
            }
            actions {
              grant {
                subject: "bob"
                permission_names: "ydb.generic.read"
              }
            }
        )";
        return AddedSchemeCommon(bucketContent, permissions);
    }

    using SchemeFunction = std::function<std::function<void(TTestBasicRuntime&)>(THashMap<TString, TTestDataWithScheme>&)>;

    void TestImportChangefeeds(ui64 countChangefeed, SchemeFunction addedScheme) {
        TTestBasicRuntime runtime;
        TTestEnv env(runtime);
        ui64 txId = 100;
        runtime.GetAppData().FeatureFlags.SetEnableChangefeedsImport(true);
        runtime.SetLogPriority(NKikimrServices::IMPORT, NActors::NLog::PRI_TRACE);

        const auto data = GenerateTestData(R"(
            columns {
              name: "key"
              type { optional_type { item { type_id: UTF8 } } }
            }
            columns {
              name: "value"
              type { optional_type { item { type_id: UTF8 } } }
            }
            primary_key: "key"
        )");

        THashMap<TString, TTestDataWithScheme> bucketContent(countChangefeed + 1);

        auto checkerTable = addedScheme(bucketContent);
        auto checkersChangefeeds = GenChangefeeds(bucketContent, countChangefeed);

        TPortManager portManager;
        const ui16 port = portManager.GetPort();

        TS3Mock s3Mock(ConvertTestData(bucketContent), TS3Mock::TSettings(port));
        UNIT_ASSERT(s3Mock.Start());

        TestImport(runtime, ++txId, "/MyRoot", Sprintf(R"(
            ImportFromS3Settings {
              endpoint: "localhost:%d"
              scheme: HTTP
              items {
                source_prefix: ""
                destination_path: "/MyRoot/Table"
              }
            }
        )", port));
        env.TestWaitNotification(runtime, txId);

        checkerTable(runtime);
        for (const auto& checker : checkersChangefeeds) {
            checker(runtime);
        }
    }

    Y_UNIT_TEST(Changefeed) {
        TestImportChangefeeds(1, AddedScheme);
    }

    Y_UNIT_TEST(Changefeeds) {
        TestImportChangefeeds(3, AddedScheme);
    }

    Y_UNIT_TEST(ChangefeedWithTablePermissions) {
        TestImportChangefeeds(1, AddedSchemeWithPermissions);
    }

    Y_UNIT_TEST(ChangefeedsWithTablePermissions) {
        TestImportChangefeeds(3, AddedSchemeWithPermissions);
    }

<<<<<<< HEAD
=======
    void TestCreateCdcStreams(TTestEnv& env, TTestActorRuntime& runtime, ui64& txId, const TString& dbName, ui64 count, bool isShouldSuccess) {
        for (ui64 i = 1; i <= count; ++i) {
            TestCreateCdcStream(runtime, ++txId, dbName, Sprintf(R"(
                TableName: "Original"
                StreamDescription {
                  Name: "Stream_%d"
                  Mode: ECdcStreamModeKeysOnly
                  Format: %s
                }
            )", i, isShouldSuccess ? "ECdcStreamFormatJson" : "ECdcStreamFormatProto"));
            env.TestWaitNotification(runtime, txId);
        }
    }

    void ChangefeedsExportRestore(bool isShouldSuccess) {
        TPortManager portManager;
        const ui16 port = portManager.GetPort();

        TS3Mock s3Mock({}, TS3Mock::TSettings(port));
        UNIT_ASSERT(s3Mock.Start());

        TTestBasicRuntime runtime;
        TTestEnv env(runtime);
        ui64 txId = 100;

        runtime.SetLogPriority(NKikimrServices::DATASHARD_BACKUP, NActors::NLog::PRI_TRACE);
        runtime.SetLogPriority(NKikimrServices::DATASHARD_RESTORE, NActors::NLog::PRI_TRACE);
        runtime.SetLogPriority(NKikimrServices::EXPORT, NActors::NLog::PRI_TRACE);
        runtime.SetLogPriority(NKikimrServices::IMPORT, NActors::NLog::PRI_TRACE);
        runtime.GetAppData().FeatureFlags.SetEnableChangefeedsExport(true);
        runtime.GetAppData().FeatureFlags.SetEnableChangefeedsImport(true);

        TestCreateTable(runtime, ++txId, "/MyRoot", R"(
            Name: "Original"
            Columns { Name: "key" Type: "Uint32" }
            Columns { Name: "double_value" Type: "Double" }
            Columns { Name: "float_value" Type: "Float" }
            KeyColumnNames: ["key"]
        )");
        env.TestWaitNotification(runtime, txId);

        TestCreateCdcStreams(env, runtime, txId, "/MyRoot", 3, isShouldSuccess);

        TestExport(runtime, ++txId, "/MyRoot", Sprintf(R"(
            ExportToS3Settings {
              endpoint: "localhost:%d"
              scheme: HTTP
              items {
                source_path: "/MyRoot/Original"
                destination_prefix: ""
              }
            }
        )", port));
        env.TestWaitNotification(runtime, txId);
        TestGetExport(runtime, txId, "/MyRoot");

        TestImport(runtime, ++txId, "/MyRoot", Sprintf(R"(
            ImportFromS3Settings {
              endpoint: "localhost:%d"
              scheme: HTTP
              items {
                source_prefix: ""
                destination_path: "/MyRoot/Restored"
              }
            }
        )", port));
        env.TestWaitNotification(runtime, txId);
        TestGetImport(runtime, txId, "/MyRoot", isShouldSuccess ? Ydb::StatusIds::SUCCESS : Ydb::StatusIds::CANCELLED);
    }

    Y_UNIT_TEST(ChangefeedsExportRestore) {
        ChangefeedsExportRestore(true);
    }

    Y_UNIT_TEST(ChangefeedsExportRestoreUnhappyPropose) {
        ChangefeedsExportRestore(false);
    }

>>>>>>> 041b08df
    Y_UNIT_TEST(IgnoreBasicSchemeLimits) {
        TTestBasicRuntime runtime;
        TTestEnv env(runtime);
        ui64 txId = 100;

        TestCreateExtSubDomain(runtime, ++txId,  "/MyRoot", R"(
            Name: "Alice"
        )");
        TestAlterExtSubDomain(runtime, ++txId,  "/MyRoot", R"(
            Name: "Alice"
            ExternalSchemeShard: true
            PlanResolution: 50
            Coordinators: 1
            Mediators: 1
            TimeCastBucketsPerMediator: 2
            StoragePools {
                Name: "Alice:hdd"
                Kind: "hdd"
            }
        )");
        env.TestWaitNotification(runtime, txId);

        ui64 tenantSchemeShard = 0;
        TestDescribeResult(DescribePath(runtime, "/MyRoot/Alice"), {
            NLs::ExtractTenantSchemeshard(&tenantSchemeShard)
        });
        UNIT_ASSERT_UNEQUAL(tenantSchemeShard, 0);

        TSchemeLimits basicLimits;
        basicLimits.MaxShards = 4;
        basicLimits.MaxShardsInPath = 2;
        SetSchemeshardSchemaLimits(runtime, basicLimits, tenantSchemeShard);

        TestDescribeResult(DescribePath(runtime, tenantSchemeShard, "/MyRoot/Alice"), {
            NLs::DomainLimitsIs(basicLimits.MaxPaths, basicLimits.MaxShards),
            NLs::PathsInsideDomain(0),
            NLs::ShardsInsideDomain(3)
        });

        TestCreateTable(runtime, tenantSchemeShard, ++txId, "/MyRoot/Alice", R"(
            Name: "table1"
            Columns { Name: "Key" Type: "Uint64" }
            Columns { Name: "Value" Type: "Utf8" }
            KeyColumnNames: ["Key"]
        )");
        env.TestWaitNotification(runtime, txId, tenantSchemeShard);

        TestCreateTable(runtime, tenantSchemeShard, ++txId, "/MyRoot/Alice", R"(
                Name: "table2"
                Columns { Name: "Key" Type: "Uint64" }
                Columns { Name: "Value" Type: "Utf8" }
                KeyColumnNames: ["Key"]
            )",
            { NKikimrScheme::StatusResourceExhausted }
        );

        const auto data = GenerateTestData(R"(
                columns {
                    name: "key"
                    type { optional_type { item { type_id: UTF8 } } }
                }
                columns {
                    name: "value"
                    type { optional_type { item { type_id: UTF8 } } }
                }
                primary_key: "key"
                partition_at_keys {
                    split_points {
                        type { tuple_type { elements { optional_type { item { type_id: UTF8 } } } } }
                        value { items { text_value: "b" } }
                    }
                }
                indexes {
                    name: "ByValue"
                    index_columns: "value"
                    global_index {}
                }
            )",
            {{"a", 1}, {"b", 1}}
        );

        TPortManager portManager;
        const ui16 port = portManager.GetPort();

        TS3Mock s3Mock(ConvertTestData(data), TS3Mock::TSettings(port));
        UNIT_ASSERT(s3Mock.Start());

        const auto importId = ++txId;
        TestImport(runtime, tenantSchemeShard, importId, "/MyRoot/Alice", Sprintf(R"(
                ImportFromS3Settings {
                    endpoint: "localhost:%d"
                    scheme: HTTP
                    items {
                        source_prefix: ""
                        destination_path: "/MyRoot/Alice/ImportDir/Table"
                    }
                }
            )",
            port
        ));
        env.TestWaitNotification(runtime, importId, tenantSchemeShard);
        TestGetImport(runtime, tenantSchemeShard, importId, "/MyRoot/Alice");

        TestDescribeResult(DescribePath(runtime, tenantSchemeShard, "/MyRoot/Alice"), {
            NLs::DomainLimitsIs(basicLimits.MaxPaths, basicLimits.MaxShards),
            NLs::PathsInsideDomain(5),
            NLs::ShardsInsideDomain(7)
        });
    }
}

Y_UNIT_TEST_SUITE(TImportWithRebootsTests) {

    constexpr TStringBuf DefaultImportSettings = R"(
        ImportFromS3Settings {
            endpoint: "localhost:%d"
            scheme: HTTP
            items {
                source_prefix: ""
                destination_path: "/MyRoot/Table"
            }
        }
    )";

    void ShouldSucceed(const THashMap<TString, TTypedScheme>& schemes, TStringBuf importSettings = DefaultImportSettings) {
        TPortManager portManager;
        const ui16 port = portManager.GetPort();

        THashMap<TString, TTestDataWithScheme> bucketContent(schemes.size());
        for (const auto& [prefix, typedScheme] : schemes) {
            bucketContent.emplace(prefix, GenerateTestData(typedScheme));
        }
        TS3Mock s3Mock(ConvertTestData(bucketContent), TS3Mock::TSettings(port));
        UNIT_ASSERT(s3Mock.Start());

        TTestWithReboots t;
        const bool createsViews = AnyOf(schemes, [](const auto& scheme) {
            return scheme.second.Type == EPathTypeView;
        });
        if (createsViews) {
            t.GetTestEnvOptions().RunFakeConfigDispatcher(true);
            t.GetTestEnvOptions().SetupKqpProxy(true);
        }
        t.Run([&](TTestActorRuntime& runtime, bool& activeZone) {
            {
                TInactiveZone inactive(activeZone);

                runtime.SetLogPriority(NKikimrServices::DATASHARD_RESTORE, NActors::NLog::PRI_TRACE);
                runtime.SetLogPriority(NKikimrServices::IMPORT, NActors::NLog::PRI_TRACE);
                runtime.GetAppData().FeatureFlags.SetEnableChangefeedsImport(true);
                if (createsViews) {
                    runtime.GetAppData().FeatureFlags.SetEnableViews(true);
                }
            }

            const ui64 importId = ++t.TxId;
            AsyncImport(runtime, importId, "/MyRoot", Sprintf(importSettings.data(), port));
            t.TestEnv->TestWaitNotification(runtime, importId);

            {
                TInactiveZone inactive(activeZone);
                TestGetImport(runtime, importId, "/MyRoot", {
                    Ydb::StatusIds::SUCCESS,
                    Ydb::StatusIds::NOT_FOUND
                });
            }
        });
    }

    void ShouldSucceed(const TTypedScheme& scheme) {
        ShouldSucceed({{"", scheme}});
    }

    Y_UNIT_TEST(ShouldSucceedOnSimpleTable) {
        ShouldSucceed(R"(
            columns {
              name: "key"
              type { optional_type { item { type_id: UTF8 } } }
            }
            columns {
              name: "value"
              type { optional_type { item { type_id: UTF8 } } }
            }
            primary_key: "key"
        )");
    }

    Y_UNIT_TEST(ShouldSucceedOnTableWithChecksum) {
        TPortManager portManager;
        const ui16 port = portManager.GetPort();

        auto data = GenerateTestData(R"(
            columns {
              name: "key"
              type { optional_type { item { type_id: UTF8 } } }
            }
            columns {
              name: "value"
              type { optional_type { item { type_id: UTF8 } } }
            }
            primary_key: "key"
        )" , {{"a", 1}}, "", R"({"version": 1})");

        TS3Mock s3Mock(ConvertTestData(data), TS3Mock::TSettings(port));
        UNIT_ASSERT(s3Mock.Start());

        TTestWithReboots t;
        t.Run([&](TTestActorRuntime& runtime, bool& activeZone) {
            {
                TInactiveZone inactive(activeZone);

                runtime.SetLogPriority(NKikimrServices::DATASHARD_RESTORE, NActors::NLog::PRI_TRACE);
                runtime.SetLogPriority(NKikimrServices::IMPORT, NActors::NLog::PRI_TRACE);
            }

            const ui64 importId = ++t.TxId;
            AsyncImport(runtime, importId, "/MyRoot", Sprintf(DefaultImportSettings.data(), port));
            t.TestEnv->TestWaitNotification(runtime, importId);

            {
                TInactiveZone inactive(activeZone);
                TestGetImport(runtime, importId, "/MyRoot", {
                    Ydb::StatusIds::SUCCESS,
                    Ydb::StatusIds::NOT_FOUND
                });
            }
        });
    }

    Y_UNIT_TEST(ShouldSucceedOnIndexedTable) {
        ShouldSucceed(R"(
            columns {
              name: "key"
              type { optional_type { item { type_id: UTF8 } } }
            }
            columns {
              name: "value"
              type { optional_type { item { type_id: UTF8 } } }
            }
            primary_key: "key"
            indexes {
              name: "by_value"
              index_columns: "value"
              global_index {}
            }
        )");
    }

    Y_UNIT_TEST(ShouldSucceedOnSingleView) {
        ShouldSucceed(
            {
                EPathTypeView,
                R"(
                    -- backup root: "/MyRoot"
                    CREATE VIEW IF NOT EXISTS `view` WITH security_invoker = TRUE AS SELECT 1;
                )"
            }
        );
    }

    Y_UNIT_TEST(ShouldSucceedOnViewsAndTables) {
        ShouldSucceed(
            {
                {
                    "/view",
                    {
                        EPathTypeView,
                        R"(
                            -- backup root: "/MyRoot"
                            CREATE VIEW IF NOT EXISTS `view` WITH security_invoker = TRUE AS SELECT 1;
                        )"
                    }
                }, {
                    "/table",
                    {
                        EPathTypeTable,
                        R"(
                            columns {
                                name: "key"
                                type { optional_type { item { type_id: UTF8 } } }
                            }
                            columns {
                                name: "value"
                                type { optional_type { item { type_id: UTF8 } } }
                            }
                            primary_key: "key"
                        )"
                    }
                }
            }, R"(
                ImportFromS3Settings {
                    endpoint: "localhost:%d"
                    scheme: HTTP
                    items {
                        source_prefix: "view"
                        destination_path: "/MyRoot/View"
                    }
                    items {
                        source_prefix: "table"
                        destination_path: "/MyRoot/Table"
                    }
                }
            )"
        );
    }

    Y_UNIT_TEST(ShouldSucceedOnDependentView) {
        ShouldSucceed(
            {
                {
                    "/DependentView",
                    {
                        EPathTypeView,
                        R"(
                            -- backup root: "/MyRoot"
                            CREATE VIEW IF NOT EXISTS `DependentView` WITH security_invoker = TRUE AS SELECT * FROM `BaseView`;
                        )"
                    }
                }, {
                    "/BaseView",
                    {
                        EPathTypeView,
                        R"(
                            -- backup root: "/MyRoot"
                            CREATE VIEW IF NOT EXISTS `BaseView` WITH security_invoker = TRUE AS SELECT 1;
                        )"
                    }
                }
            }, R"(
                ImportFromS3Settings {
                    endpoint: "localhost:%d"
                    scheme: HTTP
                    items {
                        source_prefix: "DependentView"
                        destination_path: "/MyRoot/DependentView"
                    }
                    items {
                        source_prefix: "BaseView"
                        destination_path: "/MyRoot/BaseView"
                    }
                }
            )"
        );
    }

    void CancelShouldSucceed(const THashMap<TString, TTypedScheme>& schemes, TStringBuf importSettings = DefaultImportSettings) {
        TPortManager portManager;
        const ui16 port = portManager.GetPort();

        THashMap<TString, TTestDataWithScheme> bucketContent(schemes.size());
        for (const auto& [prefix, typedScheme] : schemes) {
            bucketContent.emplace(prefix, GenerateTestData(typedScheme));
        }
        TS3Mock s3Mock(ConvertTestData(bucketContent), TS3Mock::TSettings(port));
        UNIT_ASSERT(s3Mock.Start());

        TTestWithReboots t;
        const bool createsViews = AnyOf(schemes, [](const auto& scheme) {
            return scheme.second.Type == EPathTypeView;
        });
        if (createsViews) {
            t.GetTestEnvOptions().RunFakeConfigDispatcher(true);
            t.GetTestEnvOptions().SetupKqpProxy(true);
        }
        t.Run([&](TTestActorRuntime& runtime, bool& activeZone) {
            {
                TInactiveZone inactive(activeZone);

                runtime.SetLogPriority(NKikimrServices::DATASHARD_RESTORE, NActors::NLog::PRI_TRACE);
                runtime.SetLogPriority(NKikimrServices::IMPORT, NActors::NLog::PRI_TRACE);
                if (createsViews) {
                    runtime.GetAppData().FeatureFlags.SetEnableViews(true);
                }
            }

            const ui64 importId = ++t.TxId;
            AsyncImport(runtime, importId, "/MyRoot", Sprintf(importSettings.data(), port));

            t.TestEnv->ReliablePropose(runtime, CancelImportRequest(++t.TxId, "/MyRoot", importId), {
                Ydb::StatusIds::SUCCESS,
                Ydb::StatusIds::NOT_FOUND
            });
            t.TestEnv->TestWaitNotification(runtime, importId);

            {
                TInactiveZone inactive(activeZone);
                const auto response = TestGetImport(runtime, importId, "/MyRoot", {
                    Ydb::StatusIds::SUCCESS,
                    Ydb::StatusIds::CANCELLED,
                    Ydb::StatusIds::NOT_FOUND
                });
                const auto& entry = response.GetResponse().GetEntry();
                if (entry.GetStatus() == Ydb::StatusIds::CANCELLED) {
                    UNIT_ASSERT_STRING_CONTAINS(NYql::IssuesFromMessageAsString(entry.GetIssues()), "Cancelled manually");
                }
            }
        });
    }

    void CancelShouldSucceed(const TTypedScheme& scheme) {
        CancelShouldSucceed({{"", scheme}});
    }

    Y_UNIT_TEST(CancelShouldSucceedOnSimpleTable) {
        CancelShouldSucceed(R"(
            columns {
              name: "key"
              type { optional_type { item { type_id: UTF8 } } }
            }
            columns {
              name: "value"
              type { optional_type { item { type_id: UTF8 } } }
            }
            primary_key: "key"
        )");
    }

    Y_UNIT_TEST(CancelShouldSucceedOnIndexedTable) {
        CancelShouldSucceed(R"(
            columns {
              name: "key"
              type { optional_type { item { type_id: UTF8 } } }
            }
            columns {
              name: "value"
              type { optional_type { item { type_id: UTF8 } } }
            }
            primary_key: "key"
            indexes {
              name: "by_value"
              index_columns: "value"
              global_index {}
            }
        )");
    }

    Y_UNIT_TEST(CancelShouldSucceedOnSingleView) {
        CancelShouldSucceed(
            {
                EPathTypeView,
                R"(
                    -- backup root: "/MyRoot"
                    CREATE VIEW IF NOT EXISTS `view` WITH security_invoker = TRUE AS SELECT 1;
                )"
            }
        );
    }

    Y_UNIT_TEST(CancelShouldSucceedOnViewsAndTables) {
        CancelShouldSucceed(
            {
                {
                    "/view",
                    {
                        EPathTypeView,
                        R"(
                            -- backup root: "/MyRoot"
                            CREATE VIEW IF NOT EXISTS `view` WITH security_invoker = TRUE AS SELECT 1;
                        )"
                    }
                }, {
                    "/table",
                    {
                        EPathTypeTable,
                        R"(
                            columns {
                                name: "key"
                                type { optional_type { item { type_id: UTF8 } } }
                            }
                            columns {
                                name: "value"
                                type { optional_type { item { type_id: UTF8 } } }
                            }
                            primary_key: "key"
                        )"
                    }
                }
            }, R"(
                ImportFromS3Settings {
                    endpoint: "localhost:%d"
                    scheme: HTTP
                    items {
                        source_prefix: "view"
                        destination_path: "/MyRoot/View"
                    }
                    items {
                        source_prefix: "table"
                        destination_path: "/MyRoot/Table"
                    }
                }
            )"
        );
    }

    THashMap<TString, TTypedScheme> GetSchemeWithChangefeed() {
        THashMap<TString, TTypedScheme> schemes;

        const auto changefeedName = "update_changefeed";

        schemes.emplace("", R"(
            columns {
              name: "key"
              type { optional_type { item { type_id: UTF8 } } }
            }
            columns {
              name: "value"
              type { optional_type { item { type_id: UTF8 } } }
            }
            primary_key: "key"
        )");

        const auto changefeedDesc = Sprintf(R"(
            name: "%s"
            mode: MODE_UPDATES
            format: FORMAT_JSON
            state: STATE_ENABLED
        )", changefeedName);

        const auto topicDesc = R"(
            partitioning_settings {
                min_active_partitions: 1
                max_active_partitions: 1
                auto_partitioning_settings {
                    strategy: AUTO_PARTITIONING_STRATEGY_DISABLED
                    partition_write_speed {
                        stabilization_window {
                            seconds: 300
                        }
                        up_utilization_percent: 80
                        down_utilization_percent: 20
                    }
                }
            }
            partitions {
                active: true
            }
            retention_period {
                seconds: 86400
            }
            partition_write_speed_bytes_per_second: 1048576
            partition_write_burst_bytes: 1048576
            attributes {
                key: "__max_partition_message_groups_seqno_stored"
                value: "6000000"
            }
            attributes {
                key: "_allow_unauthenticated_read"
                value: "true"
            }
            attributes {
                key: "_allow_unauthenticated_write"
                value: "true"
            }
            attributes {
                key: "_message_group_seqno_retention_period_ms"
                value: "1382400000"
            }
            consumers {
                name: "my_consumer"
                read_from {
                }
                attributes {
                    key: "_service_type"
                    value: "data-streams"
                }
            }
        )";

        NAttr::TAttributes attr;
        attr.emplace(NAttr::EKeys::TOPIC_DESCRIPTION, topicDesc);

        schemes.emplace("/update_feed",
            TTypedScheme {
                EPathTypeCdcStream,
                changefeedDesc,
                std::move(attr)
            }
        );
        return schemes;
    }

    Y_UNIT_TEST(ShouldSucceedOnSingleChangefeed) {
        ShouldSucceed(GetSchemeWithChangefeed());
    }

    Y_UNIT_TEST(CancelShouldSucceedOnSingleChangefeed) {
        CancelShouldSucceed(GetSchemeWithChangefeed());
    }

    Y_UNIT_TEST(CancelShouldSucceedOnDependentView) {
        CancelShouldSucceed(
            {
                {
                    "/DependentView",
                    {
                        EPathTypeView,
                        R"(
                            -- backup root: "/MyRoot"
                            CREATE VIEW IF NOT EXISTS `DependentView` WITH security_invoker = TRUE AS SELECT * FROM `BaseView`;
                        )"
                    }
                }, {
                    "/BaseView",
                    {
                        EPathTypeView,
                        R"(
                            -- backup root: "/MyRoot"
                            CREATE VIEW IF NOT EXISTS `BaseView` WITH security_invoker = TRUE AS SELECT 1;
                        )"
                    }
                }
            }, R"(
                ImportFromS3Settings {
                    endpoint: "localhost:%d"
                    scheme: HTTP
                    items {
                        source_prefix: "DependentView"
                        destination_path: "/MyRoot/DependentView"
                    }
                    items {
                        source_prefix: "BaseView"
                        destination_path: "/MyRoot/BaseView"
                    }
                }
            )"
        );
    }
}<|MERGE_RESOLUTION|>--- conflicted
+++ resolved
@@ -5311,8 +5311,6 @@
         TestImportChangefeeds(3, AddedSchemeWithPermissions);
     }
 
-<<<<<<< HEAD
-=======
     void TestCreateCdcStreams(TTestEnv& env, TTestActorRuntime& runtime, ui64& txId, const TString& dbName, ui64 count, bool isShouldSuccess) {
         for (ui64 i = 1; i <= count; ++i) {
             TestCreateCdcStream(runtime, ++txId, dbName, Sprintf(R"(
@@ -5391,7 +5389,6 @@
         ChangefeedsExportRestore(false);
     }
 
->>>>>>> 041b08df
     Y_UNIT_TEST(IgnoreBasicSchemeLimits) {
         TTestBasicRuntime runtime;
         TTestEnv env(runtime);
