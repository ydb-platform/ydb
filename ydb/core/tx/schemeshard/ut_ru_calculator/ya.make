UNITTEST_FOR(ydb/core/tx/schemeshard)

PEERDIR(
    library/cpp/testing/unittest
    ydb/core/tx/tx_proxy
    ydb/services/ydb
    ydb/services/kesus
    ydb/services/persqueue_cluster_discovery
<<<<<<< HEAD
    yql/essentials/minikql/comp_nodes/llvm20

=======
    yql/essentials/minikql/comp_nodes/llvm16
    yql/essentials/public/udf/service/stub
    yql/essentials/sql/pg_dummy
    yt/yql/providers/yt/comp_nodes/dq/llvm16
    yt/yql/providers/yt/comp_nodes/llvm16
>>>>>>> 3501a8fc
)

SRCS(
    ut_ru_calculator.cpp
)

YQL_LAST_ABI_VERSION()

END()<|MERGE_RESOLUTION|>--- conflicted
+++ resolved
@@ -6,16 +6,11 @@
     ydb/services/ydb
     ydb/services/kesus
     ydb/services/persqueue_cluster_discovery
-<<<<<<< HEAD
     yql/essentials/minikql/comp_nodes/llvm20
-
-=======
-    yql/essentials/minikql/comp_nodes/llvm16
     yql/essentials/public/udf/service/stub
     yql/essentials/sql/pg_dummy
-    yt/yql/providers/yt/comp_nodes/dq/llvm16
-    yt/yql/providers/yt/comp_nodes/llvm16
->>>>>>> 3501a8fc
+    yt/yql/providers/yt/comp_nodes/dq/llvm20
+    yt/yql/providers/yt/comp_nodes/llvm20
 )
 
 SRCS(
