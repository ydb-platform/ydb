--- conflicted
+++ resolved
@@ -13,14 +13,9 @@
     ut_column_build
     ut_compaction
     ut_continuous_backup
-<<<<<<< HEAD
     ut_continuous_backup_reboots
-    ut_data_erasure
-    ut_data_erasure_reboots
-=======
     ut_shred
     ut_shred_reboots
->>>>>>> f353bd58
     ut_export
     ut_export_reboots_s3
     ut_external_data_source
