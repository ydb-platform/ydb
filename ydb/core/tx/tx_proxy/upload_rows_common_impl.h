#pragma once

#include <ydb/core/actorlib_impl/long_timer.h>

#include <ydb/core/tx/long_tx_service/public/events.h>
#include <ydb/core/grpc_services/local_rpc/local_rpc.h>
#include <ydb/core/formats/arrow/arrow_batch_builder.h>
#include <ydb/core/formats/arrow/converter.h>
#include <ydb/core/io_formats/arrow/scheme/scheme.h>
#include <ydb/core/base/tablet_pipecache.h>
#include <ydb/core/base/path.h>
#include <ydb/core/base/feature_flags.h>
#include <ydb/core/protos/config.pb.h>
#include <ydb/core/scheme/scheme_tablecell.h>
#include <ydb/core/scheme/scheme_type_info.h>
#include <ydb/core/scheme/scheme_types_proto.h>
#include <ydb/core/tx/datashard/datashard.h>
#include <ydb/core/tx/scheme_cache/scheme_cache.h>
#include <ydb/core/tx/tx_proxy/upload_rows_counters.h>
#include <ydb/core/formats/arrow/accessor/abstract/constructor.h>
#include <ydb/core/formats/arrow/size_calcer.h>

#include <library/cpp/monlib/dynamic_counters/counters.h>
#include <ydb/library/signals/owner.h>

#include <ydb/public/api/protos/ydb_status_codes.pb.h>
#include <ydb/public/api/protos/ydb_value.pb.h>

#define INCLUDE_YDB_INTERNAL_H
#include <ydb/public/sdk/cpp/src/client/impl/ydb_internal/make_request/make.h>
#undef INCLUDE_YDB_INTERNAL_H

#include <ydb/library/actors/core/actor_bootstrapped.h>
#include <ydb/library/wilson_ids/wilson.h>
#include <ydb/library/ydb_issue/issue_helpers.h>

#include <boost/container_hash/hash_fwd.hpp>
#include <util/generic/size_literals.h>
#include <util/string/join.h>
#include <util/string/vector.h>

namespace NKikimr {

using namespace NActors;

struct TUpsertCost {
    static constexpr float OneRowCost(ui64 sz) {
        constexpr ui64 unitSize = 1_KB;
        constexpr ui64 unitSizeAdjust = unitSize - 1;

        return (sz + unitSizeAdjust) / unitSize;
    }

    static constexpr float BatchCost(ui64 batchSize, ui32 rows) {
        constexpr ui64 unitSize = 1_KB;

        return Max<ui64>(rows, batchSize / unitSize);
    }

    static constexpr float CostToRu(float cost) {
        constexpr float ruPerKB = 0.5f; // 0.5 ru for 1 KB

        return cost * ruPerKB;
    }
};

namespace {

class TRowWriter : public NArrow::IRowWriter {
public:
    TRowWriter(TVector<std::pair<TSerializedCellVec, TString>>& rows, ui32 keySize)
        : Rows(rows)
        , KeySize(keySize)
        , RowCost(0)
    {}

    void AddRow(const TConstArrayRef<TCell>& cells) override {
        ui64 sz = 0;
        for (const auto& cell : cells) {
            sz += cell.Size();
        }
        RowCost += TUpsertCost::OneRowCost(sz);

        TConstArrayRef<TCell> keyCells = cells.first(KeySize);
        TConstArrayRef<TCell> valueCells = cells.subspan(KeySize);

        TSerializedCellVec serializedKey(keyCells);
        Rows.emplace_back(std::move(serializedKey), TSerializedCellVec::Serialize(valueCells));
    }

    float GetRuCost() const {
        return TUpsertCost::CostToRu(RowCost);
    }

private:
    TVector<std::pair<TSerializedCellVec, TString>>& Rows;
    ui32 KeySize;
    float RowCost;
};

}

namespace NTxProxy {

TActorId DoLongTxWriteSameMailbox(const TActorContext& ctx, const TActorId& replyTo,
    const NLongTxService::TLongTxId& longTxId, const TString& dedupId,
    const TString& databaseName, const TString& path,
    std::shared_ptr<const NSchemeCache::TSchemeCacheNavigate> navigateResult, std::shared_ptr<arrow::RecordBatch> batch,
    std::shared_ptr<NYql::TIssues> issues, const bool noTxWrite);

template <NKikimrServices::TActivity::EType DerivedActivityType>
class TUploadRowsBase : public TActorBootstrapped<TUploadRowsBase<DerivedActivityType>> {
    using TBase = TActorBootstrapped<TUploadRowsBase<DerivedActivityType>>;
    using TThis = typename TBase::TThis;

private:
    using TTabletId = ui64;

    static constexpr TDuration DEFAULT_TIMEOUT = TDuration::Seconds(5*60);

    struct TShardUploadRetryState {
        // Contains basic request settings like table ids and columns
        NKikimrTxDataShard::TEvUploadRowsRequest Headers;
        TVector<std::pair<TString, TString>> Rows;
        ui64 LastOverloadSeqNo = 0;
        ui64 SentOverloadSeqNo = 0;
    };

    TActorId SchemeCache;
    TActorId LeaderPipeCache;
    TDuration Timeout;
    TInstant StartTime;
    std::optional<TInstant> StartCommitTime;
    TActorId TimeoutTimerActorId;

    TAutoPtr<NSchemeCache::TSchemeCacheRequest> ResolvePartitionsResult;
    std::shared_ptr<NSchemeCache::TSchemeCacheNavigate> ResolveNamesResult;
    TSerializedCellVec MinKey;
    TSerializedCellVec MaxKey;
    TVector<NScheme::TTypeInfo> KeyColumnTypes;
    TVector<NScheme::TTypeInfo> ValueColumnTypes;
    NSchemeCache::TSchemeCacheNavigate::EKind TableKind = NSchemeCache::TSchemeCacheNavigate::KindUnknown;
    bool IsIndexImplTable = false;
    THashSet<TTabletId> ShardRepliesLeft;
    THashMap<TTabletId, TShardUploadRetryState> ShardUploadRetryStates;
    TUploadStatus Status;
    std::shared_ptr<NYql::TIssues> Issues = std::make_shared<NYql::TIssues>();
    NLongTxService::TLongTxId LongTxId;
    TUploadCounters UploadCounters;
    TUploadCounters::TGuard UploadCountersGuard;
    bool ImmediateWrite = false;

protected:
    enum class EUploadSource {
        ProtoValues = 0,
        ArrowBatch = 1,
        CSV = 2,
    };
public:
    // Positions of key and value fields in the request proto struct
    struct TFieldDescription {
        ui32 ColId;
        TString ColName;
        ui32 PositionInStruct;
        NScheme::TTypeInfo Type;
        i32 Typmod;
        bool NotNull = false;
    };
protected:
    TVector<TString> KeyColumnNames;
    TVector<TFieldDescription> KeyColumnPositions;
    TVector<TString> ValueColumnNames;
    TVector<TFieldDescription> ValueColumnPositions;

    // Additional schema info (for OLAP dst or source format)
    TVector<std::pair<TString, NScheme::TTypeInfo>> SrcColumns; // source columns in CSV could have any order
    TVector<std::pair<TString, NScheme::TTypeInfo>> YdbSchema;
    std::set<std::string> NotNullColumns;
    THashMap<ui32, size_t> Id2Position; // columnId -> its position in YdbSchema
    THashMap<TString, NScheme::TTypeInfo> ColumnsToConvert;
    THashMap<TString, NScheme::TTypeInfo> ColumnsToConvertInplace;

    bool WriteToTableShadow = false;
    bool AllowWriteToPrivateTable = false;
    bool AllowWriteToIndexImplTable = false;
    bool DiskQuotaExceeded = false;
    bool UpsertIfExists = false;

    std::shared_ptr<arrow::RecordBatch> Batch;
    float RuCost = 0.0;

    NWilson::TSpan Span;

public:
    static constexpr NKikimrServices::TActivity::EType ActorActivityType() {
        return DerivedActivityType;
    }

    explicit TUploadRowsBase(TDuration timeout = TDuration::Max(), bool diskQuotaExceeded = false, NWilson::TSpan span = {})
        : TBase()
        , SchemeCache(MakeSchemeCacheID())
        , LeaderPipeCache(MakePipePerNodeCacheID(false))
        , Timeout((timeout && timeout <= DEFAULT_TIMEOUT) ? timeout : DEFAULT_TIMEOUT)
        , Status(Ydb::StatusIds::SUCCESS)
        , UploadCountersGuard(UploadCounters.BuildGuard(TMonotonic::Now()))
        , DiskQuotaExceeded(diskQuotaExceeded)
        , Span(std::move(span))
    {}

    void Bootstrap(const NActors::TActorContext& ctx) {
        StartTime = TAppData::TimeProvider->Now();
        ImmediateWrite = AppData(ctx)->FeatureFlags.GetEnableImmediateWritingOnBulkUpsert();
        OnBeforeStart(ctx);
        ResolveTable(GetTable(), ctx);
    }

    void Die(const NActors::TActorContext& ctx) override {
        for (auto& pr : ShardUploadRetryStates) {
            if (pr.second.SentOverloadSeqNo) {
                auto* msg = new TEvDataShard::TEvOverloadUnsubscribe(pr.second.SentOverloadSeqNo);
                ctx.Send(LeaderPipeCache, new TEvPipeCache::TEvForward(msg, pr.first, false), 0, 0, Span.GetTraceId());
            }
        }
        ctx.Send(LeaderPipeCache, new TEvPipeCache::TEvUnlink(0), 0, 0, Span.GetTraceId());
        if (TimeoutTimerActorId) {
            ctx.Send(TimeoutTimerActorId, new TEvents::TEvPoisonPill());
        }
        TBase::Die(ctx);
    }

protected:
    TInstant Deadline() const {
        return StartTime + Timeout;
    }

    const NSchemeCache::TSchemeCacheNavigate* GetResolveNameResult() const {
        return ResolveNamesResult.get();
    }

    const TKeyDesc* GetKeyRange() const {
        Y_ABORT_UNLESS(ResolvePartitionsResult->ResultSet.size() == 1);
        return ResolvePartitionsResult->ResultSet[0].KeyDescription.Get();
    }

    std::shared_ptr<arrow::RecordBatch> RowsToBatch(const TVector<std::pair<TSerializedCellVec, TString>>& rows,
                                                    TString& errorMessage)
    {
        NArrow::TArrowBatchBuilder batchBuilder(arrow::Compression::UNCOMPRESSED, NotNullColumns);
        batchBuilder.Reserve(rows.size()); // TODO: ReserveData()
        const auto startStatus = batchBuilder.Start(YdbSchema);
        if (!startStatus.ok()) {
            errorMessage = "Cannot make Arrow batch from rows: " + startStatus.ToString();
            return {};
        }

        for (const auto& kv : rows) {
            const TSerializedCellVec& key = kv.first;
            const TSerializedCellVec value(kv.second);

            batchBuilder.AddRow(key.GetCells(), value.GetCells());
        }

        return batchBuilder.FlushBatch(false);
    }

    TVector<std::pair<TSerializedCellVec, TString>> BatchToRows(const std::shared_ptr<arrow::RecordBatch>& batch,
                                                                TString& errorMessage) {
        Y_ABORT_UNLESS(batch);
        TVector<std::pair<TSerializedCellVec, TString>> out;
        out.reserve(batch->num_rows());

        ui32 keySize = KeyColumnPositions.size(); // YdbSchema contains keys first
        TRowWriter writer(out, keySize);
        NArrow::TArrowToYdbConverter batchConverter(YdbSchema, writer, IsInfinityInJsonAllowed());
        if (!batchConverter.Process(*batch, errorMessage)) {
            return {};
        }

        RuCost = writer.GetRuCost();
        return out;
    }

    bool IsInfinityInJsonAllowed() const {
        if (TableKind != NSchemeCache::TSchemeCacheNavigate::KindColumnTable) {
            return false;
        }
        switch (AppDataVerified().ColumnShardConfig.GetDoubleOutOfRangeHandling()) {
            case NKikimrConfig::TColumnShardConfig_EJsonDoubleOutOfRangeHandlingPolicy_REJECT:
                return false;
            case NKikimrConfig::TColumnShardConfig_EJsonDoubleOutOfRangeHandlingPolicy_CAST_TO_INFINITY:
                return true;
        }
    }

private:
    virtual void OnBeforeStart(const TActorContext&) {
        // nothing by default
    }

    virtual void OnBeforePoison(const TActorContext&) {
        // nothing by default
    }

    virtual TString GetDatabase() = 0;
    virtual const TString& GetTable() = 0;
    virtual const TVector<std::pair<TSerializedCellVec, TString>>& GetRows() const = 0;
    virtual bool CheckAccess(TString& errorMessage) = 0;
    virtual TConclusion<TVector<std::pair<TString, Ydb::Type>>> GetRequestColumns() const = 0;
    virtual bool ExtractRows(TString& errorMessage) = 0;
    virtual bool ExtractBatch(TString& errorMessage) = 0;
    virtual void RaiseIssue(const NYql::TIssue& issue) = 0;
    virtual void SendResult(const NActors::TActorContext& ctx, const ::Ydb::StatusIds::StatusCode& status) = 0;
    virtual void AuditContextStart() {}

    virtual EUploadSource GetSourceType() const {
        return EUploadSource::ProtoValues;
    }

    virtual const TString& GetSourceData() const {
        static const TString none;
        return none;
    }

    virtual const TString& GetSourceSchema() const {
        static const TString none;
        return none;
    }

private:
    void Handle(TEvents::TEvPoison::TPtr&, const TActorContext& ctx) {
        OnBeforePoison(ctx);
        Span.EndError("poison");
        Die(ctx);
    }

private:
    STFUNC(StateWaitResolveTable) {
        switch (ev->GetTypeRewrite()) {
            HFunc(TEvTxProxySchemeCache::TEvNavigateKeySetResult, Handle);
            CFunc(TEvents::TSystem::Wakeup, HandleTimeout);
            HFunc(TEvents::TEvPoison, Handle);

            default:
                break;
        }
    }

    TStringBuilder LogPrefix() {
        return TStringBuilder() << "Bulk upsert to table '" << GetTable() << "' ";
    }

    static bool SameDstType(NScheme::TTypeInfo type1, NScheme::TTypeInfo type2, bool allowConvert) {
        bool res = (type1 == type2);
        if (!res && allowConvert) {
            auto arrowType1 = NArrow::GetArrowType(type1);
            auto arrowType2 = NArrow::GetArrowType(type2);
            if (arrowType1.ok() && arrowType2.ok()) {
                res = (arrowType1.ValueUnsafe()->id() == arrowType2.ValueUnsafe()->id());
            }
        }
        return res;
    }

    static bool SameOrConvertableDstType(NScheme::TTypeInfo type1, NScheme::TTypeInfo type2, bool allowConvert) {
        bool ok = SameDstType(type1, type2, allowConvert) || NArrow::TArrowToYdbConverter::NeedInplaceConversion(type1, type2);
        if (!ok && allowConvert) {
            ok = NArrow::TArrowToYdbConverter::NeedConversion(type1, type2);
        }
        return ok;
    }

    [[nodiscard]] TConclusionStatus BuildSchema(const NActors::TActorContext& ctx, bool makeYqbSchema) {
        Y_UNUSED(ctx);
        Y_ABORT_UNLESS(ResolveNamesResult);
        AFL_VERIFY(ResolveNamesResult->ResultSet.size() == 1);

        auto& entry = ResolveNamesResult->ResultSet.front();

        TVector<ui32> keyColumnIds;
        THashMap<TString, ui32> columnByName;
        THashSet<TString> keyColumnsLeft;
        THashSet<TString> notNullColumnsLeft = entry.NotNullColumns;
        SrcColumns.reserve(entry.Columns.size());
        THashSet<TString> HasInternalConversion;

        for (const auto& [_, colInfo] : entry.Columns) {
            ui32 id = colInfo.Id;
            auto& name = colInfo.Name;
            auto& type = colInfo.PType;
            SrcColumns.emplace_back(name, type); // TODO: is it in correct order ?

            columnByName[name] = id;
            i32 keyOrder = colInfo.KeyOrder;
            if (keyOrder != -1) {
                Y_ABORT_UNLESS(keyOrder >= 0);
                KeyColumnTypes.resize(Max<size_t>(KeyColumnTypes.size(), keyOrder + 1));
                KeyColumnTypes[keyOrder] = type;
                keyColumnIds.resize(Max<size_t>(keyColumnIds.size(), keyOrder + 1));
                keyColumnIds[keyOrder] = id;
                keyColumnsLeft.insert(name);
            }
        }

        if (entry.ColumnTableInfo) {
            for (const auto& colInfo : entry.ColumnTableInfo->Description.GetSchema().GetColumns()) {
                auto& name = colInfo.GetName();
                NArrow::NAccessor::TConstructorContainer accessor;
                if (colInfo.HasDataAccessorConstructor()) {
                    if (!accessor.DeserializeFromProto(colInfo.GetDataAccessorConstructor())) {
                        return TConclusionStatus::Fail("cannot parse accessor for column: " + name);
                    }
                    if (accessor->HasInternalConversion()) {
                        HasInternalConversion.emplace(name);
                    }
                }
            }
        }

        KeyColumnPositions.resize(KeyColumnTypes.size());
        KeyColumnNames.resize(KeyColumnTypes.size());

        auto reqColumns = GetRequestColumns();
        if (reqColumns.IsFail()) {
            return reqColumns;
        } else if (reqColumns->empty()) {
            for (auto& [name, typeInfo] : SrcColumns) {
                Ydb::Type ydbType;
                ProtoFromTypeInfo(typeInfo, ydbType);
                reqColumns->emplace_back(name, std::move(ydbType));
            }
        }

        for (size_t pos = 0; pos < reqColumns->size(); ++pos) {
            auto& name = (*reqColumns)[pos].first;
            const auto* cp = columnByName.FindPtr(name);
            if (!cp) {
                return TConclusionStatus::Fail(Sprintf("Unknown column: %s", name.c_str()));
            }
            i32 pgTypeMod = -1;            
            const ui32 colId = *cp;
            auto& ci = *entry.Columns.FindPtr(colId);

            TString columnTypeName = NScheme::TypeName(ci.PType, ci.PTypeMod);

            const Ydb::Type& typeInProto = (*reqColumns)[pos].second;
            
            TString parseProtoError;
            NScheme::TTypeInfoMod inTypeInfoMod;
            if (!NScheme::TypeInfoFromProto(typeInProto, inTypeInfoMod, parseProtoError)){
                return TConclusionStatus::Fail(Sprintf("Type parse error for column %s: %s",
                    name.c_str(), parseProtoError.c_str()));
            }

            const NScheme::TTypeInfo& typeInRequest = inTypeInfoMod.TypeInfo;

            TString inTypeName = NScheme::TypeName(typeInRequest, typeInRequest.GetPgTypeMod(ci.PTypeMod));

                if (typeInProto.has_type_id()) {
                    bool sourceIsArrow = GetSourceType() != EUploadSource::ProtoValues;
                bool ok = SameOrConvertableDstType(typeInRequest, ci.PType, sourceIsArrow); // TODO
                    if (!ok) {
                    return TConclusionStatus::Fail(Sprintf("Type mismatch, got type %s for column %s, but expected %s",
                        inTypeName.c_str(), name.c_str(), columnTypeName.c_str()));
                    }
                    if (NArrow::TArrowToYdbConverter::NeedInplaceConversion(typeInRequest, ci.PType)) {
                        ColumnsToConvertInplace[name] = ci.PType;
                    }
                } else if (typeInProto.has_decimal_type()) {
                    if (typeInRequest != ci.PType) {
                    return TConclusionStatus::Fail(Sprintf("Type mismatch, got type %s for column %s, but expected %s",
                        inTypeName.c_str(), name.c_str(), columnTypeName.c_str()));
                    }
                } else if (typeInProto.has_pg_type()) {
                    bool ok = SameDstType(typeInRequest, ci.PType, false);
                    if (!ok) {
                    return TConclusionStatus::Fail(Sprintf("Type mismatch, got type %s for column %s, but expected %s",
                        inTypeName.c_str(), name.c_str(), columnTypeName.c_str()));
                    }
                    if (!ci.PTypeMod.empty() && NPg::TypeDescNeedsCoercion(typeInRequest.GetPgTypeDesc())) {
                        if (inTypeInfoMod.TypeMod != ci.PTypeMod) {
                            return TConclusionStatus::Fail(Sprintf("Typemod mismatch, got type %s for column %s, type mod %s, but expected %s",
                                inTypeName.c_str(), name.c_str(), inTypeInfoMod.TypeMod.c_str(), ci.PTypeMod.c_str()));
                        }

                        const auto result = NPg::BinaryTypeModFromTextTypeMod(inTypeInfoMod.TypeMod, typeInRequest.GetPgTypeDesc());
                        if (result.Error) {
                            return TConclusionStatus::Fail(Sprintf("Invalid typemod %s, got type %s for column %s, error %s",
                                inTypeInfoMod.TypeMod.c_str(), inTypeName.c_str(), name.c_str(), result.Error->c_str()));
                        }
                        pgTypeMod = result.Typmod;
                    }
                }

            bool notNull = entry.NotNullColumns.contains(ci.Name);
            if (notNull) {
                notNullColumnsLeft.erase(ci.Name);
                NotNullColumns.emplace(ci.Name);
            }

            if (ci.KeyOrder != -1) {
                KeyColumnPositions[ci.KeyOrder] = TFieldDescription{ci.Id, ci.Name, (ui32)pos, ci.PType, pgTypeMod, notNull};
                keyColumnsLeft.erase(ci.Name);
                KeyColumnNames[ci.KeyOrder] = ci.Name;
            } else {
                ValueColumnPositions.emplace_back(TFieldDescription{ci.Id, ci.Name, (ui32)pos, ci.PType, pgTypeMod, notNull});
                ValueColumnNames.emplace_back(ci.Name);
                ValueColumnTypes.emplace_back(ci.PType);
            }
        }

        std::unordered_set<std::string_view> UpdatingValueColumns;
        if (UpsertIfExists) {
            for(const auto& name: ValueColumnNames) {
                UpdatingValueColumns.emplace(name);
            }
        }

        for (const auto& index : entry.Indexes) {
            if (index.GetType() == NKikimrSchemeOp::EIndexTypeGlobalAsync &&
                AppData(ctx)->FeatureFlags.GetEnableBulkUpsertToAsyncIndexedTables()) {
                continue;
            }

            bool allowUpdate = UpsertIfExists;
            for(auto& column : index.GetKeyColumnNames()) {
                allowUpdate &= (UpdatingValueColumns.find(column) == UpdatingValueColumns.end());
                if (!allowUpdate) {
                    break;
                }
            }

            for(auto& column : index.GetDataColumnNames()) {
                allowUpdate &= (UpdatingValueColumns.find(column) == UpdatingValueColumns.end());
                if (!allowUpdate) {
                    break;
                }
            }

            if (!allowUpdate) {
                return TConclusionStatus::Fail("Only async-indexed tables are supported by BulkUpsert");
            }
        }

        if (makeYqbSchema) {
            Id2Position.clear();
            YdbSchema.resize(KeyColumnTypes.size() + ValueColumnTypes.size());

            for (size_t i = 0; i < KeyColumnPositions.size(); ++i) {
                ui32 columnId = KeyColumnPositions[i].ColId;
                Id2Position[columnId] = i;
                YdbSchema[i] = std::make_pair(KeyColumnNames[i], KeyColumnPositions[i].Type);
            }
            for (size_t i = 0; i < ValueColumnPositions.size(); ++i) {
                ui32 columnId = ValueColumnPositions[i].ColId;
                size_t position = KeyColumnPositions.size() + i;
                Id2Position[columnId] = position;
                YdbSchema[position] = std::make_pair(ValueColumnNames[i], ValueColumnPositions[i].Type);
            }

            for (const auto& [colName, colType] : YdbSchema) {
                if (HasInternalConversion.contains(colName)) {
                    continue;
                }
                if (NArrow::TArrowToYdbConverter::NeedDataConversion(colType)) {
                    ColumnsToConvert[colName] = colType;
                }
            }
        }

        if (!keyColumnsLeft.empty()) {
            return TConclusionStatus::Fail(Sprintf("Missing key columns: %s", JoinSeq(", ", keyColumnsLeft).c_str()));
        }

        if (!notNullColumnsLeft.empty() && UpsertIfExists) {
            // columns are not specified but upsert is executed in update mode
            // and we will not change these not null columns.
            notNullColumnsLeft.clear();
        }

        if (!notNullColumnsLeft.empty()) {
            return TConclusionStatus::Fail(Sprintf("Missing not null columns: %s", JoinSeq(", ", notNullColumnsLeft).c_str()));
        }

        return TConclusionStatus::Success();
    }

    void ResolveTable(const TString& table, const NActors::TActorContext& ctx) {
        // TODO: check all params;
        // Cerr << *Request->GetProtoRequest() << Endl;

        AuditContextStart();

        TAutoPtr<NSchemeCache::TSchemeCacheNavigate> request(new NSchemeCache::TSchemeCacheNavigate());
        NSchemeCache::TSchemeCacheNavigate::TEntry entry;
        entry.Path = ::NKikimr::SplitPath(table);
        if (entry.Path.empty()) {
            return ReplyWithError(
                Ydb::StatusIds::SCHEME_ERROR, TStringBuilder() << "Bulk upsert. Invalid table path specified: '" << table << "'", ctx);
        }
        entry.Operation = NSchemeCache::TSchemeCacheNavigate::OpTable;
        entry.SyncVersion = true;
        entry.ShowPrivatePath = AllowWriteToPrivateTable;
        request->ResultSet.emplace_back(entry);
        ctx.Send(SchemeCache, new TEvTxProxySchemeCache::TEvNavigateKeySet(request), 0, 0, Span.GetTraceId());

        TimeoutTimerActorId = CreateLongTimer(ctx, Timeout,
            new IEventHandle(ctx.SelfID, ctx.SelfID, new TEvents::TEvWakeup()));

        TBase::Become(&TThis::StateWaitResolveTable);
    }

    void HandleTimeout(const TActorContext& ctx) {
        ShardRepliesLeft.clear();
        return ReplyWithError(Ydb::StatusIds::TIMEOUT,
            TStringBuilder() << "longTx " << LongTxId.ToString()
                             << " timed out, duration: " << (TAppData::TimeProvider->Now() - StartTime).Seconds() << " sec",
            ctx);
    }

    bool IsTimestampColumnsArePositive(const std::shared_ptr<arrow::RecordBatch>& batch, TString& error) {
        if (!batch) {
            return true;
        }
        for (int i = 0; i < batch->num_columns(); ++i) {
            std::shared_ptr<arrow::Array> column = batch->column(i);
            std::shared_ptr<arrow::DataType> type = column->type();
            std::string columnName = batch->schema()->field(i)->name();
            if (type->id() == arrow::Type::TIMESTAMP) {
                auto timestampArray = std::static_pointer_cast<arrow::TimestampArray>(column);
                for (int64_t j = 0; j < timestampArray->length(); ++j) {
                    if (timestampArray->IsValid(j)) {
                        int64_t timestampValue = timestampArray->Value(j);
                        if (timestampValue < 0) {
                            error = TStringBuilder{} << "Negative timestamp value found at column " << columnName << ", row " << j << ", value " << timestampValue;
                            return false;
                        }
                    }
                }
            }
        }
        return true;
    }

    void Handle(TEvTxProxySchemeCache::TEvNavigateKeySetResult::TPtr& ev, const TActorContext& ctx) {
        const NSchemeCache::TSchemeCacheNavigate& request = *ev->Get()->Request;

        Y_ABORT_UNLESS(request.ResultSet.size() == 1);
        const NSchemeCache::TSchemeCacheNavigate::TEntry& entry = request.ResultSet.front();

        if (entry.Status != NSchemeCache::TSchemeCacheNavigate::EStatus::Ok) {
            return ReplyWithError(entry.Status, ctx);
        }

        TableKind = entry.Kind;
<<<<<<< HEAD
        bool isColumnTable = (TableKind == NSchemeCache::TSchemeCacheNavigate::KindColumnTable);
        IsIndexImplTable = (entry.TableKind != NSchemeCache::ETableKind::KindRegularTable);
=======
        const bool isColumnTable = (TableKind == NSchemeCache::TSchemeCacheNavigate::KindColumnTable);
>>>>>>> f1686eb5

        if (entry.TableId.IsSystemView()) {
            return ReplyWithError(Ydb::StatusIds::SCHEME_ERROR, "is not supported. Table is a system view", ctx);
        }

        // TODO: fast fail for all tables?
        if (isColumnTable && DiskQuotaExceeded) {
            return ReplyWithError(TUploadStatus(Ydb::StatusIds::UNAVAILABLE, TUploadStatus::ECustomSubcode::DISK_QUOTA_EXCEEDED,
                                      "cannot perform writes: database is out of disk space"),
                ctx);
        }

        ResolveNamesResult.reset(ev->Get()->Request.Release());

        bool makeYdbSchema = isColumnTable || (GetSourceType() != EUploadSource::ProtoValues);
        {
            auto conclusion = BuildSchema(ctx, makeYdbSchema);
            if (conclusion.IsFail()) {
                return ReplyWithError(Ydb::StatusIds::SCHEME_ERROR, conclusion.GetErrorMessage(), ctx);
            }
        }

        TString errorMessage;
        switch (GetSourceType()) {
            case EUploadSource::ProtoValues:
            {
                if (!ExtractRows(errorMessage)) {
                    return ReplyWithError(Ydb::StatusIds::BAD_REQUEST, errorMessage, ctx);
                }

                if (isColumnTable) {
                    // TUploadRowsRPCPublic::ExtractBatch() - converted JsonDocument, DynNumbers, ...
                    if (!ExtractBatch(errorMessage)) {
                        return ReplyWithError(Ydb::StatusIds::BAD_REQUEST, errorMessage, ctx);
                    }
                } else {
                    FindMinMaxKeys();
                }
                break;
            }
            case EUploadSource::ArrowBatch:
            case EUploadSource::CSV:
            {
                if (isColumnTable) {
                    // TUploadColumnsRPCPublic::ExtractBatch() - NOT converted JsonDocument, DynNumbers, ...
                    if (!ExtractBatch(errorMessage)) {
                        return ReplyWithError(Ydb::StatusIds::BAD_REQUEST, errorMessage, ctx);
                    }
                    if (!ColumnsToConvertInplace.empty()) {
                        auto convertResult = NArrow::InplaceConvertColumns(Batch, ColumnsToConvertInplace);
                        if (!convertResult.ok()) {
                            return ReplyWithError(Ydb::StatusIds::BAD_REQUEST,
                                TStringBuilder() << "Cannot convert arrow batch inplace:" << convertResult.status().ToString(), ctx);
                        }
                        Batch = *convertResult;
                    }
                    // Explicit types conversion
                    if (!ColumnsToConvert.empty()) {
                        auto convertResult = NArrow::ConvertColumns(Batch, ColumnsToConvert, IsInfinityInJsonAllowed());
                        if (!convertResult.ok()) {
                            return ReplyWithError(Ydb::StatusIds::BAD_REQUEST,
                                TStringBuilder() << "Cannot convert arrow batch:" << convertResult.status().ToString(), ctx);
                        }
                        Batch = *convertResult;
                    }
                } else {
                    // TUploadColumnsRPCPublic::ExtractBatch() - NOT converted JsonDocument, DynNumbers, ...
                    if (!ExtractBatch(errorMessage)) {
                        return ReplyWithError(Ydb::StatusIds::BAD_REQUEST, errorMessage, ctx);
                    }
                    // Implicit types conversion inside ExtractRows(), in TArrowToYdbConverter
                    if (!ExtractRows(errorMessage)) {
                        return ReplyWithError(Ydb::StatusIds::BAD_REQUEST, errorMessage, ctx);
                    }
                    FindMinMaxKeys();
                }

                // (re)calculate RuCost for batch variant if it's bigger then RuCost calculated in ExtractRows()
                Y_ABORT_UNLESS(Batch && Batch->num_rows() >= 0);
                ui32 numRows = Batch->num_rows();
                ui64 bytesSize = Max<ui64>(NArrow::GetBatchDataSize(Batch), GetSourceData().size());
                float batchRuCost = TUpsertCost::CostToRu(TUpsertCost::BatchCost(bytesSize, numRows));
                if (batchRuCost > RuCost) {
                    RuCost = batchRuCost;
                }

                break;
            }
        }

        TString error;
        if (!IsTimestampColumnsArePositive(Batch, error)) {
            return ReplyWithError(Ydb::StatusIds::BAD_REQUEST, error, ctx);
        }

        if (Batch) {
            UploadCounters.OnRequest(Batch->num_rows());
        }

        if (TableKind == NSchemeCache::TSchemeCacheNavigate::KindTable) {
            ResolveShards(ctx);
        } else if (isColumnTable) {
            // Batch is already converted
            WriteToColumnTable(ctx);
        } else {
            return ReplyWithError(Ydb::StatusIds::SCHEME_ERROR, "is not supported", ctx);
        }
    }

    void WriteToColumnTable(const NActors::TActorContext& ctx) {
        UploadCountersGuard.OnWritingStarted();
        TString accessCheckError;
        if (!CheckAccess(accessCheckError)) {
            return ReplyWithError(Ydb::StatusIds::UNAUTHORIZED, accessCheckError, ctx);
        }
        if (IsIndexImplTable && !AllowWriteToIndexImplTable) {
            return ReplyWithError(
                Ydb::StatusIds::BAD_REQUEST,
                "Writing to index implementation tables is not allowed.",
                ctx);
        }

        LOG_DEBUG_S(ctx, NKikimrServices::RPC_REQUEST, "starting LongTx");

        // Begin Long Tx for writing a batch into OLAP table
        TActorId longTxServiceId = NLongTxService::MakeLongTxServiceID(ctx.SelfID.NodeId());
        NKikimrLongTxService::TEvBeginTx::EMode mode = NKikimrLongTxService::TEvBeginTx::MODE_WRITE_ONLY;
        ctx.Send(longTxServiceId, new NLongTxService::TEvLongTxService::TEvBeginTx(GetDatabase(), mode), 0, 0, Span.GetTraceId());
        TBase::Become(&TThis::StateWaitBeginLongTx);
    }

    STFUNC(StateWaitBeginLongTx) {
        switch (ev->GetTypeRewrite()) {
            HFunc(NLongTxService::TEvLongTxService::TEvBeginTxResult, Handle);
            CFunc(TEvents::TSystem::Wakeup, HandleTimeout);
            HFunc(TEvents::TEvPoison, Handle);
        }
    }

    void Handle(NLongTxService::TEvLongTxService::TEvBeginTxResult::TPtr& ev, const TActorContext& ctx) {
        const auto* msg = ev->Get();

        if (msg->Record.GetStatus() != Ydb::StatusIds::SUCCESS) {
            NYql::TIssues issues;
            NYql::IssuesFromMessage(msg->Record.GetIssues(), issues);
            for (const auto& issue: issues) {
                RaiseIssue(issue);
            }
            return ReplyWithResult(msg->Record.GetStatus(), ctx);
        }

        LongTxId = msg->GetLongTxId();

        LOG_DEBUG_S(ctx, NKikimrServices::RPC_REQUEST, TStringBuilder() << "started LongTx '" << LongTxId.ToString() << "'");

        auto outputColumns = GetOutputColumns(ctx);
        if (!outputColumns.empty()) {
            if (!Batch) {
                return ReplyWithError(Ydb::StatusIds::BAD_REQUEST, "no data or conversion error", ctx);
            }

            auto batch = NArrow::TColumnOperator().ErrorIfAbsent().Extract(Batch, outputColumns);
            if (!batch) {
                for (auto& columnName : outputColumns) {
                    if (Batch->schema()->GetFieldIndex(columnName) < 0) {
                        return ReplyWithError(
                            Ydb::StatusIds::SCHEME_ERROR, TStringBuilder() << "no expected column '" << columnName << "' in data", ctx);
                    }
                }
                return ReplyWithError(Ydb::StatusIds::SCHEME_ERROR, "cannot prepare data", ctx);
            }

            Y_ABORT_UNLESS(batch);

#if 1 // TODO: check we call ValidateFull() once over pipeline (upsert -> long tx -> shard insert)
            auto validationInfo = batch->ValidateFull();
            if (!validationInfo.ok()) {
                return ReplyWithError(Ydb::StatusIds::SCHEME_ERROR,
                    TStringBuilder() << "bad batch in data: " + validationInfo.message() << "; order:" + JoinSeq(", ", outputColumns), ctx);
            }
#endif

            Batch = batch;
        }

        WriteBatchInLongTx(ctx);
    }

    std::vector<TString> GetOutputColumns(const NActors::TActorContext& ctx) {
        Y_ABORT_UNLESS(ResolveNamesResult);

        if (ResolveNamesResult->ErrorCount > 0) {
            ReplyWithError(Ydb::StatusIds::SCHEME_ERROR, "failed to get table schema", ctx);
            return {};
        }

        auto& entry = ResolveNamesResult->ResultSet[0];

        if (entry.Kind != NSchemeCache::TSchemeCacheNavigate::KindColumnTable) {
            ReplyWithError(Ydb::StatusIds::SCHEME_ERROR, "specified path is not a column table", ctx);
            return {};
        }

        if (!entry.ColumnTableInfo || !entry.ColumnTableInfo->Description.HasSchema()) {
            ReplyWithError(Ydb::StatusIds::SCHEME_ERROR, "column table has no schema", ctx);
            return {};
        }

        const auto& description = entry.ColumnTableInfo->Description;
        const auto& schema = description.GetSchema();

        std::vector<TString> outColumns;
        outColumns.reserve(YdbSchema.size());

        for (size_t i = 0; i < (size_t)schema.GetColumns().size(); ++i) {
            auto columnId = schema.GetColumns(i).GetId();
            if (!Id2Position.count(columnId)) {
                continue;
            }
            size_t position = Id2Position[columnId];
            outColumns.push_back(YdbSchema[position].first);
        }

        Y_ABORT_UNLESS(!outColumns.empty());
        return outColumns;
    }

    void WriteBatchInLongTx(const TActorContext& ctx) {
        Y_ABORT_UNLESS(ResolveNamesResult);
        Y_ABORT_UNLESS(Batch);

        TBase::Become(&TThis::StateWaitWriteBatchResult);
        ui32 batchNo = 0;
        TString dedupId = ToString(batchNo);
        DoLongTxWriteSameMailbox(
            ctx, ctx.SelfID, LongTxId, dedupId, GetDatabase(), GetTable(), ResolveNamesResult, Batch, Issues, ImmediateWrite);
    }

    void RollbackLongTx(const TActorContext& ctx) {
        LOG_DEBUG_S(ctx, NKikimrServices::RPC_REQUEST, TStringBuilder() << "rolling back LongTx '" << LongTxId.ToString() << "'");

        TActorId longTxServiceId = NLongTxService::MakeLongTxServiceID(ctx.SelfID.NodeId());
        ctx.Send(longTxServiceId, new NLongTxService::TEvLongTxService::TEvRollbackTx(LongTxId), 0, 0, Span.GetTraceId());
    }

    STFUNC(StateWaitWriteBatchResult) {
        switch (ev->GetTypeRewrite()) {
            HFunc(TEvents::TEvCompleted, HandleWriteBatchResult);
            CFunc(TEvents::TSystem::Wakeup, HandleTimeout);
            HFunc(TEvents::TEvPoison, Handle);
        }
    }

    void HandleWriteBatchResult(TEvents::TEvCompleted::TPtr& ev, const TActorContext& ctx) {
        Ydb::StatusIds::StatusCode status = (Ydb::StatusIds::StatusCode)ev->Get()->Status;
        if (status != Ydb::StatusIds::SUCCESS) {
            Y_ABORT_UNLESS(Issues);
            for (const auto& issue: *Issues) {
                RaiseIssue(issue);
            }
            return ReplyWithResult(status, ctx);
        } else if (ImmediateWrite) {
            return ReplyWithResult(status, ctx);
        } else {
            CommitLongTx(ctx);
        }
    }

    void CommitLongTx(const TActorContext& ctx) {
        UploadCountersGuard.OnCommitStarted();
        TActorId longTxServiceId = NLongTxService::MakeLongTxServiceID(ctx.SelfID.NodeId());
        ctx.Send(longTxServiceId, new NLongTxService::TEvLongTxService::TEvCommitTx(LongTxId), 0, 0, Span.GetTraceId());
        TBase::Become(&TThis::StateWaitCommitLongTx);
    }

    STFUNC(StateWaitCommitLongTx) {
        switch (ev->GetTypeRewrite()) {
            HFunc(NLongTxService::TEvLongTxService::TEvCommitTxResult, Handle);
            CFunc(TEvents::TSystem::Wakeup, HandleTimeout);
            HFunc(TEvents::TEvPoison, Handle);
        }
    }

    void Handle(NLongTxService::TEvLongTxService::TEvCommitTxResult::TPtr& ev, const NActors::TActorContext& ctx) {
        UploadCountersGuard.OnCommitFinished();
        const auto* msg = ev->Get();

        if (msg->Record.GetStatus() == Ydb::StatusIds::SUCCESS) {
            // We are done with the transaction, forget it
            LongTxId = NLongTxService::TLongTxId();
        }

        NYql::TIssues issues;
        NYql::IssuesFromMessage(msg->Record.GetIssues(), issues);
        for (const auto& issue: issues) {
            RaiseIssue(issue);
        }
        return ReplyWithResult(msg->Record.GetStatus(), ctx);
    }

    void FindMinMaxKeys() {
        for (const auto& pair : GetRows()) {
             const auto& serializedKey = pair.first;

            if (MinKey.GetCells().empty()) {
                // Only for the first key
                MinKey = serializedKey;
                MaxKey = serializedKey;
            } else {
                // For all next keys
                if (CompareTypedCellVectors(serializedKey.GetCells().data(), MinKey.GetCells().data(),
                                            KeyColumnTypes.data(),
                                            serializedKey.GetCells().size(), MinKey.GetCells().size()) < 0)
                {
                    MinKey = serializedKey;
                } else if (CompareTypedCellVectors(serializedKey.GetCells().data(), MaxKey.GetCells().data(),
                                                   KeyColumnTypes.data(),
                                                   serializedKey.GetCells().size(), MaxKey.GetCells().size()) > 0)
                {
                    MaxKey = serializedKey;
                }
            }
        }
    }

    void ResolveShards(const NActors::TActorContext& ctx) {
        if (GetRows().empty()) {
            // We have already resolved the table and know it exists
            // No reason to resolve table range as well
            return ReplyIfDone(ctx);
        }

        Y_ABORT_UNLESS(ResolveNamesResult);

        auto& entry = ResolveNamesResult->ResultSet.front();

        // We are going to set all columns
        TVector<TKeyDesc::TColumnOp> columns;
        for (const auto& ci : entry.Columns) {
            TKeyDesc::TColumnOp op = { ci.second.Id, TKeyDesc::EColumnOperation::Set, ci.second.PType, 0, 0 };
            columns.push_back(op);
        }

        TTableRange range(MinKey.GetCells(), true, MaxKey.GetCells(), true, false);
        auto keyRange = MakeHolder<TKeyDesc>(entry.TableId, range, TKeyDesc::ERowOperation::Update, KeyColumnTypes, columns);

        TAutoPtr<NSchemeCache::TSchemeCacheRequest> request(new NSchemeCache::TSchemeCacheRequest());

        request->ResultSet.emplace_back(std::move(keyRange));

        TAutoPtr<TEvTxProxySchemeCache::TEvResolveKeySet> resolveReq(new TEvTxProxySchemeCache::TEvResolveKeySet(request));
        ctx.Send(SchemeCache, resolveReq.Release(), 0, 0, Span.GetTraceId());

        TBase::Become(&TThis::StateWaitResolveShards);
    }

    STFUNC(StateWaitResolveShards) {
        switch (ev->GetTypeRewrite()) {
            HFunc(TEvTxProxySchemeCache::TEvResolveKeySetResult, Handle);
            CFunc(TEvents::TSystem::Wakeup, HandleTimeout);
            HFunc(TEvents::TEvPoison, Handle);

            default:
                break;
        }
    }

    void Handle(TEvTxProxySchemeCache::TEvResolveKeySetResult::TPtr &ev, const TActorContext &ctx) {
        TEvTxProxySchemeCache::TEvResolveKeySetResult *msg = ev->Get();
        ResolvePartitionsResult = msg->Request;

        if (ResolvePartitionsResult->ErrorCount > 0) {
            return ReplyWithError(Ydb::StatusIds::SCHEME_ERROR, "unknown table", ctx);
        }

        TString accessCheckError;
        if (!CheckAccess(accessCheckError)) {
            return ReplyWithError(Ydb::StatusIds::UNAUTHORIZED, accessCheckError, ctx);
        }
        if (IsIndexImplTable && !AllowWriteToIndexImplTable) {
            return ReplyWithError(
                Ydb::StatusIds::BAD_REQUEST,
                "Writing to index implementation tables is not allowed.",
                ctx);
        }

        auto getShardsString = [] (const TVector<TKeyDesc::TPartitionInfo>& partitions) {
            TVector<ui64> shards;
            shards.reserve(partitions.size());
            for (auto& partition : partitions) {
                shards.push_back(partition.ShardId);
            }

            return JoinVectorIntoString(shards, ", ");
        };

        LOG_DEBUG_S(ctx, NKikimrServices::RPC_REQUEST, "Range shards: "
            << getShardsString(GetKeyRange()->GetPartitions()));

        MakeShardRequests(ctx);
    }

    void RetryShardRequest(ui64 shardId, TShardUploadRetryState* state, const TActorContext& ctx) {
        Y_ABORT_UNLESS(ShardRepliesLeft.contains(shardId));

        auto ev = std::make_unique<TEvDataShard::TEvUploadRowsRequest>();
        ev->Record = state->Headers;
        for (const auto& pr : state->Rows) {
            auto* row = ev->Record.AddRows();
            row->SetKeyColumns(pr.first);
            row->SetValueColumns(pr.second);
        }

        // Mark our request as supporting overload subscriptions
        ui64 seqNo = ++state->LastOverloadSeqNo;
        ev->Record.SetOverloadSubscribe(seqNo);
        state->SentOverloadSeqNo = seqNo;

        ctx.Send(LeaderPipeCache, new TEvPipeCache::TEvForward(ev.release(), shardId, true), IEventHandle::FlagTrackDelivery, 0, Span.GetTraceId());
    }

    void MakeShardRequests(const NActors::TActorContext& ctx) {
        const auto* keyRange = GetKeyRange();

        Y_ABORT_UNLESS(!keyRange->GetPartitions().empty());

        // Group rows by shard id
        TVector<TShardUploadRetryState*> uploadRetryStates(keyRange->GetPartitions().size());
        TVector<std::unique_ptr<TEvDataShard::TEvUploadRowsRequest>> shardRequests(keyRange->GetPartitions().size());
        for (const auto& keyValue : GetRows()) {
            // Find partition for the key
            auto it = std::lower_bound(keyRange->GetPartitions().begin(), keyRange->GetPartitions().end(), keyValue.first.GetCells(),
                [this](const auto &partition, const auto& key) {
                    const auto& range = *partition.Range;
                    const int cmp = CompareBorders<true, false>(range.EndKeyPrefix.GetCells(), key,
                        range.IsInclusive || range.IsPoint, true, KeyColumnTypes);

                    return (cmp < 0);
                });

            size_t shardIdx = it - keyRange->GetPartitions().begin();

            auto* retryState = uploadRetryStates[shardIdx];
            if (!retryState) {
                TTabletId shardId = it->ShardId;
                retryState = uploadRetryStates[shardIdx] = &ShardUploadRetryStates[shardId];
            }

            TEvDataShard::TEvUploadRowsRequest* ev = shardRequests[shardIdx].get();
            if (!ev) {
                shardRequests[shardIdx].reset(new TEvDataShard::TEvUploadRowsRequest());
                ev = shardRequests[shardIdx].get();
                ev->Record.SetCancelDeadlineMs(Deadline().MilliSeconds());

                ev->Record.SetTableId(keyRange->TableId.PathId.LocalPathId);
                if (keyRange->TableId.SchemaVersion) {
                    ev->Record.SetSchemaVersion(keyRange->TableId.SchemaVersion);
                }
                for (const auto& fd : KeyColumnPositions) {
                    ev->Record.MutableRowScheme()->AddKeyColumnIds(fd.ColId);
                }
                for (const auto& fd : ValueColumnPositions) {
                    ev->Record.MutableRowScheme()->AddValueColumnIds(fd.ColId);
                }
                if (WriteToTableShadow) {
                    ev->Record.SetWriteToTableShadow(true);
                }
                if (UpsertIfExists) {
                    ev->Record.SetUpsertIfExists(true);
                }
                // Copy protobuf settings without rows
                retryState->Headers = ev->Record;
            }

            TString keyColumns = keyValue.first.GetBuffer();
            TString valueColumns = keyValue.second;

            // We expect to keep a reference to existing key and value data here
            uploadRetryStates[shardIdx]->Rows.emplace_back(keyColumns, valueColumns);

            auto* row = ev->Record.AddRows();
            row->SetKeyColumns(std::move(keyColumns));
            row->SetValueColumns(std::move(valueColumns));
        }

        // Send requests to the shards
        for (size_t idx = 0; idx < shardRequests.size(); ++idx) {
            auto& ev = shardRequests[idx];
            if (!ev)
                continue;

            TTabletId shardId = keyRange->GetPartitions()[idx].ShardId;

            LOG_DEBUG_S(ctx, NKikimrServices::RPC_REQUEST, "Sending request to shards " << shardId);

            // Mark our request as supporting overload subscriptions
            ui64 seqNo = ++uploadRetryStates[idx]->LastOverloadSeqNo;
            ev->Record.SetOverloadSubscribe(seqNo);
            uploadRetryStates[idx]->SentOverloadSeqNo = seqNo;

            ctx.Send(LeaderPipeCache, new TEvPipeCache::TEvForward(ev.release(), shardId, true), IEventHandle::FlagTrackDelivery, 0, Span.GetTraceId());

            auto res = ShardRepliesLeft.insert(shardId);
            if (!res.second) {
                LOG_CRIT_S(ctx, NKikimrServices::RPC_REQUEST, "Upload rows: shard " << shardId << "has already been added!");
            }
        }

        TBase::Become(&TThis::StateWaitResults);

        // Sanity check: don't break when we don't have any shards for some reason
        return ReplyIfDone(ctx);
    }

    void Handle(TEvents::TEvUndelivered::TPtr &ev, const TActorContext &ctx) {
        Y_UNUSED(ev);
        SetError(TUploadStatus(
            Ydb::StatusIds::INTERNAL_ERROR, "Internal error: pipe cache is not available, the cluster might not be configured properly"));

        ShardRepliesLeft.clear();

        return ReplyIfDone(ctx);
    }

    void Handle(TEvPipeCache::TEvDeliveryProblem::TPtr &ev, const TActorContext &ctx) {
        ctx.Send(SchemeCache, new TEvTxProxySchemeCache::TEvInvalidateTable(GetKeyRange()->TableId, TActorId()), 0, 0, Span.GetTraceId());

        SetError(TUploadStatus(Ydb::StatusIds::UNAVAILABLE, TUploadStatus::ECustomSubcode::DELIVERY_PROBLEM,
            Sprintf("Failed to connect to shard %" PRIu64, ev->Get()->TabletId)));
        ShardRepliesLeft.erase(ev->Get()->TabletId);

        return ReplyIfDone(ctx);
    }

    STFUNC(StateWaitResults) {
        switch (ev->GetTypeRewrite()) {
            HFunc(TEvDataShard::TEvUploadRowsResponse, Handle);
            HFunc(TEvDataShard::TEvOverloadReady, Handle);
            HFunc(TEvents::TEvUndelivered, Handle);
            HFunc(TEvPipeCache::TEvDeliveryProblem, Handle);
            CFunc(TEvents::TSystem::Wakeup, HandleTimeout);
            HFunc(TEvents::TEvPoison, Handle);

            default:
                break;
        }
    }

    void Handle(TEvDataShard::TEvUploadRowsResponse::TPtr& ev, const NActors::TActorContext& ctx) {
        const auto& shardResponse = ev->Get()->Record;

        ui64 shardId = shardResponse.GetTabletID();

        LOG_DEBUG_S(ctx, NKikimrServices::RPC_REQUEST, "Upload rows: got "
                    << NKikimrTxDataShard::TError::EKind_Name((NKikimrTxDataShard::TError::EKind)shardResponse.GetStatus())
                    << " from shard " << shardResponse.GetTabletID());

        if (shardResponse.GetStatus() != NKikimrTxDataShard::TError::OK) {
            if (shardResponse.GetStatus() == NKikimrTxDataShard::TError::WRONG_SHARD_STATE ||
                shardResponse.GetStatus() == NKikimrTxDataShard::TError::SHARD_IS_BLOCKED) {
                ctx.Send(SchemeCache, new TEvTxProxySchemeCache::TEvInvalidateTable(GetKeyRange()->TableId, TActorId()), 0, 0, Span.GetTraceId());
            }

            if (auto* state = ShardUploadRetryStates.FindPtr(shardId)) {
                if (!shardResponse.HasOverloadSubscribed()) {
                    // Shard doesn't support overload subscriptions for this request
                    state->SentOverloadSeqNo = 0;
                } else if (shardResponse.GetOverloadSubscribed() == state->SentOverloadSeqNo) {
                    // Wait until shard notifies us it is possible to write again
                    LOG_DEBUG_S(ctx, NKikimrServices::RPC_REQUEST, "Upload rows: subscribed to overload change at shard " << shardId);
                    return;
                }
            }

            SetError(
                TUploadStatus(static_cast<NKikimrTxDataShard::TError::EKind>(shardResponse.GetStatus()), shardResponse.GetErrorDescription()));
        }

        // Notify the cache that we are done with the pipe
        ctx.Send(LeaderPipeCache, new TEvPipeCache::TEvUnlink(shardId), 0, 0, Span.GetTraceId());

        ShardRepliesLeft.erase(shardId);
        ShardUploadRetryStates.erase(shardId);

        return ReplyIfDone(ctx);
    }

    void Handle(TEvDataShard::TEvOverloadReady::TPtr& ev, const TActorContext& ctx) {
        auto& record = ev->Get()->Record;
        ui64 shardId = record.GetTabletID();
        ui64 seqNo = record.GetSeqNo();

        if (auto* state = ShardUploadRetryStates.FindPtr(shardId)) {
            if (state->SentOverloadSeqNo && state->SentOverloadSeqNo == seqNo && ShardRepliesLeft.contains(shardId)) {
                RetryShardRequest(shardId, state, ctx);
            }
        }
    }

    void SetError(const TUploadStatus& status) {
        if (Status.GetCode() != ::Ydb::StatusIds::SUCCESS) {
            return;
        }

        Status = status;
    }

    void ReplyIfDone(const NActors::TActorContext& ctx) {
        if (!ShardRepliesLeft.empty()) {
            LOG_DEBUG_S(ctx, NKikimrServices::RPC_REQUEST, "Upload rows: waiting for " << ShardRepliesLeft.size() << " shards replies");
            return;
        }

        if (Status.GetErrorMessage()) {
            RaiseIssue(NYql::TIssue(LogPrefix() << *Status.GetErrorMessage()));
        }

        return ReplyWithResult(Status, ctx);
    }

    void ReplyWithError(const Ydb::StatusIds::StatusCode code, const TString& errorMessage, const TActorContext& ctx) {
        return ReplyWithError(TUploadStatus(code, errorMessage), ctx);
    }

    void ReplyWithError(const TUploadStatus& status, const TActorContext& ctx) {
        AFL_VERIFY(status.GetCode() != Ydb::StatusIds::SUCCESS);
        LOG_NOTICE_S(ctx, NKikimrServices::RPC_REQUEST, LogPrefix() << status.GetErrorMessage());

        SetError(status);

        Y_DEBUG_ABORT_UNLESS(ShardRepliesLeft.empty());
        return ReplyIfDone(ctx);
    }

    void ReplyWithResult(const TUploadStatus& status, const TActorContext& ctx) {
        UploadCountersGuard.OnReply(status);
        SendResult(ctx, status.GetCode());

        LOG_DEBUG_S(ctx, NKikimrServices::RPC_REQUEST, TStringBuilder() << "completed with status " << status.GetCode());

        if (LongTxId != NLongTxService::TLongTxId()) {
            // LongTxId is reset after successful commit
            // If it si still there it means we need to rollback
            Y_DEBUG_ABORT_UNLESS(status != ::Ydb::StatusIds::SUCCESS || ImmediateWrite);
            RollbackLongTx(ctx);
        }
        Span.EndOk();

        Die(ctx);
    }
};

using TFieldDescription = NTxProxy::TUploadRowsBase<NKikimrServices::TActivity::GRPC_REQ>::TFieldDescription;

template <class TProto>
inline bool FillCellsFromProto(TVector<TCell>& cells, const TVector<TFieldDescription>& descr, const TProto& proto, TString& err,
    TMemoryPool& valueDataPool, const bool allowInfDouble = false) {
    cells.clear();
    cells.reserve(descr.size());

    for (auto& fd : descr) {
        if (proto.items_size() <= (int)fd.PositionInStruct) {
            err = "Invalid request";
            return false;
        }
        cells.push_back({});
        if (!CellFromProtoVal(
                fd.Type, fd.Typmod, &proto.Getitems(fd.PositionInStruct), false, cells.back(), err, valueDataPool, allowInfDouble)) {
            return false;
        }

        if (fd.NotNull && cells.back().IsNull()) {
            err = TStringBuilder() << "Received NULL value for not null column: " << fd.ColName;
            return false;
        }
    }

    return true;
}

} // namespace NTxProxy
} // namespace NKikimr<|MERGE_RESOLUTION|>--- conflicted
+++ resolved
@@ -652,12 +652,8 @@
         }
 
         TableKind = entry.Kind;
-<<<<<<< HEAD
-        bool isColumnTable = (TableKind == NSchemeCache::TSchemeCacheNavigate::KindColumnTable);
+        const bool isColumnTable = (TableKind == NSchemeCache::TSchemeCacheNavigate::KindColumnTable);
         IsIndexImplTable = (entry.TableKind != NSchemeCache::ETableKind::KindRegularTable);
-=======
-        const bool isColumnTable = (TableKind == NSchemeCache::TSchemeCacheNavigate::KindColumnTable);
->>>>>>> f1686eb5
 
         if (entry.TableId.IsSystemView()) {
             return ReplyWithError(Ydb::StatusIds::SCHEME_ERROR, "is not supported. Table is a system view", ctx);
