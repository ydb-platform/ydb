#include "json_pipe_req.h"
#include "log.h"
#include <library/cpp/json/json_reader.h>
#include <library/cpp/json/json_writer.h>

namespace NKikimr::NViewer {

NTabletPipe::TClientConfig TViewerPipeClient::GetPipeClientConfig() {
    NTabletPipe::TClientConfig clientConfig;
    if (WithRetry) {
        clientConfig.RetryPolicy = {.RetryLimitCount = 3};
    }
    return clientConfig;
}

TViewerPipeClient::~TViewerPipeClient() = default;

TViewerPipeClient::TViewerPipeClient() = default;

TViewerPipeClient::TViewerPipeClient(NWilson::TTraceId traceId) {
    if (traceId) {
        Span = {TComponentTracingLevels::THttp::TopLevel, std::move(traceId), "viewer", NWilson::EFlags::AUTO_END};
    }
}

TViewerPipeClient::TViewerPipeClient(IViewer* viewer, NMon::TEvHttpInfo::TPtr& ev, const TString& handlerName)
    : Viewer(viewer)
    , Event(ev)
{
    TCgiParameters params = Event->Get()->Request.GetParams();
    if (Event->Get()->Request.GetHeader("Content-Type") == "application/json") {
        NJson::TJsonValue jsonData;
        if (NJson::ReadJsonTree(Event->Get()->Request.GetPostContent(), &jsonData)) {
            if (jsonData.IsMap()) {
                for (const auto& [key, value] : jsonData.GetMap()) {
                    switch (value.GetType()) {
                        case NJson::EJsonValueType::JSON_STRING:
                        case NJson::EJsonValueType::JSON_INTEGER:
                        case NJson::EJsonValueType::JSON_UINTEGER:
                        case NJson::EJsonValueType::JSON_DOUBLE:
                        case NJson::EJsonValueType::JSON_BOOLEAN:
                            params.InsertUnescaped(key, value.GetStringRobust());
                            break;
                        default:
                            break;
                    }
                }
            }
        }
    }
    InitConfig(params);
    NWilson::TTraceId traceId;
    TStringBuf traceparent = Event->Get()->Request.GetHeader("traceparent");
    if (traceparent) {
        traceId = NWilson::TTraceId::FromTraceparentHeader(traceparent, TComponentTracingLevels::ProductionVerbose);
    }
    TStringBuf wantTrace = Event->Get()->Request.GetHeader("X-Want-Trace");
    TStringBuf traceVerbosity = Event->Get()->Request.GetHeader("X-Trace-Verbosity");
    TStringBuf traceTTL = Event->Get()->Request.GetHeader("X-Trace-TTL");
    if (!traceId && (FromStringWithDefault<bool>(wantTrace) || !traceVerbosity.empty() || !traceTTL.empty())) {
        ui8 verbosity = TComponentTracingLevels::ProductionVerbose;
        if (traceVerbosity) {
            verbosity = FromStringWithDefault<ui8>(traceVerbosity, verbosity);
            verbosity = std::min(verbosity, NWilson::TTraceId::MAX_VERBOSITY);
        }
        ui32 ttl = Max<ui32>();
        if (traceTTL) {
            ttl = FromStringWithDefault<ui32>(traceTTL, ttl);
            ttl = std::min(ttl, NWilson::TTraceId::MAX_TIME_TO_LIVE);
        }
        traceId = NWilson::TTraceId::NewTraceId(verbosity, ttl);
    }
    if (traceId) {
        Span = {TComponentTracingLevels::THttp::TopLevel, std::move(traceId), handlerName ? "http " + handlerName : "http viewer", NWilson::EFlags::AUTO_END};
        Span.Attribute("request_type", TString(Event->Get()->Request.GetUri().Before('?')));
        Span.Attribute("request_params", TString(Event->Get()->Request.GetUri().After('?')));
    }
}

TActorId TViewerPipeClient::ConnectTabletPipe(NNodeWhiteboard::TTabletId tabletId) {
    TPipeInfo& pipeInfo = PipeInfo[tabletId];
    if (!pipeInfo.PipeClient) {
        auto pipe = NTabletPipe::CreateClient(SelfId(), tabletId, GetPipeClientConfig());
        pipeInfo.PipeClient = RegisterWithSameMailbox(pipe);
    }
    pipeInfo.Requests++;
    return pipeInfo.PipeClient;
}

void TViewerPipeClient::SendEvent(std::unique_ptr<IEventHandle> event) {
    if (DelayedRequests.empty() && Requests < MaxRequestsInFlight) {
        TActivationContext::Send(event.release());
        ++Requests;
    } else {
        DelayedRequests.push_back({
            .Event = std::move(event),
        });
    }
}

void TViewerPipeClient::SendRequest(TActorId recipient, IEventBase* ev, ui32 flags, ui64 cookie, NWilson::TTraceId traceId) {
    SendEvent(std::make_unique<IEventHandle>(recipient, SelfId(), ev, flags, cookie, nullptr /*forwardOnNondelivery*/, std::move(traceId)));
}

void TViewerPipeClient::SendRequestToPipe(TActorId pipe, IEventBase* ev, ui64 cookie, NWilson::TTraceId traceId) {
    std::unique_ptr<IEventHandle> event = std::make_unique<IEventHandle>(pipe, SelfId(), ev, 0 /*flags*/, cookie, nullptr /*forwardOnNondelivery*/, std::move(traceId));
    event->Rewrite(TEvTabletPipe::EvSend, pipe);
    SendEvent(std::move(event));
}

void TViewerPipeClient::SendDelayedRequests() {
    while (!DelayedRequests.empty() && Requests < MaxRequestsInFlight) {
        auto& request(DelayedRequests.front());
        TActivationContext::Send(request.Event.release());
        ++Requests;
        DelayedRequests.pop_front();
    }
}

TPathId TViewerPipeClient::GetPathId(const TEvTxProxySchemeCache::TEvNavigateKeySetResult& ev) {
    if (ev.Request->ResultSet.size() == 1) {
        if (ev.Request->ResultSet.begin()->Self) {
            const auto& info = ev.Request->ResultSet.begin()->Self->Info;
            return TPathId(info.GetSchemeshardId(), info.GetPathId());
        }
        if (ev.Request->ResultSet.begin()->TableId) {
            return ev.Request->ResultSet.begin()->TableId.PathId;
        }
    }
    return {};
}

TString TViewerPipeClient::GetPath(const TEvTxProxySchemeCache::TEvNavigateKeySetResult& ev) {
    if (ev.Request->ResultSet.size() == 1) {
        return CanonizePath(ev.Request->ResultSet.begin()->Path);
    }
    return {};
}

TPathId TViewerPipeClient::GetPathId(TEvTxProxySchemeCache::TEvNavigateKeySetResult::TPtr& ev) {
    return GetPathId(*ev->Get());
}

TString TViewerPipeClient::GetPath(TEvTxProxySchemeCache::TEvNavigateKeySetResult::TPtr& ev) {
    return GetPath(*ev->Get());
}

bool TViewerPipeClient::IsSuccess(const std::unique_ptr<TEvTxProxySchemeCache::TEvNavigateKeySetResult>& ev) {
    return (ev->Request->ResultSet.size() > 0) && (std::find_if(ev->Request->ResultSet.begin(), ev->Request->ResultSet.end(),
        [](const auto& entry) {
            return entry.Status == NSchemeCache::TSchemeCacheNavigate::EStatus::Ok;
        }) != ev->Request->ResultSet.end());
}

TString TViewerPipeClient::GetError(const std::unique_ptr<TEvTxProxySchemeCache::TEvNavigateKeySetResult>& ev) {
    if (ev->Request->ResultSet.size() == 0) {
        return "empty response";
    }
    for (const auto& entry : ev->Request->ResultSet) {
        if (entry.Status != NSchemeCache::TSchemeCacheNavigate::EStatus::Ok) {
            switch (entry.Status) {
                case NSchemeCache::TSchemeCacheNavigate::EStatus::Ok:
                    return "Ok";
                case NSchemeCache::TSchemeCacheNavigate::EStatus::Unknown:
                    return "Unknown";
                case NSchemeCache::TSchemeCacheNavigate::EStatus::RootUnknown:
                    return "RootUnknown";
                case NSchemeCache::TSchemeCacheNavigate::EStatus::PathErrorUnknown:
                    return "PathErrorUnknown";
                case NSchemeCache::TSchemeCacheNavigate::EStatus::PathNotTable:
                    return "PathNotTable";
                case NSchemeCache::TSchemeCacheNavigate::EStatus::PathNotPath:
                    return "PathNotPath";
                case NSchemeCache::TSchemeCacheNavigate::EStatus::TableCreationNotComplete:
                    return "TableCreationNotComplete";
                case NSchemeCache::TSchemeCacheNavigate::EStatus::LookupError:
                    return "LookupError";
                case NSchemeCache::TSchemeCacheNavigate::EStatus::RedirectLookupError:
                    return "RedirectLookupError";
                case NSchemeCache::TSchemeCacheNavigate::EStatus::AccessDenied:
                    return "AccessDenied";
                default:
                    return ::ToString(static_cast<int>(ev->Request->ResultSet.begin()->Status));
            }
        }
    }
    return "no error";
}

bool TViewerPipeClient::IsSuccess(const std::unique_ptr<TEvStateStorage::TEvBoardInfo>& ev) {
    return ev->Status == TEvStateStorage::TEvBoardInfo::EStatus::Ok;
}

TString TViewerPipeClient::GetError(const std::unique_ptr<TEvStateStorage::TEvBoardInfo>& ev) {
    switch (ev->Status) {
        case TEvStateStorage::TEvBoardInfo::EStatus::Unknown:
            return "Unknown";
        case TEvStateStorage::TEvBoardInfo::EStatus::Ok:
            return "Ok";
        case TEvStateStorage::TEvBoardInfo::EStatus::NotAvailable:
            return "NotAvailable";
        default:
            return ::ToString(static_cast<int>(ev->Status));
    }
}

void TViewerPipeClient::RequestHiveDomainStats(NNodeWhiteboard::TTabletId hiveId) {
    TActorId pipeClient = ConnectTabletPipe(hiveId);
    THolder<TEvHive::TEvRequestHiveDomainStats> request = MakeHolder<TEvHive::TEvRequestHiveDomainStats>();
    request->Record.SetReturnFollowers(Followers);
    request->Record.SetReturnMetrics(Metrics);
    SendRequestToPipe(pipeClient, request.Release(), hiveId);
}

void TViewerPipeClient::RequestHiveNodeStats(NNodeWhiteboard::TTabletId hiveId, TPathId pathId) {
    TActorId pipeClient = ConnectTabletPipe(hiveId);
    THolder<TEvHive::TEvRequestHiveNodeStats> request = MakeHolder<TEvHive::TEvRequestHiveNodeStats>();
    request->Record.SetReturnMetrics(Metrics);
    if (pathId != TPathId()) {
        request->Record.SetReturnExtendedTabletInfo(true);
        request->Record.SetFilterTabletsBySchemeShardId(pathId.OwnerId);
        request->Record.SetFilterTabletsByPathId(pathId.LocalPathId);
    }
    SendRequestToPipe(pipeClient, request.Release(), hiveId);
}

void TViewerPipeClient::RequestHiveStorageStats(NNodeWhiteboard::TTabletId hiveId) {
    TActorId pipeClient = ConnectTabletPipe(hiveId);
    THolder<TEvHive::TEvRequestHiveStorageStats> request = MakeHolder<TEvHive::TEvRequestHiveStorageStats>();
    SendRequestToPipe(pipeClient, request.Release(), hiveId);
}

TViewerPipeClient::TRequestResponse<TEvViewer::TEvViewerResponse> TViewerPipeClient::MakeViewerRequest(TNodeId nodeId, TEvViewer::TEvViewerRequest* ev, ui32 flags) {
    TActorId viewerServiceId = MakeViewerID(nodeId);
    TRequestResponse<TEvViewer::TEvViewerResponse> response(Span.CreateChild(TComponentTracingLevels::THttp::Detailed, TypeName(*ev)));
    if (response.Span) {
        response.Span.Attribute("target_node_id", nodeId);
        TStringBuilder askFor;
        askFor << ev->Record.GetLocation().NodeIdSize() << " nodes (";
        for (size_t i = 0; i < std::min<size_t>(ev->Record.GetLocation().NodeIdSize(), 16); ++i) {
            if (i) {
                askFor << ", ";
            }
            askFor << ev->Record.GetLocation().GetNodeId(i);
        }
        if (ev->Record.GetLocation().NodeIdSize() > 16) {
            askFor << ", ...";
        }
        askFor << ")";
        response.Span.Attribute("ask_for", askFor);
        switch (ev->Record.Request_case()) {
            case NKikimrViewer::TEvViewerRequest::kTabletRequest:
                response.Span.Attribute("request_type", "TabletRequest");
                break;
            case NKikimrViewer::TEvViewerRequest::kSystemRequest:
                response.Span.Attribute("request_type", "SystemRequest");
                break;
            case NKikimrViewer::TEvViewerRequest::kPDiskRequest:
                response.Span.Attribute("request_type", "PDiskRequest");
                break;
            case NKikimrViewer::TEvViewerRequest::kVDiskRequest:
                response.Span.Attribute("request_type", "VDiskRequest");
                break;
            case NKikimrViewer::TEvViewerRequest::kNodeRequest:
                response.Span.Attribute("request_type", "NodeRequest");
                break;
            case NKikimrViewer::TEvViewerRequest::kQueryRequest:
                response.Span.Attribute("request_type", "QueryRequest");
                break;
            case NKikimrViewer::TEvViewerRequest::kRenderRequest:
                response.Span.Attribute("request_type", "RenderRequest");
                break;
            case NKikimrViewer::TEvViewerRequest::kAutocompleteRequest:
                response.Span.Attribute("request_type", "AutocompleteRequest");
                break;
            default:
                response.Span.Attribute("request_type", ::ToString(static_cast<int>(ev->Record.Request_case())));
                break;
        }
    }
    SendRequest(viewerServiceId, ev, flags, nodeId, response.Span.GetTraceId());
    return response;
}

TViewerPipeClient::TRequestResponse<TEvHive::TEvResponseHiveDomainStats> TViewerPipeClient::MakeRequestHiveDomainStats(NNodeWhiteboard::TTabletId hiveId) {
    TActorId pipeClient = ConnectTabletPipe(hiveId);
    THolder<TEvHive::TEvRequestHiveDomainStats> request = MakeHolder<TEvHive::TEvRequestHiveDomainStats>();
    request->Record.SetReturnFollowers(Followers);
    request->Record.SetReturnMetrics(Metrics);
    auto response = MakeRequestToPipe<TEvHive::TEvResponseHiveDomainStats>(pipeClient, request.Release(), hiveId);
    if (response.Span) {
        auto hive_id = "#" + ::ToString(hiveId);
        response.Span.Attribute("hive_id", hive_id);
    }
    return response;
}

TViewerPipeClient::TRequestResponse<TEvHive::TEvResponseHiveStorageStats> TViewerPipeClient::MakeRequestHiveStorageStats(NNodeWhiteboard::TTabletId hiveId) {
    TActorId pipeClient = ConnectTabletPipe(hiveId);
    THolder<TEvHive::TEvRequestHiveStorageStats> request = MakeHolder<TEvHive::TEvRequestHiveStorageStats>();
    auto response = MakeRequestToPipe<TEvHive::TEvResponseHiveStorageStats>(pipeClient, request.Release(), hiveId);
    if (response.Span) {
        auto hive_id = "#" + ::ToString(hiveId);
        response.Span.Attribute("hive_id", hive_id);
    }
    return response;
}

TViewerPipeClient::TRequestResponse<TEvHive::TEvResponseHiveNodeStats> TViewerPipeClient::MakeRequestHiveNodeStats(TTabletId hiveId, TEvHive::TEvRequestHiveNodeStats* request) {
    TActorId pipeClient = ConnectTabletPipe(hiveId);
    auto response = MakeRequestToPipe<TEvHive::TEvResponseHiveNodeStats>(pipeClient, request, hiveId);
    if (response.Span) {
        auto hive_id = "#" + ::ToString(hiveId);
        response.Span.Attribute("hive_id", hive_id);
    }
    return response;
}

TViewerPipeClient::TRequestResponse<TEvViewer::TEvViewerResponse> TViewerPipeClient::MakeRequestViewer(TNodeId nodeId, TEvViewer::TEvViewerRequest* request, ui32 flags) {
    auto requestType = request->Record.GetRequestCase();
    auto response = MakeRequest<TEvViewer::TEvViewerResponse>(MakeViewerID(nodeId), request, flags, nodeId);
    if (response.Span) {
        TString requestTypeString;
        switch (requestType) {
            case NKikimrViewer::TEvViewerRequest::kTabletRequest:
                requestTypeString = "TabletRequest";
                break;
            case NKikimrViewer::TEvViewerRequest::kSystemRequest:
                requestTypeString = "SystemRequest";
                break;
            case NKikimrViewer::TEvViewerRequest::kQueryRequest:
                requestTypeString = "QueryRequest";
                break;
            case NKikimrViewer::TEvViewerRequest::kRenderRequest:
                requestTypeString = "RenderRequest";
                break;
            case NKikimrViewer::TEvViewerRequest::kAutocompleteRequest:
                requestTypeString = "AutocompleteRequest";
                break;
            default:
                requestTypeString = ::ToString(static_cast<int>(requestType));
                break;
        }
        response.Span.Attribute("request_type", requestTypeString);
    }
    return response;
}

void TViewerPipeClient::RequestConsoleListTenants() {
    TActorId pipeClient = ConnectTabletPipe(GetConsoleId());
    THolder<NConsole::TEvConsole::TEvListTenantsRequest> request = MakeHolder<NConsole::TEvConsole::TEvListTenantsRequest>();
    SendRequestToPipe(pipeClient, request.Release());
}

TViewerPipeClient::TRequestResponse<NConsole::TEvConsole::TEvListTenantsResponse> TViewerPipeClient::MakeRequestConsoleListTenants() {
    TActorId pipeClient = ConnectTabletPipe(GetConsoleId());
    THolder<NConsole::TEvConsole::TEvListTenantsRequest> request = MakeHolder<NConsole::TEvConsole::TEvListTenantsRequest>();
    return MakeRequestToPipe<NConsole::TEvConsole::TEvListTenantsResponse>(pipeClient, request.Release());
}

TViewerPipeClient::TRequestResponse<NConsole::TEvConsole::TEvGetNodeConfigResponse> TViewerPipeClient::MakeRequestConsoleNodeConfigByTenant(TString tenant, ui64 cookie) {
    TActorId pipeClient = ConnectTabletPipe(GetConsoleId());
    auto request = MakeHolder<NConsole::TEvConsole::TEvGetNodeConfigRequest>();
    request->Record.MutableNode()->SetTenant(tenant);
    request->Record.AddItemKinds(static_cast<ui32>(NKikimrConsole::TConfigItem::FeatureFlagsItem));
    return MakeRequestToPipe<NConsole::TEvConsole::TEvGetNodeConfigResponse>(pipeClient, request.Release(), cookie);
}

TViewerPipeClient::TRequestResponse<NConsole::TEvConsole::TEvGetAllConfigsResponse> TViewerPipeClient::MakeRequestConsoleGetAllConfigs() {
    TActorId pipeClient = ConnectTabletPipe(GetConsoleId());
    return MakeRequestToPipe<NConsole::TEvConsole::TEvGetAllConfigsResponse>(pipeClient, new NConsole::TEvConsole::TEvGetAllConfigsRequest());
}

void TViewerPipeClient::RequestConsoleGetTenantStatus(const TString& path) {
    TActorId pipeClient = ConnectTabletPipe(GetConsoleId());
    THolder<NConsole::TEvConsole::TEvGetTenantStatusRequest> request = MakeHolder<NConsole::TEvConsole::TEvGetTenantStatusRequest>();
    request->Record.MutableRequest()->set_path(path);
    SendRequestToPipe(pipeClient, request.Release());
}

TViewerPipeClient::TRequestResponse<NConsole::TEvConsole::TEvGetTenantStatusResponse> TViewerPipeClient::MakeRequestConsoleGetTenantStatus(const TString& path) {
    TActorId pipeClient = ConnectTabletPipe(GetConsoleId());
    THolder<NConsole::TEvConsole::TEvGetTenantStatusRequest> request = MakeHolder<NConsole::TEvConsole::TEvGetTenantStatusRequest>();
    request->Record.MutableRequest()->set_path(path);
    auto response = MakeRequestToPipe<NConsole::TEvConsole::TEvGetTenantStatusResponse>(pipeClient, request.Release());
    if (response.Span) {
        response.Span.Attribute("path", path);
    }
    return response;
}

void TViewerPipeClient::RequestBSControllerConfig() {
    TActorId pipeClient = ConnectTabletPipe(GetBSControllerId());
    THolder<TEvBlobStorage::TEvControllerConfigRequest> request = MakeHolder<TEvBlobStorage::TEvControllerConfigRequest>();
    request->Record.MutableRequest()->AddCommand()->MutableQueryBaseConfig();
    SendRequestToPipe(pipeClient, request.Release());
}

void TViewerPipeClient::RequestBSControllerConfigWithStoragePools() {
    TActorId pipeClient = ConnectTabletPipe(GetBSControllerId());
    THolder<TEvBlobStorage::TEvControllerConfigRequest> request = MakeHolder<TEvBlobStorage::TEvControllerConfigRequest>();
    request->Record.MutableRequest()->AddCommand()->MutableQueryBaseConfig();
    request->Record.MutableRequest()->AddCommand()->MutableReadStoragePool()->SetBoxId(Max<ui64>());
    SendRequestToPipe(pipeClient, request.Release());
}

TViewerPipeClient::TRequestResponse<TEvBlobStorage::TEvControllerConfigResponse> TViewerPipeClient::MakeRequestBSControllerConfigWithStoragePools() {
    TActorId pipeClient = ConnectTabletPipe(GetBSControllerId());
    THolder<TEvBlobStorage::TEvControllerConfigRequest> request = MakeHolder<TEvBlobStorage::TEvControllerConfigRequest>();
    request->Record.MutableRequest()->AddCommand()->MutableQueryBaseConfig();
    request->Record.MutableRequest()->AddCommand()->MutableReadStoragePool()->SetBoxId(Max<ui64>());
    return MakeRequestToPipe<TEvBlobStorage::TEvControllerConfigResponse>(pipeClient, request.Release());
}

void TViewerPipeClient::RequestBSControllerInfo() {
    TActorId pipeClient = ConnectTabletPipe(GetBSControllerId());
    THolder<TEvBlobStorage::TEvRequestControllerInfo> request = MakeHolder<TEvBlobStorage::TEvRequestControllerInfo>();
    SendRequestToPipe(pipeClient, request.Release());
}

void TViewerPipeClient::RequestBSControllerSelectGroups(THolder<TEvBlobStorage::TEvControllerSelectGroups> request) {
    TActorId pipeClient = ConnectTabletPipe(GetBSControllerId());
    SendRequestToPipe(pipeClient, request.Release());
}

TViewerPipeClient::TRequestResponse<TEvBlobStorage::TEvControllerSelectGroupsResult> TViewerPipeClient::MakeRequestBSControllerSelectGroups(THolder<TEvBlobStorage::TEvControllerSelectGroups> request, ui64 cookie) {
    TActorId pipeClient = ConnectTabletPipe(GetBSControllerId());
    return MakeRequestToPipe<TEvBlobStorage::TEvControllerSelectGroupsResult>(pipeClient, request.Release(), cookie);
}

void TViewerPipeClient::RequestBSControllerPDiskRestart(ui32 nodeId, ui32 pdiskId, bool force) {
    TActorId pipeClient = ConnectTabletPipe(GetBSControllerId());
    THolder<TEvBlobStorage::TEvControllerConfigRequest> request = MakeHolder<TEvBlobStorage::TEvControllerConfigRequest>();
    auto* restartPDisk = request->Record.MutableRequest()->AddCommand()->MutableRestartPDisk();
    restartPDisk->MutableTargetPDiskId()->SetNodeId(nodeId);
    restartPDisk->MutableTargetPDiskId()->SetPDiskId(pdiskId);
    if (force) {
        request->Record.MutableRequest()->SetIgnoreDegradedGroupsChecks(true);
    }
    SendRequestToPipe(pipeClient, request.Release());
}

void TViewerPipeClient::RequestBSControllerVDiskEvict(ui32 groupId, ui32 groupGeneration, ui32 failRealmIdx, ui32 failDomainIdx, ui32 vdiskIdx, bool force) {
    TActorId pipeClient = ConnectTabletPipe(GetBSControllerId());
    THolder<TEvBlobStorage::TEvControllerConfigRequest> request = MakeHolder<TEvBlobStorage::TEvControllerConfigRequest>();
    auto* evictVDisk = request->Record.MutableRequest()->AddCommand()->MutableReassignGroupDisk();
    evictVDisk->SetGroupId(groupId);
    evictVDisk->SetGroupGeneration(groupGeneration);
    evictVDisk->SetFailRealmIdx(failRealmIdx);
    evictVDisk->SetFailDomainIdx(failDomainIdx);
    evictVDisk->SetVDiskIdx(vdiskIdx);
    if (force) {
        request->Record.MutableRequest()->SetIgnoreDegradedGroupsChecks(true);
    }
    SendRequestToPipe(pipeClient, request.Release());
}

TViewerPipeClient::TRequestResponse<NSysView::TEvSysView::TEvGetPDisksResponse> TViewerPipeClient::RequestBSControllerPDiskInfo(ui32 nodeId, ui32 pdiskId) {
    TActorId pipeClient = ConnectTabletPipe(GetBSControllerId());
    auto request = std::make_unique<NSysView::TEvSysView::TEvGetPDisksRequest>();
    request->Record.SetInclusiveFrom(true);
    request->Record.SetInclusiveTo(true);
    request->Record.MutableFrom()->SetNodeId(nodeId);
    request->Record.MutableFrom()->SetPDiskId(pdiskId);
    request->Record.MutableTo()->SetNodeId(nodeId);
    request->Record.MutableTo()->SetPDiskId(pdiskId);
    return MakeRequestToPipe<NSysView::TEvSysView::TEvGetPDisksResponse>(pipeClient, request.release());
}

TViewerPipeClient::TRequestResponse<NSysView::TEvSysView::TEvGetVSlotsResponse> TViewerPipeClient::RequestBSControllerVDiskInfo(ui32 nodeId, ui32 pdiskId) {
    TActorId pipeClient = ConnectTabletPipe(GetBSControllerId());
    auto request = std::make_unique<NSysView::TEvSysView::TEvGetVSlotsRequest>();
    request->Record.SetInclusiveFrom(true);
    request->Record.SetInclusiveTo(true);
    request->Record.MutableFrom()->SetNodeId(nodeId);
    request->Record.MutableFrom()->SetPDiskId(pdiskId);
    request->Record.MutableFrom()->SetVSlotId(0);
    request->Record.MutableTo()->SetNodeId(nodeId);
    request->Record.MutableTo()->SetPDiskId(pdiskId);
    request->Record.MutableTo()->SetVSlotId(std::numeric_limits<ui32>::max());
    return MakeRequestToPipe<NSysView::TEvSysView::TEvGetVSlotsResponse>(pipeClient, request.release());
}

TViewerPipeClient::TRequestResponse<NSysView::TEvSysView::TEvGetGroupsResponse> TViewerPipeClient::RequestBSControllerGroups() {
    TActorId pipeClient = ConnectTabletPipe(GetBSControllerId());
    auto request = std::make_unique<NSysView::TEvSysView::TEvGetGroupsRequest>();
    return MakeRequestToPipe<NSysView::TEvSysView::TEvGetGroupsResponse>(pipeClient, request.release());
}

TViewerPipeClient::TRequestResponse<NSysView::TEvSysView::TEvGetStoragePoolsResponse> TViewerPipeClient::RequestBSControllerPools() {
    TActorId pipeClient = ConnectTabletPipe(GetBSControllerId());
    auto request = std::make_unique<NSysView::TEvSysView::TEvGetStoragePoolsRequest>();
    return MakeRequestToPipe<NSysView::TEvSysView::TEvGetStoragePoolsResponse>(pipeClient, request.release());
}

TViewerPipeClient::TRequestResponse<NSysView::TEvSysView::TEvGetVSlotsResponse> TViewerPipeClient::RequestBSControllerVSlots() {
    TActorId pipeClient = ConnectTabletPipe(GetBSControllerId());
    auto request = std::make_unique<NSysView::TEvSysView::TEvGetVSlotsRequest>();
    return MakeRequestToPipe<NSysView::TEvSysView::TEvGetVSlotsResponse>(pipeClient, request.release());
}

TViewerPipeClient::TRequestResponse<NSysView::TEvSysView::TEvGetPDisksResponse> TViewerPipeClient::RequestBSControllerPDisks() {
    TActorId pipeClient = ConnectTabletPipe(GetBSControllerId());
    auto request = std::make_unique<NSysView::TEvSysView::TEvGetPDisksRequest>();
    return MakeRequestToPipe<NSysView::TEvSysView::TEvGetPDisksResponse>(pipeClient, request.release());
}

TViewerPipeClient::TRequestResponse<NSysView::TEvSysView::TEvGetStorageStatsResponse> TViewerPipeClient::RequestBSControllerStorageStats() {
    TActorId pipeClient = ConnectTabletPipe(GetBSControllerId());
    return MakeRequestToPipe<NSysView::TEvSysView::TEvGetStorageStatsResponse>(pipeClient, new NSysView::TEvSysView::TEvGetStorageStatsRequest());
}

void TViewerPipeClient::RequestBSControllerPDiskUpdateStatus(const NKikimrBlobStorage::TUpdateDriveStatus& driveStatus, bool force) {
    TActorId pipeClient = ConnectTabletPipe(GetBSControllerId());
    THolder<TEvBlobStorage::TEvControllerConfigRequest> request = MakeHolder<TEvBlobStorage::TEvControllerConfigRequest>();
    auto* updateDriveStatus = request->Record.MutableRequest()->AddCommand()->MutableUpdateDriveStatus();
    updateDriveStatus->CopyFrom(driveStatus);
    if (force) {
        request->Record.MutableRequest()->SetIgnoreDegradedGroupsChecks(true);
    }
    SendRequestToPipe(pipeClient, request.Release());
}

void TViewerPipeClient::RequestSchemeCacheNavigate(const TString& path) {
    THolder<NSchemeCache::TSchemeCacheNavigate> request = MakeHolder<NSchemeCache::TSchemeCacheNavigate>();
    NSchemeCache::TSchemeCacheNavigate::TEntry entry;
    entry.Path = SplitPath(path);
    entry.RedirectRequired = false;
    entry.Operation = NSchemeCache::TSchemeCacheNavigate::EOp::OpPath;
    request->ResultSet.emplace_back(entry);
    SendRequest(MakeSchemeCacheID(), new TEvTxProxySchemeCache::TEvNavigateKeySet(request.Release()));
}

void TViewerPipeClient::RequestSchemeCacheNavigate(const TPathId& pathId) {
    THolder<NSchemeCache::TSchemeCacheNavigate> request = MakeHolder<NSchemeCache::TSchemeCacheNavigate>();
    NSchemeCache::TSchemeCacheNavigate::TEntry entry;
    entry.TableId.PathId = pathId;
    entry.RequestType = NSchemeCache::TSchemeCacheNavigate::TEntry::ERequestType::ByTableId;
    entry.RedirectRequired = false;
    entry.Operation = NSchemeCache::TSchemeCacheNavigate::EOp::OpPath;
    request->ResultSet.emplace_back(entry);
    SendRequest(MakeSchemeCacheID(), new TEvTxProxySchemeCache::TEvNavigateKeySet(request.Release()));
}

TViewerPipeClient::TRequestResponse<TEvTxProxySchemeCache::TEvNavigateKeySetResult> TViewerPipeClient::MakeRequestSchemeCacheNavigate(const TString& path, ui64 cookie) {
    THolder<NSchemeCache::TSchemeCacheNavigate> request = MakeHolder<NSchemeCache::TSchemeCacheNavigate>();
    NSchemeCache::TSchemeCacheNavigate::TEntry entry;
    entry.Path = SplitPath(path);
    entry.RedirectRequired = false;
    entry.Operation = NSchemeCache::TSchemeCacheNavigate::EOp::OpPath;
    request->ResultSet.emplace_back(entry);
    auto response = MakeRequest<TEvTxProxySchemeCache::TEvNavigateKeySetResult>(MakeSchemeCacheID(), new TEvTxProxySchemeCache::TEvNavigateKeySet(request.Release()), 0 /*flags*/, cookie);
    if (response.Span) {
        response.Span.Attribute("path", path);
    }
    return response;
}

TViewerPipeClient::TRequestResponse<TEvTxProxySchemeCache::TEvNavigateKeySetResult> TViewerPipeClient::MakeRequestSchemeCacheNavigate(TPathId pathId, ui64 cookie) {
    THolder<NSchemeCache::TSchemeCacheNavigate> request = MakeHolder<NSchemeCache::TSchemeCacheNavigate>();
    NSchemeCache::TSchemeCacheNavigate::TEntry entry;
    entry.TableId.PathId = pathId;
    entry.RequestType = NSchemeCache::TSchemeCacheNavigate::TEntry::ERequestType::ByTableId;
    entry.RedirectRequired = false;
    entry.Operation = NSchemeCache::TSchemeCacheNavigate::EOp::OpPath;
    request->ResultSet.emplace_back(entry);
    auto response = MakeRequest<TEvTxProxySchemeCache::TEvNavigateKeySetResult>(MakeSchemeCacheID(), new TEvTxProxySchemeCache::TEvNavigateKeySet(request.Release()), 0 /*flags*/, cookie);
    if (response.Span) {
        response.Span.Attribute("path_id", pathId.ToString());
    }
    return response;
}

void TViewerPipeClient::RequestTxProxyDescribe(const TString& path) {
    THolder<TEvTxUserProxy::TEvNavigate> request(new TEvTxUserProxy::TEvNavigate());
    request->Record.MutableDescribePath()->SetPath(path);
    if (!Event->Get()->UserToken.empty()) {
        request->Record.SetUserToken(Event->Get()->UserToken);
    }
    SendRequest(MakeTxProxyID(), request.Release());
}

void TViewerPipeClient::RequestStateStorageEndpointsLookup(const TString& path) {
    RegisterWithSameMailbox(CreateBoardLookupActor(MakeEndpointsBoardPath(path),
                                                   SelfId(),
                                                   EBoardLookupMode::Second));
    ++Requests;
}

TViewerPipeClient::TRequestResponse<TEvStateStorage::TEvBoardInfo> TViewerPipeClient::MakeRequestStateStorageEndpointsLookup(const TString& path, ui64 cookie) {
    TRequestResponse<TEvStateStorage::TEvBoardInfo> response(Span.CreateChild(TComponentTracingLevels::THttp::Detailed, "BoardLookupActor"));
    RegisterWithSameMailbox(CreateBoardLookupActor(MakeEndpointsBoardPath(path),
                                                   SelfId(),
                                                   EBoardLookupMode::Second, {}, cookie));
    if (response.Span) {
        response.Span.Attribute("path", path);
    }
    ++Requests;
    return response;
}

void TViewerPipeClient::RequestStateStorageMetadataCacheEndpointsLookup(const TString& path) {
    if (!AppData()->DomainsInfo->Domain) {
        return;
    }
    RegisterWithSameMailbox(CreateBoardLookupActor(MakeDatabaseMetadataCacheBoardPath(path),
                                                   SelfId(),
                                                   EBoardLookupMode::Second));
    ++Requests;
}

std::vector<TNodeId> TViewerPipeClient::GetNodesFromBoardReply(const TEvStateStorage::TEvBoardInfo& ev) {
    std::vector<TNodeId> databaseNodes;
    if (ev.Status == TEvStateStorage::TEvBoardInfo::EStatus::Ok) {
        for (const auto& [actorId, infoEntry] : ev.InfoEntries) {
            databaseNodes.emplace_back(actorId.NodeId());
        }
    }
    std::sort(databaseNodes.begin(), databaseNodes.end());
    databaseNodes.erase(std::unique(databaseNodes.begin(), databaseNodes.end()), databaseNodes.end());
    return databaseNodes;
}

std::vector<TNodeId> TViewerPipeClient::GetNodesFromBoardReply(TEvStateStorage::TEvBoardInfo::TPtr& ev) {
    return GetNodesFromBoardReply(*ev->Get());
}

void TViewerPipeClient::InitConfig(const TCgiParameters& params) {
    Followers = FromStringWithDefault(params.Get("followers"), Followers);
    Metrics = FromStringWithDefault(params.Get("metrics"), Metrics);
    WithRetry = FromStringWithDefault(params.Get("with_retry"), WithRetry);
    MaxRequestsInFlight = FromStringWithDefault(params.Get("max_requests_in_flight"), MaxRequestsInFlight);
    Database = params.Get("database");
    if (!Database) {
        Database = params.Get("tenant");
    }
    Direct = FromStringWithDefault<bool>(params.Get("direct"), Direct);
    JsonSettings.EnumAsNumbers = !FromStringWithDefault<bool>(params.Get("enums"), true);
    JsonSettings.UI64AsString = !FromStringWithDefault<bool>(params.Get("ui64"), false);
    if (FromStringWithDefault<bool>(params.Get("enums"), true)) {
        Proto2JsonConfig.EnumMode = TProto2JsonConfig::EnumValueMode::EnumName;
    }
    if (!FromStringWithDefault<bool>(params.Get("ui64"), false)) {
        Proto2JsonConfig.StringifyNumbers = TProto2JsonConfig::EStringifyNumbersMode::StringifyInt64Always;
    }
    Proto2JsonConfig.MapAsObject = true;
    Proto2JsonConfig.ConvertAny = true;
    Proto2JsonConfig.WriteNanAsString = true;
    Timeout = TDuration::MilliSeconds(FromStringWithDefault<ui32>(params.Get("timeout"), Timeout.MilliSeconds()));
}

void TViewerPipeClient::InitConfig(const TRequestSettings& settings) {
    Followers = settings.Followers;
    Metrics = settings.Metrics;
    WithRetry = settings.WithRetry;
}

void TViewerPipeClient::ClosePipes() {
    for (const auto& [tabletId, pipeInfo] : PipeInfo) {
        if (pipeInfo.PipeClient) {
            NTabletPipe::CloseClient(SelfId(), pipeInfo.PipeClient);
        }
    }
    PipeInfo.clear();
}

ui32 TViewerPipeClient::FailPipeConnect(NNodeWhiteboard::TTabletId tabletId) {
    auto itPipeInfo = PipeInfo.find(tabletId);
    if (itPipeInfo != PipeInfo.end()) {
        ui32 requests = itPipeInfo->second.Requests;
        NTabletPipe::CloseClient(SelfId(), itPipeInfo->second.PipeClient);
        PipeInfo.erase(itPipeInfo);
        return requests;
    }
    return 0;
}

TRequestState TViewerPipeClient::GetRequest() const {
    return {Event->Get(), Span.GetTraceId()};
}

void TViewerPipeClient::ReplyAndPassAway(TString data, const TString& error) {
    TString message = error;
    Send(Event->Sender, new NMon::TEvHttpInfoRes(data, 0, NMon::IEvHttpInfoRes::EContentType::Custom));
    if (message.empty()) {
        TStringBuf dataParser(data);
        if (dataParser.NextTok(' ') == "HTTP/1.1") {
            TStringBuf code = dataParser.NextTok(' ');
            if (code.size() == 3 && code[0] != '2') {
                message = dataParser.NextTok('\n');
            }
        }
    }
    if (Span) {
        if (message) {
            Span.EndError(message);
        } else {
            Span.EndOk();
        }
    }
    PassAway();
}

TString TViewerPipeClient::GetHTTPOK(TString contentType, TString response, TInstant lastModified) {
    return Viewer->GetHTTPOK(GetRequest(), std::move(contentType), std::move(response), lastModified);
}

TString TViewerPipeClient::GetHTTPOKJSON(TString response, TInstant lastModified) {
    return Viewer->GetHTTPOKJSON(GetRequest(), std::move(response), lastModified);
}

TString TViewerPipeClient::GetHTTPOKJSON(const NJson::TJsonValue& response, TInstant lastModified) {
    return GetHTTPOKJSON(NJson::WriteJson(response, false), lastModified);
}

TString TViewerPipeClient::GetHTTPOKJSON(const google::protobuf::Message& response, TInstant lastModified) {
    TStringStream json;
    NProtobufJson::Proto2Json(response, json, Proto2JsonConfig);
    return GetHTTPOKJSON(json.Str(), lastModified);
}

TString TViewerPipeClient::GetHTTPGATEWAYTIMEOUT(TString contentType, TString response) {
    return Viewer->GetHTTPGATEWAYTIMEOUT(GetRequest(), std::move(contentType), std::move(response));
}

TString TViewerPipeClient::GetHTTPBADREQUEST(TString contentType, TString response) {
    return Viewer->GetHTTPBADREQUEST(GetRequest(), std::move(contentType), std::move(response));
}

TString TViewerPipeClient::GetHTTPINTERNALERROR(TString contentType, TString response) {
    return Viewer->GetHTTPINTERNALERROR(GetRequest(), std::move(contentType), std::move(response));
}

TString TViewerPipeClient::GetHTTPFORBIDDEN(TString contentType, TString response) {
    return Viewer->GetHTTPFORBIDDEN(GetRequest(), std::move(contentType), std::move(response));
}

TString TViewerPipeClient::MakeForward(const std::vector<ui32>& nodes) {
    return Viewer->MakeForward(GetRequest(), nodes);
}

void TViewerPipeClient::RequestDone(ui32 requests) {
    if (requests == 0) {
        return;
    }
    if (requests > Requests) {
        BLOG_ERROR("Requests count mismatch: " << requests << " > " << Requests);
        if (Span) {
            Span.Event("Requests count mismatch");
        }
        requests = Requests;
    }
    Requests -= requests;
    if (!DelayedRequests.empty()) {
        SendDelayedRequests();
    }
    if (Requests == 0 && !PassedAway) {
        ReplyAndPassAway();
    }
}

void TViewerPipeClient::CancelAllRequests() {
    DelayedRequests.clear();
}

void TViewerPipeClient::Handle(TEvTabletPipe::TEvClientConnected::TPtr& ev) {
    if (ev->Get()->Status != NKikimrProto::OK) {
        ui32 requests = FailPipeConnect(ev->Get()->TabletId);
        RequestDone(requests);
    }
}

void TViewerPipeClient::HandleResolveResource(TEvTxProxySchemeCache::TEvNavigateKeySetResult::TPtr& ev) {
    if (ResourceNavigateResponse) {
        ResourceNavigateResponse->Set(std::move(ev));
        if (ResourceNavigateResponse->IsOk()) {
            TSchemeCacheNavigate::TEntry& entry(ResourceNavigateResponse->Get()->Request->ResultSet.front());
            SharedDatabase = CanonizePath(entry.Path);
<<<<<<< HEAD
            if (SharedDatabase == AppData()->TenantName) {
                Direct = true;
                Bootstrap(); // retry bootstrap without redirect this time
            } else {
                DatabaseBoardInfoResponse = MakeRequestStateStorageEndpointsLookup(SharedDatabase);
            }
        } else {
            return ReplyAndPassAway(GetHTTPBADREQUEST("text/plain", "Failed to resolve database - shared database not found"));
=======
            Direct |= (SharedDatabase == AppData()->TenantName);
            DatabaseBoardInfoResponse = MakeRequestStateStorageEndpointsLookup(SharedDatabase);
            --Requests; // don't count this request
        } else {
            AddEvent("Failed to resolve database - shared database not found");
            Direct = true;
            Bootstrap(); // retry bootstrap without redirect this time
>>>>>>> 70882812
        }
    }
    RequestDone();
}

void TViewerPipeClient::HandleResolveDatabase(TEvTxProxySchemeCache::TEvNavigateKeySetResult::TPtr& ev) {
    if (DatabaseNavigateResponse) {
        DatabaseNavigateResponse->Set(std::move(ev));
        if (DatabaseNavigateResponse->IsOk()) {
            TSchemeCacheNavigate::TEntry& entry(DatabaseNavigateResponse->Get()->Request->ResultSet.front());
            if (entry.DomainInfo && entry.DomainInfo->ResourcesDomainKey && entry.DomainInfo->DomainKey != entry.DomainInfo->ResourcesDomainKey) {
                ResourceNavigateResponse = MakeRequestSchemeCacheNavigate(TPathId(entry.DomainInfo->ResourcesDomainKey));
                --Requests; // don't count this request
                Become(&TViewerPipeClient::StateResolveResource);
            } else {
<<<<<<< HEAD
                DatabaseBoardInfoResponse = MakeRequestStateStorageEndpointsLookup(CanonizePath(entry.Path));
            }
        } else {
            return ReplyAndPassAway(GetHTTPBADREQUEST("text/plain", "Failed to resolve database - not found"));
=======
                Database = CanonizePath(entry.Path);
                DatabaseBoardInfoResponse = MakeRequestStateStorageEndpointsLookup(Database);
                --Requests; // don't count this request
            }
        } else {
            AddEvent("Failed to resolve database - not found");
            Direct = true;
            Bootstrap(); // retry bootstrap without redirect this time
>>>>>>> 70882812
        }
    }
    RequestDone();
}

void TViewerPipeClient::HandleResolve(TEvStateStorage::TEvBoardInfo::TPtr& ev) {
    if (DatabaseBoardInfoResponse) {
        DatabaseBoardInfoResponse->Set(std::move(ev));
        if (DatabaseBoardInfoResponse->IsOk()) {
<<<<<<< HEAD
            return ReplyAndPassAway(MakeForward(GetNodesFromBoardReply(DatabaseBoardInfoResponse->GetRef())));
        } else {
=======
            if (Direct) {
                Bootstrap(); // retry bootstrap without redirect this time
            } else {
                ReplyAndPassAway(MakeForward(GetNodesFromBoardReply(DatabaseBoardInfoResponse->GetRef())));
            }
        } else {
            AddEvent("Failed to resolve database nodes");
>>>>>>> 70882812
            Direct = true;
            Bootstrap(); // retry bootstrap without redirect this time
        }
    }
    RequestDone();
}

void TViewerPipeClient::HandleTimeout() {
    ReplyAndPassAway(GetHTTPGATEWAYTIMEOUT());
}

STATEFN(TViewerPipeClient::StateResolveDatabase) {
    switch (ev->GetTypeRewrite()) {
        hFunc(TEvStateStorage::TEvBoardInfo, HandleResolve);
        hFunc(TEvTxProxySchemeCache::TEvNavigateKeySetResult, HandleResolveDatabase);
        cFunc(TEvents::TEvWakeup::EventType, HandleTimeout);
    }
}

STATEFN(TViewerPipeClient::StateResolveResource) {
    switch (ev->GetTypeRewrite()) {
        hFunc(TEvStateStorage::TEvBoardInfo, HandleResolve);
        hFunc(TEvTxProxySchemeCache::TEvNavigateKeySetResult, HandleResolveResource);
        cFunc(TEvents::TEvWakeup::EventType, HandleTimeout);
    }
}

void TViewerPipeClient::RedirectToDatabase(const TString& database) {
    DatabaseNavigateResponse = MakeRequestSchemeCacheNavigate(database);
    --Requests; // don't count this request
    Become(&TViewerPipeClient::StateResolveDatabase);
}

bool TViewerPipeClient::NeedToRedirect() {
    if (NeedRedirect && Event) {
        NeedRedirect = false;
        Direct |= !Event->Get()->Request.GetHeader("X-Forwarded-From-Node").empty(); // we're already forwarding
        Direct |= (Database == AppData()->TenantName) || Database.empty(); // we're already on the right node or don't use database filter
        if (Database) {
            RedirectToDatabase(Database); // to find some dynamic node and redirect query there
            return true;
        }
    }
    return false;
}

void TViewerPipeClient::PassAway() {
    std::sort(SubscriptionNodeIds.begin(), SubscriptionNodeIds.end());
    SubscriptionNodeIds.erase(std::unique(SubscriptionNodeIds.begin(), SubscriptionNodeIds.end()), SubscriptionNodeIds.end());
    for (TNodeId nodeId : SubscriptionNodeIds) {
        Send(TActivationContext::InterconnectProxy(nodeId), new TEvents::TEvUnsubscribe());
    }
    ClosePipes();
    CancelAllRequests();
    PassedAway = true;
    TBase::PassAway();
}

void TViewerPipeClient::AddEvent(const TString& name) {
    if (Span) {
        Span.Event(name);
    }
}

}<|MERGE_RESOLUTION|>--- conflicted
+++ resolved
@@ -776,16 +776,6 @@
         if (ResourceNavigateResponse->IsOk()) {
             TSchemeCacheNavigate::TEntry& entry(ResourceNavigateResponse->Get()->Request->ResultSet.front());
             SharedDatabase = CanonizePath(entry.Path);
-<<<<<<< HEAD
-            if (SharedDatabase == AppData()->TenantName) {
-                Direct = true;
-                Bootstrap(); // retry bootstrap without redirect this time
-            } else {
-                DatabaseBoardInfoResponse = MakeRequestStateStorageEndpointsLookup(SharedDatabase);
-            }
-        } else {
-            return ReplyAndPassAway(GetHTTPBADREQUEST("text/plain", "Failed to resolve database - shared database not found"));
-=======
             Direct |= (SharedDatabase == AppData()->TenantName);
             DatabaseBoardInfoResponse = MakeRequestStateStorageEndpointsLookup(SharedDatabase);
             --Requests; // don't count this request
@@ -793,7 +783,6 @@
             AddEvent("Failed to resolve database - shared database not found");
             Direct = true;
             Bootstrap(); // retry bootstrap without redirect this time
->>>>>>> 70882812
         }
     }
     RequestDone();
@@ -809,12 +798,6 @@
                 --Requests; // don't count this request
                 Become(&TViewerPipeClient::StateResolveResource);
             } else {
-<<<<<<< HEAD
-                DatabaseBoardInfoResponse = MakeRequestStateStorageEndpointsLookup(CanonizePath(entry.Path));
-            }
-        } else {
-            return ReplyAndPassAway(GetHTTPBADREQUEST("text/plain", "Failed to resolve database - not found"));
-=======
                 Database = CanonizePath(entry.Path);
                 DatabaseBoardInfoResponse = MakeRequestStateStorageEndpointsLookup(Database);
                 --Requests; // don't count this request
@@ -823,7 +806,6 @@
             AddEvent("Failed to resolve database - not found");
             Direct = true;
             Bootstrap(); // retry bootstrap without redirect this time
->>>>>>> 70882812
         }
     }
     RequestDone();
@@ -833,10 +815,6 @@
     if (DatabaseBoardInfoResponse) {
         DatabaseBoardInfoResponse->Set(std::move(ev));
         if (DatabaseBoardInfoResponse->IsOk()) {
-<<<<<<< HEAD
-            return ReplyAndPassAway(MakeForward(GetNodesFromBoardReply(DatabaseBoardInfoResponse->GetRef())));
-        } else {
-=======
             if (Direct) {
                 Bootstrap(); // retry bootstrap without redirect this time
             } else {
@@ -844,7 +822,6 @@
             }
         } else {
             AddEvent("Failed to resolve database nodes");
->>>>>>> 70882812
             Direct = true;
             Bootstrap(); // retry bootstrap without redirect this time
         }
