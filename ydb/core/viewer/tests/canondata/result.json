{
    "test.test_counter": {
        "status_code": 200,
        "text": "1\n"
    },
    "test.test_operations_list": {
        "next_page_token": "1",
        "status": "SUCCESS"
    },
    "test.test_operations_list_page": {
        "next_page_token": "1",
        "status": "SUCCESS"
    },
    "test.test_operations_list_page_bad": {
        "status_code": 400,
        "text": "offset must be a multiple of limit"
    },
    "test.test_pqrb_tablet": {
        "response_create_topic": {
            "version": "not-zero-number"
        },
        "response_tablet_info": {
            "ResponseTime": "not-zero-number-text",
            "TabletStateInfo": [
                {
                    "ChangeTime": "not-zero-number-text",
                    "FollowerId": 0,
                    "Generation": 1,
                    "HiveId": "not-zero-number-text",
                    "Leader": true,
                    "NodeId": "not-zero-number",
                    "Overall": "Green",
                    "State": "Active",
                    "TabletId": "not-zero-number-text",
                    "TenantId": {
                        "PathId": "not-zero-number-text",
                        "SchemeShard": "not-zero-number-text"
                    },
                    "Type": "PersQueue"
                },
                {
                    "ChangeTime": "not-zero-number-text",
                    "FollowerId": 0,
                    "Generation": 1,
                    "HiveId": "not-zero-number-text",
                    "Leader": true,
                    "NodeId": "not-zero-number",
                    "Overall": "Green",
                    "State": "Active",
                    "TabletId": "not-zero-number-text",
                    "TenantId": {
                        "PathId": "not-zero-number-text",
                        "SchemeShard": "not-zero-number-text"
                    },
                    "Type": "PersQueueReadBalancer"
                }
            ]
        }
    },
    "test.test_storage_groups": {
        "FieldsAvailable": "111111111111111111111",
        "FieldsRequired": "111111111111111111111",
        "FoundGroups": 5,
        "StorageGroups": [
            {
                "AllocationUnits": "0",
                "Available": "not-zero-number-text",
                "DiskSpaceUsage": "not-zero-number",
                "ErasureSpecies": "none",
                "GroupGeneration": "1",
                "GroupId": "0",
                "LatencyGetFast": "accepted-value",
                "LatencyPutTabletLog": "accepted-value",
                "LatencyPutUserData": "accepted-value",
                "Limit": "not-zero-number-text",
                "MissingDisks": "0",
                "Overall": "Green",
                "PoolName": "static",
                "State": "ok",
                "Usage": "number",
                "Used": "0",
                "VDisks": [
                    {
                        "AvailableSize": "text",
                        "DiskSpace": "Green",
                        "NodeId": 1,
                        "PDisk": {
                            "AvailableSize": "text",
                            "DecommitStatus": "DECOMMIT_NONE",
                            "DiskSpace": "Green",
                            "Guid": "1",
                            "PDiskId": "1-1",
                            "Path": "SectorMap:1:64",
                            "SlotSize": "not-zero-number-text",
                            "Status": "accepted-value",
                            "TotalSize": "not-zero-number-text",
                            "Type": "hdd",
                            "Whiteboard": {
                                "AvailableSize": "text",
                                "Category": "0",
                                "ChangeTime": "not-zero-number-text",
                                "Device": "Green",
                                "EnforcedDynamicSlotSize": "not-zero-number-text",
                                "Guid": "1",
                                "LogTotalSize": "not-zero-number-text",
                                "LogUsedSize": "not-zero-number-text",
                                "NumActiveSlots": 5,
                                "PDiskId": 1,
                                "Path": "SectorMap:1:64",
                                "Realtime": "Green",
                                "SerialNumber": "",
                                "State": "Normal",
                                "SystemSize": "not-zero-number-text",
                                "TotalSize": "not-zero-number-text"
                            }
                        },
                        "Status": "READY",
                        "VDiskId": "0-1-0-0-0",
                        "Whiteboard": {
                            "AllocatedSize": "0",
                            "AvailableSize": "text",
                            "ChangeTime": "not-zero-number-text",
                            "DiskSpace": "Green",
                            "FrontQueues": "Green",
                            "Guid": "1",
                            "HasUnreadableBlobs": false,
                            "IncarnationGuid": "not-zero-number-text",
                            "InstanceGuid": "not-zero-number-text",
                            "Kind": "0",
                            "PDiskId": 1,
                            "Replicated": true,
                            "SatisfactionRank": {
                                "FreshRank": {
                                    "Flag": "Green"
                                },
                                "LevelRank": {
                                    "Flag": "Green"
                                }
                            },
                            "StoragePoolName": "static",
                            "VDiskId": {
                                "Domain": 0,
                                "GroupGeneration": 1,
                                "GroupID": 0,
                                "Ring": 0,
                                "VDisk": 0
                            },
                            "VDiskSlotId": 0,
                            "VDiskState": "OK"
                        }
                    }
                ]
            },
            {
                "AllocationUnits": "0",
                "Available": "not-zero-number-text",
                "DiskSpaceUsage": "not-zero-number",
                "ErasureSpecies": "none",
                "GroupGeneration": "1",
                "GroupId": "2181038080",
                "Kind": "hdd",
                "LatencyGetFast": "accepted-value",
                "LatencyPutTabletLog": "accepted-value",
                "LatencyPutUserData": "accepted-value",
                "Limit": "not-zero-number-text",
                "MediaType": "ROT,Kind:0",
                "MissingDisks": "0",
                "Overall": "Green",
                "PoolName": "dynamic_storage_pool:1",
                "State": "ok",
                "Usage": "number",
                "Used": "0",
                "VDisks": [
                    {
                        "AvailableSize": "text",
                        "DiskSpace": "Green",
                        "NodeId": 1,
                        "PDisk": {
                            "AvailableSize": "text",
                            "DecommitStatus": "DECOMMIT_NONE",
                            "DiskSpace": "Green",
                            "Guid": "1",
                            "PDiskId": "1-1",
                            "Path": "SectorMap:1:64",
                            "SlotSize": "not-zero-number-text",
                            "Status": "accepted-value",
                            "TotalSize": "not-zero-number-text",
                            "Type": "hdd",
                            "Whiteboard": {
                                "AvailableSize": "text",
                                "Category": "0",
                                "ChangeTime": "not-zero-number-text",
                                "Device": "Green",
                                "EnforcedDynamicSlotSize": "not-zero-number-text",
                                "Guid": "1",
                                "LogTotalSize": "not-zero-number-text",
                                "LogUsedSize": "not-zero-number-text",
                                "NumActiveSlots": 5,
                                "PDiskId": 1,
                                "Path": "SectorMap:1:64",
                                "Realtime": "Green",
                                "SerialNumber": "",
                                "State": "Normal",
                                "SystemSize": "not-zero-number-text",
                                "TotalSize": "not-zero-number-text"
                            }
                        },
                        "Status": "READY",
                        "VDiskId": "2181038080-1-0-0-0",
                        "Whiteboard": {
                            "AllocatedSize": "0",
                            "AvailableSize": "text",
                            "ChangeTime": "not-zero-number-text",
                            "DiskSpace": "Green",
                            "FrontQueues": "Green",
                            "Guid": "1",
                            "HasUnreadableBlobs": false,
                            "IncarnationGuid": "not-zero-number-text",
                            "InstanceGuid": "not-zero-number-text",
                            "Kind": "0",
                            "PDiskId": 1,
                            "Replicated": true,
                            "SatisfactionRank": {
                                "FreshRank": {
                                    "Flag": "Green"
                                },
                                "LevelRank": {
                                    "Flag": "Green"
                                }
                            },
                            "StoragePoolName": "dynamic_storage_pool:1",
                            "VDiskId": {
                                "Domain": 0,
                                "GroupGeneration": 1,
                                "GroupID": 2181038080,
                                "Ring": 0,
                                "VDisk": 0
                            },
                            "VDiskSlotId": 1000,
                            "VDiskState": "OK"
                        }
                    }
                ]
            },
            {
                "AllocationUnits": "0",
                "Available": "not-zero-number-text",
                "DiskSpaceUsage": "not-zero-number",
                "ErasureSpecies": "none",
                "GroupGeneration": "1",
                "GroupId": "2181038081",
                "Kind": "hdd",
                "LatencyGetFast": "accepted-value",
                "LatencyPutTabletLog": "accepted-value",
                "LatencyPutUserData": "accepted-value",
                "Limit": "not-zero-number-text",
                "MediaType": "ROT,Kind:0",
                "MissingDisks": "0",
                "Overall": "Green",
                "PoolName": "dynamic_storage_pool:1",
                "State": "ok",
                "Usage": "number",
                "Used": "0",
                "VDisks": [
                    {
                        "AvailableSize": "text",
                        "DiskSpace": "Green",
                        "NodeId": 1,
                        "PDisk": {
                            "AvailableSize": "text",
                            "DecommitStatus": "DECOMMIT_NONE",
                            "DiskSpace": "Green",
                            "Guid": "1",
                            "PDiskId": "1-1",
                            "Path": "SectorMap:1:64",
                            "SlotSize": "not-zero-number-text",
                            "Status": "accepted-value",
                            "TotalSize": "not-zero-number-text",
                            "Type": "hdd",
                            "Whiteboard": {
                                "AvailableSize": "text",
                                "Category": "0",
                                "ChangeTime": "not-zero-number-text",
                                "Device": "Green",
                                "EnforcedDynamicSlotSize": "not-zero-number-text",
                                "Guid": "1",
                                "LogTotalSize": "not-zero-number-text",
                                "LogUsedSize": "not-zero-number-text",
                                "NumActiveSlots": 5,
                                "PDiskId": 1,
                                "Path": "SectorMap:1:64",
                                "Realtime": "Green",
                                "SerialNumber": "",
                                "State": "Normal",
                                "SystemSize": "not-zero-number-text",
                                "TotalSize": "not-zero-number-text"
                            }
                        },
                        "Status": "READY",
                        "VDiskId": "2181038081-1-0-0-0",
                        "Whiteboard": {
                            "AllocatedSize": "0",
                            "AvailableSize": "text",
                            "ChangeTime": "not-zero-number-text",
                            "DiskSpace": "Green",
                            "FrontQueues": "Green",
                            "Guid": "1",
                            "HasUnreadableBlobs": false,
                            "IncarnationGuid": "not-zero-number-text",
                            "InstanceGuid": "not-zero-number-text",
                            "Kind": "0",
                            "PDiskId": 1,
                            "Replicated": true,
                            "SatisfactionRank": {
                                "FreshRank": {
                                    "Flag": "Green"
                                },
                                "LevelRank": {
                                    "Flag": "Green"
                                }
                            },
                            "StoragePoolName": "dynamic_storage_pool:1",
                            "VDiskId": {
                                "Domain": 0,
                                "GroupGeneration": 1,
                                "GroupID": 2181038081,
                                "Ring": 0,
                                "VDisk": 0
                            },
                            "VDiskSlotId": 1001,
                            "VDiskState": "OK"
                        }
                    }
                ]
            },
            {
                "AllocationUnits": "30",
                "Available": "not-zero-number-text",
                "DiskSpaceUsage": "not-zero-number",
                "ErasureSpecies": "none",
                "GroupGeneration": "2",
                "GroupId": "2181038082",
                "Kind": "hdd",
                "LatencyGetFast": "accepted-value",
                "LatencyPutTabletLog": "accepted-value",
                "LatencyPutUserData": "accepted-value",
                "Limit": "not-zero-number-text",
                "MediaType": "ROT",
                "MissingDisks": "0",
                "Overall": "Green",
                "PoolName": "/Root/dedicated_db:hdd",
                "State": "ok",
                "Usage": "number",
                "Used": "0",
                "VDisks": [
                    {
                        "AvailableSize": "text",
                        "DiskSpace": "Green",
                        "NodeId": 1,
                        "PDisk": {
                            "AvailableSize": "text",
                            "DecommitStatus": "DECOMMIT_NONE",
                            "DiskSpace": "Green",
                            "Guid": "1",
                            "PDiskId": "1-1",
                            "Path": "SectorMap:1:64",
                            "SlotSize": "not-zero-number-text",
                            "Status": "accepted-value",
                            "TotalSize": "not-zero-number-text",
                            "Type": "hdd",
                            "Whiteboard": {
                                "AvailableSize": "text",
                                "Category": "0",
                                "ChangeTime": "not-zero-number-text",
                                "Device": "Green",
                                "EnforcedDynamicSlotSize": "not-zero-number-text",
                                "Guid": "1",
                                "LogTotalSize": "not-zero-number-text",
                                "LogUsedSize": "not-zero-number-text",
                                "NumActiveSlots": 5,
                                "PDiskId": 1,
                                "Path": "SectorMap:1:64",
                                "Realtime": "Green",
                                "SerialNumber": "",
                                "State": "Normal",
                                "SystemSize": "not-zero-number-text",
                                "TotalSize": "not-zero-number-text"
                            }
                        },
                        "Status": "READY",
                        "VDiskId": "2181038082-2-0-0-0",
                        "Whiteboard": {
                            "AllocatedSize": "0",
                            "AvailableSize": "text",
                            "ChangeTime": "not-zero-number-text",
                            "DiskSpace": "Green",
                            "FrontQueues": "Green",
                            "Guid": "1",
                            "HasUnreadableBlobs": false,
                            "IncarnationGuid": "not-zero-number-text",
                            "InstanceGuid": "not-zero-number-text",
                            "Kind": "0",
                            "PDiskId": 1,
                            "Replicated": true,
                            "SatisfactionRank": {
                                "FreshRank": {
                                    "Flag": "Green"
                                },
                                "LevelRank": {
                                    "Flag": "Green"
                                }
                            },
                            "StoragePoolName": "/Root/dedicated_db:hdd",
                            "VDiskId": {
                                "Domain": 0,
                                "GroupGeneration": 2,
                                "GroupID": 2181038082,
                                "Ring": 0,
                                "VDisk": 0
                            },
                            "VDiskSlotId": 1002,
                            "VDiskState": "OK"
                        }
                    }
                ]
            },
            {
                "AllocationUnits": "48",
                "Available": "not-zero-number-text",
                "DiskSpaceUsage": "not-zero-number",
                "ErasureSpecies": "none",
                "GroupGeneration": "2",
                "GroupId": "2181038083",
                "Kind": "hdd",
                "LatencyGetFast": "accepted-value",
                "LatencyPutTabletLog": "accepted-value",
                "LatencyPutUserData": "accepted-value",
                "Limit": "not-zero-number-text",
                "MediaType": "ROT",
                "MissingDisks": "0",
                "Overall": "Green",
                "PoolName": "/Root/shared_db:hdd",
                "State": "ok",
                "Usage": "number",
                "Used": "0",
                "VDisks": [
                    {
                        "AvailableSize": "text",
                        "DiskSpace": "Green",
                        "NodeId": 1,
                        "PDisk": {
                            "AvailableSize": "text",
                            "DecommitStatus": "DECOMMIT_NONE",
                            "DiskSpace": "Green",
                            "Guid": "1",
                            "PDiskId": "1-1",
                            "Path": "SectorMap:1:64",
                            "SlotSize": "not-zero-number-text",
                            "Status": "accepted-value",
                            "TotalSize": "not-zero-number-text",
                            "Type": "hdd",
                            "Whiteboard": {
                                "AvailableSize": "text",
                                "Category": "0",
                                "ChangeTime": "not-zero-number-text",
                                "Device": "Green",
                                "EnforcedDynamicSlotSize": "not-zero-number-text",
                                "Guid": "1",
                                "LogTotalSize": "not-zero-number-text",
                                "LogUsedSize": "not-zero-number-text",
                                "NumActiveSlots": 5,
                                "PDiskId": 1,
                                "Path": "SectorMap:1:64",
                                "Realtime": "Green",
                                "SerialNumber": "",
                                "State": "Normal",
                                "SystemSize": "not-zero-number-text",
                                "TotalSize": "not-zero-number-text"
                            }
                        },
                        "Status": "READY",
                        "VDiskId": "2181038083-2-0-0-0",
                        "Whiteboard": {
                            "AllocatedSize": "0",
                            "AvailableSize": "text",
                            "ChangeTime": "not-zero-number-text",
                            "DiskSpace": "Green",
                            "FrontQueues": "Green",
                            "Guid": "1",
                            "HasUnreadableBlobs": false,
                            "IncarnationGuid": "not-zero-number-text",
                            "InstanceGuid": "not-zero-number-text",
                            "Kind": "0",
                            "PDiskId": 1,
                            "Replicated": true,
                            "SatisfactionRank": {
                                "FreshRank": {
                                    "Flag": "Green"
                                },
                                "LevelRank": {
                                    "Flag": "Green"
                                }
                            },
                            "StoragePoolName": "/Root/shared_db:hdd",
                            "VDiskId": {
                                "Domain": 0,
                                "GroupGeneration": 2,
                                "GroupID": 2181038083,
                                "Ring": 0,
                                "VDisk": 0
                            },
                            "VDiskSlotId": 1003,
                            "VDiskState": "OK"
                        }
                    }
                ]
            }
        ],
        "TotalGroups": 5
    },
    "test.test_topic_data": {
        "response_compressed": {
            "EndOffset": 21,
            "Messages": [
                {
                    "Codec": 1,
                    "Message": "Y29tcHJlc3NlZC1tZXNzYWdlLTA=",
                    "Offset": 11,
                    "OriginalSize": 20,
                    "SeqNo": 12,
                    "StorageSize": 38
                },
                {
                    "Codec": 1,
                    "Message": "Y29tcHJlc3NlZC1tZXNzYWdlLTE=",
                    "Offset": 12,
                    "OriginalSize": 20,
                    "SeqNo": 13,
                    "StorageSize": 38
                },
                {
                    "Codec": 1,
                    "Message": "Y29tcHJlc3NlZC1tZXNzYWdlLTI=",
                    "Offset": 13,
                    "OriginalSize": 20,
                    "SeqNo": 14,
                    "StorageSize": 38
                },
                {
                    "Codec": 1,
                    "Message": "Y29tcHJlc3NlZC1tZXNzYWdlLTM=",
                    "Offset": 14,
                    "OriginalSize": 20,
                    "SeqNo": 15,
                    "StorageSize": 38
                },
                {
                    "Codec": 1,
                    "Message": "Y29tcHJlc3NlZC1tZXNzYWdlLTQ=",
                    "Offset": 15,
                    "OriginalSize": 20,
                    "SeqNo": 16,
                    "StorageSize": 38
                }
            ],
            "StartOffset": 0,
            "Truncated": true
        },
        "response_metadata": {
            "EndOffset": 21,
            "Messages": [
                {
                    "Codec": 1,
                    "Message": "bWVzc2FnZV93aXRoX21ldGE=",
                    "MessageMetadata": [
                        {
                            "Key": "key1",
                            "Value": "value1"
                        },
                        {
                            "Key": "key2",
                            "Value": "value2"
                        }
                    ],
                    "Offset": 10,
                    "OriginalSize": 17,
                    "SeqNo": 11,
                    "StorageSize": 37
                }
            ],
            "StartOffset": 0,
            "Truncated": true
        },
        "response_not_truncated": {
            "EndOffset": 21,
            "Messages": [
                {
                    "Codec": 1,
                    "Message": "Y29tcHJlc3NlZC1tZXNzYWdlLTk=",
                    "Offset": 20,
                    "OriginalSize": 20,
                    "SeqNo": 21,
                    "StorageSize": 38
                }
            ],
            "StartOffset": 0,
            "Truncated": false
        },
        "response_read": {
            "EndOffset": 21,
            "Messages": [
                {
                    "Codec": 0,
                    "Message": "bWVzc2FnZS0w",
                    "Offset": 0,
                    "OriginalSize": 9,
                    "SeqNo": 1,
                    "StorageSize": 9
                },
                {
                    "Codec": 0,
                    "Message": "bWVzc2FnZS0x",
                    "Offset": 1,
                    "OriginalSize": 9,
                    "SeqNo": 2,
                    "StorageSize": 9
                },
                {
                    "Codec": 0,
                    "Message": "bWVzc2FnZS0y",
                    "Offset": 2,
                    "OriginalSize": 9,
                    "SeqNo": 3,
                    "StorageSize": 9
                },
                {
                    "Codec": 0,
                    "Message": "bWVzc2FnZS0z",
                    "Offset": 3,
                    "OriginalSize": 9,
                    "SeqNo": 4,
                    "StorageSize": 9
                },
                {
                    "Codec": 0,
                    "Message": "bWVzc2FnZS00",
                    "Offset": 4,
                    "OriginalSize": 9,
                    "SeqNo": 5,
                    "StorageSize": 9
                }
            ],
            "StartOffset": 0,
            "Truncated": true
        }
    },
<<<<<<< HEAD
    "test.test_transfer_describe": {
        "connection_params": {
            "connection_string": "text",
            "database": "/Root/dedicated_db",
            "endpoint": "text",
            "oauth": {}
        },
        "error": {
            "issues": [
                {
                    "message": "Discovery error: /Root/dedicated_db/TopicNotExists: SCHEME_ERROR ({ <main>: Error: Path not found })",
                    "severity": 1
                }
            ]
        },
        "row_consistency": {},
        "self": {
            "created_at": {
                "plan_step": "not-zero-number-text",
                "tx_id": "not-zero-number-text"
            },
            "effective_permissions": [
                {
                    "permission_names": [
                        "ydb.database.connect"
                    ],
                    "subject": "USERS"
                },
                {
                    "permission_names": [
                        "ydb.generic.list"
                    ],
                    "subject": "METADATA-READERS"
                },
                {
                    "permission_names": [
                        "ydb.granular.select_row"
                    ],
                    "subject": "DATA-READERS"
                },
                {
                    "permission_names": [
                        "ydb.tables.modify"
                    ],
                    "subject": "DATA-WRITERS"
                },
                {
                    "permission_names": [
                        "ydb.granular.create_directory",
                        "ydb.granular.write_attributes",
                        "ydb.granular.create_table",
                        "ydb.granular.remove_schema",
                        "ydb.granular.create_queue",
                        "ydb.granular.alter_schema"
                    ],
                    "subject": "DDL-ADMINS"
                },
                {
                    "permission_names": [
                        "ydb.access.grant"
                    ],
                    "subject": "ACCESS-ADMINS"
                },
                {
                    "permission_names": [
                        "ydb.generic.manage"
                    ],
                    "subject": "DATABASE-ADMINS"
                }
            ],
            "name": "TestTransfer",
            "owner": "root@builtin",
            "type": "TRANSFER"
        }
    },
=======
>>>>>>> 550e190e
    "test.test_viewer_acl": {
        "/Root": {
            "Common": {
                "ACL": [
                    {
                        "AccessRights": [
                            "ConnectDatabase"
                        ],
                        "AccessType": "Allow",
                        "InheritanceType": [
                            "Object",
                            "Container"
                        ],
                        "Subject": "USERS"
                    },
                    {
                        "AccessRights": [
                            "ReadAttributes",
                            "DescribeSchema"
                        ],
                        "AccessType": "Allow",
                        "InheritanceType": [
                            "Object",
                            "Container"
                        ],
                        "Subject": "METADATA-READERS"
                    },
                    {
                        "AccessRights": [
                            "SelectRow"
                        ],
                        "AccessType": "Allow",
                        "InheritanceType": [
                            "Object",
                            "Container"
                        ],
                        "Subject": "DATA-READERS"
                    },
                    {
                        "AccessRights": [
                            "UpdateRow",
                            "EraseRow"
                        ],
                        "AccessType": "Allow",
                        "InheritanceType": [
                            "Object",
                            "Container"
                        ],
                        "Subject": "DATA-WRITERS"
                    },
                    {
                        "AccessRights": [
                            "WriteAttributes",
                            "CreateDirectory",
                            "CreateTable",
                            "CreateQueue",
                            "RemoveSchema",
                            "AlterSchema"
                        ],
                        "AccessType": "Allow",
                        "InheritanceType": [
                            "Object",
                            "Container"
                        ],
                        "Subject": "DDL-ADMINS"
                    },
                    {
                        "AccessRights": [
                            "GrantAccessRights"
                        ],
                        "AccessType": "Allow",
                        "InheritanceType": [
                            "Object",
                            "Container"
                        ],
                        "Subject": "ACCESS-ADMINS"
                    },
                    {
                        "AccessRights": [
                            "CreateDatabase",
                            "DropDatabase"
                        ],
                        "AccessType": "Allow",
                        "InheritanceType": [
                            "Object",
                            "Container"
                        ],
                        "Subject": "DATABASE-ADMINS"
                    }
                ],
                "EffectiveACL": [
                    {
                        "AccessRights": [
                            "ConnectDatabase"
                        ],
                        "AccessType": "Allow",
                        "InheritanceType": [
                            "Object",
                            "Container"
                        ],
                        "Subject": "USERS"
                    },
                    {
                        "AccessRights": [
                            "ReadAttributes",
                            "DescribeSchema"
                        ],
                        "AccessType": "Allow",
                        "InheritanceType": [
                            "Object",
                            "Container"
                        ],
                        "Subject": "METADATA-READERS"
                    },
                    {
                        "AccessRights": [
                            "SelectRow"
                        ],
                        "AccessType": "Allow",
                        "InheritanceType": [
                            "Object",
                            "Container"
                        ],
                        "Subject": "DATA-READERS"
                    },
                    {
                        "AccessRights": [
                            "UpdateRow",
                            "EraseRow"
                        ],
                        "AccessType": "Allow",
                        "InheritanceType": [
                            "Object",
                            "Container"
                        ],
                        "Subject": "DATA-WRITERS"
                    },
                    {
                        "AccessRights": [
                            "WriteAttributes",
                            "CreateDirectory",
                            "CreateTable",
                            "CreateQueue",
                            "RemoveSchema",
                            "AlterSchema"
                        ],
                        "AccessType": "Allow",
                        "InheritanceType": [
                            "Object",
                            "Container"
                        ],
                        "Subject": "DDL-ADMINS"
                    },
                    {
                        "AccessRights": [
                            "GrantAccessRights"
                        ],
                        "AccessType": "Allow",
                        "InheritanceType": [
                            "Object",
                            "Container"
                        ],
                        "Subject": "ACCESS-ADMINS"
                    },
                    {
                        "AccessRights": [
                            "CreateDatabase",
                            "DropDatabase"
                        ],
                        "AccessType": "Allow",
                        "InheritanceType": [
                            "Object",
                            "Container"
                        ],
                        "Subject": "DATABASE-ADMINS"
                    }
                ],
                "Owner": "root",
                "Path": "/Root"
            }
        },
        "/Root/dedicated_db": {
            "Common": {
                "ACL": [
                    {
                        "AccessRights": [
                            "ConnectDatabase"
                        ],
                        "AccessType": "Allow",
                        "InheritanceType": [
                            "Object",
                            "Container"
                        ],
                        "Subject": "USERS"
                    },
                    {
                        "AccessRights": [
                            "ReadAttributes",
                            "DescribeSchema"
                        ],
                        "AccessType": "Allow",
                        "InheritanceType": [
                            "Object",
                            "Container"
                        ],
                        "Subject": "METADATA-READERS"
                    },
                    {
                        "AccessRights": [
                            "SelectRow"
                        ],
                        "AccessType": "Allow",
                        "InheritanceType": [
                            "Object",
                            "Container"
                        ],
                        "Subject": "DATA-READERS"
                    },
                    {
                        "AccessRights": [
                            "UpdateRow",
                            "EraseRow"
                        ],
                        "AccessType": "Allow",
                        "InheritanceType": [
                            "Object",
                            "Container"
                        ],
                        "Subject": "DATA-WRITERS"
                    },
                    {
                        "AccessRights": [
                            "WriteAttributes",
                            "CreateDirectory",
                            "CreateTable",
                            "CreateQueue",
                            "RemoveSchema",
                            "AlterSchema"
                        ],
                        "AccessType": "Allow",
                        "InheritanceType": [
                            "Object",
                            "Container"
                        ],
                        "Subject": "DDL-ADMINS"
                    },
                    {
                        "AccessRights": [
                            "GrantAccessRights"
                        ],
                        "AccessType": "Allow",
                        "InheritanceType": [
                            "Object",
                            "Container"
                        ],
                        "Subject": "ACCESS-ADMINS"
                    },
                    {
                        "AccessRights": [
                            "CreateDatabase",
                            "DropDatabase"
                        ],
                        "AccessType": "Allow",
                        "InheritanceType": [
                            "Object",
                            "Container"
                        ],
                        "Subject": "DATABASE-ADMINS"
                    }
                ],
                "EffectiveACL": [
                    {
                        "AccessRights": [
                            "ConnectDatabase"
                        ],
                        "AccessType": "Allow",
                        "InheritanceType": [
                            "Object",
                            "Container"
                        ],
                        "Subject": "USERS"
                    },
                    {
                        "AccessRights": [
                            "ReadAttributes",
                            "DescribeSchema"
                        ],
                        "AccessType": "Allow",
                        "InheritanceType": [
                            "Object",
                            "Container"
                        ],
                        "Subject": "METADATA-READERS"
                    },
                    {
                        "AccessRights": [
                            "SelectRow"
                        ],
                        "AccessType": "Allow",
                        "InheritanceType": [
                            "Object",
                            "Container"
                        ],
                        "Subject": "DATA-READERS"
                    },
                    {
                        "AccessRights": [
                            "UpdateRow",
                            "EraseRow"
                        ],
                        "AccessType": "Allow",
                        "InheritanceType": [
                            "Object",
                            "Container"
                        ],
                        "Subject": "DATA-WRITERS"
                    },
                    {
                        "AccessRights": [
                            "WriteAttributes",
                            "CreateDirectory",
                            "CreateTable",
                            "CreateQueue",
                            "RemoveSchema",
                            "AlterSchema"
                        ],
                        "AccessType": "Allow",
                        "InheritanceType": [
                            "Object",
                            "Container"
                        ],
                        "Subject": "DDL-ADMINS"
                    },
                    {
                        "AccessRights": [
                            "GrantAccessRights"
                        ],
                        "AccessType": "Allow",
                        "InheritanceType": [
                            "Object",
                            "Container"
                        ],
                        "Subject": "ACCESS-ADMINS"
                    },
                    {
                        "AccessRights": [
                            "CreateDatabase",
                            "DropDatabase"
                        ],
                        "AccessType": "Allow",
                        "InheritanceType": [
                            "Object",
                            "Container"
                        ],
                        "Subject": "DATABASE-ADMINS"
                    }
                ],
                "Owner": "root",
                "Path": "/Root"
            }
        },
        "/Root/serverless_db": {
            "Common": {
                "ACL": [
                    {
                        "AccessRights": [
                            "ConnectDatabase"
                        ],
                        "AccessType": "Allow",
                        "InheritanceType": [
                            "Object",
                            "Container"
                        ],
                        "Subject": "USERS"
                    },
                    {
                        "AccessRights": [
                            "ReadAttributes",
                            "DescribeSchema"
                        ],
                        "AccessType": "Allow",
                        "InheritanceType": [
                            "Object",
                            "Container"
                        ],
                        "Subject": "METADATA-READERS"
                    },
                    {
                        "AccessRights": [
                            "SelectRow"
                        ],
                        "AccessType": "Allow",
                        "InheritanceType": [
                            "Object",
                            "Container"
                        ],
                        "Subject": "DATA-READERS"
                    },
                    {
                        "AccessRights": [
                            "UpdateRow",
                            "EraseRow"
                        ],
                        "AccessType": "Allow",
                        "InheritanceType": [
                            "Object",
                            "Container"
                        ],
                        "Subject": "DATA-WRITERS"
                    },
                    {
                        "AccessRights": [
                            "WriteAttributes",
                            "CreateDirectory",
                            "CreateTable",
                            "CreateQueue",
                            "RemoveSchema",
                            "AlterSchema"
                        ],
                        "AccessType": "Allow",
                        "InheritanceType": [
                            "Object",
                            "Container"
                        ],
                        "Subject": "DDL-ADMINS"
                    },
                    {
                        "AccessRights": [
                            "GrantAccessRights"
                        ],
                        "AccessType": "Allow",
                        "InheritanceType": [
                            "Object",
                            "Container"
                        ],
                        "Subject": "ACCESS-ADMINS"
                    },
                    {
                        "AccessRights": [
                            "CreateDatabase",
                            "DropDatabase"
                        ],
                        "AccessType": "Allow",
                        "InheritanceType": [
                            "Object",
                            "Container"
                        ],
                        "Subject": "DATABASE-ADMINS"
                    }
                ],
                "EffectiveACL": [
                    {
                        "AccessRights": [
                            "ConnectDatabase"
                        ],
                        "AccessType": "Allow",
                        "InheritanceType": [
                            "Object",
                            "Container"
                        ],
                        "Subject": "USERS"
                    },
                    {
                        "AccessRights": [
                            "ReadAttributes",
                            "DescribeSchema"
                        ],
                        "AccessType": "Allow",
                        "InheritanceType": [
                            "Object",
                            "Container"
                        ],
                        "Subject": "METADATA-READERS"
                    },
                    {
                        "AccessRights": [
                            "SelectRow"
                        ],
                        "AccessType": "Allow",
                        "InheritanceType": [
                            "Object",
                            "Container"
                        ],
                        "Subject": "DATA-READERS"
                    },
                    {
                        "AccessRights": [
                            "UpdateRow",
                            "EraseRow"
                        ],
                        "AccessType": "Allow",
                        "InheritanceType": [
                            "Object",
                            "Container"
                        ],
                        "Subject": "DATA-WRITERS"
                    },
                    {
                        "AccessRights": [
                            "WriteAttributes",
                            "CreateDirectory",
                            "CreateTable",
                            "CreateQueue",
                            "RemoveSchema",
                            "AlterSchema"
                        ],
                        "AccessType": "Allow",
                        "InheritanceType": [
                            "Object",
                            "Container"
                        ],
                        "Subject": "DDL-ADMINS"
                    },
                    {
                        "AccessRights": [
                            "GrantAccessRights"
                        ],
                        "AccessType": "Allow",
                        "InheritanceType": [
                            "Object",
                            "Container"
                        ],
                        "Subject": "ACCESS-ADMINS"
                    },
                    {
                        "AccessRights": [
                            "CreateDatabase",
                            "DropDatabase"
                        ],
                        "AccessType": "Allow",
                        "InheritanceType": [
                            "Object",
                            "Container"
                        ],
                        "Subject": "DATABASE-ADMINS"
                    }
                ],
                "Owner": "root",
                "Path": "/Root"
            }
        },
        "/Root/shared_db": {
            "Common": {
                "ACL": [
                    {
                        "AccessRights": [
                            "ConnectDatabase"
                        ],
                        "AccessType": "Allow",
                        "InheritanceType": [
                            "Object",
                            "Container"
                        ],
                        "Subject": "USERS"
                    },
                    {
                        "AccessRights": [
                            "ReadAttributes",
                            "DescribeSchema"
                        ],
                        "AccessType": "Allow",
                        "InheritanceType": [
                            "Object",
                            "Container"
                        ],
                        "Subject": "METADATA-READERS"
                    },
                    {
                        "AccessRights": [
                            "SelectRow"
                        ],
                        "AccessType": "Allow",
                        "InheritanceType": [
                            "Object",
                            "Container"
                        ],
                        "Subject": "DATA-READERS"
                    },
                    {
                        "AccessRights": [
                            "UpdateRow",
                            "EraseRow"
                        ],
                        "AccessType": "Allow",
                        "InheritanceType": [
                            "Object",
                            "Container"
                        ],
                        "Subject": "DATA-WRITERS"
                    },
                    {
                        "AccessRights": [
                            "WriteAttributes",
                            "CreateDirectory",
                            "CreateTable",
                            "CreateQueue",
                            "RemoveSchema",
                            "AlterSchema"
                        ],
                        "AccessType": "Allow",
                        "InheritanceType": [
                            "Object",
                            "Container"
                        ],
                        "Subject": "DDL-ADMINS"
                    },
                    {
                        "AccessRights": [
                            "GrantAccessRights"
                        ],
                        "AccessType": "Allow",
                        "InheritanceType": [
                            "Object",
                            "Container"
                        ],
                        "Subject": "ACCESS-ADMINS"
                    },
                    {
                        "AccessRights": [
                            "CreateDatabase",
                            "DropDatabase"
                        ],
                        "AccessType": "Allow",
                        "InheritanceType": [
                            "Object",
                            "Container"
                        ],
                        "Subject": "DATABASE-ADMINS"
                    }
                ],
                "EffectiveACL": [
                    {
                        "AccessRights": [
                            "ConnectDatabase"
                        ],
                        "AccessType": "Allow",
                        "InheritanceType": [
                            "Object",
                            "Container"
                        ],
                        "Subject": "USERS"
                    },
                    {
                        "AccessRights": [
                            "ReadAttributes",
                            "DescribeSchema"
                        ],
                        "AccessType": "Allow",
                        "InheritanceType": [
                            "Object",
                            "Container"
                        ],
                        "Subject": "METADATA-READERS"
                    },
                    {
                        "AccessRights": [
                            "SelectRow"
                        ],
                        "AccessType": "Allow",
                        "InheritanceType": [
                            "Object",
                            "Container"
                        ],
                        "Subject": "DATA-READERS"
                    },
                    {
                        "AccessRights": [
                            "UpdateRow",
                            "EraseRow"
                        ],
                        "AccessType": "Allow",
                        "InheritanceType": [
                            "Object",
                            "Container"
                        ],
                        "Subject": "DATA-WRITERS"
                    },
                    {
                        "AccessRights": [
                            "WriteAttributes",
                            "CreateDirectory",
                            "CreateTable",
                            "CreateQueue",
                            "RemoveSchema",
                            "AlterSchema"
                        ],
                        "AccessType": "Allow",
                        "InheritanceType": [
                            "Object",
                            "Container"
                        ],
                        "Subject": "DDL-ADMINS"
                    },
                    {
                        "AccessRights": [
                            "GrantAccessRights"
                        ],
                        "AccessType": "Allow",
                        "InheritanceType": [
                            "Object",
                            "Container"
                        ],
                        "Subject": "ACCESS-ADMINS"
                    },
                    {
                        "AccessRights": [
                            "CreateDatabase",
                            "DropDatabase"
                        ],
                        "AccessType": "Allow",
                        "InheritanceType": [
                            "Object",
                            "Container"
                        ],
                        "Subject": "DATABASE-ADMINS"
                    }
                ],
                "Owner": "root",
                "Path": "/Root"
            }
        }
    },
    "test.test_viewer_autocomplete": {
        "/Root": {
            "Result": {
                "Entities": [
                    {
                        "Name": ".metadata",
                        "Type": "dir"
                    },
                    {
                        "Name": "shared_db",
                        "Type": "ext_sub_domain"
                    },
                    {
                        "Name": "dedicated_db",
                        "Type": "ext_sub_domain"
                    },
                    {
                        "Name": "serverless_db",
                        "Type": "ext_sub_domain"
                    }
                ],
                "Total": 4
            },
            "Success": true,
            "Version": 2
        },
        "/Root/dedicated_db": {
            "Result": {
                "Entities": [
                    {
                        "Name": ".metadata",
                        "Type": "dir"
                    }
                ],
                "Total": 1
            },
            "Success": true,
            "Version": 2
        },
        "/Root/serverless_db": {
            "Result": {
                "Total": 0
            },
            "Success": true,
            "Version": 2
        },
        "/Root/shared_db": {
            "Result": {
                "Entities": [
                    {
                        "Name": ".metadata",
                        "Type": "dir"
                    }
                ],
                "Total": 1
            },
            "Success": true,
            "Version": 2
        }
    },
    "test.test_viewer_bsgroupinfo": {
        "BSGroupStateInfo": [
            {
                "ErasureSpecies": "none",
                "GroupGeneration": 1,
                "GroupID": 0,
                "Latency": 1,
                "NodeId": 1,
                "StoragePoolName": "static",
                "VDiskIds": [
                    {
                        "Domain": 0,
                        "GroupGeneration": 1,
                        "GroupID": 0,
                        "Ring": 0,
                        "VDisk": 0
                    }
                ],
                "VDiskNodeIds": [
                    1
                ]
            },
            {
                "ErasureSpecies": "none",
                "GroupGeneration": 1,
                "GroupID": 2181038080,
                "NodeId": 1,
                "StoragePoolName": "dynamic_storage_pool:1",
                "VDiskIds": [
                    {
                        "Domain": 0,
                        "GroupGeneration": 1,
                        "GroupID": 2181038080,
                        "Ring": 0,
                        "VDisk": 0
                    }
                ],
                "VDiskNodeIds": [
                    1
                ]
            },
            {
                "ErasureSpecies": "none",
                "GroupGeneration": 1,
                "GroupID": 2181038081,
                "NodeId": 1,
                "StoragePoolName": "dynamic_storage_pool:1",
                "VDiskIds": [
                    {
                        "Domain": 0,
                        "GroupGeneration": 1,
                        "GroupID": 2181038081,
                        "Ring": 0,
                        "VDisk": 0
                    }
                ],
                "VDiskNodeIds": [
                    1
                ]
            },
            {
                "ErasureSpecies": "none",
                "GroupGeneration": 2,
                "GroupID": 2181038082,
                "NodeId": 1,
                "StoragePoolName": "/Root/dedicated_db:hdd",
                "VDiskIds": [
                    {
                        "Domain": 0,
                        "GroupGeneration": 2,
                        "GroupID": 2181038082,
                        "Ring": 0,
                        "VDisk": 0
                    }
                ],
                "VDiskNodeIds": [
                    1
                ]
            },
            {
                "ErasureSpecies": "none",
                "GroupGeneration": 2,
                "GroupID": 2181038083,
                "NodeId": 1,
                "StoragePoolName": "/Root/shared_db:hdd",
                "VDiskIds": [
                    {
                        "Domain": 0,
                        "GroupGeneration": 2,
                        "GroupID": 2181038083,
                        "Ring": 0,
                        "VDisk": 0
                    }
                ],
                "VDiskNodeIds": [
                    1
                ]
            }
        ],
        "ResponseDuration": "not-zero-number",
        "ResponseTime": "not-zero-number-text"
    },
    "test.test_viewer_check_access": {
        "/Root": {
            "read": true
        },
        "/Root/dedicated_db": {
            "read": true
        },
        "/Root/serverless_db": {
            "read": true
        },
        "/Root/shared_db": {
            "read": true
        }
    },
    "test.test_viewer_cluster": {
        "CoresTotal": "not-zero-number",
        "CoresUsed": "not-zero-number",
        "DataCenters": "not-empty-array",
        "Domain": "/Root",
        "Hosts": "2",
        "LoadAverage": "not-zero-number",
        "MapDataCenters": {
            "1": 1,
            "value": 2
        },
        "MapNodeRoles": {
            "Bootstrapper": 1,
            "SchemeBoard": 1,
            "StateStorage": 1,
            "StateStorageBoard": 1,
            "Storage": 1,
            "Tenant": 2
        },
        "MapNodeStates": {
            "Green": 3
        },
        "MapStorageTotal": {
            "ROT": "not-zero-number-text"
        },
        "MapStorageUsed": {
            "ROT": "not-zero-number-text"
        },
        "MapVersions": "not-empty-object",
        "MemoryTotal": "not-zero-number-text",
        "NetworkUtilization": "number",
        "NetworkWriteThroughput": "text",
        "NodesAlive": 3,
        "NodesTotal": 3,
        "NumberOfCpus": "not-zero-number",
        "Overall": "Green",
        "PoolStats": [
            {
                "Name": "System",
                "Threads": 6,
                "Usage": "number"
            },
            {
                "Name": "User",
                "Threads": 9,
                "Usage": "number"
            },
            {
                "Name": "Batch",
                "Threads": 6,
                "Usage": "number"
            },
            {
                "Name": "IO",
                "Threads": 3,
                "Usage": "number"
            },
            {
                "Name": "IC",
                "Threads": 3,
                "Usage": "number"
            }
        ],
        "StorageStats": [
            {
                "ErasureSpecies": "mirror-3-dc",
                "PDiskFilter": "Type:ROT"
            },
            {
                "ErasureSpecies": "mirror-3-dc",
                "PDiskFilter": "Type:SSD"
            },
            {
                "ErasureSpecies": "block-4-2",
                "PDiskFilter": "Type:ROT"
            },
            {
                "ErasureSpecies": "block-4-2",
                "PDiskFilter": "Type:SSD"
            }
        ],
        "StorageTotal": "not-zero-number-text",
        "StorageUsed": "not-zero-number-text",
        "Tenants": "3",
        "Versions": "not-empty-array"
    },
    "test.test_viewer_describe": {
        "/Root": {
            "LastExistedPrefixDescription": {},
            "Path": "/Root",
            "PathDescription": {
                "Children": [
                    {
                        "ACL": "",
                        "ChildrenExist": true,
                        "CreateFinished": true,
                        "CreateStep": "not-zero-number-text",
                        "CreateTxId": "not-zero-number-text",
                        "Name": ".metadata",
                        "Owner": "metadata@system",
                        "ParentPathId": "1",
                        "PathId": "not-zero-number-text",
                        "PathState": 2,
                        "PathType": 1,
                        "SchemeshardId": "72075186232723360"
                    },
                    {
                        "ACL": "",
                        "CreateFinished": true,
                        "CreateStep": "not-zero-number-text",
                        "CreateTxId": "not-zero-number-text",
                        "Name": "dedicated_db",
                        "Owner": "root@builtin",
                        "ParentPathId": "1",
                        "PathId": "not-zero-number-text",
                        "PathState": 2,
                        "PathType": 10,
                        "SchemeshardId": "72075186232723360"
                    },
                    {
                        "ACL": "",
                        "CreateFinished": true,
                        "CreateStep": "not-zero-number-text",
                        "CreateTxId": "not-zero-number-text",
                        "Name": "serverless_db",
                        "Owner": "root@builtin",
                        "ParentPathId": "1",
                        "PathId": "not-zero-number-text",
                        "PathState": 3,
                        "PathType": 10,
                        "SchemeshardId": "72075186232723360"
                    },
                    {
                        "ACL": "",
                        "CreateFinished": true,
                        "CreateStep": "not-zero-number-text",
                        "CreateTxId": "not-zero-number-text",
                        "Name": "shared_db",
                        "Owner": "root@builtin",
                        "ParentPathId": "1",
                        "PathId": "not-zero-number-text",
                        "PathState": 2,
                        "PathType": 10,
                        "SchemeshardId": "72075186232723360"
                    },
                    {
                        "CreateFinished": true,
                        "CreateStep": "0",
                        "CreateTxId": "0",
                        "Name": ".sys",
                        "PathType": 1,
                        "SchemeshardId": "72075186232723360"
                    }
                ],
                "DomainDescription": {
                    "DiskSpaceUsage": "not-empty-object",
                    "DomainKey": {
                        "PathId": "not-zero-number-text",
                        "SchemeShard": "72075186232723360"
                    },
                    "PQPartitionsInside": "0",
                    "PQPartitionsLimit": "1000000",
                    "PathId_Depricated": "1",
                    "PathsInside": "7",
                    "PathsLimit": "10000",
                    "ProcessingParams": {
                        "Coordinators": [
                            "72057594046316545"
                        ],
                        "Mediators": [
                            "72057594046382081"
                        ],
                        "PlanResolution": "10",
                        "TimeCastBucketsPerMediator": "2"
                    },
                    "ResourcesDomainKey": {
                        "PathId": "not-zero-number-text",
                        "SchemeShard": "72075186232723360"
                    },
                    "SchemeShardId_Depricated": "72075186232723360",
                    "SecurityState": {
                        "Audience": "/Root",
                        "Sids": [
                            {
                                "Members": [
                                    "root",
                                    "DATABASE-ADMINS",
                                    "ADMINS",
                                    "DDL-ADMINS",
                                    "ACCESS-ADMINS",
                                    "DATA-WRITERS",
                                    "DATA-READERS",
                                    "METADATA-READERS"
                                ],
                                "Name": "USERS",
                                "Type": 2
                            },
                            {
                                "Members": [
                                    "DDL-ADMINS",
                                    "DATA-READERS"
                                ],
                                "Name": "METADATA-READERS",
                                "Type": 2
                            },
                            {
                                "Members": [
                                    "DATA-WRITERS"
                                ],
                                "Name": "DATA-READERS",
                                "Type": 2
                            },
                            {
                                "Members": [
                                    "ADMINS"
                                ],
                                "Name": "DATA-WRITERS",
                                "Type": 2
                            },
                            {
                                "Members": [
                                    "DATABASE-ADMINS"
                                ],
                                "Name": "DDL-ADMINS",
                                "Type": 2
                            },
                            {
                                "Members": [
                                    "root"
                                ],
                                "Name": "ADMINS",
                                "Type": 2
                            },
                            {
                                "Members": [
                                    "DATABASE-ADMINS"
                                ],
                                "Name": "ACCESS-ADMINS",
                                "Type": 2
                            },
                            {
                                "Members": [
                                    "ADMINS"
                                ],
                                "Name": "DATABASE-ADMINS",
                                "Type": 2
                            },
                            {
                                "Name": "root",
                                "Type": 1
                            }
                        ]
                    },
                    "ShardsInside": "0",
                    "ShardsLimit": "200000",
                    "StoragePools": [
                        {
                            "Kind": "hdd",
                            "Name": "dynamic_storage_pool:1"
                        }
                    ]
                },
                "Self": {
                    "ACL": "text",
                    "ChildrenExist": true,
                    "CreateFinished": true,
                    "CreateStep": "not-zero-number-text",
                    "CreateTxId": "not-zero-number-text",
                    "EffectiveACL": "text",
                    "Name": "Root",
                    "Owner": "root",
                    "ParentPathId": "1",
                    "PathId": "not-zero-number-text",
                    "PathState": 2,
                    "PathSubType": 0,
                    "PathType": 1,
                    "PathVersion": "12",
                    "SchemeshardId": "72075186232723360"
                }
            },
            "PathId": "not-zero-number-text",
            "PathOwnerId": "72075186232723360",
            "Source": 1,
            "Status": "StatusSuccess"
        },
        "/Root/dedicated_db": {
            "LastExistedPrefixDescription": {},
            "Path": "/Root/dedicated_db",
            "PathDescription": {
                "Children": [
                    {
                        "ACL": "",
                        "ChildrenExist": true,
                        "CreateFinished": true,
                        "CreateStep": "not-zero-number-text",
                        "CreateTxId": "not-zero-number-text",
                        "Name": ".metadata",
                        "Owner": "metadata@system",
                        "ParentPathId": "1",
                        "PathId": "not-zero-number-text",
                        "PathState": 3,
                        "PathType": 1,
                        "SchemeshardId": "72075186224037897"
                    },
                    {
                        "CreateFinished": true,
                        "CreateStep": "0",
                        "CreateTxId": "0",
                        "Name": ".sys",
                        "PathType": 1,
                        "SchemeshardId": "72075186224037897"
                    }
                ],
                "DomainDescription": {
                    "DiskSpaceUsage": "not-empty-object",
                    "DomainKey": {
                        "PathId": "not-zero-number-text",
                        "SchemeShard": "72075186232723360"
                    },
                    "PQPartitionsInside": "0",
                    "PQPartitionsLimit": "1000000",
                    "PathId_Depricated": "6",
                    "PathsInside": "4",
                    "PathsLimit": "10000",
                    "ProcessingParams": {
                        "Coordinators": [
                            "72075186224037895",
                            "72075186224037893",
                            "72075186224037896"
                        ],
                        "Hive": "72075186224037888",
                        "Mediators": [
                            "72075186224037892",
                            "72075186224037890",
                            "72075186224037889"
                        ],
                        "PlanResolution": "10",
                        "SchemeShard": "72075186224037897",
                        "StatisticsAggregator": "72075186224037894",
                        "SysViewProcessor": "72075186224037891",
                        "TimeCastBucketsPerMediator": "2"
                    },
                    "ResourcesDomainKey": {
                        "PathId": "not-zero-number-text",
                        "SchemeShard": "72075186232723360"
                    },
                    "SchemeShardId_Depricated": "72075186232723360",
                    "SecurityState": {
                        "Audience": "/Root/dedicated_db"
                    },
                    "ShardsInside": "10",
                    "ShardsLimit": "200000",
                    "StoragePools": [
                        {
                            "Kind": "hdd",
                            "Name": "/Root/dedicated_db:hdd"
                        }
                    ]
                },
                "Self": {
                    "ACL": "",
                    "CreateFinished": true,
                    "CreateStep": "0",
                    "CreateTxId": "not-zero-number-text",
                    "EffectiveACL": "text",
                    "Name": "Root/dedicated_db",
                    "Owner": "root@builtin",
                    "ParentPathId": "1",
                    "PathId": "not-zero-number-text",
                    "PathState": 2,
                    "PathSubType": 0,
                    "PathType": 4,
                    "PathVersion": "8",
                    "SchemeshardId": "72075186224037897"
                }
            },
            "PathId": "not-zero-number-text",
            "PathOwnerId": "72075186224037897",
            "Source": 1,
            "Status": "StatusSuccess"
        },
        "/Root/serverless_db": {
            "LastExistedPrefixDescription": {},
            "Path": "/Root/serverless_db",
            "PathDescription": {
                "Children": [
                    {
                        "CreateFinished": true,
                        "CreateStep": "0",
                        "CreateTxId": "0",
                        "Name": ".sys",
                        "PathType": 1,
                        "SchemeshardId": "72075186224038899"
                    }
                ],
                "DomainDescription": {
                    "DiskSpaceUsage": "not-empty-object",
                    "DomainKey": {
                        "PathId": "not-zero-number-text",
                        "SchemeShard": "72075186232723360"
                    },
                    "PQPartitionsInside": "0",
                    "PQPartitionsLimit": "1000000",
                    "PathId_Depricated": "8",
                    "PathsInside": "0",
                    "PathsLimit": "10000",
                    "ProcessingParams": {
                        "Coordinators": [
                            "72075186224038900"
                        ],
                        "Mediators": [
                            "72075186224038901",
                            "72075186224038902",
                            "72075186224038903"
                        ],
                        "PlanResolution": "10",
                        "SchemeShard": "72075186224038899",
                        "SysViewProcessor": "72075186224038904",
                        "TimeCastBucketsPerMediator": "2"
                    },
                    "ResourcesDomainKey": {
                        "PathId": "not-zero-number-text",
                        "SchemeShard": "72075186232723360"
                    },
                    "SchemeShardId_Depricated": "72075186232723360",
                    "SecurityState": {
                        "Audience": "/Root/serverless_db"
                    },
                    "ServerlessComputeResourcesMode": 1,
                    "ShardsInside": "6",
                    "ShardsLimit": "200000",
                    "SharedHive": "72075186224038889",
                    "StoragePools": [
                        {
                            "Kind": "hdd",
                            "Name": "/Root/shared_db:hdd"
                        }
                    ]
                },
                "Self": {
                    "ACL": "",
                    "CreateFinished": true,
                    "CreateStep": "0",
                    "CreateTxId": "not-zero-number-text",
                    "EffectiveACL": "text",
                    "Name": "Root/serverless_db",
                    "Owner": "root@builtin",
                    "ParentPathId": "1",
                    "PathId": "not-zero-number-text",
                    "PathState": 2,
                    "PathSubType": 0,
                    "PathType": 4,
                    "PathVersion": "4",
                    "SchemeshardId": "72075186224038899"
                }
            },
            "PathId": "not-zero-number-text",
            "PathOwnerId": "72075186224038899",
            "Source": 1,
            "Status": "StatusSuccess"
        },
        "/Root/shared_db": {
            "LastExistedPrefixDescription": {},
            "Path": "/Root/shared_db",
            "PathDescription": {
                "Children": [
                    {
                        "ACL": "",
                        "ChildrenExist": true,
                        "CreateFinished": true,
                        "CreateStep": "not-zero-number-text",
                        "CreateTxId": "not-zero-number-text",
                        "Name": ".metadata",
                        "Owner": "metadata@system",
                        "ParentPathId": "1",
                        "PathId": "not-zero-number-text",
                        "PathState": 3,
                        "PathType": 1,
                        "SchemeshardId": "72075186224038898"
                    },
                    {
                        "CreateFinished": true,
                        "CreateStep": "0",
                        "CreateTxId": "0",
                        "Name": ".sys",
                        "PathType": 1,
                        "SchemeshardId": "72075186224038898"
                    }
                ],
                "DomainDescription": {
                    "DiskSpaceUsage": "not-empty-object",
                    "DomainKey": {
                        "PathId": "not-zero-number-text",
                        "SchemeShard": "72075186232723360"
                    },
                    "PQPartitionsInside": "0",
                    "PQPartitionsLimit": "1000000",
                    "PathId_Depricated": "7",
                    "PathsInside": "4",
                    "PathsLimit": "10000",
                    "ProcessingParams": {
                        "Coordinators": [
                            "72075186224038895",
                            "72075186224038894",
                            "72075186224038896"
                        ],
                        "Hive": "72075186224038889",
                        "Mediators": [
                            "72075186224038892",
                            "72075186224038897",
                            "72075186224038891"
                        ],
                        "PlanResolution": "10",
                        "SchemeShard": "72075186224038898",
                        "StatisticsAggregator": "72075186224038890",
                        "SysViewProcessor": "72075186224038893",
                        "TimeCastBucketsPerMediator": "2"
                    },
                    "ResourcesDomainKey": {
                        "PathId": "not-zero-number-text",
                        "SchemeShard": "72075186232723360"
                    },
                    "SchemeShardId_Depricated": "72075186232723360",
                    "SecurityState": {
                        "Audience": "/Root/shared_db"
                    },
                    "ShardsInside": "10",
                    "ShardsLimit": "200000",
                    "StoragePools": [
                        {
                            "Kind": "hdd",
                            "Name": "/Root/shared_db:hdd"
                        }
                    ]
                },
                "Self": {
                    "ACL": "",
                    "CreateFinished": true,
                    "CreateStep": "0",
                    "CreateTxId": "not-zero-number-text",
                    "EffectiveACL": "text",
                    "Name": "Root/shared_db",
                    "Owner": "root@builtin",
                    "ParentPathId": "1",
                    "PathId": "not-zero-number-text",
                    "PathState": 2,
                    "PathSubType": 0,
                    "PathType": 4,
                    "PathVersion": "8",
                    "SchemeshardId": "72075186224038898"
                }
            },
            "PathId": "not-zero-number-text",
            "PathOwnerId": "72075186224038898",
            "Source": 1,
            "Status": "StatusSuccess"
        }
    },
    "test.test_viewer_healthcheck": {
        "/Root": {
            "location": {
                "host": "text",
                "id": 1,
                "port": "not-zero-number"
            },
            "self_check_result": "accepted-value"
        },
        "/Root/dedicated_db": {
            "location": {
                "host": "text",
                "id": 50000,
                "port": "not-zero-number"
            },
            "self_check_result": "accepted-value"
        },
        "/Root/serverless_db": {
            "location": {
                "host": "text",
                "id": 50001,
                "port": "not-zero-number"
            },
            "self_check_result": "accepted-value"
        },
        "/Root/shared_db": {
            "location": {
                "host": "text",
                "id": 50001,
                "port": "not-zero-number"
            },
            "self_check_result": "accepted-value"
        }
    },
    "test.test_viewer_nodes": {
        "/Root": {
            "FieldsAvailable": "1111111110111111111111111111111",
            "FieldsRequired": "1111111111111111111111111111111",
            "FoundNodes": "1",
            "MaximumDisksPerNode": "1",
            "MaximumSlotsPerDisk": "5",
            "Nodes": [
                {
                    "ClockSkewMaxUs": "text",
                    "ClockSkewMinUs": "text",
                    "ClockSkewUs": "text",
                    "ConnectStatus": "Green",
                    "Connections": "not-zero-number",
                    "CpuUsage": "not-zero-number",
                    "DiskSpaceUsage": "not-zero-number",
                    "NetworkUtilization": "number",
                    "NetworkUtilizationMax": "number",
                    "NetworkUtilizationMin": "number",
                    "NodeId": 1,
                    "PDisks": [
                        {
                            "AvailableSize": "text",
                            "Category": "0",
                            "ChangeTime": "not-zero-number-text",
                            "Device": "Green",
                            "EnforcedDynamicSlotSize": "not-zero-number-text",
                            "Guid": "1",
                            "LogTotalSize": "not-zero-number-text",
                            "LogUsedSize": "not-zero-number-text",
                            "NodeId": 1,
                            "NumActiveSlots": 5,
                            "PDiskId": 1,
                            "Path": "SectorMap:1:64",
                            "Realtime": "Green",
                            "SerialNumber": "",
                            "State": "Normal",
                            "SystemSize": "not-zero-number-text",
                            "TotalSize": "not-zero-number-text"
                        }
                    ],
                    "Peers": [
                        {
                            "BytesWritten": "text",
                            "ChangeTime": "not-zero-number-text",
                            "ClockSkewUs": "text",
                            "ConnectStatus": "Green",
                            "ConnectTime": "not-zero-number-text",
                            "Connected": true,
                            "NodeId": 1,
                            "PeerName": "text",
                            "PeerNodeId": 50000,
                            "PingTimeUs": "text",
                            "ScopeId": {
                                "X1": "72075186232723360",
                                "X2": "6"
                            },
                            "Utilization": "number"
                        },
                        {
                            "BytesWritten": "text",
                            "ChangeTime": "not-zero-number-text",
                            "ClockSkewUs": "text",
                            "ConnectStatus": "Green",
                            "ConnectTime": "not-zero-number-text",
                            "Connected": true,
                            "NodeId": 1,
                            "PeerName": "text",
                            "PeerNodeId": 50001,
                            "PingTimeUs": "text",
                            "ScopeId": {
                                "X1": "72075186232723360",
                                "X2": "7"
                            },
                            "Utilization": "number"
                        }
                    ],
                    "PingTimeMaxUs": "text",
                    "PingTimeMinUs": "text",
                    "PingTimeUs": "text",
                    "ReceiveThroughput": "text",
                    "ReverseClockSkewUs": "text",
                    "ReversePeers": [
                        {
                            "BytesWritten": "text",
                            "ChangeTime": "not-zero-number-text",
                            "ClockSkewUs": "text",
                            "ConnectStatus": "Green",
                            "ConnectTime": "not-zero-number-text",
                            "Connected": true,
                            "NodeId": 50000,
                            "PeerName": "text",
                            "PeerNodeId": 1,
                            "PingTimeUs": "text",
                            "ScopeId": {
                                "X1": "0",
                                "X2": "1"
                            },
                            "Utilization": "number"
                        },
                        {
                            "BytesWritten": "text",
                            "ChangeTime": "not-zero-number-text",
                            "ClockSkewUs": "text",
                            "ConnectStatus": "Green",
                            "ConnectTime": "not-zero-number-text",
                            "Connected": true,
                            "NodeId": 50001,
                            "PeerName": "text",
                            "PeerNodeId": 1,
                            "PingTimeUs": "text",
                            "ScopeId": {
                                "X1": "0",
                                "X2": "1"
                            },
                            "Utilization": "number"
                        }
                    ],
                    "ReversePingTimeUs": "text",
                    "SendThroughput": "text",
                    "SystemState": {
                        "ChangeTime": "not-zero-number-text",
                        "CoresTotal": "not-zero-number",
                        "CoresUsed": "not-zero-number",
                        "Endpoints": [
                            {
                                "Address": "text",
                                "Name": "grpc"
                            },
                            {
                                "Address": "text",
                                "Name": "http-mon"
                            },
                            {
                                "Address": "text",
                                "Name": "ic"
                            }
                        ],
                        "Host": "text",
                        "LoadAverage": "not-empty-array",
                        "Location": {
                            "DataCenter": "1",
                            "Rack": "1",
                            "Unit": "1"
                        },
                        "MaxDiskUsage": "not-zero-number",
                        "MemoryLimit": "not-zero-number-text",
                        "MemoryStats": "not-empty-object",
                        "NodeId": 1,
                        "NumberOfCpus": "not-zero-number",
                        "PoolStats": [
                            {
                                "Limit": "not-zero-number",
                                "Name": "System",
                                "Threads": 2,
                                "Usage": "number"
                            },
                            {
                                "Limit": "not-zero-number",
                                "Name": "User",
                                "Threads": 3,
                                "Usage": "number"
                            },
                            {
                                "Limit": "not-zero-number",
                                "Name": "Batch",
                                "Threads": 2,
                                "Usage": "number"
                            },
                            {
                                "Limit": "not-zero-number",
                                "Name": "IO",
                                "Threads": 1,
                                "Usage": "number"
                            },
                            {
                                "Limit": "not-zero-number",
                                "Name": "IC",
                                "Threads": 1,
                                "Usage": "number"
                            }
                        ],
                        "Roles": "not-empty-array",
                        "StartTime": "not-zero-number-text",
                        "SystemState": "Green",
                        "TotalSessions": "number"
                    },
                    "UptimeSeconds": "number",
                    "VDisks": [
                        {
                            "AllocatedSize": "0",
                            "AvailableSize": "text",
                            "ChangeTime": "not-zero-number-text",
                            "DiskSpace": "Green",
                            "FrontQueues": "Green",
                            "Guid": "1",
                            "HasUnreadableBlobs": false,
                            "IncarnationGuid": "not-zero-number-text",
                            "InstanceGuid": "not-zero-number-text",
                            "Kind": "0",
                            "NodeId": 1,
                            "PDiskId": 1,
                            "Replicated": true,
                            "ReplicationProgress": 1,
                            "ReplicationSecondsRemaining": 0,
                            "SatisfactionRank": {
                                "FreshRank": {
                                    "Flag": "Green"
                                },
                                "LevelRank": {
                                    "Flag": "Green"
                                }
                            },
                            "StoragePoolName": "static",
                            "VDiskId": {
                                "Domain": 0,
                                "GroupGeneration": 1,
                                "GroupID": 0,
                                "Ring": 0,
                                "VDisk": 0
                            },
                            "VDiskSlotId": 0,
                            "VDiskState": "OK"
                        },
                        {
                            "AllocatedSize": "0",
                            "AvailableSize": "text",
                            "ChangeTime": "not-zero-number-text",
                            "DiskSpace": "Green",
                            "FrontQueues": "Green",
                            "Guid": "1",
                            "HasUnreadableBlobs": false,
                            "IncarnationGuid": "not-zero-number-text",
                            "InstanceGuid": "not-zero-number-text",
                            "Kind": "0",
                            "NodeId": 1,
                            "PDiskId": 1,
                            "Replicated": true,
                            "ReplicationProgress": 1,
                            "ReplicationSecondsRemaining": 0,
                            "SatisfactionRank": {
                                "FreshRank": {
                                    "Flag": "Green"
                                },
                                "LevelRank": {
                                    "Flag": "Green"
                                }
                            },
                            "StoragePoolName": "dynamic_storage_pool:1",
                            "VDiskId": {
                                "Domain": 0,
                                "GroupGeneration": 1,
                                "GroupID": 2181038080,
                                "Ring": 0,
                                "VDisk": 0
                            },
                            "VDiskSlotId": 1000,
                            "VDiskState": "OK"
                        },
                        {
                            "AllocatedSize": "0",
                            "AvailableSize": "text",
                            "ChangeTime": "not-zero-number-text",
                            "DiskSpace": "Green",
                            "FrontQueues": "Green",
                            "Guid": "1",
                            "HasUnreadableBlobs": false,
                            "IncarnationGuid": "not-zero-number-text",
                            "InstanceGuid": "not-zero-number-text",
                            "Kind": "0",
                            "NodeId": 1,
                            "PDiskId": 1,
                            "Replicated": true,
                            "ReplicationProgress": 1,
                            "ReplicationSecondsRemaining": 0,
                            "SatisfactionRank": {
                                "FreshRank": {
                                    "Flag": "Green"
                                },
                                "LevelRank": {
                                    "Flag": "Green"
                                }
                            },
                            "StoragePoolName": "dynamic_storage_pool:1",
                            "VDiskId": {
                                "Domain": 0,
                                "GroupGeneration": 1,
                                "GroupID": 2181038081,
                                "Ring": 0,
                                "VDisk": 0
                            },
                            "VDiskSlotId": 1001,
                            "VDiskState": "OK"
                        },
                        {
                            "AllocatedSize": "0",
                            "AvailableSize": "text",
                            "ChangeTime": "not-zero-number-text",
                            "DiskSpace": "Green",
                            "FrontQueues": "Green",
                            "Guid": "1",
                            "HasUnreadableBlobs": false,
                            "IncarnationGuid": "not-zero-number-text",
                            "InstanceGuid": "not-zero-number-text",
                            "Kind": "0",
                            "NodeId": 1,
                            "PDiskId": 1,
                            "Replicated": true,
                            "ReplicationProgress": 1,
                            "ReplicationSecondsRemaining": 0,
                            "SatisfactionRank": {
                                "FreshRank": {
                                    "Flag": "Green"
                                },
                                "LevelRank": {
                                    "Flag": "Green"
                                }
                            },
                            "StoragePoolName": "/Root/dedicated_db:hdd",
                            "VDiskId": {
                                "Domain": 0,
                                "GroupGeneration": 2,
                                "GroupID": 2181038082,
                                "Ring": 0,
                                "VDisk": 0
                            },
                            "VDiskSlotId": 1002,
                            "VDiskState": "OK"
                        },
                        {
                            "AllocatedSize": "0",
                            "AvailableSize": "text",
                            "ChangeTime": "not-zero-number-text",
                            "DiskSpace": "Green",
                            "FrontQueues": "Green",
                            "Guid": "1",
                            "HasUnreadableBlobs": false,
                            "IncarnationGuid": "not-zero-number-text",
                            "InstanceGuid": "not-zero-number-text",
                            "Kind": "0",
                            "NodeId": 1,
                            "PDiskId": 1,
                            "Replicated": true,
                            "ReplicationProgress": 1,
                            "ReplicationSecondsRemaining": 0,
                            "SatisfactionRank": {
                                "FreshRank": {
                                    "Flag": "Green"
                                },
                                "LevelRank": {
                                    "Flag": "Green"
                                }
                            },
                            "StoragePoolName": "/Root/shared_db:hdd",
                            "VDiskId": {
                                "Domain": 0,
                                "GroupGeneration": 2,
                                "GroupID": 2181038083,
                                "Ring": 0,
                                "VDisk": 0
                            },
                            "VDiskSlotId": 1003,
                            "VDiskState": "OK"
                        }
                    ]
                }
            ],
            "TotalNodes": "1"
        },
        "/Root/dedicated_db": {
            "FieldsAvailable": "1111111110111111111111111111111",
            "FieldsRequired": "1111111111111111111111111111111",
            "FoundNodes": "1",
            "MaximumDisksPerNode": "1",
            "MaximumSlotsPerDisk": "5",
            "Nodes": [
                {
                    "ClockSkewMaxUs": "text",
                    "ClockSkewMinUs": "text",
                    "ClockSkewUs": "text",
                    "ConnectStatus": "Green",
                    "Connections": "not-zero-number",
                    "CpuUsage": "not-zero-number",
                    "Database": "/Root/dedicated_db",
                    "NetworkUtilization": "number",
                    "NetworkUtilizationMax": "number",
                    "NetworkUtilizationMin": "number",
                    "NodeId": 50000,
                    "Peers": [
                        {
                            "BytesWritten": "text",
                            "ChangeTime": "not-zero-number-text",
                            "ClockSkewUs": "text",
                            "ConnectStatus": "Green",
                            "ConnectTime": "not-zero-number-text",
                            "Connected": true,
                            "NodeId": 50000,
                            "PeerName": "text",
                            "PeerNodeId": 1,
                            "PingTimeUs": "text",
                            "ScopeId": {
                                "X1": "0",
                                "X2": "1"
                            },
                            "Utilization": "number"
                        },
                        {
                            "BytesWritten": "text",
                            "ChangeTime": "not-zero-number-text",
                            "ClockSkewUs": "text",
                            "ConnectStatus": "Green",
                            "ConnectTime": "not-zero-number-text",
                            "Connected": true,
                            "NodeId": 50000,
                            "PeerName": "text",
                            "PeerNodeId": 50001,
                            "PingTimeUs": "text",
                            "ScopeId": {
                                "X1": "72075186232723360",
                                "X2": "7"
                            },
                            "Utilization": "number"
                        }
                    ],
                    "PingTimeMaxUs": "text",
                    "PingTimeMinUs": "text",
                    "PingTimeUs": "text",
                    "ReceiveThroughput": "text",
                    "ReverseClockSkewUs": "text",
                    "ReversePeers": [
                        {
                            "BytesWritten": "text",
                            "ChangeTime": "not-zero-number-text",
                            "ClockSkewUs": "text",
                            "ConnectStatus": "Green",
                            "ConnectTime": "not-zero-number-text",
                            "Connected": true,
                            "NodeId": 1,
                            "PeerName": "text",
                            "PeerNodeId": 50000,
                            "PingTimeUs": "text",
                            "ScopeId": {
                                "X1": "72075186232723360",
                                "X2": "6"
                            },
                            "Utilization": "number"
                        },
                        {
                            "BytesWritten": "text",
                            "ChangeTime": "not-zero-number-text",
                            "ClockSkewUs": "text",
                            "ConnectStatus": "Green",
                            "ConnectTime": "not-zero-number-text",
                            "Connected": true,
                            "NodeId": 50001,
                            "PeerName": "text",
                            "PeerNodeId": 50000,
                            "PingTimeUs": "text",
                            "ScopeId": {
                                "X1": "72075186232723360",
                                "X2": "6"
                            },
                            "Utilization": "number"
                        }
                    ],
                    "ReversePingTimeUs": "text",
                    "SendThroughput": "text",
                    "SystemState": {
                        "ChangeTime": "not-zero-number-text",
                        "CoresTotal": "not-zero-number",
                        "CoresUsed": "not-zero-number",
                        "Endpoints": [
                            {
                                "Address": "text",
                                "Name": "grpc"
                            },
                            {
                                "Address": "text",
                                "Name": "http-mon"
                            },
                            {
                                "Address": "text",
                                "Name": "ic"
                            }
                        ],
                        "Host": "text",
                        "LoadAverage": "not-empty-array",
                        "Location": {},
                        "MemoryLimit": "not-zero-number-text",
                        "MemoryStats": "not-empty-object",
                        "NodeId": 50000,
                        "NumberOfCpus": "not-zero-number",
                        "PoolStats": [
                            {
                                "Limit": "not-zero-number",
                                "Name": "System",
                                "Threads": 2,
                                "Usage": "number"
                            },
                            {
                                "Limit": "not-zero-number",
                                "Name": "User",
                                "Threads": 3,
                                "Usage": "number"
                            },
                            {
                                "Limit": "not-zero-number",
                                "Name": "Batch",
                                "Threads": 2,
                                "Usage": "number"
                            },
                            {
                                "Limit": "not-zero-number",
                                "Name": "IO",
                                "Threads": 1,
                                "Usage": "number"
                            },
                            {
                                "Limit": "not-zero-number",
                                "Name": "IC",
                                "Threads": 1,
                                "Usage": "number"
                            }
                        ],
                        "Roles": "not-empty-array",
                        "StartTime": "not-zero-number-text",
                        "SystemState": "Green",
                        "Tenants": [
                            "/Root/dedicated_db"
                        ],
                        "TotalSessions": "number"
                    },
                    "Tablets": [
                        {
                            "Count": 3,
                            "State": "Green",
                            "Type": "Coordinator"
                        },
                        {
                            "Count": 1,
                            "State": "Green",
                            "Type": "Hive"
                        },
                        {
                            "Count": 3,
                            "State": "Green",
                            "Type": "Mediator"
                        },
                        {
                            "Count": 1,
                            "State": "Green",
                            "Type": "SchemeShard"
                        },
                        {
                            "Count": 1,
                            "State": "Green",
                            "Type": "StatisticsAggregator"
                        },
                        {
                            "Count": 1,
                            "State": "Green",
                            "Type": "SysViewProcessor"
                        }
                    ],
                    "UptimeSeconds": "number"
                }
            ],
            "TotalNodes": "1"
        },
        "/Root/serverless_db": {
            "FieldsAvailable": "1111111110111111111111111111111",
            "FieldsRequired": "1111111111111111111111111111111",
            "FoundNodes": "1",
            "MaximumDisksPerNode": "1",
            "MaximumSlotsPerDisk": "5",
            "Nodes": [
                {
                    "ClockSkewMaxUs": "text",
                    "ClockSkewMinUs": "text",
                    "ClockSkewUs": "text",
                    "ConnectStatus": "Green",
                    "Connections": "not-zero-number",
                    "CpuUsage": "not-zero-number",
                    "Database": "/Root/shared_db",
                    "NetworkUtilization": "number",
                    "NetworkUtilizationMax": "number",
                    "NetworkUtilizationMin": "number",
                    "NodeId": 50001,
                    "Peers": [
                        {
                            "BytesWritten": "text",
                            "ChangeTime": "not-zero-number-text",
                            "ClockSkewUs": "text",
                            "ConnectStatus": "Green",
                            "ConnectTime": "not-zero-number-text",
                            "Connected": true,
                            "NodeId": 50001,
                            "PeerName": "text",
                            "PeerNodeId": 1,
                            "PingTimeUs": "text",
                            "ScopeId": {
                                "X1": "0",
                                "X2": "1"
                            },
                            "Utilization": "number"
                        },
                        {
                            "BytesWritten": "text",
                            "ChangeTime": "not-zero-number-text",
                            "ClockSkewUs": "text",
                            "ConnectStatus": "Green",
                            "ConnectTime": "not-zero-number-text",
                            "Connected": true,
                            "NodeId": 50001,
                            "PeerName": "text",
                            "PeerNodeId": 50000,
                            "PingTimeUs": "text",
                            "ScopeId": {
                                "X1": "72075186232723360",
                                "X2": "6"
                            },
                            "Utilization": "number"
                        }
                    ],
                    "PingTimeMaxUs": "text",
                    "PingTimeMinUs": "text",
                    "PingTimeUs": "text",
                    "ReceiveThroughput": "text",
                    "ReverseClockSkewUs": "text",
                    "ReversePeers": [
                        {
                            "BytesWritten": "text",
                            "ChangeTime": "not-zero-number-text",
                            "ClockSkewUs": "text",
                            "ConnectStatus": "Green",
                            "ConnectTime": "not-zero-number-text",
                            "Connected": true,
                            "NodeId": 1,
                            "PeerName": "text",
                            "PeerNodeId": 50001,
                            "PingTimeUs": "text",
                            "ScopeId": {
                                "X1": "72075186232723360",
                                "X2": "7"
                            },
                            "Utilization": "number"
                        },
                        {
                            "BytesWritten": "text",
                            "ChangeTime": "not-zero-number-text",
                            "ClockSkewUs": "text",
                            "ConnectStatus": "Green",
                            "ConnectTime": "not-zero-number-text",
                            "Connected": true,
                            "NodeId": 50000,
                            "PeerName": "text",
                            "PeerNodeId": 50001,
                            "PingTimeUs": "text",
                            "ScopeId": {
                                "X1": "72075186232723360",
                                "X2": "7"
                            },
                            "Utilization": "number"
                        }
                    ],
                    "ReversePingTimeUs": "text",
                    "SendThroughput": "text",
                    "SystemState": {
                        "ChangeTime": "not-zero-number-text",
                        "CoresTotal": "not-zero-number",
                        "CoresUsed": "not-zero-number",
                        "Endpoints": [
                            {
                                "Address": "text",
                                "Name": "grpc"
                            },
                            {
                                "Address": "text",
                                "Name": "http-mon"
                            },
                            {
                                "Address": "text",
                                "Name": "ic"
                            }
                        ],
                        "Host": "text",
                        "LoadAverage": "not-empty-array",
                        "Location": {},
                        "MemoryLimit": "not-zero-number-text",
                        "MemoryStats": "not-empty-object",
                        "NodeId": 50001,
                        "NumberOfCpus": "not-zero-number",
                        "PoolStats": [
                            {
                                "Limit": "not-zero-number",
                                "Name": "System",
                                "Threads": 2,
                                "Usage": "number"
                            },
                            {
                                "Limit": "not-zero-number",
                                "Name": "User",
                                "Threads": 3,
                                "Usage": "number"
                            },
                            {
                                "Limit": "not-zero-number",
                                "Name": "Batch",
                                "Threads": 2,
                                "Usage": "number"
                            },
                            {
                                "Limit": "not-zero-number",
                                "Name": "IO",
                                "Threads": 1,
                                "Usage": "number"
                            },
                            {
                                "Limit": "not-zero-number",
                                "Name": "IC",
                                "Threads": 1,
                                "Usage": "number"
                            }
                        ],
                        "Roles": "not-empty-array",
                        "StartTime": "not-zero-number-text",
                        "SystemState": "Green",
                        "Tenants": [
                            "/Root/shared_db"
                        ],
                        "TotalSessions": "number"
                    },
                    "Tablets": [
                        {
                            "Count": 4,
                            "State": "Green",
                            "Type": "Coordinator"
                        },
                        {
                            "Count": 1,
                            "State": "Green",
                            "Type": "Hive"
                        },
                        {
                            "Count": 6,
                            "State": "Green",
                            "Type": "Mediator"
                        },
                        {
                            "Count": 2,
                            "State": "Green",
                            "Type": "SchemeShard"
                        },
                        {
                            "Count": 1,
                            "State": "Green",
                            "Type": "StatisticsAggregator"
                        },
                        {
                            "Count": 2,
                            "State": "Green",
                            "Type": "SysViewProcessor"
                        }
                    ],
                    "UptimeSeconds": "number"
                }
            ],
            "TotalNodes": "1"
        },
        "/Root/shared_db": {
            "FieldsAvailable": "1111111110111111111111111111111",
            "FieldsRequired": "1111111111111111111111111111111",
            "FoundNodes": "1",
            "MaximumDisksPerNode": "1",
            "MaximumSlotsPerDisk": "5",
            "Nodes": [
                {
                    "ClockSkewMaxUs": "text",
                    "ClockSkewMinUs": "text",
                    "ClockSkewUs": "text",
                    "ConnectStatus": "Green",
                    "Connections": "not-zero-number",
                    "CpuUsage": "not-zero-number",
                    "Database": "/Root/shared_db",
                    "NetworkUtilization": "number",
                    "NetworkUtilizationMax": "number",
                    "NetworkUtilizationMin": "number",
                    "NodeId": 50001,
                    "Peers": [
                        {
                            "BytesWritten": "text",
                            "ChangeTime": "not-zero-number-text",
                            "ClockSkewUs": "text",
                            "ConnectStatus": "Green",
                            "ConnectTime": "not-zero-number-text",
                            "Connected": true,
                            "NodeId": 50001,
                            "PeerName": "text",
                            "PeerNodeId": 1,
                            "PingTimeUs": "text",
                            "ScopeId": {
                                "X1": "0",
                                "X2": "1"
                            },
                            "Utilization": "number"
                        },
                        {
                            "BytesWritten": "text",
                            "ChangeTime": "not-zero-number-text",
                            "ClockSkewUs": "text",
                            "ConnectStatus": "Green",
                            "ConnectTime": "not-zero-number-text",
                            "Connected": true,
                            "NodeId": 50001,
                            "PeerName": "text",
                            "PeerNodeId": 50000,
                            "PingTimeUs": "text",
                            "ScopeId": {
                                "X1": "72075186232723360",
                                "X2": "6"
                            },
                            "Utilization": "number"
                        }
                    ],
                    "PingTimeMaxUs": "text",
                    "PingTimeMinUs": "text",
                    "PingTimeUs": "text",
                    "ReceiveThroughput": "text",
                    "ReverseClockSkewUs": "text",
                    "ReversePeers": [
                        {
                            "BytesWritten": "text",
                            "ChangeTime": "not-zero-number-text",
                            "ClockSkewUs": "text",
                            "ConnectStatus": "Green",
                            "ConnectTime": "not-zero-number-text",
                            "Connected": true,
                            "NodeId": 1,
                            "PeerName": "text",
                            "PeerNodeId": 50001,
                            "PingTimeUs": "text",
                            "ScopeId": {
                                "X1": "72075186232723360",
                                "X2": "7"
                            },
                            "Utilization": "number"
                        },
                        {
                            "BytesWritten": "text",
                            "ChangeTime": "not-zero-number-text",
                            "ClockSkewUs": "text",
                            "ConnectStatus": "Green",
                            "ConnectTime": "not-zero-number-text",
                            "Connected": true,
                            "NodeId": 50000,
                            "PeerName": "text",
                            "PeerNodeId": 50001,
                            "PingTimeUs": "text",
                            "ScopeId": {
                                "X1": "72075186232723360",
                                "X2": "7"
                            },
                            "Utilization": "number"
                        }
                    ],
                    "ReversePingTimeUs": "text",
                    "SendThroughput": "text",
                    "SystemState": {
                        "ChangeTime": "not-zero-number-text",
                        "CoresTotal": "not-zero-number",
                        "CoresUsed": "not-zero-number",
                        "Endpoints": [
                            {
                                "Address": "text",
                                "Name": "grpc"
                            },
                            {
                                "Address": "text",
                                "Name": "http-mon"
                            },
                            {
                                "Address": "text",
                                "Name": "ic"
                            }
                        ],
                        "Host": "text",
                        "LoadAverage": "not-empty-array",
                        "Location": {},
                        "MemoryLimit": "not-zero-number-text",
                        "MemoryStats": "not-empty-object",
                        "NodeId": 50001,
                        "NumberOfCpus": "not-zero-number",
                        "PoolStats": [
                            {
                                "Limit": "not-zero-number",
                                "Name": "System",
                                "Threads": 2,
                                "Usage": "number"
                            },
                            {
                                "Limit": "not-zero-number",
                                "Name": "User",
                                "Threads": 3,
                                "Usage": "number"
                            },
                            {
                                "Limit": "not-zero-number",
                                "Name": "Batch",
                                "Threads": 2,
                                "Usage": "number"
                            },
                            {
                                "Limit": "not-zero-number",
                                "Name": "IO",
                                "Threads": 1,
                                "Usage": "number"
                            },
                            {
                                "Limit": "not-zero-number",
                                "Name": "IC",
                                "Threads": 1,
                                "Usage": "number"
                            }
                        ],
                        "Roles": "not-empty-array",
                        "StartTime": "not-zero-number-text",
                        "SystemState": "Green",
                        "Tenants": [
                            "/Root/shared_db"
                        ],
                        "TotalSessions": "number"
                    },
                    "Tablets": [
                        {
                            "Count": 4,
                            "State": "Green",
                            "Type": "Coordinator"
                        },
                        {
                            "Count": 1,
                            "State": "Green",
                            "Type": "Hive"
                        },
                        {
                            "Count": 6,
                            "State": "Green",
                            "Type": "Mediator"
                        },
                        {
                            "Count": 2,
                            "State": "Green",
                            "Type": "SchemeShard"
                        },
                        {
                            "Count": 1,
                            "State": "Green",
                            "Type": "StatisticsAggregator"
                        },
                        {
                            "Count": 2,
                            "State": "Green",
                            "Type": "SysViewProcessor"
                        }
                    ],
                    "UptimeSeconds": "number"
                }
            ],
            "TotalNodes": "1"
        }
    },
    "test.test_viewer_nodes_issue_14992": {
        "response_group": {
            "FieldsAvailable": "0000000110111110111111100000111",
            "FieldsRequired": "0000000001100000010000000000101",
            "FoundNodes": "3",
            "MaximumDisksPerNode": "1",
            "Nodes": [
                {
                    "CpuUsage": "not-zero-number",
                    "DiskSpaceUsage": "not-zero-number",
                    "NodeId": 1,
                    "SystemState": {
                        "ChangeTime": "not-zero-number-text",
                        "CoresTotal": "not-zero-number",
                        "CoresUsed": "not-zero-number",
                        "Endpoints": [
                            {
                                "Address": "text",
                                "Name": "grpc"
                            },
                            {
                                "Address": "text",
                                "Name": "http-mon"
                            },
                            {
                                "Address": "text",
                                "Name": "ic"
                            }
                        ],
                        "Host": "text",
                        "LoadAverage": "not-empty-array",
                        "Location": {
                            "DataCenter": "1",
                            "Rack": "1",
                            "Unit": "1"
                        },
                        "MaxDiskUsage": "not-zero-number",
                        "MemoryLimit": "not-zero-number-text",
                        "NodeId": 1,
                        "NumberOfCpus": "not-zero-number",
                        "PoolStats": [
                            {
                                "Limit": "not-zero-number",
                                "Name": "System",
                                "Threads": 2,
                                "Usage": "number"
                            },
                            {
                                "Limit": "not-zero-number",
                                "Name": "User",
                                "Threads": 3,
                                "Usage": "number"
                            },
                            {
                                "Limit": "not-zero-number",
                                "Name": "Batch",
                                "Threads": 2,
                                "Usage": "number"
                            },
                            {
                                "Limit": "not-zero-number",
                                "Name": "IO",
                                "Threads": 1,
                                "Usage": "number"
                            },
                            {
                                "Limit": "not-zero-number",
                                "Name": "IC",
                                "Threads": 1,
                                "Usage": "number"
                            }
                        ],
                        "Roles": "not-empty-array",
                        "StartTime": "not-zero-number-text",
                        "SystemState": "Green",
                        "TotalSessions": "number"
                    },
                    "UptimeSeconds": "number"
                },
                {
                    "CpuUsage": "not-zero-number",
                    "Database": "/Root/shared_db",
                    "NodeId": 50001,
                    "SystemState": {
                        "ChangeTime": "not-zero-number-text",
                        "CoresTotal": "not-zero-number",
                        "CoresUsed": "not-zero-number",
                        "Endpoints": [
                            {
                                "Address": "text",
                                "Name": "grpc"
                            },
                            {
                                "Address": "text",
                                "Name": "http-mon"
                            },
                            {
                                "Address": "text",
                                "Name": "ic"
                            }
                        ],
                        "Host": "text",
                        "LoadAverage": "not-empty-array",
                        "Location": {},
                        "MemoryLimit": "not-zero-number-text",
                        "NodeId": 50001,
                        "NumberOfCpus": "not-zero-number",
                        "PoolStats": [
                            {
                                "Limit": "not-zero-number",
                                "Name": "System",
                                "Threads": 2,
                                "Usage": "number"
                            },
                            {
                                "Limit": "not-zero-number",
                                "Name": "User",
                                "Threads": 3,
                                "Usage": "number"
                            },
                            {
                                "Limit": "not-zero-number",
                                "Name": "Batch",
                                "Threads": 2,
                                "Usage": "number"
                            },
                            {
                                "Limit": "not-zero-number",
                                "Name": "IO",
                                "Threads": 1,
                                "Usage": "number"
                            },
                            {
                                "Limit": "not-zero-number",
                                "Name": "IC",
                                "Threads": 1,
                                "Usage": "number"
                            }
                        ],
                        "Roles": "not-empty-array",
                        "StartTime": "not-zero-number-text",
                        "SystemState": "Green",
                        "Tenants": [
                            "/Root/shared_db"
                        ],
                        "TotalSessions": "number"
                    },
                    "UptimeSeconds": "number"
                },
                {
                    "CpuUsage": "not-zero-number",
                    "Database": "/Root/dedicated_db",
                    "NodeId": 50000,
                    "SystemState": {
                        "ChangeTime": "not-zero-number-text",
                        "CoresTotal": "not-zero-number",
                        "CoresUsed": "not-zero-number",
                        "Endpoints": [
                            {
                                "Address": "text",
                                "Name": "grpc"
                            },
                            {
                                "Address": "text",
                                "Name": "http-mon"
                            },
                            {
                                "Address": "text",
                                "Name": "ic"
                            }
                        ],
                        "Host": "text",
                        "LoadAverage": "not-empty-array",
                        "Location": {},
                        "MemoryLimit": "not-zero-number-text",
                        "NodeId": 50000,
                        "NumberOfCpus": "not-zero-number",
                        "PoolStats": [
                            {
                                "Limit": "not-zero-number",
                                "Name": "System",
                                "Threads": 2,
                                "Usage": "number"
                            },
                            {
                                "Limit": "not-zero-number",
                                "Name": "User",
                                "Threads": 3,
                                "Usage": "number"
                            },
                            {
                                "Limit": "not-zero-number",
                                "Name": "Batch",
                                "Threads": 2,
                                "Usage": "number"
                            },
                            {
                                "Limit": "not-zero-number",
                                "Name": "IO",
                                "Threads": 1,
                                "Usage": "number"
                            },
                            {
                                "Limit": "not-zero-number",
                                "Name": "IC",
                                "Threads": 1,
                                "Usage": "number"
                            }
                        ],
                        "Roles": "not-empty-array",
                        "StartTime": "not-zero-number-text",
                        "SystemState": "Green",
                        "Tenants": [
                            "/Root/dedicated_db"
                        ],
                        "TotalSessions": "number"
                    },
                    "UptimeSeconds": "number"
                }
            ],
            "TotalNodes": "3"
        },
        "response_group_by": {
            "FieldsAvailable": "0000000110111110111111100000111",
            "FieldsRequired": "0000000001100000010000000000101",
            "FoundNodes": "3",
            "MaximumDisksPerNode": "1",
            "NodeGroups": [
                {
                    "GroupName": "up <10m",
                    "NodeCount": "3"
                }
            ],
            "TotalNodes": "3"
        }
    },
    "test.test_viewer_pdiskinfo": {
        "PDiskStateInfo": [
            {
                "AvailableSize": "text",
                "Category": "0",
                "ChangeTime": "not-zero-number-text",
                "Device": 1,
                "EnforcedDynamicSlotSize": "not-zero-number-text",
                "Guid": "1",
                "LogTotalSize": "not-zero-number-text",
                "LogUsedSize": "not-zero-number-text",
                "NodeId": 1,
                "NumActiveSlots": 5,
                "PDiskId": 1,
                "Path": "SectorMap:1:64",
                "Realtime": 1,
                "SerialNumber": "",
                "State": 10,
                "SystemSize": "not-zero-number-text",
                "TotalSize": "not-zero-number-text"
            }
        ],
        "ResponseDuration": "not-zero-number",
        "ResponseTime": "not-zero-number-text"
    },
    "test.test_viewer_query": {
        "/Root": {
            "result": [
                {
                    "columns": [
                        {
                            "name": "column0",
                            "type": "Int32"
                        }
                    ],
                    "rows": [
                        [
                            42
                        ]
                    ]
                }
            ],
            "version": 8
        },
        "/Root/dedicated_db": {
            "result": [
                {
                    "columns": [
                        {
                            "name": "column0",
                            "type": "Int32"
                        }
                    ],
                    "rows": [
                        [
                            42
                        ]
                    ]
                }
            ],
            "version": 8
        },
        "/Root/serverless_db": {
            "result": [
                {
                    "columns": [
                        {
                            "name": "column0",
                            "type": "Int32"
                        }
                    ],
                    "rows": [
                        [
                            42
                        ]
                    ]
                }
            ],
            "version": 8
        },
        "/Root/shared_db": {
            "result": [
                {
                    "columns": [
                        {
                            "name": "column0",
                            "type": "Int32"
                        }
                    ],
                    "rows": [
                        [
                            42
                        ]
                    ]
                }
            ],
            "version": 8
        }
    },
    "test.test_viewer_query_issue_13757": {
        "/Root": {
            "result": [
                {
                    "columns": [
                        {
                            "name": "column0",
                            "type": "Struct<'three':Date?,'two':Utf8>"
                        }
                    ],
                    "rows": [
                        [
                            {
                                "three": null,
                                "two": "42"
                            }
                        ]
                    ]
                }
            ],
            "version": 8
        },
        "/Root/dedicated_db": {
            "result": [
                {
                    "columns": [
                        {
                            "name": "column0",
                            "type": "Struct<'three':Date?,'two':Utf8>"
                        }
                    ],
                    "rows": [
                        [
                            {
                                "three": null,
                                "two": "42"
                            }
                        ]
                    ]
                }
            ],
            "version": 8
        },
        "/Root/serverless_db": {
            "result": [
                {
                    "columns": [
                        {
                            "name": "column0",
                            "type": "Struct<'three':Date?,'two':Utf8>"
                        }
                    ],
                    "rows": [
                        [
                            {
                                "three": null,
                                "two": "42"
                            }
                        ]
                    ]
                }
            ],
            "version": 8
        },
        "/Root/shared_db": {
            "result": [
                {
                    "columns": [
                        {
                            "name": "column0",
                            "type": "Struct<'three':Date?,'two':Utf8>"
                        }
                    ],
                    "rows": [
                        [
                            {
                                "three": null,
                                "two": "42"
                            }
                        ]
                    ]
                }
            ],
            "version": 8
        }
    },
    "test.test_viewer_query_issue_13945": {
        "/Root": {
            "result": [
                {
                    "columns": [
                        {
                            "name": "column0",
                            "type": "EmptyList"
                        }
                    ],
                    "rows": [
                        [
                            []
                        ]
                    ]
                }
            ],
            "version": 8
        },
        "/Root/dedicated_db": {
            "result": [
                {
                    "columns": [
                        {
                            "name": "column0",
                            "type": "EmptyList"
                        }
                    ],
                    "rows": [
                        [
                            []
                        ]
                    ]
                }
            ],
            "version": 8
        },
        "/Root/serverless_db": {
            "result": [
                {
                    "columns": [
                        {
                            "name": "column0",
                            "type": "EmptyList"
                        }
                    ],
                    "rows": [
                        [
                            []
                        ]
                    ]
                }
            ],
            "version": 8
        },
        "/Root/shared_db": {
            "result": [
                {
                    "columns": [
                        {
                            "name": "column0",
                            "type": "EmptyList"
                        }
                    ],
                    "rows": [
                        [
                            []
                        ]
                    ]
                }
            ],
            "version": 8
        }
    },
    "test.test_viewer_sysinfo": {
        "ResponseDuration": "not-zero-number",
        "ResponseTime": "not-zero-number-text",
        "SystemStateInfo": [
            {
                "ChangeTime": "not-zero-number-text",
                "Endpoints": [
                    {
                        "Address": "text",
                        "Name": "grpc"
                    },
                    {
                        "Address": "text",
                        "Name": "http-mon"
                    },
                    {
                        "Address": "text",
                        "Name": "ic"
                    }
                ],
                "Host": "text",
                "LoadAverage": "not-empty-array",
                "Location": {
                    "DataCenter": "",
                    "Rack": "",
                    "Unit": "0"
                },
                "MemoryLimit": "not-zero-number-text",
                "NodeId": 50001,
                "NumberOfCpus": "not-zero-number",
                "PoolStats": [
                    {
                        "Limit": "not-zero-number",
                        "Name": "System",
                        "Threads": 2,
                        "Usage": "number"
                    },
                    {
                        "Limit": "not-zero-number",
                        "Name": "User",
                        "Threads": 3,
                        "Usage": "number"
                    },
                    {
                        "Limit": "not-zero-number",
                        "Name": "Batch",
                        "Threads": 2,
                        "Usage": "number"
                    },
                    {
                        "Limit": "not-zero-number",
                        "Name": "IO",
                        "Threads": 1,
                        "Usage": "number"
                    },
                    {
                        "Limit": "not-zero-number",
                        "Name": "IC",
                        "Threads": 1,
                        "Usage": "number"
                    }
                ],
                "Roles": "not-empty-array",
                "StartTime": "not-zero-number-text",
                "SystemState": 1,
                "Tenants": [
                    "/Root/shared_db"
                ],
                "TotalSessions": "number"
            },
            {
                "ChangeTime": "not-zero-number-text",
                "Endpoints": [
                    {
                        "Address": "text",
                        "Name": "grpc"
                    },
                    {
                        "Address": "text",
                        "Name": "http-mon"
                    },
                    {
                        "Address": "text",
                        "Name": "ic"
                    }
                ],
                "Host": "text",
                "LoadAverage": "not-empty-array",
                "Location": {
                    "DataCenter": "",
                    "Rack": "",
                    "Unit": "0"
                },
                "MemoryLimit": "not-zero-number-text",
                "NodeId": 50000,
                "NumberOfCpus": "not-zero-number",
                "PoolStats": [
                    {
                        "Limit": "not-zero-number",
                        "Name": "System",
                        "Threads": 2,
                        "Usage": "number"
                    },
                    {
                        "Limit": "not-zero-number",
                        "Name": "User",
                        "Threads": 3,
                        "Usage": "number"
                    },
                    {
                        "Limit": "not-zero-number",
                        "Name": "Batch",
                        "Threads": 2,
                        "Usage": "number"
                    },
                    {
                        "Limit": "not-zero-number",
                        "Name": "IO",
                        "Threads": 1,
                        "Usage": "number"
                    },
                    {
                        "Limit": "not-zero-number",
                        "Name": "IC",
                        "Threads": 1,
                        "Usage": "number"
                    }
                ],
                "Roles": "not-empty-array",
                "StartTime": "not-zero-number-text",
                "SystemState": 1,
                "Tenants": [
                    "/Root/dedicated_db"
                ],
                "TotalSessions": "number"
            },
            {
                "ChangeTime": "not-zero-number-text",
                "Endpoints": [
                    {
                        "Address": "text",
                        "Name": "grpc"
                    },
                    {
                        "Address": "text",
                        "Name": "http-mon"
                    },
                    {
                        "Address": "text",
                        "Name": "ic"
                    }
                ],
                "Host": "text",
                "LoadAverage": "not-empty-array",
                "Location": {
                    "DataCenter": "1",
                    "Rack": "1",
                    "Unit": "1"
                },
                "MaxDiskUsage": "not-zero-number",
                "MemoryLimit": "not-zero-number-text",
                "NodeId": 1,
                "NumberOfCpus": "not-zero-number",
                "PoolStats": [
                    {
                        "Limit": "not-zero-number",
                        "Name": "System",
                        "Threads": 2,
                        "Usage": "number"
                    },
                    {
                        "Limit": "not-zero-number",
                        "Name": "User",
                        "Threads": 3,
                        "Usage": "number"
                    },
                    {
                        "Limit": "not-zero-number",
                        "Name": "Batch",
                        "Threads": 2,
                        "Usage": "number"
                    },
                    {
                        "Limit": "not-zero-number",
                        "Name": "IO",
                        "Threads": 1,
                        "Usage": "number"
                    },
                    {
                        "Limit": "not-zero-number",
                        "Name": "IC",
                        "Threads": 1,
                        "Usage": "number"
                    }
                ],
                "Roles": "not-empty-array",
                "StartTime": "not-zero-number-text",
                "SystemState": 1,
                "TotalSessions": "number"
            }
        ]
    },
    "test.test_viewer_tabletinfo": {
        "detailed": {
            "/Root": {
                "ProcessDuration": "not-zero-number-text",
                "ResponseDuration": "not-zero-number-text",
                "ResponseTime": "not-zero-number-text",
                "TabletStateInfo": [
                    {
                        "ChangeTime": "not-zero-number-text",
                        "FollowerId": 0,
                        "Generation": 2,
                        "Leader": true,
                        "NodeId": 1,
                        "Overall": 1,
                        "State": 10,
                        "TabletId": "72057594037932033",
                        "Type": 15
                    },
                    {
                        "ChangeTime": "not-zero-number-text",
                        "FollowerId": 0,
                        "Generation": 2,
                        "Leader": true,
                        "NodeId": 1,
                        "Overall": 1,
                        "State": 10,
                        "TabletId": "72057594037936128",
                        "Type": 21
                    },
                    {
                        "ChangeTime": "not-zero-number-text",
                        "FollowerId": 0,
                        "Generation": 2,
                        "Leader": true,
                        "NodeId": 1,
                        "Overall": 1,
                        "State": 10,
                        "TabletId": "72057594037936129",
                        "Type": 22
                    },
                    {
                        "ChangeTime": "not-zero-number-text",
                        "FollowerId": 0,
                        "Generation": 2,
                        "Leader": true,
                        "NodeId": 1,
                        "Overall": 1,
                        "State": 10,
                        "TabletId": "72057594037936130",
                        "Type": 27
                    },
                    {
                        "ChangeTime": "not-zero-number-text",
                        "FollowerId": 0,
                        "Generation": 2,
                        "Leader": true,
                        "NodeId": 1,
                        "Overall": 1,
                        "State": 10,
                        "TabletId": "72057594037936131",
                        "Type": 28
                    },
                    {
                        "ChangeTime": "not-zero-number-text",
                        "FollowerId": 0,
                        "Generation": 2,
                        "Leader": true,
                        "NodeId": 1,
                        "Overall": 1,
                        "State": 10,
                        "TabletId": "72057594037968897",
                        "Type": 14
                    },
                    {
                        "ChangeTime": "not-zero-number-text",
                        "FollowerId": 0,
                        "Generation": 2,
                        "Leader": true,
                        "NodeId": 1,
                        "Overall": 1,
                        "State": 10,
                        "TabletId": "72057594046316545",
                        "Type": 13
                    },
                    {
                        "ChangeTime": "not-zero-number-text",
                        "FollowerId": 0,
                        "Generation": 2,
                        "Leader": true,
                        "NodeId": 1,
                        "Overall": 1,
                        "State": 10,
                        "TabletId": "72057594046382081",
                        "Type": 5
                    },
                    {
                        "ChangeTime": "not-zero-number-text",
                        "FollowerId": 0,
                        "Generation": 2,
                        "Leader": true,
                        "NodeId": 1,
                        "Overall": 1,
                        "State": 10,
                        "TabletId": "72057594046447617",
                        "Type": 23
                    },
                    {
                        "ChangeTime": "not-zero-number-text",
                        "FollowerId": 0,
                        "Generation": 2,
                        "Leader": true,
                        "NodeId": 1,
                        "Overall": 1,
                        "State": 10,
                        "TabletId": "72075186232723360",
                        "Type": 16
                    }
                ]
            },
            "/Root/dedicated_db": {
                "ProcessDuration": "not-zero-number-text",
                "ResponseDuration": "not-zero-number-text",
                "ResponseTime": "not-zero-number-text",
                "TabletStateInfo": [
                    {
                        "ChangeTime": "not-zero-number-text",
                        "FollowerId": 0,
                        "Generation": 1,
                        "HiveId": "72057594037968897",
                        "Leader": true,
                        "NodeId": 50000,
                        "Overall": 1,
                        "State": 10,
                        "TabletId": "72075186224037888",
                        "TenantId": {
                            "PathId": "not-zero-number-text",
                            "SchemeShard": "72075186232723360"
                        },
                        "Type": 14
                    },
                    {
                        "ChangeTime": "not-zero-number-text",
                        "FollowerId": 0,
                        "Generation": 1,
                        "HiveId": "72075186224037888",
                        "Leader": true,
                        "NodeId": 50000,
                        "Overall": 1,
                        "State": 10,
                        "TabletId": "72075186224037889",
                        "TenantId": {
                            "PathId": "not-zero-number-text",
                            "SchemeShard": "72075186232723360"
                        },
                        "Type": 5
                    },
                    {
                        "ChangeTime": "not-zero-number-text",
                        "FollowerId": 0,
                        "Generation": 1,
                        "HiveId": "72075186224037888",
                        "Leader": true,
                        "NodeId": 50000,
                        "Overall": 1,
                        "State": 10,
                        "TabletId": "72075186224037890",
                        "TenantId": {
                            "PathId": "not-zero-number-text",
                            "SchemeShard": "72075186232723360"
                        },
                        "Type": 5
                    },
                    {
                        "ChangeTime": "not-zero-number-text",
                        "FollowerId": 0,
                        "Generation": 1,
                        "HiveId": "72075186224037888",
                        "Leader": true,
                        "NodeId": 50000,
                        "Overall": 1,
                        "State": 10,
                        "TabletId": "72075186224037891",
                        "TenantId": {
                            "PathId": "not-zero-number-text",
                            "SchemeShard": "72075186232723360"
                        },
                        "Type": 32
                    },
                    {
                        "ChangeTime": "not-zero-number-text",
                        "FollowerId": 0,
                        "Generation": 1,
                        "HiveId": "72075186224037888",
                        "Leader": true,
                        "NodeId": 50000,
                        "Overall": 1,
                        "State": 10,
                        "TabletId": "72075186224037892",
                        "TenantId": {
                            "PathId": "not-zero-number-text",
                            "SchemeShard": "72075186232723360"
                        },
                        "Type": 5
                    },
                    {
                        "ChangeTime": "not-zero-number-text",
                        "FollowerId": 0,
                        "Generation": 1,
                        "HiveId": "72075186224037888",
                        "Leader": true,
                        "NodeId": 50000,
                        "Overall": 1,
                        "State": 10,
                        "TabletId": "72075186224037893",
                        "TenantId": {
                            "PathId": "not-zero-number-text",
                            "SchemeShard": "72075186232723360"
                        },
                        "Type": 13
                    },
                    {
                        "ChangeTime": "not-zero-number-text",
                        "FollowerId": 0,
                        "Generation": 1,
                        "HiveId": "72075186224037888",
                        "Leader": true,
                        "NodeId": 50000,
                        "Overall": 1,
                        "State": 10,
                        "TabletId": "72075186224037894",
                        "TenantId": {
                            "PathId": "not-zero-number-text",
                            "SchemeShard": "72075186232723360"
                        },
                        "Type": 40
                    },
                    {
                        "ChangeTime": "not-zero-number-text",
                        "FollowerId": 0,
                        "Generation": 1,
                        "HiveId": "72075186224037888",
                        "Leader": true,
                        "NodeId": 50000,
                        "Overall": 1,
                        "State": 10,
                        "TabletId": "72075186224037895",
                        "TenantId": {
                            "PathId": "not-zero-number-text",
                            "SchemeShard": "72075186232723360"
                        },
                        "Type": 13
                    },
                    {
                        "ChangeTime": "not-zero-number-text",
                        "FollowerId": 0,
                        "Generation": 1,
                        "HiveId": "72075186224037888",
                        "Leader": true,
                        "NodeId": 50000,
                        "Overall": 1,
                        "State": 10,
                        "TabletId": "72075186224037896",
                        "TenantId": {
                            "PathId": "not-zero-number-text",
                            "SchemeShard": "72075186232723360"
                        },
                        "Type": 13
                    },
                    {
                        "ChangeTime": "not-zero-number-text",
                        "FollowerId": 0,
                        "Generation": 1,
                        "HiveId": "72075186224037888",
                        "Leader": true,
                        "NodeId": 50000,
                        "Overall": 1,
                        "State": 10,
                        "TabletId": "72075186224037897",
                        "TenantId": {
                            "PathId": "not-zero-number-text",
                            "SchemeShard": "72075186232723360"
                        },
                        "Type": 16
                    }
                ]
            },
            "/Root/serverless_db": {
                "ProcessDuration": "not-zero-number-text",
                "ResponseDuration": "not-zero-number-text",
                "ResponseTime": "not-zero-number-text",
                "TabletStateInfo": [
                    {
                        "ChangeTime": "not-zero-number-text",
                        "FollowerId": 0,
                        "Generation": 1,
                        "HiveId": "72075186224038889",
                        "Leader": true,
                        "NodeId": 50001,
                        "Overall": 1,
                        "State": 10,
                        "TabletId": "72075186224038899",
                        "TenantId": {
                            "PathId": "not-zero-number-text",
                            "SchemeShard": "72075186232723360"
                        },
                        "Type": 16
                    },
                    {
                        "ChangeTime": "not-zero-number-text",
                        "FollowerId": 0,
                        "Generation": 1,
                        "HiveId": "72075186224038889",
                        "Leader": true,
                        "NodeId": 50001,
                        "Overall": 1,
                        "State": 10,
                        "TabletId": "72075186224038900",
                        "TenantId": {
                            "PathId": "not-zero-number-text",
                            "SchemeShard": "72075186232723360"
                        },
                        "Type": 13
                    },
                    {
                        "ChangeTime": "not-zero-number-text",
                        "FollowerId": 0,
                        "Generation": 1,
                        "HiveId": "72075186224038889",
                        "Leader": true,
                        "NodeId": 50001,
                        "Overall": 1,
                        "State": 10,
                        "TabletId": "72075186224038901",
                        "TenantId": {
                            "PathId": "not-zero-number-text",
                            "SchemeShard": "72075186232723360"
                        },
                        "Type": 5
                    },
                    {
                        "ChangeTime": "not-zero-number-text",
                        "FollowerId": 0,
                        "Generation": 1,
                        "HiveId": "72075186224038889",
                        "Leader": true,
                        "NodeId": 50001,
                        "Overall": 1,
                        "State": 10,
                        "TabletId": "72075186224038902",
                        "TenantId": {
                            "PathId": "not-zero-number-text",
                            "SchemeShard": "72075186232723360"
                        },
                        "Type": 5
                    },
                    {
                        "ChangeTime": "not-zero-number-text",
                        "FollowerId": 0,
                        "Generation": 1,
                        "HiveId": "72075186224038889",
                        "Leader": true,
                        "NodeId": 50001,
                        "Overall": 1,
                        "State": 10,
                        "TabletId": "72075186224038903",
                        "TenantId": {
                            "PathId": "not-zero-number-text",
                            "SchemeShard": "72075186232723360"
                        },
                        "Type": 5
                    },
                    {
                        "ChangeTime": "not-zero-number-text",
                        "FollowerId": 0,
                        "Generation": 1,
                        "HiveId": "72075186224038889",
                        "Leader": true,
                        "NodeId": 50001,
                        "Overall": 1,
                        "State": 10,
                        "TabletId": "72075186224038904",
                        "TenantId": {
                            "PathId": "not-zero-number-text",
                            "SchemeShard": "72075186232723360"
                        },
                        "Type": 32
                    }
                ]
            },
            "/Root/shared_db": {
                "ProcessDuration": "not-zero-number-text",
                "ResponseDuration": "not-zero-number-text",
                "ResponseTime": "not-zero-number-text",
                "TabletStateInfo": [
                    {
                        "ChangeTime": "not-zero-number-text",
                        "FollowerId": 0,
                        "Generation": 1,
                        "HiveId": "72057594037968897",
                        "Leader": true,
                        "NodeId": 50001,
                        "Overall": 1,
                        "State": 10,
                        "TabletId": "72075186224038889",
                        "TenantId": {
                            "PathId": "not-zero-number-text",
                            "SchemeShard": "72075186232723360"
                        },
                        "Type": 14
                    },
                    {
                        "ChangeTime": "not-zero-number-text",
                        "FollowerId": 0,
                        "Generation": 1,
                        "HiveId": "72075186224038889",
                        "Leader": true,
                        "NodeId": 50001,
                        "Overall": 1,
                        "State": 10,
                        "TabletId": "72075186224038890",
                        "TenantId": {
                            "PathId": "not-zero-number-text",
                            "SchemeShard": "72075186232723360"
                        },
                        "Type": 40
                    },
                    {
                        "ChangeTime": "not-zero-number-text",
                        "FollowerId": 0,
                        "Generation": 1,
                        "HiveId": "72075186224038889",
                        "Leader": true,
                        "NodeId": 50001,
                        "Overall": 1,
                        "State": 10,
                        "TabletId": "72075186224038891",
                        "TenantId": {
                            "PathId": "not-zero-number-text",
                            "SchemeShard": "72075186232723360"
                        },
                        "Type": 5
                    },
                    {
                        "ChangeTime": "not-zero-number-text",
                        "FollowerId": 0,
                        "Generation": 1,
                        "HiveId": "72075186224038889",
                        "Leader": true,
                        "NodeId": 50001,
                        "Overall": 1,
                        "State": 10,
                        "TabletId": "72075186224038892",
                        "TenantId": {
                            "PathId": "not-zero-number-text",
                            "SchemeShard": "72075186232723360"
                        },
                        "Type": 5
                    },
                    {
                        "ChangeTime": "not-zero-number-text",
                        "FollowerId": 0,
                        "Generation": 1,
                        "HiveId": "72075186224038889",
                        "Leader": true,
                        "NodeId": 50001,
                        "Overall": 1,
                        "State": 10,
                        "TabletId": "72075186224038893",
                        "TenantId": {
                            "PathId": "not-zero-number-text",
                            "SchemeShard": "72075186232723360"
                        },
                        "Type": 32
                    },
                    {
                        "ChangeTime": "not-zero-number-text",
                        "FollowerId": 0,
                        "Generation": 1,
                        "HiveId": "72075186224038889",
                        "Leader": true,
                        "NodeId": 50001,
                        "Overall": 1,
                        "State": 10,
                        "TabletId": "72075186224038894",
                        "TenantId": {
                            "PathId": "not-zero-number-text",
                            "SchemeShard": "72075186232723360"
                        },
                        "Type": 13
                    },
                    {
                        "ChangeTime": "not-zero-number-text",
                        "FollowerId": 0,
                        "Generation": 1,
                        "HiveId": "72075186224038889",
                        "Leader": true,
                        "NodeId": 50001,
                        "Overall": 1,
                        "State": 10,
                        "TabletId": "72075186224038895",
                        "TenantId": {
                            "PathId": "not-zero-number-text",
                            "SchemeShard": "72075186232723360"
                        },
                        "Type": 13
                    },
                    {
                        "ChangeTime": "not-zero-number-text",
                        "FollowerId": 0,
                        "Generation": 1,
                        "HiveId": "72075186224038889",
                        "Leader": true,
                        "NodeId": 50001,
                        "Overall": 1,
                        "State": 10,
                        "TabletId": "72075186224038896",
                        "TenantId": {
                            "PathId": "not-zero-number-text",
                            "SchemeShard": "72075186232723360"
                        },
                        "Type": 13
                    },
                    {
                        "ChangeTime": "not-zero-number-text",
                        "FollowerId": 0,
                        "Generation": 1,
                        "HiveId": "72075186224038889",
                        "Leader": true,
                        "NodeId": 50001,
                        "Overall": 1,
                        "State": 10,
                        "TabletId": "72075186224038897",
                        "TenantId": {
                            "PathId": "not-zero-number-text",
                            "SchemeShard": "72075186232723360"
                        },
                        "Type": 5
                    },
                    {
                        "ChangeTime": "not-zero-number-text",
                        "FollowerId": 0,
                        "Generation": 1,
                        "HiveId": "72075186224038889",
                        "Leader": true,
                        "NodeId": 50001,
                        "Overall": 1,
                        "State": 10,
                        "TabletId": "72075186224038898",
                        "TenantId": {
                            "PathId": "not-zero-number-text",
                            "SchemeShard": "72075186232723360"
                        },
                        "Type": 16
                    }
                ]
            }
        },
        "totals": {
            "/Root": {
                "ResponseTime": "not-zero-number-text",
                "TabletStateInfo": [
                    {
                        "Count": 1,
                        "Type": "BSController"
                    },
                    {
                        "Count": 1,
                        "Type": "Cms"
                    },
                    {
                        "Count": 1,
                        "Type": "Console"
                    },
                    {
                        "Count": 1,
                        "Type": "Coordinator"
                    },
                    {
                        "Count": 1,
                        "Type": "Hive"
                    },
                    {
                        "Count": 1,
                        "Type": "Mediator"
                    },
                    {
                        "Count": 1,
                        "Type": "NodeBroker"
                    },
                    {
                        "Count": 1,
                        "Type": "SchemeShard"
                    },
                    {
                        "Count": 1,
                        "Type": "TenantSlotBroker"
                    },
                    {
                        "Count": 1,
                        "Type": "TxAllocator"
                    }
                ]
            },
            "/Root/dedicated_db": {
                "ResponseTime": "not-zero-number-text",
                "TabletStateInfo": [
                    {
                        "Count": 3,
                        "Type": "Coordinator"
                    },
                    {
                        "Count": 1,
                        "Type": "Hive"
                    },
                    {
                        "Count": 3,
                        "Type": "Mediator"
                    },
                    {
                        "Count": 1,
                        "Type": "SchemeShard"
                    },
                    {
                        "Count": 1,
                        "Type": "StatisticsAggregator"
                    },
                    {
                        "Count": 1,
                        "Type": "SysViewProcessor"
                    }
                ]
            },
            "/Root/serverless_db": {
                "ResponseTime": "not-zero-number-text",
                "TabletStateInfo": [
                    {
                        "Count": 1,
                        "Type": "Coordinator"
                    },
                    {
                        "Count": 3,
                        "Type": "Mediator"
                    },
                    {
                        "Count": 1,
                        "Type": "SchemeShard"
                    },
                    {
                        "Count": 1,
                        "Type": "SysViewProcessor"
                    }
                ]
            },
            "/Root/shared_db": {
                "ResponseTime": "not-zero-number-text",
                "TabletStateInfo": [
                    {
                        "Count": 3,
                        "Type": "Coordinator"
                    },
                    {
                        "Count": 1,
                        "Type": "Hive"
                    },
                    {
                        "Count": 3,
                        "Type": "Mediator"
                    },
                    {
                        "Count": 1,
                        "Type": "SchemeShard"
                    },
                    {
                        "Count": 1,
                        "Type": "StatisticsAggregator"
                    },
                    {
                        "Count": 1,
                        "Type": "SysViewProcessor"
                    }
                ]
            }
        }
    },
    "test.test_viewer_tenantinfo": {
        "TenantInfo": [
            {
                "AliveNodes": 1,
                "CoresTotal": "not-zero-number",
                "CoresUsed": "not-zero-number",
                "CreateTime": "not-zero-number-text",
                "Id": "72075186232723360-1",
                "MemoryLimit": "not-zero-number-text",
                "MemoryStats": {},
                "Metrics": {},
                "Name": "/Root",
                "NetworkUtilization": "number",
                "NetworkWriteThroughput": "text",
                "NodeIds": [
                    1
                ],
                "Overall": "Green",
                "Owner": "root",
                "PoolStats": [
                    {
                        "Name": "System",
                        "Threads": 2,
                        "Usage": "number"
                    },
                    {
                        "Name": "User",
                        "Threads": 3,
                        "Usage": "number"
                    },
                    {
                        "Name": "Batch",
                        "Threads": 2,
                        "Usage": "number"
                    },
                    {
                        "Name": "IO",
                        "Threads": 1,
                        "Usage": "number"
                    },
                    {
                        "Name": "IC",
                        "Threads": 1,
                        "Usage": "number"
                    }
                ],
                "State": "RUNNING",
                "Type": "Domain"
            },
            {
                "AliveNodes": 1,
                "CoresTotal": "not-zero-number",
                "CoresUsed": "not-zero-number",
                "DatabaseQuotas": {},
                "Id": "72075186232723360-6",
                "MemoryLimit": "not-zero-number-text",
                "MemoryStats": {},
                "Metrics": "not-empty-object",
                "Name": "/Root/dedicated_db",
                "NetworkUtilization": "number",
                "NetworkWriteThroughput": "text",
                "NodeIds": [
                    50000
                ],
                "Overall": "Green",
                "Owner": "root@builtin",
                "PoolStats": [
                    {
                        "Name": "System",
                        "Threads": 2,
                        "Usage": "number"
                    },
                    {
                        "Name": "User",
                        "Threads": 3,
                        "Usage": "number"
                    },
                    {
                        "Name": "Batch",
                        "Threads": 2,
                        "Usage": "number"
                    },
                    {
                        "Name": "IO",
                        "Threads": 1,
                        "Usage": "number"
                    },
                    {
                        "Name": "IC",
                        "Threads": 1,
                        "Usage": "number"
                    }
                ],
                "Resources": {
                    "Allocated": [
                        {
                            "Count": 1,
                            "Kind": "hdd",
                            "Type": "storage"
                        }
                    ],
                    "Required": [
                        {
                            "Count": 1,
                            "Kind": "hdd",
                            "Type": "storage"
                        }
                    ]
                },
                "State": "RUNNING",
                "StateStats": [
                    {
                        "Count": 9,
                        "VolatileState": "TABLET_VOLATILE_STATE_RUNNING"
                    }
                ],
                "Type": "Dedicated"
            },
            {
                "CoresUsed": "not-zero-number",
                "DatabaseQuotas": {},
                "Id": "72075186232723360-8",
                "Metrics": "not-empty-object",
                "Name": "/Root/serverless_db",
                "Overall": "Green",
                "Owner": "root@builtin",
                "ResourceId": "72075186232723360-7",
                "State": "RUNNING",
                "StateStats": [
                    {
                        "Count": 6,
                        "VolatileState": "TABLET_VOLATILE_STATE_RUNNING"
                    }
                ],
                "Type": "Serverless"
            },
            {
                "AliveNodes": 1,
                "CoresTotal": "not-zero-number",
                "CoresUsed": "not-zero-number",
                "DatabaseQuotas": {},
                "Id": "72075186232723360-7",
                "MemoryLimit": "not-zero-number-text",
                "MemoryStats": {},
                "Metrics": "not-empty-object",
                "Name": "/Root/shared_db",
                "NetworkUtilization": "number",
                "NetworkWriteThroughput": "text",
                "NodeIds": [
                    50001
                ],
                "Overall": "Green",
                "Owner": "root@builtin",
                "PoolStats": [
                    {
                        "Name": "System",
                        "Threads": 2,
                        "Usage": "number"
                    },
                    {
                        "Name": "User",
                        "Threads": 3,
                        "Usage": "number"
                    },
                    {
                        "Name": "Batch",
                        "Threads": 2,
                        "Usage": "number"
                    },
                    {
                        "Name": "IO",
                        "Threads": 1,
                        "Usage": "number"
                    },
                    {
                        "Name": "IC",
                        "Threads": 1,
                        "Usage": "number"
                    }
                ],
                "Resources": {
                    "Allocated": [
                        {
                            "Count": 1,
                            "Kind": "hdd",
                            "Type": "storage"
                        }
                    ]
                },
                "State": "RUNNING",
                "StateStats": [
                    {
                        "Count": 9,
                        "VolatileState": "TABLET_VOLATILE_STATE_RUNNING"
                    }
                ],
                "Type": "Shared"
            }
        ]
    },
    "test.test_viewer_tenantinfo_db": {
        "/Root": {
            "TenantInfo": [
                {
                    "AliveNodes": 1,
                    "CoresTotal": "not-zero-number",
                    "CoresUsed": "not-zero-number",
                    "CreateTime": "not-zero-number-text",
                    "Id": "72075186232723360-1",
                    "MemoryLimit": "not-zero-number-text",
                    "MemoryStats": {},
                    "Metrics": {},
                    "Name": "/Root",
                    "NetworkUtilization": "number",
                    "NetworkWriteThroughput": "text",
                    "NodeIds": [
                        1
                    ],
                    "Overall": "Green",
                    "Owner": "root",
                    "PoolStats": [
                        {
                            "Name": "System",
                            "Threads": 2,
                            "Usage": "number"
                        },
                        {
                            "Name": "User",
                            "Threads": 3,
                            "Usage": "number"
                        },
                        {
                            "Name": "Batch",
                            "Threads": 2,
                            "Usage": "number"
                        },
                        {
                            "Name": "IO",
                            "Threads": 1,
                            "Usage": "number"
                        },
                        {
                            "Name": "IC",
                            "Threads": 1,
                            "Usage": "number"
                        }
                    ],
                    "State": "RUNNING",
                    "Type": "Domain"
                }
            ]
        },
        "/Root/dedicated_db": {
            "TenantInfo": [
                {
                    "AliveNodes": 1,
                    "CoresTotal": "not-zero-number",
                    "CoresUsed": "not-zero-number",
                    "DatabaseQuotas": {},
                    "Id": "72075186232723360-6",
                    "MemoryLimit": "not-zero-number-text",
                    "MemoryStats": {},
                    "Metrics": "not-empty-object",
                    "Name": "/Root/dedicated_db",
                    "NetworkUtilization": "number",
                    "NetworkWriteThroughput": "text",
                    "NodeIds": [
                        50000
                    ],
                    "Overall": "Green",
                    "Owner": "root@builtin",
                    "PoolStats": [
                        {
                            "Name": "System",
                            "Threads": 2,
                            "Usage": "number"
                        },
                        {
                            "Name": "User",
                            "Threads": 3,
                            "Usage": "number"
                        },
                        {
                            "Name": "Batch",
                            "Threads": 2,
                            "Usage": "number"
                        },
                        {
                            "Name": "IO",
                            "Threads": 1,
                            "Usage": "number"
                        },
                        {
                            "Name": "IC",
                            "Threads": 1,
                            "Usage": "number"
                        }
                    ],
                    "Resources": {
                        "Allocated": [
                            {
                                "Count": 1,
                                "Kind": "hdd",
                                "Type": "storage"
                            }
                        ],
                        "Required": [
                            {
                                "Count": 1,
                                "Kind": "hdd",
                                "Type": "storage"
                            }
                        ]
                    },
                    "State": "RUNNING",
                    "StateStats": [
                        {
                            "Count": 9,
                            "VolatileState": "TABLET_VOLATILE_STATE_RUNNING"
                        }
                    ],
                    "Type": "Dedicated"
                }
            ]
        },
        "/Root/serverless_db": {
            "TenantInfo": [
                {
                    "CoresUsed": "not-zero-number",
                    "DatabaseQuotas": {},
                    "Id": "72075186232723360-8",
                    "Metrics": "not-empty-object",
                    "Name": "/Root/serverless_db",
                    "Owner": "root@builtin",
                    "ResourceId": "72075186232723360-7",
                    "State": "RUNNING",
                    "StateStats": [
                        {
                            "Count": 6,
                            "VolatileState": "TABLET_VOLATILE_STATE_RUNNING"
                        }
                    ],
                    "Type": "Serverless"
                }
            ]
        },
        "/Root/shared_db": {
            "TenantInfo": [
                {
                    "AliveNodes": 1,
                    "CoresTotal": "not-zero-number",
                    "CoresUsed": "not-zero-number",
                    "DatabaseQuotas": {},
                    "Id": "72075186232723360-7",
                    "MemoryLimit": "not-zero-number-text",
                    "MemoryStats": {},
                    "Metrics": "not-empty-object",
                    "Name": "/Root/shared_db",
                    "NetworkUtilization": "number",
                    "NetworkWriteThroughput": "text",
                    "NodeIds": [
                        50001
                    ],
                    "Overall": "Green",
                    "Owner": "root@builtin",
                    "PoolStats": [
                        {
                            "Name": "System",
                            "Threads": 2,
                            "Usage": "number"
                        },
                        {
                            "Name": "User",
                            "Threads": 3,
                            "Usage": "number"
                        },
                        {
                            "Name": "Batch",
                            "Threads": 2,
                            "Usage": "number"
                        },
                        {
                            "Name": "IO",
                            "Threads": 1,
                            "Usage": "number"
                        },
                        {
                            "Name": "IC",
                            "Threads": 1,
                            "Usage": "number"
                        }
                    ],
                    "Resources": {
                        "Allocated": [
                            {
                                "Count": 1,
                                "Kind": "hdd",
                                "Type": "storage"
                            }
                        ]
                    },
                    "State": "RUNNING",
                    "StateStats": [
                        {
                            "Count": 9,
                            "VolatileState": "TABLET_VOLATILE_STATE_RUNNING"
                        }
                    ],
                    "Type": "Shared"
                }
            ]
        }
    },
    "test.test_viewer_vdiskinfo": {
        "ResponseDuration": "not-zero-number",
        "ResponseTime": "not-zero-number-text",
        "VDiskStateInfo": [
            {
                "AllocatedSize": "0",
                "AvailableSize": "text",
                "ChangeTime": "not-zero-number-text",
                "DiskSpace": 1,
                "FrontQueues": 1,
                "Guid": "1",
                "HasUnreadableBlobs": false,
                "IncarnationGuid": "not-zero-number-text",
                "InstanceGuid": "not-zero-number-text",
                "Kind": "0",
                "NodeId": 1,
                "PDiskId": 1,
                "Replicated": true,
                "ReplicationProgress": 1,
                "ReplicationSecondsRemaining": 0,
                "SatisfactionRank": {
                    "FreshRank": {
                        "Flag": 1
                    },
                    "LevelRank": {
                        "Flag": 1
                    }
                },
                "StoragePoolName": "/Root/dedicated_db:hdd",
                "VDiskId": {
                    "Domain": 0,
                    "GroupGeneration": 2,
                    "GroupID": 2181038082,
                    "Ring": 0,
                    "VDisk": 0
                },
                "VDiskSlotId": 1002,
                "VDiskState": 5
            },
            {
                "AllocatedSize": "0",
                "AvailableSize": "text",
                "ChangeTime": "not-zero-number-text",
                "DiskSpace": 1,
                "FrontQueues": 1,
                "Guid": "1",
                "HasUnreadableBlobs": false,
                "IncarnationGuid": "not-zero-number-text",
                "InstanceGuid": "not-zero-number-text",
                "Kind": "0",
                "NodeId": 1,
                "PDiskId": 1,
                "Replicated": true,
                "ReplicationProgress": 1,
                "ReplicationSecondsRemaining": 0,
                "SatisfactionRank": {
                    "FreshRank": {
                        "Flag": 1
                    },
                    "LevelRank": {
                        "Flag": 1
                    }
                },
                "StoragePoolName": "/Root/shared_db:hdd",
                "VDiskId": {
                    "Domain": 0,
                    "GroupGeneration": 2,
                    "GroupID": 2181038083,
                    "Ring": 0,
                    "VDisk": 0
                },
                "VDiskSlotId": 1003,
                "VDiskState": 5
            },
            {
                "AllocatedSize": "0",
                "AvailableSize": "text",
                "ChangeTime": "not-zero-number-text",
                "DiskSpace": 1,
                "FrontQueues": 1,
                "Guid": "1",
                "HasUnreadableBlobs": false,
                "IncarnationGuid": "not-zero-number-text",
                "InstanceGuid": "not-zero-number-text",
                "Kind": "0",
                "NodeId": 1,
                "PDiskId": 1,
                "Replicated": true,
                "ReplicationProgress": 1,
                "ReplicationSecondsRemaining": 0,
                "SatisfactionRank": {
                    "FreshRank": {
                        "Flag": 1
                    },
                    "LevelRank": {
                        "Flag": 1
                    }
                },
                "StoragePoolName": "dynamic_storage_pool:1",
                "VDiskId": {
                    "Domain": 0,
                    "GroupGeneration": 1,
                    "GroupID": 2181038080,
                    "Ring": 0,
                    "VDisk": 0
                },
                "VDiskSlotId": 1000,
                "VDiskState": 5
            },
            {
                "AllocatedSize": "0",
                "AvailableSize": "text",
                "ChangeTime": "not-zero-number-text",
                "DiskSpace": 1,
                "FrontQueues": 1,
                "Guid": "1",
                "HasUnreadableBlobs": false,
                "IncarnationGuid": "not-zero-number-text",
                "InstanceGuid": "not-zero-number-text",
                "Kind": "0",
                "NodeId": 1,
                "PDiskId": 1,
                "Replicated": true,
                "ReplicationProgress": 1,
                "ReplicationSecondsRemaining": 0,
                "SatisfactionRank": {
                    "FreshRank": {
                        "Flag": 1
                    },
                    "LevelRank": {
                        "Flag": 1
                    }
                },
                "StoragePoolName": "static",
                "VDiskId": {
                    "Domain": 0,
                    "GroupGeneration": 1,
                    "GroupID": 0,
                    "Ring": 0,
                    "VDisk": 0
                },
                "VDiskSlotId": 0,
                "VDiskState": 5
            },
            {
                "AllocatedSize": "0",
                "AvailableSize": "text",
                "ChangeTime": "not-zero-number-text",
                "DiskSpace": 1,
                "FrontQueues": 1,
                "Guid": "1",
                "HasUnreadableBlobs": false,
                "IncarnationGuid": "not-zero-number-text",
                "InstanceGuid": "not-zero-number-text",
                "Kind": "0",
                "NodeId": 1,
                "PDiskId": 1,
                "Replicated": true,
                "ReplicationProgress": 1,
                "ReplicationSecondsRemaining": 0,
                "SatisfactionRank": {
                    "FreshRank": {
                        "Flag": 1
                    },
                    "LevelRank": {
                        "Flag": 1
                    }
                },
                "StoragePoolName": "dynamic_storage_pool:1",
                "VDiskId": {
                    "Domain": 0,
                    "GroupGeneration": 1,
                    "GroupID": 2181038081,
                    "Ring": 0,
                    "VDisk": 0
                },
                "VDiskSlotId": 1001,
                "VDiskState": 5
            }
        ]
    },
    "test.test_wait_for_cluster_ready": {
        "wait_good": true
    }
}<|MERGE_RESOLUTION|>--- conflicted
+++ resolved
@@ -654,7 +654,7 @@
             "Truncated": true
         }
     },
-<<<<<<< HEAD
+
     "test.test_transfer_describe": {
         "connection_params": {
             "connection_string": "text",
@@ -730,8 +730,6 @@
             "type": "TRANSFER"
         }
     },
-=======
->>>>>>> 550e190e
     "test.test_viewer_acl": {
         "/Root": {
             "Common": {
