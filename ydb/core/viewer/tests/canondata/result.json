--- conflicted
+++ resolved
@@ -11025,11 +11025,7 @@
                 "CoresTotal": "not-zero-number",
                 "CoresUsed": "not-zero-number",
                 "DatabaseQuotas": {},
-<<<<<<< HEAD
-                "Id": "72057594046678944-2",
-=======
                 "Id": "6",
->>>>>>> 07b97360
                 "MemoryLimit": "not-zero-number-text",
                 "MemoryStats": {},
                 "Metrics": "not-empty-object",
@@ -11096,20 +11092,12 @@
             {
                 "CoresUsed": "not-zero-number",
                 "DatabaseQuotas": {},
-<<<<<<< HEAD
-                "Id": "72057594046678944-4",
-=======
                 "Id": "8",
->>>>>>> 07b97360
                 "Metrics": "not-empty-object",
                 "Name": "/Root/serverless_db",
                 "Overall": "Green",
                 "Owner": "root",
-<<<<<<< HEAD
-                "ResourceId": "72057594046678944-3",
-=======
                 "ResourceId": "7",
->>>>>>> 07b97360
                 "State": "RUNNING",
                 "StateStats": [
                     {
@@ -11124,11 +11112,7 @@
                 "CoresTotal": "not-zero-number",
                 "CoresUsed": "not-zero-number",
                 "DatabaseQuotas": {},
-<<<<<<< HEAD
-                "Id": "72057594046678944-3",
-=======
                 "Id": "7",
->>>>>>> 07b97360
                 "MemoryLimit": "not-zero-number-text",
                 "MemoryStats": {},
                 "Metrics": "not-empty-object",
@@ -11246,11 +11230,7 @@
                     "CoresTotal": "not-zero-number",
                     "CoresUsed": "not-zero-number",
                     "DatabaseQuotas": {},
-<<<<<<< HEAD
-                    "Id": "72057594046678944-2",
-=======
                     "Id": "6",
->>>>>>> 07b97360
                     "MemoryLimit": "not-zero-number-text",
                     "MemoryStats": {},
                     "Metrics": "not-empty-object",
@@ -11321,19 +11301,11 @@
                 {
                     "CoresUsed": "not-zero-number",
                     "DatabaseQuotas": {},
-<<<<<<< HEAD
-                    "Id": "72057594046678944-4",
-                    "Metrics": "not-empty-object",
-                    "Name": "/Root/serverless_db",
-                    "Owner": "root",
-                    "ResourceId": "72057594046678944-3",
-=======
                     "Id": "8",
                     "Metrics": "not-empty-object",
                     "Name": "/Root/serverless_db",
                     "Owner": "root",
                     "ResourceId": "7",
->>>>>>> 07b97360
                     "State": "RUNNING",
                     "StateStats": [
                         {
@@ -11352,11 +11324,7 @@
                     "CoresTotal": "not-zero-number",
                     "CoresUsed": "not-zero-number",
                     "DatabaseQuotas": {},
-<<<<<<< HEAD
-                    "Id": "72057594046678944-3",
-=======
                     "Id": "7",
->>>>>>> 07b97360
                     "MemoryLimit": "not-zero-number-text",
                     "MemoryStats": {},
                     "Metrics": "not-empty-object",
@@ -11469,11 +11437,7 @@
                     "CoresTotal": "not-zero-number",
                     "CoresUsed": "not-zero-number",
                     "DatabaseQuotas": {},
-<<<<<<< HEAD
-                    "Id": "72057594046678944-2",
-=======
                     "Id": "6",
->>>>>>> 07b97360
                     "MemoryLimit": "not-zero-number-text",
                     "MemoryStats": {},
                     "Metrics": "not-empty-object",
@@ -11540,20 +11504,12 @@
                 {
                     "CoresUsed": "not-zero-number",
                     "DatabaseQuotas": {},
-<<<<<<< HEAD
-                    "Id": "72057594046678944-4",
-=======
                     "Id": "8",
->>>>>>> 07b97360
                     "Metrics": "not-empty-object",
                     "Name": "/Root/serverless_db",
                     "Overall": "Green",
                     "Owner": "root",
-<<<<<<< HEAD
-                    "ResourceId": "72057594046678944-3",
-=======
                     "ResourceId": "7",
->>>>>>> 07b97360
                     "State": "RUNNING",
                     "StateStats": [
                         {
@@ -11568,11 +11524,7 @@
                     "CoresTotal": "not-zero-number",
                     "CoresUsed": "not-zero-number",
                     "DatabaseQuotas": {},
-<<<<<<< HEAD
-                    "Id": "72057594046678944-3",
-=======
                     "Id": "7",
->>>>>>> 07b97360
                     "MemoryLimit": "not-zero-number-text",
                     "MemoryStats": {},
                     "Metrics": "not-empty-object",
