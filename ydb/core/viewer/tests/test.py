# -*- coding: utf-8 -*-

import logging
import json
import ydb
from ydb._topic_writer.topic_writer import PublicMessage
from ydb.tests.library.harness.kikimr_runner import KiKiMR

from ydb.tests.library.harness.kikimr_config import KikimrConfigGenerator
import requests
from urllib.parse import urlencode
import time
import re


config = KikimrConfigGenerator(extra_feature_flags={
    'enable_alter_database_create_hive_first': True,
    'enable_topic_transfer': True,
    'enable_script_execution_operations': True,
    },
    enable_static_auth=True)
config.yaml_config['domains_config']['security_config']['enforce_user_token_requirement'] = False
config.yaml_config['domains_config']['security_config']['enforce_user_token_check_requirement'] = True
config.yaml_config['domains_config']['security_config']['database_allowed_sids'] = ['database']
config.yaml_config['domains_config']['security_config']['viewer_allowed_sids'] = ['viewer']
config.yaml_config['domains_config']['security_config']['monitoring_allowed_sids'] = ['monitoring', 'root']
config.yaml_config['domains_config']['security_config']['administration_allowed_sids'] = ['root']
cluster = KiKiMR(config)
cluster.start()


def login_user(request):
    return requests.post("http://localhost:%s/login" % cluster.nodes[1].mon_port, json=request)


root_session_id = login_user({'user': 'root', 'password': '1234'}).cookies.get('ydb_session_id')
root_token = 'Login ' + root_session_id
database_session_id = ''
viewer_session_id = ''
monitoring_session_id = ''
domain_name = '/' + cluster.domain_name
dedicated_db = domain_name + "/dedicated_db"
shared_db = domain_name + "/shared_db"
serverless_db = domain_name + "/serverless_db"
cluster.create_database(dedicated_db,
                        storage_pool_units_count={
                            'hdd': 1
                        },
                        token=root_token)
cluster.register_and_start_slots(dedicated_db, count=1)
cluster.wait_tenant_up(dedicated_db, token=root_token)
cluster.create_hostel_database(shared_db,
                               storage_pool_units_count={
                                   'hdd': 1
                               },
                               token=root_token)
cluster.register_and_start_slots(shared_db, count=1)
cluster.wait_tenant_up(shared_db, token=root_token)
cluster.create_serverless_database(serverless_db, shared_db, token=root_token)
cluster.wait_tenant_up(serverless_db, token=root_token)
databases = [domain_name, dedicated_db, shared_db, serverless_db]
databases_and_no_database = ['no-database', domain_name, dedicated_db, shared_db, serverless_db]
default_headers = {
    'Cookie': 'ydb_session_id=' + root_session_id,
}


def call_viewer_api_get(url, headers=default_headers):
    port = cluster.nodes[1].mon_port
    return requests.get("http://localhost:%s%s" % (port, url), headers=headers)


def call_viewer_api_post(url, body=None, headers=default_headers):
    port = cluster.nodes[1].mon_port
    return requests.post("http://localhost:%s%s" % (port, url), json=body, headers=headers)


def call_viewer_api_delete(url, headers=default_headers):
    port = cluster.nodes[1].mon_port
    return requests.delete("http://localhost:%s%s" % (port, url), headers=headers)


def get_result(result):
    if result.status_code == 200 and result.headers.get("Content-Type") == "application/json":
        return result.json()
    return {"status_code": result.status_code, "text": result.text}


def call_viewer(url, params=None, headers=default_headers):
    if params is None:
        params = {}
    return get_result(call_viewer_api_get(url + '?' + urlencode(params), headers))


def call_viewer_post(url, params=None, body=None, headers=default_headers):
    if params is None:
        params = {}
    return get_result(call_viewer_api_post(url + '?' + urlencode(params), body, headers))


def call_viewer_delete(url, params=None, headers=default_headers):
    if params is None:
        params = {}
    return get_result(call_viewer_api_delete(url + '?' + urlencode(params), headers))


def call_viewer_db(url, params=None):
    if params is None:
        params = {}
    result = {}
    result["no-database"] = call_viewer(url, params)
    for name in databases:
        params["database"] = name
        result[name] = call_viewer(url, params)
    return result


def get_viewer_db(url, params=None):
    if params is None:
        params = {}
    return call_viewer_db(url, params)


def call_viewer_db_not_domain(url, params=None):
    if params is None:
        params = {}
    result = {}
    for name in databases:
        if name == domain_name:
            continue
        params["database"] = name
        result[name] = call_viewer(url, params)
    return result


def get_viewer_db_not_domain(url, params=None):
    if params is None:
        params = {}
    return call_viewer_db_not_domain(url, params)


def get_viewer(url, params=None, headers=default_headers):
    if params is None:
        params = {}
    return call_viewer(url, params, headers)


def post_viewer(url, params=None, body=None, headers=default_headers):
    if params is None:
        params = {}
    return call_viewer_post(url, params, body, headers)


def delete_viewer(url, params=None):
    if params is None:
        params = {}
    return call_viewer_delete(url, params)


wait_good = False
wait_time = 0
max_wait_time = 300


def wait_for_cluster_ready():
    global wait_time
    global wait_good
    global default_headers
    global database_session_id
    global viewer_session_id
    global monitoring_session_id

    for node_id, node in cluster.nodes.items():
        while wait_time < max_wait_time:
            all_good = False
            while True:
                try:
                    print("Waiting for node %s to be ready" % node_id)
                    result_counter = get_result(requests.get("http://localhost:%s/viewer/simple_counter?max_counter=1&period=1" % node.mon_port, headers=default_headers))
                    if result_counter['status_code'] != 200:
                        break
                    result = get_result(requests.get("http://localhost:%s/viewer/sysinfo?node_id=." % node.mon_port, headers=default_headers))
                    if 'status_code' in result and result.status_code != 200:
                        break
                    if 'SystemStateInfo' not in result or len(result['SystemStateInfo']) == 0:
                        break
                    sys_info = result['SystemStateInfo'][0]
                    if 'Roles' not in sys_info:
                        break
                    if 'MemoryUsed' not in sys_info:
                        break
                    if 'Storage' in sys_info['Roles'] and 'MaxDiskUsage' not in sys_info:
                        break
                    print("Node %s is ready" % node_id)
                    all_good = True
                except requests.exceptions.ConnectionError:
                    pass
                break

            if all_good:
                break
            time.sleep(1)
            wait_time += 1
    call_viewer("/viewer/query", {
        'database': domain_name,
        'query': 'create user database password "2345"'
    })
    call_viewer("/viewer/query", {
        'database': domain_name,
        'query': 'create user viewer password "3456"'
    })
    call_viewer("/viewer/query", {
        'database': domain_name,
        'query': 'create user monitoring password "4567"'
    })
    database_session_id = login_user({'user': 'database', 'password': '2345'}).cookies.get('ydb_session_id')
    viewer_session_id = login_user({'user': 'viewer', 'password': '3456'}).cookies.get('ydb_session_id')
    monitoring_session_id = login_user({'user': 'monitoring', 'password': '4567'}).cookies.get('ydb_session_id')
    for database in databases:
        if database != domain_name:
            call_viewer("/viewer/query", {
                'database': database,
                'query': 'create table table1(id int64, name text, primary key(id))',
                'schema': 'multi'
            })
            call_viewer("/viewer/query", {
                'database': database,
                'query': 'insert into table1(id, name) values(1, "one")',
                'schema': 'multi'
            })
            call_viewer("/viewer/query", {
                'database': database,
                'query': 'insert into table1(id, name) values(2, "two")',
                'schema': 'multi'
            })
            call_viewer("/viewer/query", {
                'database': database,
                'query': 'insert into table1(id, name) values(3, "three")',
                'schema': 'multi'
            })
    for database in databases:
        while wait_time < max_wait_time:
            all_good = False
            print("Waiting for database %s to be ready" % database)
            while True:
                result = get_result(requests.get("http://localhost:%s/viewer/tenantinfo?database=%s" % (cluster.nodes[1].mon_port, database), headers=default_headers))  # force connect between nodes
                if 'status_code' in result and result['status_code'] != 200:
                    break
                if 'CoresUsed' not in result['TenantInfo'][0]:
                    break
                result = get_result(requests.get("http://localhost:%s/viewer/healthcheck?database=%s" % (cluster.nodes[1].mon_port, database), headers=default_headers))  # force connect between nodes
                if 'status_code' in result and result['status_code'] != 200:
                    break
                if result['self_check_result'] != 'GOOD':
                    break
                all_good = True
                break
            if all_good:
                break
            time.sleep(1)
            wait_time += 1
    while wait_time < max_wait_time:
        all_good = False
        while True:
            result = call_viewer("/viewer/query", {
                'database': domain_name,
                'query': 'SELECT * FROM `.sys/ds_vslots`',
            })
            if 'status_code' in result and result['status_code'] != 200:
                break
            bad = 0
            for vslot in result:
                if 'State' not in vslot or vslot['State'] != 'OK':
                    bad += 1
            if bad > 0:
                break
            result = get_result(requests.get("http://localhost:%s/storage/groups?fields_required=all" % (cluster.nodes[1].mon_port), headers=default_headers))  # force connect between nodes
            if 'status_code' in result and result['status_code'] != 200:
                break
            if len(result['StorageGroups']) < 5:
                break
            result = get_result(requests.get("http://localhost:%s/viewer/cluster" % (cluster.nodes[1].mon_port), headers=default_headers))  # force connect between nodes
            if 'status_code' in result and result['status_code'] != 200:
                break
            if 'StorageTotal' not in result or result['StorageTotal'] == 0:
                break
            if 'StorageUsed' not in result or result['StorageUsed'] == 0:
                break
            all_good = True
            break
        if all_good:
            break
        time.sleep(1)
        wait_time += 1
    wait_good = wait_time < max_wait_time
    print('Wait for cluster to be ready took %s seconds' % wait_time)


wait_for_cluster_ready()


def test_wait_for_cluster_ready():
    return {"wait_good": wait_good}


def test_whoami_root():
    return get_viewer_normalized("/viewer/whoami")


def test_whoami_database():
    return get_viewer_normalized("/viewer/whoami", headers={
        'Cookie': 'ydb_session_id=' + database_session_id,
    })


def test_whoami_viewer():
    return get_viewer_normalized("/viewer/whoami", headers={
        'Cookie': 'ydb_session_id=' + viewer_session_id,
    })


def test_whoami_monitoring():
    return get_viewer_normalized("/viewer/whoami", headers={
        'Cookie': 'ydb_session_id=' + monitoring_session_id,
    })


def test_counter():
    return get_viewer("/viewer/simple_counter", {'max_counter': 1})


def replace_values_by_key(data, target_key):
    def can_convert_to_number(s):
        try:
            int(s)
            return True
        except ValueError:
            return False

    def replacement_value(value):
        if isinstance(value, int):
            if value != 0:
                return "not-zero-number"
        if isinstance(value, float):
            if value != 0:
                return "not-zero-number"
        if isinstance(value, str):
            if can_convert_to_number(value):
                if int(value) != 0:
                    return "not-zero-number-text"
                else:
                    return "0"
            if len(value) > 0:
                return "text"
        if isinstance(value, dict):
            if len(value.keys()) > 0:
                return "not-empty-object"
        if isinstance(value, list):
            if len(value) > 0:
                return "not-empty-array"
        return value

    def replace_recursive(data):
        if isinstance(data, dict):
            return {key: replace_recursive(replacement_value(value) if key in target_key else value)
                    for key, value in data.items()}
        elif isinstance(data, list):
            return [replace_recursive(item) for item in data]
        else:
            return data

    return replace_recursive(data)


def replace_types_by_key(data, target_key):
    def replacement_value(value):
        if isinstance(value, int):
            return "number"
        if isinstance(value, float):
            return "number"
        if isinstance(value, str):
            return "text"
        if isinstance(value, dict):
            return "object"
        if isinstance(value, list):
            return "array"
        return value

    def replace_recursive(data):
        if isinstance(data, dict):
            return {key: replace_recursive(replacement_value(value) if key in target_key else value)
                    for key, value in data.items()}
        elif isinstance(data, list):
            return [replace_recursive(item) for item in data]
        else:
            return data

    return replace_recursive(data)


def replace_values_by_key_and_value(data, target_key, target_value):
    def replace_recursive(data):
        if isinstance(data, dict):
            return {key: replace_recursive('accepted-value' if key in target_key and value in target_value else value)
                    for key, value in data.items()}
        elif isinstance(data, list):
            return [replace_recursive(item) for item in data]
        else:
            return data

    return replace_recursive(data)


def wipe_values_by_key(data, target_key):
    def replace_recursive(data):
        if isinstance(data, dict):
            return {key: replace_recursive('accepted-value' if key in target_key else value)
                    for key, value in data.items()}
        elif isinstance(data, list):
            return [replace_recursive(item) for item in data]
        else:
            return data

    return replace_recursive(data)


def delete_keys_recursively(data, keys_to_delete):
    if isinstance(data, dict):
        for key in list(data.keys()):
            if key in keys_to_delete:
                del data[key]
            else:
                delete_keys_recursively(data[key], keys_to_delete)
    elif isinstance(data, list):
        for item in data:
            delete_keys_recursively(item, keys_to_delete)


def normalize_result_pdisks(result):
    result = replace_values_by_key(result, ['AvailableSize',
                                            'TotalSize',
                                            'LogUsedSize',
                                            'LogTotalSize',
                                            'SystemSize',
                                            'SlotSize',
                                            'EnforcedDynamicSlotSize',
                                            ])
    result = replace_values_by_key_and_value(result, ['Status'], ['ACTIVE', 'INACTIVE'])
    return result


def normalize_result_vdisks(result):
    return replace_values_by_key(result, ['AvailableSize',
                                          'IncarnationGuid',
                                          'InstanceGuid',
                                          'WriteThroughput',
                                          'ReadThroughput',
                                          ])


def normalize_result_groups(result):
    return replace_values_by_key(result, ['Available',
                                          'Limit',
                                          ])


def normalize_result_nodes(result):
    result = replace_types_by_key(result, ['ClockSkewUs',
                                           'ClockSkewMinUs',
                                           'ClockSkewMaxUs',
                                           'NetworkUtilization',
                                           'NetworkUtilizationMin',
                                           'NetworkUtilizationMax',
                                           'NetworkWriteThroughput',
                                           'PingTimeUs',
                                           'PingTimeMinUs',
                                           'PingTimeMaxUs',
                                           'ReverseClockSkewUs',
                                           'ReversePingTimeUs',
                                           'Utilization',
                                           'BytesWritten',
                                           'ReceiveThroughput',
                                           'SendThroughput',
                                           'UptimeSeconds',
                                           'Usage',
                                           'TotalSessions',
                                           ])
    return replace_values_by_key(result, ['CpuUsage',
                                          'DiskSpaceUsage',
                                          'Address',
                                          'Port',
                                          'port',
                                          'host',
                                          'Host',
                                          'PeerName',
                                          'LoadAverage',
                                          'MemoryStats',
                                          'MemoryTotal',
                                          'MemoryLimit',
                                          'NumberOfCpus',
                                          'CoresUsed',
                                          'CoresTotal',
                                          'RealNumberOfCpus',
                                          'CreateTime',
                                          'MaxDiskUsage',
                                          'Roles',
                                          'ConnectTime',
                                          'Connections',
                                          'ResolveHost',
                                          ])


def normalize_result_info(result):
    return replace_values_by_key(result, ['ChangeTime',
                                          'StartTime',
                                          'ResponseTime',
                                          'ResponseDuration',
                                          'ProcessDuration',
                                          ])


def normalize_result_schema(result):
    return replace_values_by_key(result, ['CreateStep',
                                          'ACL',
                                          'EffectiveACL',
                                          'CreateTxId',
                                          'PathId',
                                          'PublicKeys',
                                          'OriginalUserToken',
                                          ])


def normalize_result_cluster(result):
    return replace_values_by_key(result, ['MapVersions',
                                          'Versions',
                                          'DataCenters',
                                          'Metrics',
                                          'StorageTotal',
                                          'StorageUsed',
                                          'ROT',
                                          ])


def normalize_result_healthcheck(result):
    result = replace_values_by_key_and_value(result, ['self_check_result'], ['GOOD', 'DEGRADED', 'MAINTENANCE_REQUIRED', 'EMERGENCY'])
    delete_keys_recursively(result, ['issue_log'])
    return result


def normalize_result_replication(result):
    result = replace_values_by_key(result, ['connection_string',
                                            'endpoint',
                                            'plan_step',
                                            'tx_id'])
    delete_keys_recursively(result, ['issue_log'])
    return result


def normalize_result(result):
    delete_keys_recursively(result, ['Version',
                                     'MemoryUsed',
                                     'WriteThroughput',
                                     'ReadThroughput',
                                     'Read',
                                     'Write',
                                     'size_bytes',
                                     ])
    result = wipe_values_by_key(result, ['LatencyGetFast',
                                         'LatencyPutTabletLog',
                                         'LatencyPutUserData'
                                         ])
    result = normalize_result_nodes(result)
    result = normalize_result_info(result)
    result = normalize_result_schema(result)
    result = normalize_result_groups(result)
    result = normalize_result_pdisks(result)
    result = normalize_result_vdisks(result)
    result = normalize_result_cluster(result)
    result = normalize_result_replication(result)
    return result


def get_viewer_normalized(url, params=None, headers=default_headers):
    return normalize_result(get_viewer(url, params, headers))


def get_viewer_db_normalized(url, params=None):
    return normalize_result(get_viewer_db(url, params))


def test_viewer_nodelist():
    result = get_viewer_db_normalized("/viewer/nodelist", {
    })
    return result


def test_viewer_nodes():
    result = get_viewer_db_normalized("/viewer/nodes", {
    })
    return result


def test_viewer_nodes_all():
    result = get_viewer_db_normalized("/viewer/nodes", {
        'fields_required': 'all'
    })
    return result


def test_viewer_storage_nodes():
    result = get_viewer_db_normalized("/viewer/nodes", {
        'type': 'storage',
    })
    return result


def test_viewer_storage_nodes_all():
    result = get_viewer_db_normalized("/viewer/nodes", {
        'type': 'storage',
        'fields_required': 'all'
    })
    return result


def test_storage_groups():
    return normalize_result(get_viewer("/storage/groups", {
        'fields_required': 'all'
    }))


def test_viewer_sysinfo():
    result = get_viewer_normalized("/viewer/sysinfo")
    return result


def test_viewer_vdiskinfo():
    return get_viewer_normalized("/viewer/vdiskinfo")


def test_viewer_pdiskinfo():
    return get_viewer_normalized("/viewer/pdiskinfo")


def test_viewer_bsgroupinfo():
    return get_viewer_normalized("/viewer/bsgroupinfo")


def test_viewer_tabletinfo():
    result = {}
    result['totals'] = get_viewer_db_normalized("/viewer/tabletinfo", {
        'group': 'Type',
        'enums': 'true',
    })
    for name in databases_and_no_database:
        result['totals'][name]['TabletStateInfo'].sort(key=lambda x: x['Type'])
    result['detailed'] = get_viewer_db_normalized("/viewer/tabletinfo")
    for name in databases_and_no_database:
        result['detailed'][name]['TabletStateInfo'].sort(key=lambda x: x['TabletId'])
    return result


def test_viewer_describe():
    result = {}
    for name in databases:
        result[name] = get_viewer_normalized("/viewer/describe", {
            'database': name,
            'path': name
            })
    return result


def test_viewer_cluster():
    return get_viewer_normalized("/viewer/cluster")


def test_viewer_tenantinfo():
    return get_viewer_normalized("/viewer/tenantinfo")


def test_viewer_tenantinfo_db():
    return get_viewer_db_normalized("/viewer/tenantinfo")


def test_viewer_healthcheck():
    result = get_viewer_db_normalized("/viewer/healthcheck")
    result = normalize_result_healthcheck(result)
    return result


def test_viewer_acl():
    db = cluster.domain_name
    return get_viewer_db("/viewer/acl", {'path': db})


def test_viewer_acl_write():
    return [
        post_viewer("/viewer/acl", {
            'database': dedicated_db,
            'path': dedicated_db
        }, {
            'AddAccess': [{
                'Subject': 'user1',
                'AccessRights': ['Read']
            }]
        }),
        get_viewer("/viewer/acl", {
            'database': dedicated_db,
            'path': dedicated_db
        }),
        post_viewer("/viewer/acl", {
            'database': dedicated_db,
            'path': dedicated_db
        }, {
            'RemoveAccess': [{
                'Subject': 'user1',
                'AccessRights': ['Read']
            }]
        }),
        get_viewer("/viewer/acl", {
            'database': dedicated_db,
            'path': dedicated_db
        }),
        post_viewer("/viewer/acl", {
            'database': dedicated_db,
            'path': dedicated_db
        }, {
            'ChangeOwnership': {
                'Subject': 'user1',
            }
        }),
        get_viewer("/viewer/acl", {
            'database': dedicated_db,
            'path': dedicated_db
        })]


def test_viewer_autocomplete():
    return get_viewer_db("/viewer/autocomplete", {'prefix': ''})


def test_viewer_check_access():
    db = cluster.domain_name
    return get_viewer_db("/viewer/check_access", {'path': db, 'permissions': 'read'})


def test_viewer_query():
    return get_viewer_db("/viewer/query", {'query': 'select 7*6', 'schema': 'multi'})


def test_viewer_query_from_table():
    return get_viewer_db_not_domain("/viewer/query", {'query': 'select * from table1', 'schema': 'multi'})


def test_viewer_query_from_table_different_schemas():
    result = {}
    for schema in ['classic', 'multi', 'modern', 'ydb', 'ydb2']:
        result[schema] = get_viewer("/viewer/query", {
            'database': dedicated_db,
            'query': 'select * from table1',
            'schema': schema
            })
    return result


def test_viewer_query_issue_13757():
    return get_viewer_db("/viewer/query", {
        'query': 'SELECT CAST(<|one:"8912", two:42|> AS Struct<two:Utf8, three:Date?>);',
        'schema': 'multi'
    })


def test_viewer_query_issue_13945():
    return get_viewer_db("/viewer/query", {
        'query': 'SELECT AsList();',
        'schema': 'multi'
    })


def test_pqrb_tablet():
    response_create_topic = call_viewer("/viewer/query", {
        'database': dedicated_db,
        'query': 'CREATE TOPIC topic1(CONSUMER consumer1)',
        'schema': 'multi'
    })

    response_tablet_info = call_viewer("/viewer/tabletinfo", {
        'database': dedicated_db,
        'path': dedicated_db + '/topic1',
        'enums': 'true'
    })
    result = {
        'response_create_topic': response_create_topic,
        'response_tablet_info': response_tablet_info,
    }
    return replace_values_by_key(result, ['version',
                                          'ResponseTime',
                                          'ChangeTime',
                                          'HiveId',
                                          'NodeId',
                                          'TabletId',
                                          'PathId',
                                          'SchemeShard'
                                          ])


def test_viewer_nodes_issue_14992():
    response_group_by = get_viewer_normalized("/viewer/nodes", {
        'group': 'Uptime'
    })
    response_group = get_viewer_normalized("/viewer/nodes", {
        'filter_group_by': 'Uptime',
        'filter_group' : response_group_by['NodeGroups'][0]['GroupName'],
    })
    result = {
        'response_group_by': response_group_by,
        'response_group': response_group,
    }
    return result


def test_operations_list():
    return get_viewer_normalized("/operation/list", {
        'database': dedicated_db,
        'kind': 'import/s3'
    })


def test_operations_list_page():
    return get_viewer_normalized("/operation/list", {
        'database': dedicated_db,
        'kind': 'import/s3',
        'offset': 50,
        'limit': 50
    })


def test_operations_list_page_bad():
    return get_viewer_normalized("/operation/list", {
        'database': dedicated_db,
        'kind': 'import/s3',
        'offset': 10,
        'limit': 50
    })


def test_scheme_directory():
    result = {}
    result["1-get"] = get_viewer_normalized("/scheme/directory", {
        'database': dedicated_db,
        'path': dedicated_db
        })
    logging.info("Result 1: {}".format(result["1-get"]))

    result["2-post"] = post_viewer("/scheme/directory", {
        'database': dedicated_db,
        'path': dedicated_db + '/test_dir'
        })
    result["3-get"] = get_viewer_normalized("/scheme/directory", {
        'database': dedicated_db,
        'path': dedicated_db
        })
    result["4-delete"] = delete_viewer("/scheme/directory", {
        'database': dedicated_db,
        'path': dedicated_db + '/test_dir'
        })
    result["5-get"] = get_viewer_normalized("/scheme/directory", {
        'database': dedicated_db,
        'path': dedicated_db
        })
    return result


def test_topic_data():
    grpc_port = cluster.nodes[1].grpc_port

    call_viewer("/viewer/query", {
        'database': dedicated_db,
        'query': 'CREATE TOPIC topic2',
        'schema': 'multi'
    })

    endpoint = "localhost:{}".format(grpc_port)
    driver = ydb.Driver(endpoint=endpoint, database=dedicated_db, oauth=None)
    driver.wait(10, fail_fast=True)

    def write(writer, message_pattern, close=True):
        writer.write(["{}-{}".format(message_pattern, i) for i in range(10)])
        writer.flush()
        if close:
            writer.close()

    writer = driver.topic_client.writer('topic2', producer_id="12345")
    write(writer, "message", False)

    # Also write one messagewith metadata
    message_w_meta = PublicMessage(data="message_with_meta", metadata_items={"key1": "value1", "key2": "value2"})
    writer.write(message_w_meta)
    writer.close()

    writer_compressed = driver.topic_client.writer('topic2', producer_id="12345", codec=2)
    write(writer_compressed, "compressed-message")
    writer_compressed.close()

    topic_path = '{}/topic2'.format(dedicated_db)

    response = call_viewer("/viewer/topic_data", {
        'database': dedicated_db,
        'path': topic_path,
        'partition': '0',
        'offset': '0',
        'limit': '5'
    })

    response_w_meta = call_viewer("/viewer/topic_data", {
        'database': dedicated_db,
        'path': topic_path,
        'partition': '0',
        'offset': '10',
        'limit': '1'
    })
    response_compressed = call_viewer("/viewer/topic_data", {
        'database': dedicated_db,
        'path': topic_path,
        'partition': '0',
        'offset': '11',
        'limit': '5'
    })

    response_last = call_viewer("/viewer/topic_data", {
        'database': dedicated_db,
        'path': topic_path,
        'partition': '0',
        'offset': '20',
        'limit': '5'
    })

    response_short_msg = call_viewer("/viewer/topic_data", {
        'database': dedicated_db,
        'path': topic_path,
        'partition': '0',
        'offset': '20',
        'limit': '1',
        'message_size_limit': '5'
    })

    response_no_part = call_viewer("/viewer/topic_data", {
        'database': dedicated_db,
        'path': topic_path,
        'offset': '20'
    })

    response_both_offset_and_ts = call_viewer("/viewer/topic_data", {
        'database': dedicated_db,
        'path': topic_path,
        'partition': '0',
        'offset': '20',
        'read_timestamp': '20'
    })

    response_cut_by_last_offset = call_viewer("/viewer/topic_data", {
        'database': dedicated_db,
        'path': topic_path,
        'partition': '0',
        'offset': '0',
        'last_offset': '3',
        'limit': '10'
    })

    def replace_values(resp):
        res = replace_values_by_key(resp, ['CreateTimestamp',
                                           'WriteTimestamp',
                                           'ProducerId',
                                           ])
        res = replace_types_by_key(res, ['TimestampDiff'])
        logging.info(res)
        return res

    result = {
        'response_read': replace_values(response),
        'response_metadata': replace_values(response_w_meta),
        'response_compressed': replace_values(response_compressed),
        'response_not_truncated': replace_values(response_last),
        'no_partition': response_no_part,
        'both_offset_and_ts': response_both_offset_and_ts,
        'response_truncated': replace_values(response_short_msg),
        'response_last_offset': replace_values(response_cut_by_last_offset),
    }
    return result


<<<<<<< HEAD
def test_topic_data_cdc():
    alter_response = call_viewer("/viewer/query", {
        'database': dedicated_db,
        'query': "alter table table1 add changefeed updates_feed WITH (FORMAT = 'JSON', MODE = 'UPDATES', INITIAL_SCAN = TRUE)"
    })

    insert_response = call_viewer("/viewer/query", {
        'database': dedicated_db,
        'query': 'insert into table1(id, name) values(11, "elleven")',
        'schema': 'multi'
    })

    update_response = call_viewer("/viewer/query", {
        'database': dedicated_db,
        'query': "update table1 set name = 'ONE' where id = 1",
        'schema': 'multi'
    })

    topic_path = '{}/table1/updates_feed'.format(dedicated_db)
    data_response = call_viewer("/viewer/topic_data", {
        'database': dedicated_db,
        'path': topic_path,
        'partition': '0',
        'offset': '0',
        'limit': '3'
    })

    data_response = replace_values_by_key(
        data_response, ['CreateTimestamp', 'WriteTimestamp', 'ProducerId', ]
    )
    data_response = replace_types_by_key(data_response, ['TimestampDiff'])

    final_result = {"alter" : alter_response, "insert" : insert_response, "update" : update_response, "data" : data_response}
    logging.info("Results: {}".format(final_result))
    return final_result


def test_transfer_describe():
=======
def test_async_replication_describe():
>>>>>>> 37952f72
    grpc_port = cluster.nodes[1].grpc_port
    endpoint = "grpc://localhost:{}/?database={}".format(grpc_port, dedicated_db)

    call_viewer("/viewer/query", {
        'database': dedicated_db,
        'query': 'CREATE ASYNC REPLICATION `TestAsyncReplication` FOR `TableNotExists` AS `TargetAsyncReplicationTable` WITH (CONNECTION_STRING = "{}")'.format(endpoint),
        'schema': 'multi'
    })

    result = get_viewer_normalized("/viewer/describe_replication", {
        'database': dedicated_db,
        'path': '{}/TestAsyncReplication'.format(dedicated_db),
        'include_stats': 'true',
        'enums': 'true'
    })

    return result


def test_transfer_describe():
    topic_result = call_viewer("/viewer/query", {
        'database': dedicated_db,
        'query': 'CREATE TOPIC TestTransferSourceTopic',
        'schema': 'multi'
    })

    table_result = call_viewer("/viewer/query", {
        'database': dedicated_db,
        'query': 'CREATE TABLE TestTransferDestinationTable (id Uint64 NOT NULL, message String, PRIMARY KEY (id) )',
        'schema': 'multi'
    })

    transfer_result = call_viewer("/viewer/query", {
        'database': dedicated_db,
        'query': '''CREATE TRANSFER `TestTransfer` FROM `TestTransferSourceTopic` TO `TestTransferDestinationTable`
            USING ($x) -> { return [<| id: $x._offset, message: $x._data |>]; }
            WITH (CONSUMER='OurConsumer')''',
        'schema': 'multi'
    })

    describe_result = get_viewer_normalized("/viewer/describe_transfer", {
        'database': dedicated_db,
        'path': '{}/TestTransfer'.format(dedicated_db),
        'include_stats': 'true',
        'enums': 'true'
    })

    return {
        'topic_result': topic_result,
        'table_result': table_result,
        'transfer_result': transfer_result,
        'describe_result': describe_result
    }


def normalize_result_query_long(result):
    """Normalize operation_id and execution_id for long query tests"""
    result = replace_values_by_key(result, ['operation_id',
                                            'execution_id',
                                            'ResponseTime',
                                            'ResponseDuration',
                                            'ProcessDuration',
                                            'id',
                                            ])
    return result


def test_viewer_query_long():
    """Test execute-long-query and fetch-long-query functionality"""
    # First, execute a long query that will return operation_id and execution_id
    response_execute = call_viewer("/viewer/query", {
        'database': dedicated_db,
        'action': 'execute-long-query',
        'query': 'SELECT * FROM table1 LIMIT 5;',
        'schema': 'multi'
    })

    # Normalize the response to hide dynamic values
    response_execute_normalized = normalize_result_query_long(response_execute)

    # If we got operation_id and execution_id, test fetching with both
    result = {
        'execute_response': response_execute_normalized
    }

    if 'operation_id' in response_execute and 'execution_id' in response_execute:
        operation_id = response_execute['operation_id']
        execution_id = response_execute['execution_id']

        # Test fetch with operation_id
        response_fetch_by_operation = call_viewer("/viewer/query", {
            'database': dedicated_db,
            'action': 'fetch-long-query',
            'operation_id': operation_id,
            'schema': 'multi'
        })
        result['fetch_by_operation_id'] = normalize_result_query_long(response_fetch_by_operation)

        # Test fetch with execution_id
        response_fetch_by_execution = call_viewer("/viewer/query", {
            'database': dedicated_db,
            'action': 'fetch-long-query',
            'execution_id': execution_id,
            'schema': 'multi'
        })
        result['fetch_by_execution_id'] = normalize_result_query_long(response_fetch_by_execution)

        # Test error case - missing both operation_id and execution_id
        response_fetch_error = call_viewer("/viewer/query", {
            'database': dedicated_db,
            'action': 'fetch-long-query',
            'schema': 'multi'
        })
        result['fetch_error_no_id'] = response_fetch_error

        # Test error case - invalid operation_id
        response_fetch_invalid = call_viewer("/viewer/query", {
            'database': dedicated_db,
            'action': 'fetch-long-query',
            'operation_id': 'invalid-operation-id',
            'schema': 'multi'
        })
        result['fetch_invalid_operation_id'] = response_fetch_invalid

    return result


def call_viewer_multipart_parsed(path, params=None):
    """Call viewer endpoint expecting multipart response and parse JSON parts"""
    if params is None:
        params = {}

    # Make raw HTTP request to get multipart response
    port = cluster.nodes[1].mon_port
    headers = {'Accept': 'multipart/x-mixed-replace'}
    response = requests.get("http://localhost:%s%s?%s" % (port, path, urlencode(params)), headers=headers)

    if response.status_code != 200:
        return {"status_code": response.status_code, "text": response.text}

    content_type = response.headers.get('content-type', '')

    # If it's not a multipart response, try to parse as JSON
    if not content_type.startswith('multipart/'):
        if content_type == 'application/json':
            try:
                return response.json()
            except (ValueError, json.JSONDecodeError):
                return {"status_code": response.status_code, "text": response.text}
        else:
            return {"status_code": response.status_code, "text": response.text}

    # Parse multipart content
    raw_text = response.text

    # Extract boundary from content-type header
    boundary_match = re.search(r'boundary=([^;]+)', content_type)
    if not boundary_match:
        return {"error": "No boundary found in multipart response"}

    boundary = boundary_match.group(1).strip('"')

    # Split content by boundary
    parts = raw_text.split('--' + boundary)
    json_parts = []

    for part in parts:
        if not part.strip() or part.strip() == '--':
            continue

        # Split headers and body
        if '\r\n\r\n' in part:
            headers_section, body = part.split('\r\n\r\n', 1)
        elif '\n\n' in part:
            headers_section, body = part.split('\n\n', 1)
        else:
            continue

        # Check if this part contains JSON
        if 'application/json' in headers_section:
            try:
                # Clean up the body and parse JSON
                body = body.strip()
                if body.endswith('\r\n--'):
                    body = body[:-4]
                elif body.endswith('\n--'):
                    body = body[:-3]

                json_data = json.loads(body)
                json_parts.append(json_data)
            except json.JSONDecodeError:
                # Skip non-JSON parts
                continue

    # Return structured response with parsed JSON parts
    if json_parts:
        return {"multipart_parts": json_parts, "status_code": 200}
    else:
        # No JSON parts found, return raw response for canonization
        return {"status_code": 200, "raw_text": raw_text}


def normalize_multipart_response(response):
    """Helper function to normalize multipart responses"""
    if 'multipart_parts' in response:
        normalized_parts = []
        for part in response['multipart_parts']:
            normalized_part = normalize_result_query_long(part)
            normalized_parts.append(normalized_part)
        return {"multipart_parts": normalized_parts}
    return response


def test_viewer_query_long_multipart():
    """Test execute-long-query with multipart streaming (schema=multipart)"""

    # Test successful long query with multipart streaming
    response_execute_stream = call_viewer_multipart_parsed("/viewer/query", {
        'database': dedicated_db,
        'action': 'execute-long-query',
        'query': 'SELECT * FROM table1 LIMIT 3;',
        'schema': 'multipart'
    })

    result = {}

    # Apply normalization to multipart responses
    result['execute_stream_response'] = normalize_multipart_response(response_execute_stream)

    # Test error case with multipart streaming - invalid operation_id
    response_fetch_invalid_stream = call_viewer_multipart_parsed("/viewer/query", {
        'database': dedicated_db,
        'action': 'fetch-long-query',
        'operation_id': 'invalid-operation-id',
        'schema': 'multipart'
    })

    result['fetch_invalid_stream_response'] = normalize_multipart_response(response_fetch_invalid_stream)

    # Test error case - missing operation_id/execution_id with multipart
    response_fetch_error_stream = call_viewer_multipart_parsed("/viewer/query", {
        'database': dedicated_db,
        'action': 'fetch-long-query',
        'schema': 'multipart'
    })

    result['fetch_error_stream_response'] = normalize_multipart_response(response_fetch_error_stream)

    return result


def test_security():
    result = {}
    result['database_nodes_root'] = get_viewer_normalized("/viewer/nodes", params={
        'database': dedicated_db,
        'fields_required': 'NodeId',
    }, headers={
        'Cookie': 'ydb_session_id=' + root_session_id,
    })
    result['database_nodes_monitoring'] = get_viewer_normalized("/viewer/nodes", params={
        'database': dedicated_db,
        'fields_required': 'NodeId',
    }, headers={
        'Cookie': 'ydb_session_id=' + monitoring_session_id,
    })
    result['database_nodes_viewer'] = get_viewer_normalized("/viewer/nodes", params={
        'database': dedicated_db,
        'fields_required': 'NodeId',
    }, headers={
        'Cookie': 'ydb_session_id=' + viewer_session_id,
    })
    result['database_nodes_database'] = get_viewer_normalized("/viewer/nodes", params={
        'database': dedicated_db,
        'fields_required': 'NodeId',
    }, headers={
        'Cookie': 'ydb_session_id=' + database_session_id,
    })

    result['cluster_nodes_root'] = get_viewer_normalized("/viewer/nodes", params={
        'fields_required': 'NodeId',
    }, headers={
        'Cookie': 'ydb_session_id=' + root_session_id,
    })
    result['cluster_nodes_monitoring'] = get_viewer_normalized("/viewer/nodes", params={
        'fields_required': 'NodeId',
    }, headers={
        'Cookie': 'ydb_session_id=' + monitoring_session_id,
    })
    result['cluster_nodes_viewer'] = get_viewer_normalized("/viewer/nodes", params={
        'fields_required': 'NodeId',
    }, headers={
        'Cookie': 'ydb_session_id=' + viewer_session_id,
    })
    result['cluster_nodes_database'] = get_viewer_normalized("/viewer/nodes", params={
        'fields_required': 'NodeId',
    }, headers={
        'Cookie': 'ydb_session_id=' + database_session_id,
    })

    result['down_node_root'] = get_viewer("/tablets/app", params={
        'TabletID': '72057594037968897',
        'page': 'SetDown',
        'node': '1',
        'down': '0',
    }, headers={
        'Cookie': 'ydb_session_id=' + root_session_id,
    })
    result['down_node_monitoring'] = get_viewer("/tablets/app", params={
        'TabletID': '72057594037968897',
        'page': 'SetDown',
        'node': '1',
        'down': '0',
    }, headers={
        'Cookie': 'ydb_session_id=' + monitoring_session_id,
    })
    result['down_node_viewer'] = get_viewer("/tablets/app", params={
        'TabletID': '72057594037968897',
        'page': 'SetDown',
        'node': '1',
        'down': '0',
    }, headers={
        'Cookie': 'ydb_session_id=' + viewer_session_id,
    })
    result['down_node_database'] = get_viewer("/tablets/app", params={
        'TabletID': '72057594037968897',
        'page': 'SetDown',
        'node': '1',
        'down': '0',
    }, headers={
        'Cookie': 'ydb_session_id=' + database_session_id,
    })

    result['restart_pdisk_root'] = replace_values_by_key(post_viewer("/pdisk/restart", body={
        'node_id': '1',
        'pdisk_id': '1',
        'force': '1',
    }, headers={
        'Cookie': 'ydb_session_id=' + root_session_id,
    }), ['debugMessage'])
    result['restart_pdisk_monitoring'] = post_viewer("/pdisk/restart", body={
        'node_id': '1',
        'pdisk_id': '1',
        'force': '1',
    }, headers={
        'Cookie': 'ydb_session_id=' + monitoring_session_id,
    })
    result['restart_pdisk_viewer'] = post_viewer("/pdisk/restart", body={
        'node_id': '1',
        'pdisk_id': '1',
        'force': '1',
    }, headers={
        'Cookie': 'ydb_session_id=' + viewer_session_id,
    })
    result['restart_pdisk_database'] = post_viewer("/pdisk/restart", body={
        'node_id': '1',
        'pdisk_id': '1',
        'force': '1',
    }, headers={
        'Cookie': 'ydb_session_id=' + database_session_id,
    })
    return result<|MERGE_RESOLUTION|>--- conflicted
+++ resolved
@@ -988,7 +988,6 @@
     return result
 
 
-<<<<<<< HEAD
 def test_topic_data_cdc():
     alter_response = call_viewer("/viewer/query", {
         'database': dedicated_db,
@@ -1026,10 +1025,7 @@
     return final_result
 
 
-def test_transfer_describe():
-=======
 def test_async_replication_describe():
->>>>>>> 37952f72
     grpc_port = cluster.nodes[1].grpc_port
     endpoint = "grpc://localhost:{}/?database={}".format(grpc_port, dedicated_db)
 
