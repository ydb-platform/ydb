#pragma once
#include "json_handlers.h"
#include "json_pipe_req.h"
#include "log.h"
#include "viewer.h"
#include <ydb/core/external_sources/external_source_factory.h>

namespace NKikimr::NViewer {

using namespace NActors;
namespace TEvSchemeShard = NSchemeShard::TEvSchemeShard;
using TNavigate = NSchemeCache::TSchemeCacheNavigate;

class TJsonDescribe : public TViewerPipeClient {
    using TThis = TJsonDescribe;
    using TBase = TViewerPipeClient;
    using TBase::ReplyAndPassAway;
    TRequestResponse<TEvSchemeShard::TEvDescribeSchemeResult> SchemeShardResult;
    TRequestResponse<TEvTxProxySchemeCache::TEvNavigateKeySetResult> CacheResult;
    TAutoPtr<NKikimrViewer::TEvDescribeSchemeInfo> DescribeResult;
    bool ExpandSubElements = true;

public:
    TJsonDescribe(IViewer* viewer, NMon::TEvHttpInfo::TPtr& ev)
        : TViewerPipeClient(viewer, ev)
    {}

    void FillParams(NKikimrSchemeOp::TDescribePath* record, const TCgiParameters& params) {
        if (params.Has("path")) {
            record->SetPath(params.Get("path"));
        }
        if (params.Has("path_id")) {
            record->SetPathId(FromStringWithDefault<ui64>(params.Get("path_id")));
        }
        if (params.Has("schemeshard_id")) {
            record->SetSchemeshardId(FromStringWithDefault<ui64>(params.Get("schemeshard_id")));
        }
        record->MutableOptions()->SetBackupInfo(FromStringWithDefault<bool>(params.Get("backup"), true));
        record->MutableOptions()->SetShowPrivateTable(FromStringWithDefault<bool>(params.Get("private"), true));
        record->MutableOptions()->SetReturnChildren(FromStringWithDefault<bool>(params.Get("children"), true));
        record->MutableOptions()->SetReturnBoundaries(FromStringWithDefault<bool>(params.Get("boundaries"), false));
        record->MutableOptions()->SetReturnPartitionConfig(FromStringWithDefault<bool>(params.Get("partition_config"), true));
        record->MutableOptions()->SetReturnPartitionStats(FromStringWithDefault<bool>(params.Get("partition_stats"), false));
        record->MutableOptions()->SetReturnPartitioningInfo(FromStringWithDefault<bool>(params.Get("partitioning_info"), true));
    }

    void Bootstrap() override {
        if (NeedToRedirect()) {
            return;
        }
        // for describe we keep old behavior where enums is false by default - for compatibility reasons
        if (FromStringWithDefault<bool>(Params.Get("enums"), false)) {
            Proto2JsonConfig.EnumMode = TProto2JsonConfig::EnumValueMode::EnumName;
        } else {
            Proto2JsonConfig.EnumMode = TProto2JsonConfig::EnumValueMode::EnumNumber;
        }
        ExpandSubElements = FromStringWithDefault<ui32>(Params.Get("subs"), ExpandSubElements);
        if (Params.Has("schemeshard_id")) {
            THolder<TEvSchemeShard::TEvDescribeScheme> request = MakeHolder<TEvSchemeShard::TEvDescribeScheme>();
            FillParams(&request->Record, Params);
            ui64 schemeShardId = FromStringWithDefault<ui64>(Params.Get("schemeshard_id"));
            SchemeShardResult = MakeRequestToTablet<TEvSchemeShard::TEvDescribeSchemeResult>(schemeShardId, request.Release());
        } else {
            THolder<TEvTxUserProxy::TEvNavigate> request = MakeHolder<TEvTxUserProxy::TEvNavigate>();
            FillParams(request->Record.MutableDescribePath(), Params);
            request->Record.SetUserToken(Event->Get()->UserToken);
            SchemeShardResult = MakeRequest<TEvSchemeShard::TEvDescribeSchemeResult>(MakeTxProxyID(), request.Release());
        }

        if (Params.Has("path")) {
            TAutoPtr<NSchemeCache::TSchemeCacheNavigate> request(new NSchemeCache::TSchemeCacheNavigate());
            NSchemeCache::TSchemeCacheNavigate::TEntry entry;
            entry.Operation = NSchemeCache::TSchemeCacheNavigate::OpList;
            entry.SyncVersion = false;
            entry.Path = SplitPath(Params.Get("path"));
            request->ResultSet.emplace_back(entry);
            CacheResult = MakeRequest<TEvTxProxySchemeCache::TEvNavigateKeySetResult>(MakeSchemeCacheID(), new TEvTxProxySchemeCache::TEvNavigateKeySet(request));
        }

        Become(&TThis::StateRequestedDescribe, Timeout, new TEvents::TEvWakeup());
    }

    STATEFN(StateRequestedDescribe) {
        switch (ev->GetTypeRewrite()) {
            hFunc(TEvSchemeShard::TEvDescribeSchemeResult, Handle);
            hFunc(TEvTxProxySchemeCache::TEvNavigateKeySetResult, Handle);
            hFunc(TEvTabletPipe::TEvClientConnected, TBase::Handle);
            cFunc(TEvents::TSystem::Wakeup, HandleTimeout);
        }
    }

    void Handle(TEvSchemeShard::TEvDescribeSchemeResult::TPtr& ev) {
        SchemeShardResult.Set(std::move(ev));
        RequestDone();
    }

    void Handle(TEvTxProxySchemeCache::TEvNavigateKeySetResult::TPtr& ev) {
        CacheResult.Set(std::move(ev));
        RequestDone();
    }

    void FillDescription(NKikimrSchemeOp::TDirEntry* descr, ui64 schemeShardId) {
        descr->SetSchemeshardId(schemeShardId);
        descr->SetCreateFinished(true);
        descr->SetCreateTxId(0);
        descr->SetCreateStep(0);
    }

    NKikimrSchemeOp::EPathType ConvertType(TNavigate::EKind navigate) {
        switch (navigate) {
            case TNavigate::KindSubdomain:
                return NKikimrSchemeOp::EPathTypeSubDomain;
            case TNavigate::KindPath:
                return NKikimrSchemeOp::EPathTypeDir;
            case TNavigate::KindExtSubdomain:
                return NKikimrSchemeOp::EPathTypeExtSubDomain;
            case TNavigate::KindTable:
                return NKikimrSchemeOp::EPathTypeTable;
            case TNavigate::KindOlapStore:
                return NKikimrSchemeOp::EPathTypeColumnStore;
            case TNavigate::KindColumnTable:
                return NKikimrSchemeOp::EPathTypeColumnTable;
            case TNavigate::KindRtmr:
                return NKikimrSchemeOp::EPathTypeRtmrVolume;
            case TNavigate::KindKesus:
                return NKikimrSchemeOp::EPathTypeKesus;
            case TNavigate::KindSolomon:
                return NKikimrSchemeOp::EPathTypeSolomonVolume;
            case TNavigate::KindTopic:
                return NKikimrSchemeOp::EPathTypePersQueueGroup;
            case TNavigate::KindCdcStream:
                return NKikimrSchemeOp::EPathTypeCdcStream;
            case TNavigate::KindSequence:
                return NKikimrSchemeOp::EPathTypeSequence;
            case TNavigate::KindReplication:
                return NKikimrSchemeOp::EPathTypeReplication;
            case TNavigate::KindTransfer:
                return NKikimrSchemeOp::EPathTypeTransfer;
            case TNavigate::KindBlobDepot:
                return NKikimrSchemeOp::EPathTypeBlobDepot;
            case TNavigate::KindExternalTable:
                return NKikimrSchemeOp::EPathTypeExternalTable;
            case TNavigate::KindExternalDataSource:
                return NKikimrSchemeOp::EPathTypeExternalDataSource;
            case TNavigate::KindBlockStoreVolume:
                return NKikimrSchemeOp::EPathTypeBlockStoreVolume;
            case TNavigate::KindFileStore:
                return NKikimrSchemeOp::EPathTypeFileStore;
            case TNavigate::KindView:
                return NKikimrSchemeOp::EPathTypeView;
            default:
                return NKikimrSchemeOp::EPathTypeDir;
        }
    }

    TAutoPtr<NKikimrViewer::TEvDescribeSchemeInfo> GetSchemeShardDescribeSchemeInfo() {
        TAutoPtr<NKikimrViewer::TEvDescribeSchemeInfo> result(new NKikimrViewer::TEvDescribeSchemeInfo());
        auto& record = SchemeShardResult->GetRecord();
        const auto *descriptor = NKikimrScheme::EStatus_descriptor();
        result->SetStatus(descriptor->FindValueByNumber(record.GetStatus())->name());
        result->SetReason(record.GetReason());
        result->SetPath(record.GetPath());
        result->MutablePathDescription()->CopyFrom(record.GetPathDescription());
        if (record.GetPathId() != 0 && record.GetPathId() != InvalidLocalPathId) {
            result->SetPathId(record.GetPathId());
        }
        if (result->MutablePathDescription()->GetSelf().GetPathId() == 0 || result->MutablePathDescription()->GetSelf().GetPathId() == InvalidLocalPathId) {
            result->MutablePathDescription()->MutableSelf()->ClearPathId();
        }
        if (result->MutablePathDescription()->GetSelf().GetParentPathId() == 0 || result->MutablePathDescription()->GetSelf().GetParentPathId() == InvalidLocalPathId) {
            result->MutablePathDescription()->MutableSelf()->ClearParentPathId();
        }
        result->SetLastExistedPrefixPath(record.GetLastExistedPrefixPath());
        result->SetLastExistedPrefixPathId(record.GetLastExistedPrefixPathId());
        result->MutableLastExistedPrefixDescription()->CopyFrom(record.GetLastExistedPrefixDescription());
        if (record.GetPathOwnerId() != 0 && record.GetPathOwnerId() != InvalidOwnerId) {
            result->SetPathOwnerId(record.GetPathOwnerId());
        }
        result->SetSource(NKikimrViewer::TEvDescribeSchemeInfo::SchemeShard);

        return result;
    }

    TAutoPtr<NKikimrViewer::TEvDescribeSchemeInfo> GetCacheDescribeSchemeInfo() {
        const auto& entry = CacheResult->Request.Get()->ResultSet.front();
        const auto& path = Event->Get()->Request.GetParams().Get("path");
        const auto& schemeShardId = entry.DomainInfo->DomainKey.OwnerId;

        TAutoPtr<NKikimrViewer::TEvDescribeSchemeInfo> result(new NKikimrViewer::TEvDescribeSchemeInfo());
        result->SetPath(path);
        auto* pathDescription = result->MutablePathDescription();
        auto* self = pathDescription->MutableSelf();
        if (entry.Self) {
            self->CopyFrom(entry.Self->Info);
            if (self->GetPathId() == 0 || self->GetPathId() == InvalidLocalPathId) {
                self->ClearPathId();
            }
            if (self->GetParentPathId() == 0 || self->GetParentPathId() == InvalidLocalPathId) {
                self->ClearParentPathId();
            }
            if (entry.Self->Info.GetPathId() != 0 && entry.Self->Info.GetPathId() != InvalidLocalPathId) {
                result->SetPathId(entry.Self->Info.GetPathId());
            }
            if (entry.Self->Info.GetSchemeshardId() != 0 && entry.Self->Info.GetSchemeshardId() != InvalidOwnerId) {
                result->SetPathOwnerId(entry.Self->Info.GetSchemeshardId());
            }
        }
        FillDescription(self, schemeShardId);

        if (entry.ListNodeEntry) {
            for (const auto& child : entry.ListNodeEntry->Children) {
                auto descr = pathDescription->AddChildren();
                descr->SetName(child.Name);
                descr->SetPathType(ConvertType(child.Kind));
                FillDescription(descr, schemeShardId);
            }
        };
        const auto *descriptor = NKikimrScheme::EStatus_descriptor();
        auto status = descriptor->FindValueByNumber(NKikimrScheme::StatusSuccess)->name();
        result->SetStatus(status);
        result->SetSource(NKikimrViewer::TEvDescribeSchemeInfo::Cache);
        return result;
    }

    void ReplyAndPassAway() override {
        NJson::TJsonValue json;
        if (SchemeShardResult.IsOk()) {
            DescribeResult = GetSchemeShardDescribeSchemeInfo();
        } else if (CacheResult.IsOk()) {
            NSchemeCache::TSchemeCacheNavigate *navigate = CacheResult->Request.Get();
            Y_ABORT_UNLESS(navigate->ResultSet.size() == 1);
            if (navigate->ErrorCount == 0) {
                DescribeResult = GetCacheDescribeSchemeInfo();
            }
        }
        if (DescribeResult != nullptr) {
            if (DescribeResult->HasPathDescription()) {
                auto& pathDescription = *DescribeResult->MutablePathDescription();
                if (pathDescription.HasTable()) {
                    auto& table = *pathDescription.MutableTable();
                    for (auto& column : *table.MutableColumns()) {
                        if (!column.HasFamily()) {
                            column.SetFamily(0);
                        }
                        if (column.GetFamily() == 0 && !column.HasFamilyName()) {
                            column.SetFamilyName("default");
                        }
                    }
                    if (ExpandSubElements) {
                        for (auto& tableIndex : table.GetTableIndexes()) {
                            NKikimrSchemeOp::TDirEntry& child = *pathDescription.AddChildren();
                            child.SetName(tableIndex.GetName());
                            child.SetPathType(NKikimrSchemeOp::EPathType::EPathTypeTableIndex);
                        }
                        for (auto& tableCdc : table.GetCdcStreams()) {
                            NKikimrSchemeOp::TDirEntry& child = *pathDescription.AddChildren();
                            child.SetName(tableCdc.GetName());
                            child.SetPathType(NKikimrSchemeOp::EPathType::EPathTypeCdcStream);
                        }
                    }
                }
            }
            const auto *descriptor = NKikimrScheme::EStatus_descriptor();
            auto accessDeniedStatus = descriptor->FindValueByNumber(NKikimrScheme::StatusAccessDenied)->name();
            if (DescribeResult->GetStatus() == accessDeniedStatus) {
                ReplyAndPassAway(GetHTTPFORBIDDEN("text/plain", "Forbidden"));
                return;
            }
            for (auto& child : *DescribeResult->MutablePathDescription()->MutableChildren()) {
                if (child.GetPathId() == InvalidLocalPathId) {
                    child.ClearPathId();
                }
                if (child.GetParentPathId() == InvalidLocalPathId) {
                    child.ClearParentPathId();
                }
            }
            Proto2Json(*DescribeResult, json);
            DecodeExternalTableContent(json);
        }

        ReplyAndPassAway(GetHTTPOKJSON(json));
    }

    void DecodeExternalTableContent(NJson::TJsonValue& json) const {
        if (!DescribeResult) {
            return;
        }

        if (!DescribeResult->GetPathDescription().HasExternalTableDescription()) {
            return;
        }

        const auto& content = DescribeResult->GetPathDescription().GetExternalTableDescription().GetContent();
        if (!content) {
            return;
        }

<<<<<<< HEAD
        NExternalSource::IExternalSourceFactory::TPtr externalSourceFactory{NExternalSource::CreateExternalSourceFactory({})};
=======
        NExternalSource::IExternalSourceFactory::TPtr externalSourceFactory{NExternalSource::CreateExternalSourceFactory({}, nullptr, 50000, nullptr, false, false, true, NYql::GetAllExternalDataSourceTypes())};
        NJson::TJsonValue root;
>>>>>>> f1686eb5
        const auto& sourceType = DescribeResult->GetPathDescription().GetExternalTableDescription().GetSourceType();
        try {
            json["PathDescription"]["ExternalTableDescription"].EraseValue("Content");
            auto source = externalSourceFactory->GetOrCreate(sourceType);
            auto parameters = source->GetParameters(content);
            for (const auto& [key, items]: parameters) {
                NJson::TJsonValue array{NJson::EJsonValueType::JSON_ARRAY};
                for (const auto& item: items) {
                    array.AppendValue(item);
                }
                json["PathDescription"]["ExternalTableDescription"]["Content"][key] = array;
            }
        } catch (...) {
            BLOG_CRIT("Сan't unpack content for external table: " << sourceType << ", error: " << CurrentExceptionMessage());
        }
    }

    static YAML::Node GetSwagger() {
        TSimpleYamlBuilder yaml({
            .Method = "get",
            .Tag = "viewer",
            .Summary = "Schema detailed information",
            .Description = "Returns detailed information about schema object"
        });
        yaml.AddParameter({
            .Name = "path",
            .Description = "schema path",
            .Type = "string",
        });
        yaml.AddParameter({
            .Name = "schemeshard_id",
            .Description = "schemeshard identifier (tablet id)",
            .Type = "integer",
        });
        yaml.AddParameter({
            .Name = "path_id",
            .Description = "path id",
            .Type = "integer",
        });
        yaml.AddParameter({
            .Name = "enums",
            .Description = "convert enums to strings",
            .Type = "boolean",
            .Default = "false",
        });
        yaml.AddParameter({
            .Name = "ui64",
            .Description = "return ui64 as number",
            .Type = "boolean",
        });
        yaml.AddParameter({
            .Name = "backup",
            .Description = "return backup information",
            .Type = "boolean",
            .Default = "true",
        });
        yaml.AddParameter({
            .Name = "private",
            .Description = "return private tables",
            .Type = "boolean",
            .Default = "true",
        });
        yaml.AddParameter({
            .Name = "children",
            .Description = "return children",
            .Type = "boolean",
            .Default = "true",
        });
        yaml.AddParameter({
            .Name = "boundaries",
            .Description = "return boundaries",
            .Type = "boolean",
            .Default = "false",
        });
        yaml.AddParameter({
            .Name = "partition_config",
            .Description = "return partition configuration",
            .Type = "boolean",
            .Default = "true",
        });
        yaml.AddParameter({
            .Name = "partition_stats",
            .Description = "return partitions statistics",
            .Type = "boolean",
            .Default = "false",
        });
        yaml.AddParameter({
            .Name = "partitioning_info",
            .Description = "return partitioning information",
            .Type = "boolean",
            .Default = "true",
        });
        yaml.AddParameter({
            .Name = "timeout",
            .Description = "timeout in ms",
            .Type = "integer",
        });
        yaml.SetResponseSchema(TProtoToYaml::ProtoToYamlSchema<NKikimrViewer::TEvDescribeSchemeInfo>());
        return yaml;
    }
};

}<|MERGE_RESOLUTION|>--- conflicted
+++ resolved
@@ -295,12 +295,7 @@
             return;
         }
 
-<<<<<<< HEAD
-        NExternalSource::IExternalSourceFactory::TPtr externalSourceFactory{NExternalSource::CreateExternalSourceFactory({})};
-=======
         NExternalSource::IExternalSourceFactory::TPtr externalSourceFactory{NExternalSource::CreateExternalSourceFactory({}, nullptr, 50000, nullptr, false, false, true, NYql::GetAllExternalDataSourceTypes())};
-        NJson::TJsonValue root;
->>>>>>> f1686eb5
         const auto& sourceType = DescribeResult->GetPathDescription().GetExternalTableDescription().GetSourceType();
         try {
             json["PathDescription"]["ExternalTableDescription"].EraseValue("Content");
