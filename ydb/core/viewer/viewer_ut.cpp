--- conflicted
+++ resolved
@@ -1115,8 +1115,6 @@
         size_t AuthorizeTicketFails = 0;
     };
 
-<<<<<<< HEAD
-=======
     Y_UNIT_TEST(FloatPointJsonQuery) {
         TPortManager tp;
         ui16 port = tp.GetPort(2134);
@@ -1167,7 +1165,6 @@
         }
     }
 
->>>>>>> 54e5a532
     Y_UNIT_TEST(AuthorizeYdbTokenWithDatabaseAttributes) {
         TPortManager tp;
         ui16 port = tp.GetPort(2134);
@@ -1180,13 +1177,8 @@
                 .SetDomainName("Root")
                 .SetMonitoringPortOffset(monPort, true); // authorization is implemented only in async mon
 
-<<<<<<< HEAD
         auto& securityConfig = *settings.AppConfig->MutableDomainsConfig()->MutableSecurityConfig();
         securityConfig.SetEnforceUserTokenCheckRequirement(true);
-=======
-        //auto& securityConfig = *settings.AppConfig->MutableDomainsConfig()->MutableSecurityConfig();
-        //securityConfig.SetEnforceUserTokenCheckRequirement(true);
->>>>>>> 54e5a532
 
         TFakeTicketParserActor* ticketParser = nullptr;
         settings.CreateTicketParser = [&](const TTicketParserSettings&) -> IActor* {
@@ -1220,11 +1212,7 @@
             "syntax": "yql_v1",
             "stats": "profile"
         })json";
-<<<<<<< HEAD
         const TKeepAliveHttpClient::THttpCode statusCode = httpClient.DoPost("/viewer/query?timeout=600000&base64=false&schema=modern", requestBody, &responseStream, headers);
-=======
-        const TKeepAliveHttpClient::THttpCode statusCode = httpClient.DoPost("/viewer/json/query?timeout=600000&base64=false&schema=modern", requestBody, &responseStream, headers);
->>>>>>> 54e5a532
         const TString response = responseStream.ReadAll();
         UNIT_ASSERT_EQUAL_C(statusCode, HTTP_OK, statusCode << ": " << response);
 
