--- conflicted
+++ resolved
@@ -694,13 +694,12 @@
         columnDesc->SetType(NScheme::TypeName(typeInfo, typeMod));
         columnDesc->SetNotNull(column.not_null());
 
-<<<<<<< HEAD
+        if (NScheme::NTypeIds::IsParametrizedType(typeInfo.GetTypeId())) {
+            NScheme::ProtoFromTypeInfo(typeInfo, typeMod, *columnDesc->MutableTypeInfo());
+        }
+
         if (!column.Getfamily().empty()) {
             columnDesc->SetColumnFamilyName(column.Getfamily());
-=======
-        if (NScheme::NTypeIds::IsParametrizedType(typeInfo.GetTypeId())) {
-            NScheme::ProtoFromTypeInfo(typeInfo, typeMod, *columnDesc->MutableTypeInfo());
->>>>>>> 8c7adfc3
         }
     }
 
