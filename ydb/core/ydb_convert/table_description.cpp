#include "column_families.h"
#include "table_description.h"
#include "table_settings.h"
#include "ydb_convert.h"

#include <ydb/core/base/path.h>
#include <ydb/core/base/appdata.h>
#include <ydb/core/engine/mkql_proto.h>
#include <ydb/library/ydb_issue/proto/issue_id.pb.h>
#include <ydb/library/yql/public/issue/yql_issue.h>
#include <ydb/core/scheme/scheme_pathid.h>
#include <ydb/core/protos/kqp_physical.pb.h>
#include <ydb/core/protos/table_stats.pb.h>
#include <ydb/core/protos/follower_group.pb.h>

#include <util/generic/hash.h>

namespace NKikimr {

static NProtoBuf::Timestamp MillisecToProtoTimeStamp(ui64 ms) {
    NProtoBuf::Timestamp timestamp;
    timestamp.set_seconds((i64)(ms / 1000));
    timestamp.set_nanos((i32)((ms % 1000) * 1000000));
    return timestamp;
}

template <typename TStoragePoolHolder>
using TAddStoragePoolFunc = Ydb::Table::StoragePool* (TStoragePoolHolder::*)();

template <typename TStoragePoolHolder>
static void FillStoragePool(TStoragePoolHolder* out, TAddStoragePoolFunc<TStoragePoolHolder> func,
        const NKikimrSchemeOp::TStorageSettings& in)
{
    if (in.GetAllowOtherKinds()) {
        return;
    }

    std::invoke(func, out)->set_media(in.GetPreferredPoolKind());
}

THashSet<EAlterOperationKind> GetAlterOperationKinds(const Ydb::Table::AlterTableRequest* req) {
    THashSet<EAlterOperationKind> ops;

    if (req->add_columns_size() || req->drop_columns_size() ||
        req->alter_columns_size() ||
        req->ttl_action_case() !=
            Ydb::Table::AlterTableRequest::TTL_ACTION_NOT_SET ||
        req->tiering_action_case() !=
            Ydb::Table::AlterTableRequest::TIERING_ACTION_NOT_SET ||
        req->has_alter_storage_settings() || req->add_column_families_size() ||
        req->alter_column_families_size() || req->set_compaction_policy() ||
        req->has_alter_partitioning_settings() ||
        req->set_key_bloom_filter() != Ydb::FeatureFlag::STATUS_UNSPECIFIED ||
        req->has_set_read_replicas_settings())
    {
        ops.emplace(EAlterOperationKind::Common);
    }

    if (req->add_indexes_size()) {
        ops.emplace(EAlterOperationKind::AddIndex);
    }

    if (req->drop_indexes_size()) {
        ops.emplace(EAlterOperationKind::DropIndex);
    }

    if (req->add_changefeeds_size()) {
        ops.emplace(EAlterOperationKind::AddChangefeed);
    }

    if (req->drop_changefeeds_size()) {
        ops.emplace(EAlterOperationKind::DropChangefeed);
    }

    if (req->alter_attributes_size()) {
        ops.emplace(EAlterOperationKind::Attribute);
    }

    if (req->rename_indexes_size()) {
        ops.emplace(EAlterOperationKind::RenameIndex);
    }

    return ops;
}

namespace {

std::pair<TString, TString> SplitPathIntoWorkingDirAndName(const TString& path) {
    auto splitPos = path.find_last_of('/');
    if (splitPos == path.npos || splitPos + 1 == path.size()) {
        ythrow yexception() << "wrong path format '" << path << "'" ;
    }
    return {path.substr(0, splitPos), path.substr(splitPos + 1)};
}

}


bool FillAlterTableSettingsDesc(NKikimrSchemeOp::TTableDescription& out,
    const Ydb::Table::AlterTableRequest& in, const TTableProfiles& profiles,
    Ydb::StatusIds::StatusCode& code, TString& error, const TAppData* appData) {

    bool changed = false;
    auto &partitionConfig = *out.MutablePartitionConfig();

    if (in.set_compaction_policy()) {
        if (!profiles.ApplyCompactionPolicy(in.set_compaction_policy(), partitionConfig, code, error, appData)) {
            return false;
        }

        changed = true;
    }

    return NKikimr::FillAlterTableSettingsDesc(out, in, code, error, changed);
}

bool BuildAlterTableAddIndexRequest(const Ydb::Table::AlterTableRequest* req, NKikimrIndexBuilder::TIndexBuildSettings* settings,
    ui64 flags,
    Ydb::StatusIds::StatusCode& code, TString& error)
{
    const auto ops = GetAlterOperationKinds(req);
    if (ops.size() != 1 || *ops.begin() != EAlterOperationKind::AddIndex) {
        code = Ydb::StatusIds::INTERNAL_ERROR;
        error = "Unexpected build alter table add index call.";
        return false;
    }

    if (req->add_indexes_size() != 1) {
        code = Ydb::StatusIds::UNSUPPORTED;
        error = "Only one index can be added by one operation";
        return false;
    }

    const auto desc = req->add_indexes(0);

    if (!desc.name()) {
        code = Ydb::StatusIds::BAD_REQUEST;
        error = "Index must have a name";
        return false;
    }

    if (!desc.index_columns_size()) {
        code = Ydb::StatusIds::BAD_REQUEST;
        error = "At least one column must be specified";
        return false;
    }

    if (!desc.data_columns().empty() && !AppData()->FeatureFlags.GetEnableDataColumnForIndexTable()) {
        code = Ydb::StatusIds::UNSUPPORTED;
        error = "Data column feature is not supported yet";
        return false;
    }

    if (flags & NKqpProto::TKqpSchemeOperation::FLAG_PG_MODE) {
        settings->set_pg_mode(true);
    }

    if (flags & NKqpProto::TKqpSchemeOperation::FLAG_IF_NOT_EXISTS) {
        settings->set_if_not_exist(true);
    }

    settings->set_source_path(req->path());
    auto tableIndex = settings->mutable_index();
    tableIndex->CopyFrom(req->add_indexes(0));

    return true;
}

bool BuildAlterTableModifyScheme(const Ydb::Table::AlterTableRequest* req, NKikimrSchemeOp::TModifyScheme* modifyScheme, const TTableProfiles& profiles,
    const TPathId& resolvedPathId,
    Ydb::StatusIds::StatusCode& code, TString& error)
{
    std::pair<TString, TString> pathPair;
    const auto ops = GetAlterOperationKinds(req);
    if (ops.empty()) {
        code = Ydb::StatusIds::BAD_REQUEST;
        error = "Empty alter";
        return false;
    }

    if (ops.size() > 1) {
        code = Ydb::StatusIds::UNSUPPORTED;
        error = "Mixed alter is unsupported";
        return false;
    }

    const auto OpType = *ops.begin();

    try {
        pathPair = SplitPathIntoWorkingDirAndName(req->path());
    } catch (const std::exception&) {
        code = Ydb::StatusIds::BAD_REQUEST;
        return false;
    }

    if (!AppData()->FeatureFlags.GetEnableChangefeeds() && OpType == EAlterOperationKind::AddChangefeed) {
        code = Ydb::StatusIds::UNSUPPORTED;
        error =  "Changefeeds are not supported yet";
        return false;
    }

    if (req->rename_indexes_size() != 1 && OpType == EAlterOperationKind::RenameIndex) {
        code = Ydb::StatusIds::UNSUPPORTED;
        error = "Only one index can be renamed by one operation";
        return false;
    }

    if (req->drop_changefeeds_size() != 1 && OpType == EAlterOperationKind::DropChangefeed) {
        code = Ydb::StatusIds::UNSUPPORTED;
        error = "Only one changefeed can be removed by one operation";
        return false;
    }

    if (req->add_changefeeds_size() != 1 && OpType == EAlterOperationKind::AddChangefeed) {
        code = Ydb::StatusIds::UNSUPPORTED;
        error = "Only one changefeed can be added by one operation";
        return false;
    }

    if (req->drop_indexes_size() != 1 && OpType == EAlterOperationKind::DropIndex) {
        code = Ydb::StatusIds::UNSUPPORTED;
        error = "Only one index can be removed by one operation";
        return false;
    }

    const auto& workingDir = pathPair.first;
    const auto& name = pathPair.second;
    modifyScheme->SetWorkingDir(workingDir);

    for(const auto& rename: req->rename_indexes()) {
        modifyScheme->SetOperationType(NKikimrSchemeOp::EOperationType::ESchemeOpMoveIndex);
        auto& alter = *modifyScheme->MutableMoveIndex();
        alter.SetTablePath(req->path());
        alter.SetSrcPath(rename.source_name());
        alter.SetDstPath(rename.destination_name());
        alter.SetAllowOverwrite(rename.replace_destination());
    }

    for (const auto& drop : req->drop_changefeeds()) {
        modifyScheme->SetOperationType(NKikimrSchemeOp::EOperationType::ESchemeOpDropCdcStream);
        auto op = modifyScheme->MutableDropCdcStream();
        op->SetStreamName(drop);
        op->SetTableName(name);
    }

    for (const auto &add : req->add_changefeeds()) {
        modifyScheme->SetOperationType(NKikimrSchemeOp::EOperationType::ESchemeOpCreateCdcStream);
        auto op = modifyScheme->MutableCreateCdcStream();
        op->SetTableName(name);

        if (add.has_retention_period()) {
            op->SetRetentionPeriodSeconds(add.retention_period().seconds());
        }

        if (add.has_topic_partitioning_settings()) {
            i64 minActivePartitions =
                add.topic_partitioning_settings().min_active_partitions();
            if (minActivePartitions < 0) {
                code = Ydb::StatusIds::BAD_REQUEST;
                error = "Topic partitions count must be positive";
                return false;
            } else if (minActivePartitions == 0) {
                minActivePartitions = 1;
            }
            op->SetTopicPartitions(minActivePartitions);
        }

        if (!FillChangefeedDescription(*op->MutableStreamDescription(), add, code, error)) {
            return false;
        }
    }

    for (const auto& drop : req->drop_indexes()) {
        modifyScheme->SetOperationType(NKikimrSchemeOp::EOperationType::ESchemeOpDropIndex);
        auto desc = modifyScheme->MutableDropIndex();
        desc->SetIndexName(drop);
        desc->SetTableName(name);
    }

    if (OpType == EAlterOperationKind::Common) {
        modifyScheme->SetOperationType(
            NKikimrSchemeOp::EOperationType::ESchemeOpAlterTable);

        auto desc = modifyScheme->MutableAlterTable();
        desc->SetName(name);

        for (const auto &drop : req->drop_columns()) {
            desc->AddDropColumns()->SetName(drop);
        }

        if (!FillColumnDescription(*desc, req->add_columns(), code, error)) {
            return false;
        }

        for (const auto &alter : req->alter_columns()) {
            auto column = desc->AddColumns();
            column->SetName(alter.name());
            if (!alter.family().empty()) {
                column->SetFamilyName(alter.family());
            }
        }

        bool hadPartitionConfig = desc->HasPartitionConfig();
        TColumnFamilyManager families(desc->MutablePartitionConfig());

        // Apply storage settings to the default column family
        if (req->has_alter_storage_settings()) {
            if (!families.ApplyStorageSettings(req->alter_storage_settings(), &code,
                                            &error)) {
                return false;
            }
        }

        for (const auto &familySettings : req->add_column_families()) {
            if (!families.ApplyFamilySettings(familySettings, &code, &error)) {
                return false;
            }
        }

        for (const auto &familySettings : req->alter_column_families()) {
            if (!families.ApplyFamilySettings(familySettings, &code, &error)) {
                return false;
            }
        }

        // Avoid altering partition config unless we changed something
        if (!families.Modified && !hadPartitionConfig) {
            desc->ClearPartitionConfig();
        }

        if (!FillAlterTableSettingsDesc(*desc, *req, profiles, code, error,
                                        AppData())) {
            return false;
        }
    }

    if (OpType == EAlterOperationKind::Attribute) {
        modifyScheme->SetOperationType(NKikimrSchemeOp::EOperationType::ESchemeOpAlterUserAttributes);
        if (resolvedPathId) {
            modifyScheme->AddApplyIf()->SetPathId(resolvedPathId.LocalPathId);
        }

        auto& alter = *modifyScheme->MutableAlterUserAttributes();
        alter.SetPathName(name);

        for (auto [key, value] : req->alter_attributes()) {
            auto& attr = *alter.AddUserAttributes();
            attr.SetKey(key);
            if (value) {
                attr.SetValue(value);
            }
        }
    }

    return true;
}


template <typename TColumn>
static Ydb::Type* AddColumn(Ydb::Table::ColumnMeta* newColumn, const TColumn& column) {
    newColumn->set_name(column.GetName());

    Ydb::Type* columnType = nullptr;
    auto* typeDesc = NPg::TypeDescFromPgTypeName(column.GetType());
    if (typeDesc) {
        columnType = newColumn->mutable_type();
        auto* pg = columnType->mutable_pg_type();
        pg->set_type_name(NPg::PgTypeNameFromTypeDesc(typeDesc));
        pg->set_type_modifier(NPg::TypeModFromPgTypeName(column.GetType()));
        pg->set_oid(NPg::PgTypeIdFromTypeDesc(typeDesc));
        pg->set_typlen(0);
        pg->set_typmod(0);
    } else {
        NYql::NProto::TypeIds protoType;
        if (!NYql::NProto::TypeIds_Parse(column.GetType(), &protoType)) {
            throw NYql::TErrorException(NKikimrIssues::TIssuesIds::DEFAULT_ERROR)
                << "Got invalid type: " << column.GetType() << " for column: " << column.GetName();
        }

        if (column.GetNotNull()) {
            columnType = newColumn->mutable_type();
        } else {
            columnType = newColumn->mutable_type()->mutable_optional_type()->mutable_item();
        }
        Y_ENSURE(columnType);
        if (protoType == NYql::NProto::TypeIds::Decimal) {
            auto typeParams = columnType->mutable_decimal_type();
            // TODO: Change TEvDescribeSchemeResult to return decimal params
            typeParams->set_precision(22);
            typeParams->set_scale(9);
        } else {
            NMiniKQL::ExportPrimitiveTypeToProto(protoType, *columnType);
        }
    }
    newColumn->set_not_null(column.GetNotNull());
    return columnType;
}

template <>
Ydb::Type* AddColumn<NKikimrSchemeOp::TColumnDescription>(Ydb::Table::ColumnMeta* newColumn, const NKikimrSchemeOp::TColumnDescription& column) {
    newColumn->set_name(column.GetName());

    Ydb::Type* columnType = nullptr;
    auto* typeDesc = NPg::TypeDescFromPgTypeName(column.GetType());
    if (typeDesc) {
        columnType = newColumn->mutable_type();
        auto* pg = columnType->mutable_pg_type();
        pg->set_type_name(NPg::PgTypeNameFromTypeDesc(typeDesc));
        pg->set_type_modifier(NPg::TypeModFromPgTypeName(column.GetType()));
        pg->set_oid(NPg::PgTypeIdFromTypeDesc(typeDesc));
        pg->set_typlen(0);
        pg->set_typmod(0);
    } else {
        NYql::NProto::TypeIds protoType;
        if (!NYql::NProto::TypeIds_Parse(column.GetType(), &protoType)) {
            throw NYql::TErrorException(NKikimrIssues::TIssuesIds::DEFAULT_ERROR)
                << "Got invalid type: " << column.GetType() << " for column: " << column.GetName();
        }

        if (column.GetNotNull()) {
            columnType = newColumn->mutable_type();
        } else {
            columnType = newColumn->mutable_type()->mutable_optional_type()->mutable_item();
        }
        Y_ENSURE(columnType);
        if (protoType == NYql::NProto::TypeIds::Decimal) {
            auto typeParams = columnType->mutable_decimal_type();
            // TODO: Change TEvDescribeSchemeResult to return decimal params
            typeParams->set_precision(22);
            typeParams->set_scale(9);
        } else {
            NMiniKQL::ExportPrimitiveTypeToProto(protoType, *columnType);
        }
    }
    newColumn->set_not_null(column.GetNotNull());
    switch (column.GetDefaultValueCase()) {
        case NKikimrSchemeOp::TColumnDescription::kDefaultFromLiteral: {
            auto fromLiteral = newColumn->mutable_from_literal();
            *fromLiteral = column.GetDefaultFromLiteral();
            break;
        }
        default: break;
    }

    return columnType;
}

template <typename TYdbProto, typename TTtl>
static void AddTtl(TYdbProto& out, const TTtl& inTTL) {
    switch (inTTL.GetColumnUnit()) {
    case NKikimrSchemeOp::TTTLSettings::UNIT_AUTO: {
        auto& outTTL = *out.mutable_ttl_settings()->mutable_date_type_column();
        outTTL.set_column_name(inTTL.GetColumnName());
        outTTL.set_expire_after_seconds(inTTL.GetExpireAfterSeconds());
        break;
    }

    case NKikimrSchemeOp::TTTLSettings::UNIT_SECONDS:
    case NKikimrSchemeOp::TTTLSettings::UNIT_MILLISECONDS:
    case NKikimrSchemeOp::TTTLSettings::UNIT_MICROSECONDS:
    case NKikimrSchemeOp::TTTLSettings::UNIT_NANOSECONDS: {
        auto& outTTL = *out.mutable_ttl_settings()->mutable_value_since_unix_epoch();
        outTTL.set_column_name(inTTL.GetColumnName());
        outTTL.set_column_unit(static_cast<Ydb::Table::ValueSinceUnixEpochModeSettings::Unit>(inTTL.GetColumnUnit()));
        outTTL.set_expire_after_seconds(inTTL.GetExpireAfterSeconds());
        break;
    }

    default:
        break;
    }

    if constexpr (std::is_same_v<TTtl, NKikimrSchemeOp::TTTLSettings::TEnabled>) {
        if (inTTL.HasSysSettings() && inTTL.GetSysSettings().HasRunInterval()) {
            out.mutable_ttl_settings()->set_run_interval_seconds(TDuration::FromValue(inTTL.GetSysSettings().GetRunInterval()).Seconds());
        }
    }
}

template <typename TYdbProto>
void FillColumnDescriptionImpl(TYdbProto& out,
        NKikimrMiniKQL::TType& splitKeyType, const NKikimrSchemeOp::TTableDescription& in) {

    splitKeyType.SetKind(NKikimrMiniKQL::ETypeKind::Tuple);
    splitKeyType.MutableTuple()->MutableElement()->Reserve(in.KeyColumnIdsSize());
    THashMap<ui32, size_t> columnIdToKeyPos;
    for (size_t keyPos = 0; keyPos < in.KeyColumnIdsSize(); ++keyPos) {
        ui32 colId = in.GetKeyColumnIds(keyPos);
        columnIdToKeyPos[colId] = keyPos;
        splitKeyType.MutableTuple()->AddElement();
    }

    for (const auto& column : in.GetColumns()) {
        auto newColumn = out.add_columns();
        Ydb::Type* columnType = AddColumn(newColumn, column);

        if (columnIdToKeyPos.count(column.GetId())) {
            size_t keyPos = columnIdToKeyPos[column.GetId()];
            auto tupleElement = splitKeyType.MutableTuple()->MutableElement(keyPos);
            tupleElement->SetKind(NKikimrMiniKQL::ETypeKind::Optional);
            ConvertYdbTypeToMiniKQLType(*columnType, *tupleElement->MutableOptional()->MutableItem());
        }

        if (column.HasFamilyName()) {
            newColumn->set_family(column.GetFamilyName());
        }
    }

    if (in.HasTTLSettings()) {
        if (in.GetTTLSettings().HasEnabled()) {
            AddTtl(out, in.GetTTLSettings().GetEnabled());
        }

        if (in.GetTTLSettings().HasUseTiering()) {
            out.set_tiering(in.GetTTLSettings().GetUseTiering());
        }
    }
}

void FillColumnDescription(Ydb::Table::DescribeTableResult& out,
        NKikimrMiniKQL::TType& splitKeyType, const NKikimrSchemeOp::TTableDescription& in) {
    FillColumnDescriptionImpl(out, splitKeyType, in);
}

void FillColumnDescription(Ydb::Table::CreateTableRequest& out,
        NKikimrMiniKQL::TType& splitKeyType, const NKikimrSchemeOp::TTableDescription& in) {
    FillColumnDescriptionImpl(out, splitKeyType, in);
}

void FillColumnDescription(Ydb::Table::DescribeTableResult& out, const NKikimrSchemeOp::TColumnTableDescription& in) {
    auto& schema = in.GetSchema();

    for (const auto& column : schema.GetColumns()) {
<<<<<<< HEAD
        Y_ENSURE(
            column.GetTypeId() < NScheme::NTypeIds::PgFamily || !column.GetNotNull(),
            "It is not allowed to create NOT NULL column with pg type"
        );
=======
>>>>>>> ac6a6144
        auto newColumn = out.add_columns();
        AddColumn(newColumn, column);
    }

    for (auto& name : schema.GetKeyColumnNames()) {
        out.add_primary_key(name);
    }

    if (in.HasSharding() && in.GetSharding().HasHashSharding()) {
        auto * partitioning = out.mutable_partitioning_settings();
        for (auto& column : in.GetSharding().GetHashSharding().GetColumns()) {
            partitioning->add_partition_by(column);
        }
    }

    if (in.HasTtlSettings()) {
        if (in.GetTtlSettings().HasEnabled()) {
            AddTtl(out, in.GetTtlSettings().GetEnabled());
        }

        if (in.GetTtlSettings().HasUseTiering()) {
            out.set_tiering(in.GetTtlSettings().GetUseTiering());
        }
    }

    out.set_store_type(Ydb::Table::StoreType::STORE_TYPE_COLUMN);
}

bool ExtractColumnTypeInfo(NScheme::TTypeInfo& outTypeInfo, TString& outTypeMod,
    const Ydb::Type& inType, Ydb::StatusIds::StatusCode& status, TString& error)
{
    ui32 typeId = 0;
    auto itemType = inType.has_optional_type() ? inType.optional_type().item() : inType;
    switch (itemType.type_case()) {
        case Ydb::Type::kTypeId:
            typeId = (ui32)itemType.type_id();
            break;
        case Ydb::Type::kDecimalType: {
            if (itemType.decimal_type().precision() != NScheme::DECIMAL_PRECISION) {
                status = Ydb::StatusIds::BAD_REQUEST;
                error = Sprintf("Bad decimal precision. Only Decimal(%" PRIu32
                                    ",%" PRIu32 ") is supported for table columns",
                                    NScheme::DECIMAL_PRECISION,
                                    NScheme::DECIMAL_SCALE);
                return false;
            }
            if (itemType.decimal_type().scale() != NScheme::DECIMAL_SCALE) {
                status = Ydb::StatusIds::BAD_REQUEST;
                error = Sprintf("Bad decimal scale. Only Decimal(%" PRIu32
                                    ",%" PRIu32 ") is supported for table columns",
                                    NScheme::DECIMAL_PRECISION,
                                    NScheme::DECIMAL_SCALE);
                return false;
            }
            typeId = NYql::NProto::TypeIds::Decimal;
            break;
        }
        case Ydb::Type::kPgType: {
            const auto& pgType = itemType.pg_type();
            const auto& typeName = pgType.type_name();
            const auto desc = NPg::TypeDescFromPgTypeName(typeName);
            if (!desc) {
                status = Ydb::StatusIds::BAD_REQUEST;
                error = TStringBuilder() << "Invalid PG type name: " << typeName;
                return false;
            }
            outTypeInfo = NScheme::TTypeInfo(NScheme::NTypeIds::PgFamily + NPg::PgTypeIdFromTypeDesc(desc), desc);
            outTypeMod = pgType.type_modifier();
            return true;
        }

        default: {
            status = Ydb::StatusIds::BAD_REQUEST;
            error = "Only optional of data types are supported for table columns";
            return false;
        }
    }

    if (!NYql::NProto::TypeIds_IsValid((int)typeId)) {
        status = Ydb::StatusIds::BAD_REQUEST;
        error = TStringBuilder() << "Got invalid typeId: " << (int)typeId;
        return false;
    }

    outTypeInfo = NScheme::TTypeInfo(typeId);
    return true;
}

bool FillColumnDescription(NKikimrSchemeOp::TTableDescription& out,
    const google::protobuf::RepeatedPtrField<Ydb::Table::ColumnMeta>& in, Ydb::StatusIds::StatusCode& status, TString& error) {

    for (const auto& column : in) {
        NKikimrSchemeOp:: TColumnDescription* cd = out.AddColumns();
        cd->SetName(column.name());
        bool notOptional = !column.type().has_optional_type();
        if (!column.has_not_null()) {
            if (!column.type().has_pg_type()) {
                cd->SetNotNull(notOptional);
            }
        } else {
            if (!column.type().has_pg_type() && notOptional != column.not_null()) {
                status = Ydb::StatusIds::BAD_REQUEST;
                error = "Not consistent column type and not_null option for column: " + column.name();
                return false;
            }
            cd->SetNotNull(column.not_null());
        }
        if (cd->GetNotNull() && !AppData()->FeatureFlags.GetEnableNotNullColumns()) {
            status = Ydb::StatusIds::UNSUPPORTED;
            error = "Not null columns feature is not supported yet";
            return false;
        }

        NScheme::TTypeInfo typeInfo;
        TString typeMod;
        if (!ExtractColumnTypeInfo(typeInfo, typeMod, column.type(), status, error)) {
            return false;
        }
        cd->SetType(NScheme::TypeName(typeInfo, typeMod));

        if (!column.family().empty()) {
            cd->SetFamilyName(column.family());
        }

        switch (column.default_value_case()) {
            case Ydb::Table::ColumnMeta::kFromLiteral: {
                auto fromLiteral = cd->MutableDefaultFromLiteral();
                *fromLiteral = column.from_literal();
                break;
            }
            default: break;
        }
    }

    return true;
}

bool FillColumnDescription(NKikimrSchemeOp::TColumnTableDescription& out,
    const google::protobuf::RepeatedPtrField<Ydb::Table::ColumnMeta>& in, Ydb::StatusIds::StatusCode& status, TString& error) {
    auto* schema = out.MutableSchema();

    for (const auto& column : in) {
        if (column.type().has_pg_type()) {
            status = Ydb::StatusIds::BAD_REQUEST;
            error = "Unsupported column type for column: " + column.name();
            return false;
        }

        auto* columnDesc = schema->AddColumns();
        columnDesc->SetName(column.name());

        NScheme::TTypeInfo typeInfo;
        TString typeMod;
        if (!ExtractColumnTypeInfo(typeInfo, typeMod, column.type(), status, error)) {
            return false;
        }
        columnDesc->SetType(NScheme::TypeName(typeInfo, typeMod));
        columnDesc->SetNotNull(column.not_null());
    }

    return true;
}

template <typename TYdbProto>
void FillTableBoundaryImpl(TYdbProto& out,
        const NKikimrSchemeOp::TTableDescription& in, const NKikimrMiniKQL::TType& splitKeyType) {

    for (const auto& boundary : in.GetSplitBoundary()) {
        if (boundary.HasSerializedKeyPrefix()) {
            throw NYql::TErrorException(NKikimrIssues::TIssuesIds::DEFAULT_ERROR)
                << "Unexpected serialized response from txProxy";
        } else if (boundary.HasKeyPrefix()) {
            Ydb::TypedValue* ydbValue = nullptr;

            if constexpr (std::is_same<TYdbProto, Ydb::Table::DescribeTableResult>::value) {
                ydbValue = out.add_shard_key_bounds();
            } else if constexpr (std::is_same<TYdbProto, Ydb::Table::CreateTableRequest>::value) {
                ydbValue = out.mutable_partition_at_keys()->add_split_points();
            } else {
                Y_ABORT("Unknown proto type");
            }

            ConvertMiniKQLTypeToYdbType(
                splitKeyType,
                *ydbValue->mutable_type());

            ConvertMiniKQLValueToYdbValue(
                splitKeyType,
                boundary.GetKeyPrefix(),
                *ydbValue->mutable_value());
        } else {
            throw NYql::TErrorException(NKikimrIssues::TIssuesIds::DEFAULT_ERROR)
                << "Got invalid boundary";
        }
    }
}

void FillTableBoundary(Ydb::Table::DescribeTableResult& out,
        const NKikimrSchemeOp::TTableDescription& in, const NKikimrMiniKQL::TType& splitKeyType) {
    FillTableBoundaryImpl<Ydb::Table::DescribeTableResult>(out, in, splitKeyType);
}

void FillTableBoundary(Ydb::Table::CreateTableRequest& out,
        const NKikimrSchemeOp::TTableDescription& in, const NKikimrMiniKQL::TType& splitKeyType) {
    FillTableBoundaryImpl<Ydb::Table::CreateTableRequest>(out, in, splitKeyType);
}

template <typename TYdbProto>
void FillIndexDescriptionImpl(TYdbProto& out,
        const NKikimrSchemeOp::TTableDescription& in) {

    for (const auto& tableIndex : in.GetTableIndexes()) {
        auto index = out.add_indexes();

        index->set_name(tableIndex.GetName());

        *index->mutable_index_columns() = {
            tableIndex.GetKeyColumnNames().begin(),
            tableIndex.GetKeyColumnNames().end()
        };

        *index->mutable_data_columns() = {
            tableIndex.GetDataColumnNames().begin(),
            tableIndex.GetDataColumnNames().end()
        };

        switch (tableIndex.GetType()) {
        case NKikimrSchemeOp::EIndexType::EIndexTypeGlobal:
            *index->mutable_global_index() = Ydb::Table::GlobalIndex();
            break;
        case NKikimrSchemeOp::EIndexType::EIndexTypeGlobalAsync:
            *index->mutable_global_async_index() = Ydb::Table::GlobalAsyncIndex();
            break;
        case NKikimrSchemeOp::EIndexType::EIndexTypeGlobalUnique:
            *index->mutable_global_unique_index() = Ydb::Table::GlobalUniqueIndex();
            break;
        default:
            break;
        };

        if constexpr (std::is_same<TYdbProto, Ydb::Table::DescribeTableResult>::value) {
            if (tableIndex.GetState() == NKikimrSchemeOp::EIndexState::EIndexStateReady) {
                index->set_status(Ydb::Table::TableIndexDescription::STATUS_READY);
            } else {
                index->set_status(Ydb::Table::TableIndexDescription::STATUS_BUILDING);
            }
            index->set_size_bytes(tableIndex.GetDataSize());
        }
    }
}

void FillIndexDescription(Ydb::Table::DescribeTableResult& out,
        const NKikimrSchemeOp::TTableDescription& in) {
    FillIndexDescriptionImpl(out, in);
}

void FillIndexDescription(Ydb::Table::CreateTableRequest& out,
        const NKikimrSchemeOp::TTableDescription& in) {
    FillIndexDescriptionImpl(out, in);
}

bool FillIndexDescription(NKikimrSchemeOp::TIndexedTableCreationConfig& out,
    const Ydb::Table::CreateTableRequest& in, Ydb::StatusIds::StatusCode& status, TString& error) {

    auto returnError = [&status, &error](Ydb::StatusIds::StatusCode code, const TString& msg) -> bool {
        status = code;
        error = msg;
        return false;
    };

    for (const auto& index : in.indexes()) {
        auto indexDesc = out.MutableIndexDescription()->Add();

        if (!index.data_columns().empty() && !AppData()->FeatureFlags.GetEnableDataColumnForIndexTable()) {
            return returnError(Ydb::StatusIds::UNSUPPORTED, "Data column feature is not supported yet");
        }

        // common fields
        indexDesc->SetName(index.name());

        for (const auto& col : index.index_columns()) {
            indexDesc->AddKeyColumnNames(col);
        }

        for (const auto& col : index.data_columns()) {
            indexDesc->AddDataColumnNames(col);
        }

        // specific fields
        switch (index.type_case()) {
        case Ydb::Table::TableIndex::kGlobalIndex:
            indexDesc->SetType(NKikimrSchemeOp::EIndexType::EIndexTypeGlobal);
            break;

        case Ydb::Table::TableIndex::kGlobalAsyncIndex:
            indexDesc->SetType(NKikimrSchemeOp::EIndexType::EIndexTypeGlobalAsync);
            break;

        case Ydb::Table::TableIndex::kGlobalUniqueIndex:
            indexDesc->SetType(NKikimrSchemeOp::EIndexType::EIndexTypeGlobalUnique);
            break;

        default:
            // pass through
            // TODO: maybe return BAD_REQUEST?
            break;
        }

        //Disabled for a while. Probably we need to allow set this profile to user
/*
        auto indexTableDesc = indexDesc->MutableIndexImplTableDescription();
        if (index.has_global_index() && index.global_index().has_table_profile()) {
            auto indexTableProfile = index.global_index().table_profile();
            // Copy to common table profile to reuse common ApplyTableProfile method
            Ydb::Table::TableProfile profile;
            profile.mutable_partitioning_policy()->CopyFrom(indexTableProfile.partitioning_policy());

            StatusIds::StatusCode code;
            TString error;
            if (!Profiles.ApplyTableProfile(profile, *indexTableDesc, code, error)) {
                NYql::TIssues issues;
                issues.AddIssue(NYql::TIssue(error));
                return Reply(code, issues, ctx);
            }
        }
*/
    }

    return true;
}

template <typename TOutProto, typename TInProto>
void FillAttributesImpl(TOutProto& out, const TInProto& in) {
    if (!in.UserAttributesSize()) {
        return;
    }

    auto& outAttrs = *out.mutable_attributes();
    for (const auto& inAttr : in.GetUserAttributes()) {
        outAttrs[inAttr.GetKey()] = inAttr.GetValue();
    }
}

void FillChangefeedDescription(Ydb::Table::DescribeTableResult& out,
        const NKikimrSchemeOp::TTableDescription& in) {

    for (const auto& stream : in.GetCdcStreams()) {
        auto changefeed = out.add_changefeeds();

        changefeed->set_name(stream.GetName());
        changefeed->set_virtual_timestamps(stream.GetVirtualTimestamps());
        changefeed->set_aws_region(stream.GetAwsRegion());

        if (const auto value = stream.GetResolvedTimestampsIntervalMs()) {
            changefeed->mutable_resolved_timestamps_interval()->set_seconds(TDuration::MilliSeconds(value).Seconds());
        }

        switch (stream.GetMode()) {
        case NKikimrSchemeOp::ECdcStreamMode::ECdcStreamModeKeysOnly:
        case NKikimrSchemeOp::ECdcStreamMode::ECdcStreamModeUpdate:
        case NKikimrSchemeOp::ECdcStreamMode::ECdcStreamModeNewImage:
        case NKikimrSchemeOp::ECdcStreamMode::ECdcStreamModeOldImage:
        case NKikimrSchemeOp::ECdcStreamMode::ECdcStreamModeNewAndOldImages:
            changefeed->set_mode(static_cast<Ydb::Table::ChangefeedMode::Mode>(stream.GetMode()));
            break;
        default:
            break;
        }

        switch (stream.GetFormat()) {
        case NKikimrSchemeOp::ECdcStreamFormat::ECdcStreamFormatJson:
            changefeed->set_format(Ydb::Table::ChangefeedFormat::FORMAT_JSON);
            break;
        case NKikimrSchemeOp::ECdcStreamFormat::ECdcStreamFormatDynamoDBStreamsJson:
            changefeed->set_format(Ydb::Table::ChangefeedFormat::FORMAT_DYNAMODB_STREAMS_JSON);
            break;
        case NKikimrSchemeOp::ECdcStreamFormat::ECdcStreamFormatDebeziumJson:
            changefeed->set_format(Ydb::Table::ChangefeedFormat::FORMAT_DEBEZIUM_JSON);
            break;
        default:
            break;
        }

        switch (stream.GetState()) {
        case NKikimrSchemeOp::ECdcStreamState::ECdcStreamStateReady:
        case NKikimrSchemeOp::ECdcStreamState::ECdcStreamStateDisabled:
        case NKikimrSchemeOp::ECdcStreamState::ECdcStreamStateScan:
            changefeed->set_state(static_cast<Ydb::Table::ChangefeedDescription::State>(stream.GetState()));
            break;
        default:
            break;
        }

        FillAttributesImpl(*changefeed, stream);
    }
}

bool FillChangefeedDescription(NKikimrSchemeOp::TCdcStreamDescription& out,
        const Ydb::Table::Changefeed& in, Ydb::StatusIds::StatusCode& status, TString& error) {

    out.SetName(in.name());
    out.SetVirtualTimestamps(in.virtual_timestamps());
    out.SetAwsRegion(in.aws_region());

    if (in.has_resolved_timestamps_interval()) {
        out.SetResolvedTimestampsIntervalMs(TDuration::Seconds(in.resolved_timestamps_interval().seconds()).MilliSeconds());
    }

    switch (in.mode()) {
    case Ydb::Table::ChangefeedMode::MODE_KEYS_ONLY:
    case Ydb::Table::ChangefeedMode::MODE_UPDATES:
    case Ydb::Table::ChangefeedMode::MODE_NEW_IMAGE:
    case Ydb::Table::ChangefeedMode::MODE_OLD_IMAGE:
    case Ydb::Table::ChangefeedMode::MODE_NEW_AND_OLD_IMAGES:
        out.SetMode(static_cast<NKikimrSchemeOp::ECdcStreamMode>(in.mode()));
        break;
    default:
        status = Ydb::StatusIds::BAD_REQUEST;
        error = "Invalid changefeed mode";
        return false;
    }

    switch (in.format()) {
    case Ydb::Table::ChangefeedFormat::FORMAT_JSON:
        out.SetFormat(NKikimrSchemeOp::ECdcStreamFormat::ECdcStreamFormatJson);
        break;
    case Ydb::Table::ChangefeedFormat::FORMAT_DYNAMODB_STREAMS_JSON:
        out.SetFormat(NKikimrSchemeOp::ECdcStreamFormat::ECdcStreamFormatDynamoDBStreamsJson);
        break;
    case Ydb::Table::ChangefeedFormat::FORMAT_DEBEZIUM_JSON:
        out.SetFormat(NKikimrSchemeOp::ECdcStreamFormat::ECdcStreamFormatDebeziumJson);
        break;
    default:
        status = Ydb::StatusIds::BAD_REQUEST;
        error = "Invalid changefeed format";
        return false;
    }

    if (in.initial_scan()) {
        if (!AppData()->FeatureFlags.GetEnableChangefeedInitialScan()) {
            status = Ydb::StatusIds::UNSUPPORTED;
            error = "Changefeed initial scan is not supported yet";
            return false;
        }
        out.SetState(NKikimrSchemeOp::ECdcStreamState::ECdcStreamStateScan);
    }

    for (const auto& [key, value] : in.attributes()) {
        auto& attr = *out.AddUserAttributes();
        attr.SetKey(key);
        attr.SetValue(value);
    }

    return true;
}

void FillTableStats(Ydb::Table::DescribeTableResult& out,
        const NKikimrSchemeOp::TPathDescription& in, bool withPartitionStatistic) {

    auto stats = out.mutable_table_stats();

    if (withPartitionStatistic) {
        for (const auto& tablePartitionStat : in.GetTablePartitionStats()) {
            auto partition = stats->add_partition_stats();
            partition->set_rows_estimate(tablePartitionStat.GetRowCount());
            partition->set_store_size(tablePartitionStat.GetDataSize() + tablePartitionStat.GetIndexSize());
        }
    }

    stats->set_rows_estimate(in.GetTableStats().GetRowCount());
    stats->set_partitions(in.GetTableStats().GetPartCount());

    stats->set_store_size(in.GetTableStats().GetDataSize() + in.GetTableStats().GetIndexSize());
    for (const auto& index : in.GetTable().GetTableIndexes()) {
        stats->set_store_size(stats->store_size() + index.GetDataSize());
    }

    ui64 modificationTimeMs = in.GetTableStats().GetLastUpdateTime();
    if (modificationTimeMs) {
        auto modificationTime = MillisecToProtoTimeStamp(modificationTimeMs);
        stats->mutable_modification_time()->CopyFrom(modificationTime);
    }

    ui64 creationTimeMs = in.GetSelf().GetCreateStep();
    if (creationTimeMs) {
        auto creationTime = MillisecToProtoTimeStamp(creationTimeMs);
        stats->mutable_creation_time()->CopyFrom(creationTime);
    }
}

static bool IsDefaultFamily(const NKikimrSchemeOp::TFamilyDescription& family) {
    if (family.HasId() && family.GetId() == 0) {
        return true; // explicit id 0
    }
    if (!family.HasId() && !family.HasName()) {
        return true; // neither id nor name specified
    }
    return false;
}

template <typename TYdbProto>
void FillStorageSettingsImpl(TYdbProto& out,
        const NKikimrSchemeOp::TTableDescription& in) {

    if (!in.HasPartitionConfig()) {
        return;
    }

    const auto& partConfig = in.GetPartitionConfig();
    if (partConfig.ColumnFamiliesSize() == 0) {
        return;
    }

    for (size_t i = 0; i < partConfig.ColumnFamiliesSize(); ++i) {
        const auto& family = partConfig.GetColumnFamilies(i);
        if (IsDefaultFamily(family)) {
            // Default family also specifies some per-table storage settings
            auto* settings = out.mutable_storage_settings();
            settings->set_store_external_blobs(Ydb::FeatureFlag::DISABLED);

            if (family.HasStorageConfig()) {
                using StorageSettings = Ydb::Table::StorageSettings;

                if (family.GetStorageConfig().HasSysLog()) {
                    FillStoragePool(settings, &StorageSettings::mutable_tablet_commit_log0, family.GetStorageConfig().GetSysLog());
                }
                if (family.GetStorageConfig().HasLog()) {
                    FillStoragePool(settings, &StorageSettings::mutable_tablet_commit_log1, family.GetStorageConfig().GetLog());
                }
                if (family.GetStorageConfig().HasExternal()) {
                    FillStoragePool(settings, &StorageSettings::mutable_external, family.GetStorageConfig().GetExternal());
                }

                const ui32 externalThreshold = family.GetStorageConfig().GetExternalThreshold();
                if (externalThreshold != 0 && externalThreshold != Max<ui32>()) {
                    settings->set_store_external_blobs(Ydb::FeatureFlag::ENABLED);
                }
            }

            // Check legacy settings for enabled external blobs
            switch (family.GetStorage()) {
                case NKikimrSchemeOp::ColumnStorage1:
                    // default or unset, no legacy external blobs
                    break;
                case NKikimrSchemeOp::ColumnStorage2:
                case NKikimrSchemeOp::ColumnStorage1Ext1:
                case NKikimrSchemeOp::ColumnStorage1Ext2:
                case NKikimrSchemeOp::ColumnStorage2Ext1:
                case NKikimrSchemeOp::ColumnStorage2Ext2:
                case NKikimrSchemeOp::ColumnStorage1Med2Ext2:
                case NKikimrSchemeOp::ColumnStorage2Med2Ext2:
                case NKikimrSchemeOp::ColumnStorageTest_1_2_1k:
                    settings->set_store_external_blobs(Ydb::FeatureFlag::ENABLED);
                    break;
            }

            break;
        }
    }
}

void FillStorageSettings(Ydb::Table::DescribeTableResult& out,
        const NKikimrSchemeOp::TTableDescription& in) {
    FillStorageSettingsImpl(out, in);
}

void FillStorageSettings(Ydb::Table::CreateTableRequest& out,
        const NKikimrSchemeOp::TTableDescription& in) {
    FillStorageSettingsImpl(out, in);
}

template <typename TYdbProto>
void FillColumnFamiliesImpl(TYdbProto& out,
        const NKikimrSchemeOp::TTableDescription& in) {

    if (!in.HasPartitionConfig()) {
        return;
    }

    const auto& partConfig = in.GetPartitionConfig();
    if (partConfig.ColumnFamiliesSize() == 0) {
        return;
    }

    for (size_t i = 0; i < partConfig.ColumnFamiliesSize(); ++i) {
        const auto& family = partConfig.GetColumnFamilies(i);
        auto* r = out.add_column_families();

        if (family.HasName() && !family.GetName().empty()) {
            r->set_name(family.GetName());
        } else if (IsDefaultFamily(family)) {
            r->set_name("default");
        } else if (family.HasId()) {
            r->set_name(TStringBuilder() << "<id: " << family.GetId() << ">");
        } else {
            r->set_name(family.GetName());
        }

        if (family.HasStorageConfig() && family.GetStorageConfig().HasData()) {
            FillStoragePool(r, &Ydb::Table::ColumnFamily::mutable_data, family.GetStorageConfig().GetData());
        }

        if (family.HasColumnCodec()) {
            switch (family.GetColumnCodec()) {
                case NKikimrSchemeOp::ColumnCodecPlain:
                    r->set_compression(Ydb::Table::ColumnFamily::COMPRESSION_NONE);
                    break;
                case NKikimrSchemeOp::ColumnCodecLZ4:
                    r->set_compression(Ydb::Table::ColumnFamily::COMPRESSION_LZ4);
                    break;
                case NKikimrSchemeOp::ColumnCodecZSTD:
                    break; // FIXME: not supported
            }
        } else if (family.GetCodec() == 1) {
            // Legacy setting, see datashard
            r->set_compression(Ydb::Table::ColumnFamily::COMPRESSION_LZ4);
        } else {
            r->set_compression(Ydb::Table::ColumnFamily::COMPRESSION_NONE);
        }

        // Check legacy settings for permanent in-memory cache
        if (family.GetInMemory() || family.GetColumnCache() == NKikimrSchemeOp::ColumnCacheEver) {
            r->set_keep_in_memory(Ydb::FeatureFlag::ENABLED);
        }
    }
}

void FillColumnFamilies(Ydb::Table::DescribeTableResult& out,
        const NKikimrSchemeOp::TTableDescription& in) {
    FillColumnFamiliesImpl(out, in);
}

void FillColumnFamilies(Ydb::Table::CreateTableRequest& out,
        const NKikimrSchemeOp::TTableDescription& in) {
    FillColumnFamiliesImpl(out, in);
}

void FillAttributes(Ydb::Table::DescribeTableResult& out,
        const NKikimrSchemeOp::TPathDescription& in) {
    FillAttributesImpl(out, in);
}

void FillAttributes(Ydb::Table::CreateTableRequest& out,
        const NKikimrSchemeOp::TPathDescription& in) {
    FillAttributesImpl(out, in);
}

template <typename TYdbProto>
static void FillDefaultPartitioningSettings(TYdbProto& out) {
    // (!) We assume that all partitioning methods are disabled by default. But we don't know it for sure.
    auto& outPartSettings = *out.mutable_partitioning_settings();
    outPartSettings.set_partitioning_by_size(Ydb::FeatureFlag::DISABLED);
    outPartSettings.set_partitioning_by_load(Ydb::FeatureFlag::DISABLED);
}

template <typename TYdbProto>
void FillPartitioningSettingsImpl(TYdbProto& out,
        const NKikimrSchemeOp::TTableDescription& in) {

    if (!in.HasPartitionConfig()) {
        FillDefaultPartitioningSettings(out);
        return;
    }

    const auto& partConfig = in.GetPartitionConfig();
    if (!partConfig.HasPartitioningPolicy()) {
        FillDefaultPartitioningSettings(out);
        return;
    }

    auto& outPartSettings = *out.mutable_partitioning_settings();
    const auto& inPartPolicy = partConfig.GetPartitioningPolicy();
    if (inPartPolicy.HasSizeToSplit()) {
        if (inPartPolicy.GetSizeToSplit()) {
            outPartSettings.set_partitioning_by_size(Ydb::FeatureFlag::ENABLED);
            outPartSettings.set_partition_size_mb(inPartPolicy.GetSizeToSplit() / (1 << 20));
        } else {
            outPartSettings.set_partitioning_by_size(Ydb::FeatureFlag::DISABLED);
        }
    } else {
        // (!) We assume that partitioning by size is disabled by default. But we don't know it for sure.
        outPartSettings.set_partitioning_by_size(Ydb::FeatureFlag::DISABLED);
    }

    if (inPartPolicy.HasSplitByLoadSettings()) {
        bool enabled = inPartPolicy.GetSplitByLoadSettings().GetEnabled();
        outPartSettings.set_partitioning_by_load(enabled ? Ydb::FeatureFlag::ENABLED : Ydb::FeatureFlag::DISABLED);
    } else {
        // (!) We assume that partitioning by load is disabled by default. But we don't know it for sure.
        outPartSettings.set_partitioning_by_load(Ydb::FeatureFlag::DISABLED);
    }

    if (inPartPolicy.HasMinPartitionsCount() && inPartPolicy.GetMinPartitionsCount()) {
        outPartSettings.set_min_partitions_count(inPartPolicy.GetMinPartitionsCount());
    }

    if (inPartPolicy.HasMaxPartitionsCount() && inPartPolicy.GetMaxPartitionsCount()) {
        outPartSettings.set_max_partitions_count(inPartPolicy.GetMaxPartitionsCount());
    }
}

void FillPartitioningSettings(Ydb::Table::DescribeTableResult& out,
        const NKikimrSchemeOp::TTableDescription& in) {
    FillPartitioningSettingsImpl(out, in);
}

void FillPartitioningSettings(Ydb::Table::CreateTableRequest& out,
        const NKikimrSchemeOp::TTableDescription& in) {
    FillPartitioningSettingsImpl(out, in);
}

bool CopyExplicitPartitions(NKikimrSchemeOp::TTableDescription& out,
    const Ydb::Table::ExplicitPartitions& in, Ydb::StatusIds::StatusCode& status, TString& error) {

    try {
        for (auto &point : in.split_points()) {
            auto &dst = *out.AddSplitBoundary()->MutableKeyPrefix();
            ConvertYdbValueToMiniKQLValue(point.type(), point.value(), dst);
        }
    } catch (const std::exception &e) {
        status = Ydb::StatusIds::BAD_REQUEST;
        error = TString("cannot convert split points: ") + e.what();
        return false;
    }

    return true;
}

template <typename TYdbProto>
void FillKeyBloomFilterImpl(TYdbProto& out,
        const NKikimrSchemeOp::TTableDescription& in) {

    if (!in.HasPartitionConfig()) {
        return;
    }

    const auto& partConfig = in.GetPartitionConfig();
    if (!partConfig.HasEnableFilterByKey()) {
        return;
    }

    if (partConfig.GetEnableFilterByKey()) {
        out.set_key_bloom_filter(Ydb::FeatureFlag::ENABLED);
    } else {
        out.set_key_bloom_filter(Ydb::FeatureFlag::DISABLED);
    }
}

void FillKeyBloomFilter(Ydb::Table::DescribeTableResult& out,
        const NKikimrSchemeOp::TTableDescription& in) {
    FillKeyBloomFilterImpl(out, in);
}

void FillKeyBloomFilter(Ydb::Table::CreateTableRequest& out,
        const NKikimrSchemeOp::TTableDescription& in) {
    FillKeyBloomFilterImpl(out, in);
}

template <typename TYdbProto>
void FillReadReplicasSettingsImpl(TYdbProto& out,
        const NKikimrSchemeOp::TTableDescription& in) {

    if (!in.HasPartitionConfig()) {
        return;
    }

    const auto& partConfig = in.GetPartitionConfig();
    if (!partConfig.FollowerGroupsSize() && !partConfig.HasCrossDataCenterFollowerCount() && !partConfig.HasFollowerCount()) {
        return;
    }

    if (partConfig.FollowerGroupsSize()) {
        if (partConfig.FollowerGroupsSize() > 1) {
            // Not supported yet
            return;
        }
        const auto& followerGroup = partConfig.GetFollowerGroups(0);
        if (followerGroup.GetFollowerCountPerDataCenter()) {
            out.mutable_read_replicas_settings()->set_per_az_read_replicas_count(followerGroup.GetFollowerCount());
        } else {
            out.mutable_read_replicas_settings()->set_any_az_read_replicas_count(followerGroup.GetFollowerCount());
        }
    } else if (partConfig.HasCrossDataCenterFollowerCount()) {
        out.mutable_read_replicas_settings()->set_per_az_read_replicas_count(partConfig.GetCrossDataCenterFollowerCount());
    } else if (partConfig.HasFollowerCount()) {
        out.mutable_read_replicas_settings()->set_any_az_read_replicas_count(partConfig.GetFollowerCount());
    }
}

void FillReadReplicasSettings(Ydb::Table::DescribeTableResult& out,
        const NKikimrSchemeOp::TTableDescription& in) {
    FillReadReplicasSettingsImpl(out, in);
}

void FillReadReplicasSettings(Ydb::Table::CreateTableRequest& out,
        const NKikimrSchemeOp::TTableDescription& in) {
    FillReadReplicasSettingsImpl(out, in);
}

bool FillTableDescription(NKikimrSchemeOp::TModifyScheme& out,
        const Ydb::Table::CreateTableRequest& in, const TTableProfiles& profiles,
        Ydb::StatusIds::StatusCode& status, TString& error)
{
    auto& tableDesc = *out.MutableCreateTable();

    if (!FillColumnDescription(tableDesc, in.columns(), status, error)) {
        return false;
    }

    tableDesc.MutableKeyColumnNames()->CopyFrom(in.primary_key());

    if (!profiles.ApplyTableProfile(in.profile(), tableDesc, status, error)) {
        return false;
    }

    TColumnFamilyManager families(tableDesc.MutablePartitionConfig());
    if (in.has_storage_settings() && !families.ApplyStorageSettings(in.storage_settings(), &status, &error)) {
        return false;
    }
    for (const auto& familySettings : in.column_families()) {
        if (!families.ApplyFamilySettings(familySettings, &status, &error)) {
            return false;
        }
    }

    for (auto [key, value] : in.attributes()) {
        auto& attr = *out.MutableAlterUserAttributes()->AddUserAttributes();
        attr.SetKey(key);
        attr.SetValue(value);
    }

    TList<TString> warnings;
    if (!FillCreateTableSettingsDesc(tableDesc, in, status, error, warnings, false)) {
        return false;
    }

    return true;
}

} // namespace NKikimr<|MERGE_RESOLUTION|>--- conflicted
+++ resolved
@@ -531,13 +531,6 @@
     auto& schema = in.GetSchema();
 
     for (const auto& column : schema.GetColumns()) {
-<<<<<<< HEAD
-        Y_ENSURE(
-            column.GetTypeId() < NScheme::NTypeIds::PgFamily || !column.GetNotNull(),
-            "It is not allowed to create NOT NULL column with pg type"
-        );
-=======
->>>>>>> ac6a6144
         auto newColumn = out.add_columns();
         AddColumn(newColumn, column);
     }
