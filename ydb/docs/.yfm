allowHTML: true
langs: ['en','ru']
apply-presets: true
allowCustomResources: true
included: true
singlePage: true

resources:
  style:
    - _assets/tags.css
    - _assets/badge.css
  csp:
    - "img-src":
        - "https://github.ydb.tech"

docs-viewer:
  project-name: ydb
  # no-index: true # Remove this after the public release
  langs: ['en','ru']
  themes: ['light', 'dark']
  favicon-src: https://storage.yandexcloud.net/ydb-www-prod-site-assets/favicon-202305/favicon.ico
  gtm: 
    id: GTM-W7ZBL4X
  github-url-prefix: https://github.com/ydb-platform/ydb/tree/main/ydb/docs
  unrestrict-revision-access: true
  need_pdf: true
<<<<<<< HEAD
  pdf: true
=======
  pdf: false
>>>>>>> 426e0d8a
  
  logo-options:
    url:
      en: https://ydb.tech/
      default: https://ydb.tech/{lang}
    src: https://storage.yandexcloud.net/ydb-www-prod-site-assets/logo-full-site-header.svg
    src-mobile: https://storage.yandexcloud.net/ydb-www-prod-site-assets/logo-full-site-header.svg
    src-dark: https://storage.yandexcloud.net/ydb-www-prod-site-assets/logo-full-site-header-dark.svg
    src-mobile-dark: https://storage.yandexcloud.net/ydb-www-prod-site-assets/logo-full-site-header-dark.svg
    img-has:
      width: 80px
      offset: true
  
  index-page:
    title: YDB Open Source
    description: Горизонтально масштабируемая распределённая отказоустойчивая СУБД
    hidden: true<|MERGE_RESOLUTION|>--- conflicted
+++ resolved
@@ -24,11 +24,8 @@
   github-url-prefix: https://github.com/ydb-platform/ydb/tree/main/ydb/docs
   unrestrict-revision-access: true
   need_pdf: true
-<<<<<<< HEAD
   pdf: true
-=======
-  pdf: false
->>>>>>> 426e0d8a
+
   
   logo-options:
     url:
