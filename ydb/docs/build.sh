#!/bin/bash

# Use this script to build YDB docs with open-source tools and start an HTTP server
# You may specify the output directory as a parameter. If omitted, the docs will be generated to a TEMP subdirectory

set -e

check_dependency() {
  if ! command -v $1 &> /dev/null; then
    echo
    echo "You need to have $2 installed to run this script, exiting"
    echo "Installation instructions: $3"
    exit 1
  fi
}

start_server() {
  echo
  echo "Starting HTTP server, open the links in your browser:"
  echo
  echo "- http://localhost:8888/en (English)"
  echo "- http://localhost:8888/ru (Russian)"
  echo
  echo "Press Ctrl+C in this window to stop the HTTP server."
  echo
  python3 -m http.server 8888 -d $1
}

DIR=${1:-"$TMPDIR"docs}

check_dependency "yfm" "YFM builder" "https://diplodoc.com/docs/en/tools/docs/"
check_dependency "python3" "Python3" "https://www.python.org/downloads/"

echo "Starting YFM builder"
echo "Output directory: $DIR"

if ! yfm -i . -o $DIR --allowHTML  --apply-presets; then
  echo
  echo '================================'
  echo 'YFM build completed with ERRORS!'
  echo '================================'
<<<<<<< HEAD
  echo 'It may be necessary to use the latest version of npm. Run the command `nvm use v22.9.0` to update it.'
=======
  echo 'It may be necessary to use the latest version of npm. Run the commands `nvm install v23.7.0` and `nvm use v23.7.0` to update it.'
>>>>>>> d6360ab2
  exit 1
fi

start_server $DIR
<|MERGE_RESOLUTION|>--- conflicted
+++ resolved
@@ -39,11 +39,7 @@
   echo '================================'
   echo 'YFM build completed with ERRORS!'
   echo '================================'
-<<<<<<< HEAD
-  echo 'It may be necessary to use the latest version of npm. Run the command `nvm use v22.9.0` to update it.'
-=======
   echo 'It may be necessary to use the latest version of npm. Run the commands `nvm install v23.7.0` and `nvm use v23.7.0` to update it.'
->>>>>>> d6360ab2
   exit 1
 fi
 
