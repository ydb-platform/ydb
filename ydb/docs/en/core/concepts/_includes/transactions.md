--- conflicted
+++ resolved
@@ -55,11 +55,7 @@
 
 {{ ydb-short-name }} supports distributed transactions. Distributed transactions are transactions that affect more than one shard of one or more tables and topics. They require more resources and take more time. While point reads and writes may take up to 10 ms in the 99th percentile, distributed transactions typically take from 20 to 500 ms.
 
-<<<<<<< HEAD
-## Transactions with topics and tables {#topic-table-transactions}
-=======
 ## Transactions with Topics and Tables {#topic-table-transactions}
->>>>>>> 188d06f1
 
 {{ ydb-short-name }} supports transactions involving [row-oriented tables](../glossary.md#row-oriented-table) and/or [topics](../glossary.md#topic). This makes it possible to transactionally transfer data from tables to topics and vice versa, as well as between topics. This ensures that data is neither lost nor duplicated in case of a network outage or other issues. This enables the implementation of the transactional outbox pattern within {{ ydb-short-name }}.
 
