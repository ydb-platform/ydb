<<<<<<< HEAD
# Cluster structure
=======
# Data Model and Schema
>>>>>>> 3745d962

This section describes the {{ ydb-short-name }} cluster scheme entities.

## {{ ydb-short-name }} cluster scheme {#cluster-scheme}

{{ ydb-short-name }} cluster scheme is a hierarchical namespace of a {{ ydb-short-name }} cluster. The only root element of this namespace is a **cluster scheme root**. [Databases](../../concepts/glossary.md#database) are children elements of the cluster scheme root. It is also possible to create other [scheme objects](../../concepts/glossary.md#scheme-object) in the cluster scheme root. These objects exist at the cluster level and do not belong to tenant databases. Scheme objects inside a database can use nested directories to form a hierarchy.

![cluster scheme diagram](_assets/cluster-scheme.png =500x)

## {{ ydb-short-name }} scheme objects

Scheme objects in {{ ydb-short-name }} databases:

* [Folder](dir.md)
* [Table](table.md)

{% if feature_view %}
* [View](view.md)
{% endif %}

* [Topic](../topic.md)
* [Secret](secrets.md)
* [External Table](external_table.md)
* [External Data Source](external_data_source.md)

[Scheme objects](../../concepts/glossary.md#scheme-object) in {{ ydb-short-name }} all follow the same naming rules described in the section below.

{% include [object naming rules](./_includes/object-naming-rules.md) %}<|MERGE_RESOLUTION|>--- conflicted
+++ resolved
@@ -1,8 +1,4 @@
-<<<<<<< HEAD
 # Cluster structure
-=======
-# Data Model and Schema
->>>>>>> 3745d962
 
 This section describes the {{ ydb-short-name }} cluster scheme entities.
 
