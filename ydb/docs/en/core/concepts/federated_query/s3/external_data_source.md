# Working with S3 Buckets ({{objstorage-full-name}})

To work with S3, you need to set up a data storage connection. There is a DDL for configuring such connections. Next, let's look at the SQL syntax and the management of these settings.

There are two types of buckets in S3: public and private. To connect to a public bucket, use `AUTH_METHOD="NONE"`. To connect to a private bucket, use `AUTH_METHOD="AWS"`. A detailed description of `AWS` can be found [here](https://docs.aws.amazon.com/IAM/latest/UserGuide/reference_sigv-authentication-methods.html). `AUTH_METHOD="NONE"` means that no authentication is used. If `AUTH_METHOD="AWS"` is specified, several additional parameters are required:

- `AWS_ACCESS_KEY_ID_SECRET_NAME` – reference to the name of the [secret](../../datamodel/secrets.md) where `AWS_ACCESS_KEY_ID` is stored.
- `AWS_SECRET_ACCESS_KEY_SECRET_NAME` – reference to the name of the [secret](../../datamodel/secrets.md) where `AWS_SECRET_ACCESS_KEY` is stored.
- `AWS_REGION` – region from which reading is performed, for example, `ru-central-1`.

To set up a connection to a public bucket, execute the following SQL query. The query creates an external connection named `object_storage`, which points to a specific S3 bucket named `bucket`.

```yql
CREATE EXTERNAL DATA SOURCE object_storage WITH (
  SOURCE_TYPE="ObjectStorage",
  LOCATION="https://object_storage_domain/bucket/",
  AUTH_METHOD="NONE"
);
```

To set up a connection to a private bucket, you need to run a few SQL queries. First, create [secrets](../../datamodel/secrets.md) containing `AWS_ACCESS_KEY_ID` and `AWS_SECRET_ACCESS_KEY`.

```yql
CREATE OBJECT aws_access_id (TYPE SECRET) WITH (value=`<id>`);
CREATE OBJECT aws_access_key (TYPE SECRET) WITH (value=`<key>`);
```

The next step is to create an external connection named `object_storage`, which points to a specific S3 bucket named `bucket` and uses `AUTH_METHOD="AWS"`. The parameters `AWS_ACCESS_KEY_ID_SECRET_NAME`, `AWS_SECRET_ACCESS_KEY_SECRET_NAME`, and `AWS_REGION` are filled in for `AWS`. The values of these parameters are described above.

```yql
CREATE EXTERNAL DATA SOURCE object_storage WITH (
  SOURCE_TYPE="ObjectStorage",
  LOCATION="https://object_storage_domain/bucket/",
  AUTH_METHOD="AWS",
  AWS_ACCESS_KEY_ID_SECRET_NAME="aws_access_id",
  AWS_SECRET_ACCESS_KEY_SECRET_NAME="aws_access_key",
  AWS_REGION="ru-central-1"
);
```

## Using an External Connection to an S3 Bucket {#external-data-source-settings}

When working with {{ objstorage-full-name }} using [external data sources](../../datamodel/external_data_source.md), it is convenient to perform prototyping and initial data connection setup.

An example query to read data:

```yql
SELECT
  *
FROM
 object_storage.`*.tsv`
WITH
(
  FORMAT = "tsv_with_names",
  SCHEMA =
  (
    ts Uint32,
    action Utf8
  )
);
```

The list of supported formats and data compression algorithms for reading data in S3 ({{objstorage-full-name}}) is provided in the section [{#T}](formats.md).

## Data Model {#data_model}

In {{ objstorage-full-name }}, data is stored in files. To read data, you need to specify the data format in the files, compression, and lists of fields. This is done using the following SQL expression:

```yql
SELECT
  <expression>
FROM
  <object_storage_connection_name>.`<file_path>`
WITH(
  FORMAT = "<file_format>",
  COMPRESSION = "<compression>",
  SCHEMA = (<schema_definition>),
  <format_settings>)
WHERE
  <filter>;
```

Where:

* `object_storage_connection_name` — the name of the external data source leading to the S3 bucket ({{ objstorage-full-name }}).
* `file_path` — the path to the file or files inside the bucket. Wildcards `*` are supported; more details [in the section](#path_format).
* `file_format` — the [data format](formats.md#formats) in the files.
* `compression` — the [compression format](formats.md#compression_formats) of the files.
* `schema_definition` — the [schema definition](#schema) of the data stored in the files.
* `format_settings` — optional [format settings](#format_settings)

### Data Schema Description {#schema}

The data schema description consists of a set of fields:

- Field name.
- Field type.
- Required data flag.

For example, the data schema below describes a schema field named `Year` of type `Int32` with the requirement that this field must be present in the data:

```text
Year Int32 NOT NULL
```

If a data field is marked as required (`NOT NULL`) but is missing in the processed file, processing such a file will result in an error. If a field is marked as optional (`NULL`), no error will occur if the field is absent in the processed file, but the field will take the value `NULL`. The keyword `NULL` is optional in this context.

### Schema Inference {#inference}

{{ ydb-short-name }} can determine the data schema of the files inside the bucket so that you do not have to specify these fields manually.

{% note info %}

Schema inference is available for all [data formats](formats.md#formats) except `raw` and `json_as_string`. For these formats you must [describe the schema manually](#schema).

{% endnote %}

To enable schema inference, use the `WITH_INFER` parameter:

```yql
SELECT
  <expression>
FROM
  <object_storage_connection_name>.`<file_path>`
WITH(
  FORMAT = "<file_format>",
  COMPRESSION = "<compression>",
  WITH_INFER = "true")
WHERE
  <filter>;
```

Where:

* `object_storage_connection_name` — the name of the external data source leading to the S3 bucket ({{ objstorage-full-name }}).
* `file_path` — the path to the file or files inside the bucket. Wildcards `*` are supported. For more information, see [{#T}](#path_format).
* `file_format` — the [data format](formats.md#formats) in the files. All formats except `raw` and `json_as_string` are supported.
* `compression` — the [compression format](formats.md#compression_formats) of the files.

As a result of executing such a query, the names and types of fields will be inferred.

<<<<<<< HEAD
### Data Path Formats {#path_format}
=======
### Data path formats specified in `file_path` {#path_format}
>>>>>>> f39d3892

In {{ ydb-full-name }}, the followingdata paths are supported:

{% include [!](_includes/path_format.md) %}

### Format settings {#format_settings}

In {{ ydb-full-name }}, the following format settings are supported:

{% include [!](_includes/format_settings.md) %}

You can only specify `file_pattern` setting if `file_path` is a path to a directory. Any conversion specifiers supported by [`strftime`(C99)](https://en.cppreference.com/w/c/chrono/strftime) function can be used in formatting strings. In {{ ydb-full-name }}, the following `Datetime` and `Timestamp` formats are supported:

{% include [!](_includes/date_formats.md) %}

## Example {#read_example}

Example query to read data from S3 ({{ objstorage-full-name }}):

```yql
SELECT
  *
FROM
  connection.`folder/`
WITH(
  FORMAT = "csv_with_names",
  COMPRESSION="gzip"
  SCHEMA =
  (
    Id Int32 NOT NULL,
    UserId Int32 NOT NULL,
    TripDate Date NOT NULL,
    TripDistance Double NOT NULL,
    UserComment Utf8
  ),
  FILE_PATTERN="*.csv.gz",
  `DATA.DATE.FORMAT`="%Y-%m-%d",
  CSV_DELIMITER='/'
);
```

Where:

* `connection` — the name of the external data source leading to the S3 bucket ({{ objstorage-full-name }}).
* `folder/filename.csv` — the path to the directory in the S3 bucket ({{ objstorage-full-name }}).
* `SCHEMA` — the data schema description in the file.
* `*.csv.gz` — file name template.
* `%Y-%m-%d` — format in which `Date` type is stored in S3.<|MERGE_RESOLUTION|>--- conflicted
+++ resolved
@@ -139,17 +139,13 @@
 
 As a result of executing such a query, the names and types of fields will be inferred.
 
-<<<<<<< HEAD
-### Data Path Formats {#path_format}
-=======
-### Data path formats specified in `file_path` {#path_format}
->>>>>>> f39d3892
+### Data Path Formats Specified in `file_path` {#path_format}
 
 In {{ ydb-full-name }}, the followingdata paths are supported:
 
 {% include [!](_includes/path_format.md) %}
 
-### Format settings {#format_settings}
+### Format Settings {#format_settings}
 
 In {{ ydb-full-name }}, the following format settings are supported:
 
