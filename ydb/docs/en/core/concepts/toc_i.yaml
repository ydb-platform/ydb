items:
- name: Glossary
  href: glossary.md
- name: Connecting to a database
  href: connect.md
- name: Authentication
  href: auth.md
- name: Data model and schema
  href: datamodel/index.md
<<<<<<< HEAD
  include:
    path: datamodel/toc_p.yaml
    mode: link
- name: Cluster topology
  href: topology.md
- name: Transactions
  href: transactions.md
- name: Secondary indexes
  href: secondary_indexes.md
- name: Change Data Capture (CDC)
  href: cdc.md
  when: feature_changefeed
- name: Time to Live (TTL)
  href: ttl.md
- name: Scan queries
  href: scan_query.md
- name: Database limits
  href: limits-ydb.md
- name: Multi-Version Concurrency Control (MVCC)
  href: mvcc.md
- name: Federated query
  include:
    path: federated_query/toc_p.yaml
    mode: link
=======
  include: { path: datamodel/toc_p.yaml, mode: link }
- { name: Transactions,                             href: transactions.md }
- { name: Secondary indexes,                      href: secondary_indexes.md }
- { name: Change Data Capture (CDC),              href: cdc.md, when: feature_changefeed }
- { name: Time to Live (TTL),                     href: ttl.md }
- { name: Scan queries,                           href: scan_query.md }
- { name: Database limits,                href: limits-ydb.md }
- { name: Multi-Version Concurrency Control (MVCC), href: mvcc.md }
- name: YDB cluster
  href: cluster/index.md
  items:
  - name: Topology
    href: topology.md
  - name: General YDB schema
    href: cluster/common_scheme_ydb.md
  - name: Disk subsystem of a cluster
    href: cluster/distributed_storage.md
- { name: Asynchronous replication,               href: async-replication.md, when: feature_async_replication }
- name: Federated query
  include: { path: federated_query/toc_p.yaml, mode: link }
- name: Query optimizer
  href: optimizer.md
>>>>>>> e8eb65c6
<|MERGE_RESOLUTION|>--- conflicted
+++ resolved
@@ -7,7 +7,6 @@
   href: auth.md
 - name: Data model and schema
   href: datamodel/index.md
-<<<<<<< HEAD
   include:
     path: datamodel/toc_p.yaml
     mode: link
@@ -28,31 +27,12 @@
   href: limits-ydb.md
 - name: Multi-Version Concurrency Control (MVCC)
   href: mvcc.md
+- name: Asynchronous replication
+  href: async-replication.md
+  when: feature_async_replication
+- name: Query optimizer
+  href: optimizer.md
 - name: Federated query
   include:
     path: federated_query/toc_p.yaml
-    mode: link
-=======
-  include: { path: datamodel/toc_p.yaml, mode: link }
-- { name: Transactions,                             href: transactions.md }
-- { name: Secondary indexes,                      href: secondary_indexes.md }
-- { name: Change Data Capture (CDC),              href: cdc.md, when: feature_changefeed }
-- { name: Time to Live (TTL),                     href: ttl.md }
-- { name: Scan queries,                           href: scan_query.md }
-- { name: Database limits,                href: limits-ydb.md }
-- { name: Multi-Version Concurrency Control (MVCC), href: mvcc.md }
-- name: YDB cluster
-  href: cluster/index.md
-  items:
-  - name: Topology
-    href: topology.md
-  - name: General YDB schema
-    href: cluster/common_scheme_ydb.md
-  - name: Disk subsystem of a cluster
-    href: cluster/distributed_storage.md
-- { name: Asynchronous replication,               href: async-replication.md, when: feature_async_replication }
-- name: Federated query
-  include: { path: federated_query/toc_p.yaml, mode: link }
-- name: Query optimizer
-  href: optimizer.md
->>>>>>> e8eb65c6
+    mode: link