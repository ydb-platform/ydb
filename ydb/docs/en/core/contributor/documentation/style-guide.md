# {{ ydb-short-name }} documentation style guide

The {{ ydb-short-name }} documentation style guide is designed to help writers create clear, consistent, and developer-friendly documentation.

## Core principles {#core-principles}

- **Target audience understanding:**
  - Before starting a new article or improving an existing one, take a moment to narrow down its target audience. Consider their specific role ([application developers](../../dev/index.md), [DevOps engineers](../../dev/index.md), [security engineers](../../security/index.md), etc.), technical background, and familiarity with the subject and {{ ydb-short-name }} in general.
  - Ensure the text is understandable to the article's intended audience.
- **Clear language:**
  - Use plain, simple language that directly communicates ideas.
  - Avoid complicated phrases that might be challenging for non-native speakers.
  - Avoid jargon and slang unless they are industry-standard.
- **Consistent terminology:**
  - For each uncommon term in the article, ensure that the first usage links to an explanation:
    - For {{ ydb-short-name }}-specific terms, link to the [{#T}](../../concepts/glossary.md). If the glossary lists multiple synonyms for the term, use the primary one from the glossary header. If the glossary entry is missing, add it.
    - For generic terms that some readers might not know, link to their Wikipedia page or a similar well-known source. Avoid linking to blog posts, social media, or random third-party articles.
  - If there's an abbreviation, spell it out in full the first time it appears in the article and explicitly show the abbreviation in parentheses. For example, Structured Query Language (SQL).
- **Structured content:**
  - Each article should have only *one* goal for the reader to achieve. If the text pursues multiple goals, it likely needs to be split into multiple articles. If possible, explicitly state this goal at the beginning of the article and reiterate it at the end.
  - Each article should follow only one [genre](genres.md). If not, it likely needs to be split into multiple articles.
  - Organize articles with clear headings, subheadings, bullet lists, notes, tables, and code blocks to help readers quickly navigate the information.
  - Follow the overall [documentation structure](structure.md) when creating new articles.

## Voice and tone {#voice}

- **Conversational.** Aim for a tone that feels like a knowledgeable friend explaining concepts in an approachable manner.
- **Friendly and respectful.** Maintain a balance of professionalism and warmth that invites engagement.
- **Inclusive language.** Write in a neutral and respectful way, avoiding biased or exclusive language.
- **Context-dependent.** Adjust your tone based on the type of content. For tutorials, be more encouraging; for reference material, be more concise.
- **Active voice.** Prefer active constructions to ensure clarity and immediacy, making instructions easier to follow.

## Language-specific

Ensure that text follows proper language rules with no typos, grammar, punctuation, or spelling issues. Additionally, follow these {{ ydb-short-name }}-specific rules.

### English-only

- Use the [serial comma](https://en.wikipedia.org/wiki/Serial_comma) where appropriate.
- Use [title case](https://en.wikipedia.org/wiki/Title_case) for headers, preferably following the [Chicago Manual of Style](https://en.wikipedia.org/wiki/Title_case#Chicago_Manual_of_Style) rules.
- Use double quotes (`"`).

### Russian-only

- Use `ё` where appropriate.
- Use [guillemets](https://en.wikipedia.org/wiki/Guillemet) for quotes (`«` and `»`).
- Use `—` for long dashes.
- Use semicolons for bullet and numbered lists where appropriate, i.e., for all items except the last one, unless items contain multiple sentences.
- Do *not* use title case for headers.

## Formatting and structure

- **Clear hierarchy.** Use headings and subheadings to define sections and make the document easy to scan.
- **Lists and bullet points.** Use bullet points or numbered lists to break down steps, features, or recommendations.
- **Visual highlights.** If there's an important warning, information, or tip, highlight it using a `{% note info %} ... {% endnote %}` tag. For smaller inline highlights, sparingly use **bold** or *italic*.
- **Code and samples.** When including code, use proper syntax highlighting, formatting, and comments to ensure readability. Show example output for queries and CLI commands. Use `code blocks` for everything likely to appear in a console or IDE, but not for visual highlights.
<<<<<<< HEAD
- **Linking and references.** Provide clear and descriptive links to related resources or additional documentation. Instead of repeating the target's header for internal links, use `[{#T}](path/to/an/article.md)`.
- **No copy-pasting.** If a piece of information needs to be displayed more than once, create a separate Markdown file in the `_includes` folder, then add it to all necessary places via the [`include`](https://diplodoc.com/docs/en/project/includes) construction instead of duplicating content by copying and pasting.
=======
- **Linking and references.**

    - Provide clear and descriptive links to related resources or additional documentation.
    - Links internal to documentation should always include a `.md` suffix and always be relative (that is, no `https://ydb.tech` prefix); otherwise, link consistency checking doesn't work, and they will eventually start leading to 404 errors.
    - Instead of repeating the target's header for internal links, use `[{#T}](path/to/an/article.md)`.

- **No copy-pasting.** If a piece of information needs to be displayed more than once, create a separate Markdown file in the `_includes` folder, then add it to all necessary places via `{% include [...](_includes/path/to/a/file.md) %}` instead of duplicating content by copying and pasting.
>>>>>>> 9808a239
- **Markdown syntax style.** {{ ydb-short-name }} documentation uses an automated linter for Markdown files. Refer to [.yfmlint](https://github.com/ydb-platform/ydb/blob/main/ydb/docs/.yfmlint) for the up-to-date list of enforced rules.
- **Variable usage.** The {{ ydb-short-name }} documentation has a configuration file, [presets.yaml](https://github.com/ydb-platform/ydb/blob/main/ydb/docs/presets.yaml), that lists variables to prevent typos or conditionally hide content. Use these variables when appropriate, particularly `{{ ydb-short-name }}` instead of `YDB`.
- **Diagrams.** Prefer built-in [Mermaid](https://github.com/diplodoc-platform/mermaid-extension) diagrams when possible. If using an external tool, submit the source file in the same `_assets` folder near the image for future edits. Ensure diagrams look good in both light and dark modes.
- **Proper article placement.** New articles should be correctly placed in the [documentation structure](structure.md).
- **Genre consistency.** Articles should not mix multiple [genres](genres.md), and the genre should match the article's place in the documentation structure.

### Documentation integration

- **Cross-referencing.** Include links to all relevant existing documentation pages, either inline or in a "See also" section at the end.
- **Bidirectional linking.** Update relevant existing articles with links to new articles.
- **Index inclusion.** Mention all articles in table of contents (`toc_i.yaml` or `toc_p.yaml`) and their folder's `index.md`.
- **Source code links.** Link directly to source files on GitHub when relevant. If the target is likely to change significantly over time, use a link to a specific commit or stable branch.
- **Glossary links:**
  - When a {{ ydb-short-name}}-specific term is mentioned in an article for the first time, make it a clickable link to the related glossary entry.
  - If there's a separate detailed article covering the same topic as a glossary term, link to it from the glossary term description.

## Usage and flexibility

- **Guidelines, not rigid rules.** This style guide offers recommendations to improve clarity and consistency, but flexibility is allowed when deviations benefit the content.
- **Supplementary resources.** Writers are encouraged to consult external style guides (e.g., The Chicago Manual of Style, Merriam-Webster) when in doubt.
- **Updates.** This guide is meant to evolve with the rest of the content over time. If you contribute to {{ ydb-short-name }} documentation frequently, check back periodically for updates.

## Things to avoid

- Jargon and slang.
- Using "we".
- Jokes and other emotional content.
- Excessively long sentences.
- Unrelated topics and references, such as culture, religion, or politics.
- Overly detailed implementation specifics (except in [{#T}](../../contributor/index.md), [{#T}](../../changelog-server.md), and [{#T}](../../public-materials/videos.md)).
- Reusing third-party content without written permission or a compatible open-source license explicitly allowing it.
- HTML inside Markdown, except as a workaround for missing visual styles.

## See also

- [{#T}](index.md)
- [{#T}](review.md)
- [{#T}](structure.md)
- [{#T}](genres.md)<|MERGE_RESOLUTION|>--- conflicted
+++ resolved
@@ -54,18 +54,13 @@
 - **Lists and bullet points.** Use bullet points or numbered lists to break down steps, features, or recommendations.
 - **Visual highlights.** If there's an important warning, information, or tip, highlight it using a `{% note info %} ... {% endnote %}` tag. For smaller inline highlights, sparingly use **bold** or *italic*.
 - **Code and samples.** When including code, use proper syntax highlighting, formatting, and comments to ensure readability. Show example output for queries and CLI commands. Use `code blocks` for everything likely to appear in a console or IDE, but not for visual highlights.
-<<<<<<< HEAD
-- **Linking and references.** Provide clear and descriptive links to related resources or additional documentation. Instead of repeating the target's header for internal links, use `[{#T}](path/to/an/article.md)`.
-- **No copy-pasting.** If a piece of information needs to be displayed more than once, create a separate Markdown file in the `_includes` folder, then add it to all necessary places via the [`include`](https://diplodoc.com/docs/en/project/includes) construction instead of duplicating content by copying and pasting.
-=======
 - **Linking and references.**
 
     - Provide clear and descriptive links to related resources or additional documentation.
     - Links internal to documentation should always include a `.md` suffix and always be relative (that is, no `https://ydb.tech` prefix); otherwise, link consistency checking doesn't work, and they will eventually start leading to 404 errors.
     - Instead of repeating the target's header for internal links, use `[{#T}](path/to/an/article.md)`.
 
-- **No copy-pasting.** If a piece of information needs to be displayed more than once, create a separate Markdown file in the `_includes` folder, then add it to all necessary places via `{% include [...](_includes/path/to/a/file.md) %}` instead of duplicating content by copying and pasting.
->>>>>>> 9808a239
+- **No copy-pasting.** If a piece of information needs to be displayed more than once, create a separate Markdown file in the `_includes` folder, then add it to all necessary places via the [`include`](https://diplodoc.com/docs/en/project/includes) feature instead of duplicating content by copying and pasting.
 - **Markdown syntax style.** {{ ydb-short-name }} documentation uses an automated linter for Markdown files. Refer to [.yfmlint](https://github.com/ydb-platform/ydb/blob/main/ydb/docs/.yfmlint) for the up-to-date list of enforced rules.
 - **Variable usage.** The {{ ydb-short-name }} documentation has a configuration file, [presets.yaml](https://github.com/ydb-platform/ydb/blob/main/ydb/docs/presets.yaml), that lists variables to prevent typos or conditionally hide content. Use these variables when appropriate, particularly `{{ ydb-short-name }}` instead of `YDB`.
 - **Diagrams.** Prefer built-in [Mermaid](https://github.com/diplodoc-platform/mermaid-extension) diagrams when possible. If using an external tool, submit the source file in the same `_assets` folder near the image for future edits. Ensure diagrams look good in both light and dark modes.
