--- conflicted
+++ resolved
@@ -174,13 +174,9 @@
   ...
 ```
 
-<<<<<<< HEAD
-### State Storage configuration {#domains-state}
-=======
 Each database in the cluster is assigned at least one of the available storage pools selected in the database creation operation. The names of storage pools among those assigned can be used in the `DATA` attribute when defining column groups in YQL operators [`CREATE TABLE`](../../yql/reference/syntax/create_table/family.md)/[`ALTER TABLE`](../../yql/reference/syntax/alter_table/family.md).
 
 ## State Storage configuration {#domains-state}
->>>>>>> c50551f4
 
 State Storage is an independent in-memory storage for variable data that supports internal {{ ydb-short-name }} processes. It stores data replicas on multiple assigned nodes.
 
