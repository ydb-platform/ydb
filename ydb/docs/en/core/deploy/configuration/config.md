--- conflicted
+++ resolved
@@ -482,91 +482,8 @@
 ## Enabling stable node names {#node-broker-config}
 
 Node names are assigned through the Node Broker, which is a system tablet that registers dynamic nodes in the {{ ydb-short-name }} cluster.
-
-<<<<<<< HEAD
-Node Broker gives names to dynamic nodes when they register. By default, a node name consists of the hostname and the port on which the node is running.
-=======
-### Fault tolerance modes {#fault-tolerance}
-
-We recommend using the following [fault tolerance modes](../../concepts/topology.md) for {{ ydb-short-name }} production installations:
-
-* `block-4-2`: For a cluster hosted in a single availability zone.
-* `mirror-3-dc`: For a cluster hosted in three availability zones.
-
-A fail model of {{ ydb-short-name }} is based on concepts such as fail domain and fail realm.
-
-Fail domain
-
-: A set of hardware that may fail concurrently.
-
-  For example, a fail domain includes disks of the same server (as all server disks may be unavailable if the server PSU or network controller is down). A fail domain also includes servers located in the same server rack (as the entire hardware in the rack may be unavailable if there is a power outage or some issue with the network hardware in the same rack).
-
-  Any domain fail is handled automatically, without shutting down the system.
-
-Fail realm
-
-: A set of fail domains that may fail concurrently.
-
-  An example of a fail realm is hardware located in the same data center that may fail as a result of a natural disaster.
-
-Usually a fail domain is a server rack, while a fail realm is a data center.
-
-When creating a [storage group](../../concepts/glossary.md#storage-groups), {{ ydb-short-name }} groups VDisks that are located on PDisks from different fail domains. For `block-4-2` mode, a PDisk should be distributed across at least 8 fail domains, and for `mirror-3-dc` mode, across 3 fail realms with at least 3 fail domains in each of them.
-
-### Hardware configuration {#requirements}
-
-If a disk fails, {{ ydb-short-name }} may automatically reconfigure a storage group so that, instead of the VDisk located on the failed hardware, a new VDisk is used that the system tries to place on hardware that is running while the group is being reconfigured. In this case, the same rule applies as when creating a group: a VDisk is created in a fail domain that is different from the fail domains of any other VDisk in this group (and in the same fail realm as that of the failed VDisk for `mirror-3-dc`).
-
-This causes some issues when a cluster's hardware is distributed across the minimum required amount of fail domains:
-
-* If the entire fail domain is down, reconfiguration no longer makes sense, since a new VDisk can only be located in the fail domain that is down.
-* If part of a fail domain is down, reconfiguration is possible, but the load that was previously handled by the failed hardware will only be redistributed across hardware in the same fail domain.
-
-If the number of fail domains in a cluster exceeds the minimum amount required for creating storage groups at least by one (that is, 9 domains for `block-4-2` and 4 domains in each fail realm for `mirror-3-dc)`, in case some hardware fails, the load can be redistributed across all the hardware that is still running.
-
-The system can work with fail domains of any size. However, if there are few domains and a different number of disks in different domains, the number of storage groups that you can create will be limited. In this case, some hardware in fail domains that are too large may be underutilized. If the hardware is used in full, significant distortions in domain sizes may make reconfiguration impossible.
-
-For example, there are 15 racks in a cluster with `block-4-2` fault tolerance mode. The first of the 15 racks hosts 20 servers and the other 14 racks host 10 servers each. To fully utilize all the 20 servers from the first rack, {{ ydb-short-name }} will create groups so that 1 disk from this largest fail domain is used in each group. As a result, if any other fail domain's hardware is down, the load can't be distributed to the hardware in the first rack.
-
-{{ ydb-short-name }} can group disks of different vendors, capacity, and speed. The resulting characteristics of a group depend on a set of the worst characteristics of the hardware that is serving the group. Usually the best results can be achieved if you use same-type hardware. When creating large clusters, keep in mind that hardware from the same batch is more likely to have the same defect and fail simultaneously.
-
-Therefore, we recommend the following optimal hardware configurations for production installations:
-
-* **A cluster hosted in 1 availability zone**: It uses `block4-2` fault tolerance mode and consists of 9 or more racks with the same amount of identical servers in each rack.
-* **A cluster hosted in 3 availability zones**: It uses `mirror3-dc` fault tolerance mode and is distributed across 3 data centers with 4 or more racks in each of them, the racks being equipped with the same amount of identical servers.
-
-See also [{#T}](#reduced).
-
-### Redundancy recovery {#rebuild}
-
-Auto reconfiguration of storage groups reduces the risk of data loss in the event of multiple failures that occur within intervals sufficient to recover the redundancy. By default, reconfiguration is done one hour after {{ ydb-short-name }} detects a failure.
-
-Once a group is reconfigured, a new VDisk is automatically populated with data to restore the required storage redundancy in the group. This increases the load on other VDisks in the group and the network. To reduce the impact of redundancy recovery on the system performance, the total data replication speed is limited both on the source and target VDisks.
-
-The time it takes to restore the redundancy depends on the amount of data and hardware performance. For example, replication on fast NVMe SSDs may take an hour, while on large HDDs more than 24 hours. To make reconfiguration possible in general, a cluster should have free slots for creating VDisks in different fail domains. When determining the number of slots to be kept free, factor in the risk of hardware failure, the time it takes to replicate data and replace the failed hardware.
-
-### Simplified hardware configurations {#reduced}
-
-If it's not possible to use the [recommended amount](#requirements) of hardware, you can divide servers within a single rack into two dummy fail domains. In this configuration, a failure of 1 rack means a failure of 2 domains and not a single one. In [both fault tolerance modes](#fault-tolerance), {{ ydb-short-name }} will keep running if 2 domains fail. If you use the configuration with dummy fail domains, the minimum number of racks in a cluster is 5 for `block-4-2` mode and 2 in each data center for `mirror-3-dc` mode.
-
-### Fault tolerance level {#reliability}
-
-The table below describes fault tolerance levels for different fault tolerance modes and hardware configurations of a {{ ydb-short-name }} cluster:
-
-Fault tolerance<br/>mode | Fail<br/>domain | Fail<br/>realm | Number of<br/>data centers | Number of<br/>server racks | Fault tolerance<br/>level
-:--- | :---: | :---: | :---: | :---: | :---
-`block-4-2` | Rack | Data center | 1 | 9 or more | Can stand a failure of 2 racks
-`block-4-2` | ½ a rack | Data center | 1 | 5 or more | Can stand a failure of 1 rack
-`block-4-2` | Server | Data center | 1 | Doesn't matter | Can stand a failure of 2 servers
-`mirror-3-dc` | Rack | Data center | 3 | 4 in each data center | Can stand a failure of a data center and 1 rack in one of the two other data centers
-`mirror-3-dc` | Server | Data center | 3 | Doesn't matter | Can stand a failure of a data center and 1 server in one of the two other data centers
-
-## Node Broker Configuration {#node-broker-config}
-
-Node Broker is a system tablet that registers dynamic nodes in the {{ ydb-short-name }} cluster.
-
-Node broker gives names to dynamic nodes when they register. By default, a node name consists of the hostname and the port on which the node is running.
->>>>>>> 5ead379f
+  
+Node Broker assigns names to dynamic nodes when they register in the cluster. By default, a node name consists of the hostname and the port on which the node is running.
 
 In a dynamic environment where hostnames often change, such as in Kubernetes, using hostname and port leads to an uncontrollable increase in the number of unique node names. This is true even for a database with a handful of dynamic nodes. Such behavior may be undesirable for a time series monitoring system as the number of metrics grows uncontrollably. To solve this problem, the system administrator can set up *stable* node names.
 
