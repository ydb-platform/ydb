# App in Python

This page contains a detailed description of the code of a [test app](https://github.com/ydb-platform/ydb-python-sdk/tree/master/examples/basic_example_v2) that is available as part of the {{ ydb-short-name }} [Python SDK](https://github.com/ydb-platform/ydb-python-sdk).

## Downloading and starting {#download}

The following execution scenario is based on [git](https://git-scm.com/downloads) and [Python3](https://www.python.org/downloads/). Be sure to install the [YDB Python SDK](../../../reference/ydb-sdk/install.md).

Create a working directory and use it to run from the command line the command to clone the GitHub repository and install the necessary Python packages:

```bash
git clone https://github.com/ydb-platform/ydb-python-sdk.git
python3 -m pip install iso8601
```

Next, from the same working directory, run the following command to start the test app:

{% include [run_options.md](_includes/run_options.md) %}

{% include [init.md](../_includes/steps/01_init.md) %}

App code snippet for driver initialization:

{% list tabs %}

- Synchronous

   ```python
   def run(endpoint, database):
       driver_config = ydb.DriverConfig(
           endpoint, database, credentials=ydb.credentials_from_env_variables(),
           root_certificates=ydb.load_ydb_root_certificate(),
       )
       with ydb.Driver(driver_config) as driver:
           try:
               driver.wait(timeout=5)
           except TimeoutError:
               print("Connect failed to YDB")
               print("Last reported errors by discovery:")
               print(driver.discovery_debug_details())
               exit(1)
   ```

- Asynchronous

   ```python
   async def run(endpoint, database):
       driver_config = ydb.DriverConfig(
           endpoint, database, credentials=ydb.credentials_from_env_variables(),
           root_certificates=ydb.load_ydb_root_certificate(),
       )
       async with ydb.aio.Driver(driver_config) as driver:
           try:
               await driver.wait(timeout=5)
           except TimeoutError:
               print("Connect failed to YDB")
               print("Last reported errors by discovery:")
               print(driver.discovery_debug_details())
               exit(1)
   ```

{% endlist %}

App code snippet for session pool initialization:

{% list tabs %}

- Synchronous

   ```python
   with ydb.QuerySessionPool(driver) as pool:
       pass  # operations with pool here
   ```

- Asynchronous

   ```python
   async with ydb.aio.QuerySessionPoolAsync(driver) as pool:
       pass  # operations with pool here
   ```

{% endlist %}

## Executing queries

{{ ydb-short-name }} Python SDK supports queries described by YQL syntax.
There are two primary methods for executing queries, each with different properties and use cases:

* `pool.execute_with_retries`:
  * Buffers the entire result set in client memory.
  * Automatically retries execution in case of retriable issues.
  * Does not allow specifying a transaction execution mode.
  * Recommended for one-off queries that are expected to produce small result sets.

* `tx.execute`:
  * Returns an iterator over the query results, allowing processing of results that may not fit into client memory.
  * Retries must be handled manually via `pool.retry_operation_sync`.
  * Allows specifying a transaction execution mode.
  * Recommended for scenarios where `pool.execute_with_retries` is insufficient.

{% include [create_table.md](../_includes/steps/02_create_table.md) %}

To execute `CREATE TABLE` queries, use the `pool.execute_with_retries()` method:

{% list tabs %}

- Synchronous

   ```python
   def create_tables(pool: ydb.QuerySessionPool):
       print("\nCreating table series...")
       pool.execute_with_retries(
           """
           CREATE TABLE `series` (
               `series_id` Int64,
               `title` Utf8,
               `series_info` Utf8,
               `release_date` Date,
               PRIMARY KEY (`series_id`)
           )
           """
       )

       print("\nCreating table seasons...")
       pool.execute_with_retries(
           """
           CREATE TABLE `seasons` (
               `series_id` Int64,
               `season_id` Int64,
               `title` Utf8,
               `first_aired` Date,
               `last_aired` Date,
               PRIMARY KEY (`series_id`, `season_id`)
           )
           """
       )

       print("\nCreating table episodes...")
       pool.execute_with_retries(
           """
           CREATE TABLE `episodes` (
               `series_id` Int64,
               `season_id` Int64,
               `episode_id` Int64,
               `title` Utf8,
               `air_date` Date,
               PRIMARY KEY (`series_id`, `season_id`, `episode_id`)
           )
           """
       )
   ```

- Asynchronous

   ```python
   async def create_tables(pool: ydb.aio.QuerySessionPoolAsync):
       print("\nCreating table series...")
       await pool.execute_with_retries(
           """
           CREATE TABLE `series` (
               `series_id` Int64,
               `title` Utf8,
               `series_info` Utf8,
               `release_date` Date,
               PRIMARY KEY (`series_id`)
           )
           """
       )

       print("\nCreating table seasons...")
       await pool.execute_with_retries(
           """
           CREATE TABLE `seasons` (
               `series_id` Int64,
               `season_id` Int64,
               `title` Utf8,
               `first_aired` Date,
               `last_aired` Date,
               PRIMARY KEY (`series_id`, `season_id`)
           )
           """
       )

       print("\nCreating table episodes...")
       await pool.execute_with_retries(
           """
           CREATE TABLE `episodes` (
               `series_id` Int64,
               `season_id` Int64,
               `episode_id` Int64,
               `title` Utf8,
               `air_date` Date,
               PRIMARY KEY (`series_id`, `season_id`, `episode_id`)
           )
           """
       )
   ```

{% endlist %}

{% include [steps/03_write_queries.md](../_includes/steps/03_write_queries.md) %}

<<<<<<< HEAD
Use the `session.describe_table()` method to output information about the table structure and make sure that it was properly created:
=======
Code snippet for data insert/update:
>>>>>>> 9a0a109e

{% list tabs %}

<<<<<<< HEAD
The code snippet above prints the following text to the console at startup:
=======
- Synchronous
>>>>>>> 9a0a109e

   ```python
   def upsert_simple(pool: ydb.QuerySessionPool):
       print("\nPerforming UPSERT into episodes...")
       pool.execute_with_retries(
           """
           UPSERT INTO episodes (series_id, season_id, episode_id, title) VALUES (2, 6, 1, "TBD");
           """
       )
   ```

- Asynchronous

   ```python
   async def upsert_simple(pool: ydb.aio.QuerySessionPoolAsync):
       print("\nPerforming UPSERT into episodes...")
       await pool.execute_with_retries(
           """
           UPSERT INTO episodes (series_id, season_id, episode_id, title) VALUES (2, 6, 1, "TBD");
           """
       )
   ```

{% endlist %}

{% include [steps/04_query_processing.md](../_includes/steps/04_query_processing.md) %}

<<<<<<< HEAD
To execute YQL queries, use the `session.transaction().execute()` method. The SDK allows to explicitly control transaction execution and configure the transaction mode using the `TxControl` class.

In the code snippet below, the transaction is executed using the `transaction().execute()` method. The transaction execution mode is set to `ydb.SerializableReadWrite()`. When all queries in the transaction are completed, the transaction is automatically committed by explicitly setting the flag `commit_tx=True`. The query body is written in YQL syntax and passed to the `execute` method as a parameter.

```python
def select_simple(session, path):
    result_sets = session.transaction(ydb.SerializableReadWrite()).execute(
        """
        PRAGMA TablePathPrefix("{}");
        $format = DateTime::Format("%Y-%m-%d");
        SELECT
            series_id,
            title,
            $format(DateTime::FromSeconds(CAST(DateTime::ToSeconds(DateTime::IntervalFromDays(CAST(release_date AS Int16))) AS Uint32))) AS release_date
        FROM series
        WHERE series_id = 1;
        """.format(path),
        commit_tx=True,
    )
    print("\n> select_simple_transaction:")
    for row in result_sets[0].rows:
        print("series, id: ", row.series_id, ", title: ", row.title, ", release date: ", row.release_date)

    return result_sets[0]
```

When the query is executed, `result_set` is returned. Iterating over it outputs the following text to the console:
=======
To execute YQL queries, the `pool.execute_with_retries()` method is often sufficient.

{% list tabs %}

- Synchronous

   ```python
   def select_simple(pool: ydb.QuerySessionPool):
       print("\nCheck series table...")
       result_sets = pool.execute_with_retries(
           """
           SELECT
               series_id,
               title,
               release_date
           FROM series
           WHERE series_id = 1;
           """,
       )
       first_set = result_sets[0]
       for row in first_set.rows:
           print(
               "series, id: ",
               row.series_id,
               ", title: ",
               row.title,
               ", release date: ",
               row.release_date,
           )
       return first_set
   ```

- Asynchronous

   ```python
   async def select_simple(pool: ydb.aio.QuerySessionPoolAsync):
       print("\nCheck series table...")
       result_sets = await pool.execute_with_retries(
           """
           SELECT
               series_id,
               title,
               release_date
           FROM series
           WHERE series_id = 1;
           """,
       )
       first_set = result_sets[0]
       for row in first_set.rows:
           print(
               "series, id: ",
               row.series_id,
               ", title: ",
               row.title,
               ", release date: ",
               row.release_date,
           )
       return first_set
   ```

{% endlist %}

As the result of executing the query, a list of `result_set` is returned, iterating on which the text is output to the console:
>>>>>>> 9a0a109e

```bash
> SelectSimple:
series, Id: 1, title: IT Crowd, Release date: 2006-02-03
```

<<<<<<< HEAD

{% include [param_prep_queries.md](../_includes/steps/07_param_prep_queries.md) %}

```python
def select_prepared(session, path, series_id, season_id, episode_id):
    query = """
    PRAGMA TablePathPrefix("{}");
    DECLARE $seriesId AS Uint64;
    DECLARE $seasonId AS Uint64;
    DECLARE $episodeId AS Uint64;
    $format = DateTime::Format("%Y-%m-%d");
    SELECT
        title,
        $format(DateTime::FromSeconds(CAST(DateTime::ToSeconds(DateTime::IntervalFromDays(CAST(air_date AS Int16))) AS Uint32))) AS air_date
    FROM episodes
    WHERE series_id = $seriesId AND season_id = $seasonId AND episode_id = $episodeId;
    """.format(path)

    prepared_query = session.prepare(query)
    result_sets = session.transaction(ydb.SerializableReadWrite()).execute(
        prepared_query, {
            '$seriesId': series_id,
            '$seasonId': season_id,
            '$episodeId': episode_id,
        },
        commit_tx=True
    )
    print("\n> select_prepared_transaction:")
    for row in result_sets[0].rows:
        print("episode title:", row.title, ", air date:", row.air_date)

    return result_sets[0]
```

The code snippet above prints the following text to the console at startup:
=======
## Parameterized queries {#param-queries}

For parameterized query execution, `pool.execute_with_retries()` and `tx.execute()` behave similarly. To execute parameterized queries, you need to pass a dictionary with parameters to one of these functions, where each key is the parameter name, and the value can be one of the following:

1. A value of a basic Python type
2. A tuple containing the value and its type
3. A special type, `ydb.TypedValue(value=value, value_type=value_type)`

If you specify a value without an explicit type, the conversion takes place according to the following rules:

| Python type | {{ ydb-short-name }} type                     |
|------------|------------------------------|
| `int`      | `ydb.PrimitiveType.Int64`    |
| `float`    | `ydb.PrimitiveType.Double`   |
| `str`      | `ydb.PrimitiveType.Utf8`     |
| `bytes`    | `ydb.PrimitiveType.String`   |
| `bool`     | `ydb.PrimitiveType.Bool`     |
| `list`     | `ydb.ListType`               |
| `dict`     | `ydb.DictType`               |

{% note warning %}

Automatic conversion of lists and dictionaries is possible only if the structures are homogeneous. The type of nested values will be determined recursively according to the rules explained above. In case of using heterogeneous structures, requests will raise `TypeError`.

{% endnote %}

A code snippet demonstrating the parameterized query execution:

{% list tabs %}

- Synchronous

   ```python
   def select_with_parameters(pool: ydb.QuerySessionPool, series_id, season_id, episode_id):
       result_sets = pool.execute_with_retries(
           """
           DECLARE $seriesId AS Int64;
           DECLARE $seasonId AS Int64;
           DECLARE $episodeId AS Int64;

           SELECT
               title,
               air_date
           FROM episodes
           WHERE series_id = $seriesId AND season_id = $seasonId AND episode_id = $episodeId;
           """,
           {
               "$seriesId": series_id,  # data type could be defined implicitly
               "$seasonId": (season_id, ydb.PrimitiveType.Int64),  # could be defined via a tuple
               "$episodeId": ydb.TypedValue(episode_id, ydb.PrimitiveType.Int64),  # could be defined via a special class
           },
       )

       print("\n> select_with_parameters:")
       first_set = result_sets[0]
       for row in first_set.rows:
           print("episode title:", row.title, ", air date:", row.air_date)

       return first_set
   ```

- Asynchronous

   ```python
   async def select_with_parameters(pool: ydb.aio.QuerySessionPoolAsync, series_id, season_id, episode_id):
       result_sets = await pool.execute_with_retries(
           """
           DECLARE $seriesId AS Int64;
           DECLARE $seasonId AS Int64;
           DECLARE $episodeId AS Int64;

           SELECT
               title,
               air_date
           FROM episodes
           WHERE series_id = $seriesId AND season_id = $seasonId AND episode_id = $episodeId;
           """,
           {
               "$seriesId": series_id,  # could be defined implicitly
               "$seasonId": (season_id, ydb.PrimitiveType.Int64),  # could be defined via a tuple
               "$episodeId": ydb.TypedValue(episode_id, ydb.PrimitiveType.Int64),  # could be defined via a special class
           },
       )

       print("\n> select_with_parameters:")
       first_set = result_sets[0]
       for row in first_set.rows:
           print("episode title:", row.title, ", air date:", row.air_date)

       return first_set
   ```

{% endlist %}

The code snippet above outputs the following text to the console:
>>>>>>> 9a0a109e

```bash
> select_prepared_transaction:
('episode title:', u'To Build a Better Beta', ', air date:', '2016-06-05')
```

{% include [transaction_control.md](../_includes/steps/10_transaction_control.md) %}

The `session.transaction().execute()` method can also be used to execute YQL queries. Unlike `pool.execute_with_retries`, this method allows explicit control of transaction execution by configuring the desired transaction mode using the `TxControl` class.

Available transaction modes:
* `ydb.QuerySerializableReadWrite()` (default);
* `ydb.QueryOnlineReadOnly(allow_inconsistent_reads=False)`;
* `ydb.QuerySnapshotReadOnly()`;
* `ydb.QueryStaleReadOnly()`.

For more information about transaction modes, see [{#T}](../../../concepts/transactions.md#modes).

The result of executing `tx.execute()` is an iterator. This iterator allows you to read result rows without loading the entire result set into memory. However, the iterator must be read to the end after each request to correctly maintain the transaction state on the {{ ydb-short-name }} server side. If this is not done, write queries could not be applied on the {{ ydb-short-name }} server side. For convenience, the result of the `tx.execute()` function can be used as a context manager that automatically iterates to the end upon exit.

{% list tabs %}

- Synchronous

   ```python
   with tx.execute(query) as _:
       pass
   ```

- Asynchronous

   ```python
   async with await tx.execute(query) as _:
       pass
   ```

{% endlist %}

The code snippet below demonstrates the explicit use of `transaction().begin()` and `tx.commit()`:

{% list tabs %}

- Synchronous

   ```python
   def explicit_transaction_control(pool: ydb.QuerySessionPool, series_id, season_id, episode_id):
       def callee(session: ydb.QuerySessionSync):
           query = """
           DECLARE $seriesId AS Int64;
           DECLARE $seasonId AS Int64;
           DECLARE $episodeId AS Int64;

           UPDATE episodes
           SET air_date = CurrentUtcDate()
           WHERE series_id = $seriesId AND season_id = $seasonId AND episode_id = $episodeId;
           """

           # Get newly created transaction id
           tx = session.transaction().begin()

           # Execute data query.
           # Transaction control settings continues active transaction (tx)
           with tx.execute(
               query,
               {
                   "$seriesId": (series_id, ydb.PrimitiveType.Int64),
                   "$seasonId": (season_id, ydb.PrimitiveType.Int64),
                   "$episodeId": (episode_id, ydb.PrimitiveType.Int64),
               },
           ) as _:
               pass

           print("\n> explicit TCL call")

           # Commit active transaction(tx)
           tx.commit()

       return pool.retry_operation_sync(callee)
   ```

- Asynchronous

   ```python
   async def explicit_transaction_control(
       pool: ydb.aio.QuerySessionPoolAsync, series_id, season_id, episode_id
   ):
       async def callee(session: ydb.aio.QuerySessionAsync):
           query = """
           DECLARE $seriesId AS Int64;
           DECLARE $seasonId AS Int64;
           DECLARE $episodeId AS Int64;

           UPDATE episodes
           SET air_date = CurrentUtcDate()
           WHERE series_id = $seriesId AND season_id = $seasonId AND episode_id = $episodeId;
           """

           # Get newly created transaction id
           tx = await session.transaction().begin()

           # Execute data query.
           # Transaction control settings continues active transaction (tx)
           async with await tx.execute(
               query,
               {
                   "$seriesId": (series_id, ydb.PrimitiveType.Int64),
                   "$seasonId": (season_id, ydb.PrimitiveType.Int64),
                   "$episodeId": (episode_id, ydb.PrimitiveType.Int64),
               },
           ) as _:
               pass

           print("\n> explicit TCL call")

           # Commit active transaction(tx)
           await tx.commit()

       return await pool.retry_operation_async(callee)
   ```

{% endlist %}

However, a transaction can be opened implicitly with the first request and can be committed automatically by setting the `commit_tx=True` flag in arguments. Implicit transaction management is preferable because it requires fewer server calls.

## Iterating over query results {#iterating}

If a `SELECT` query is expected to return a potentially large number of rows, it is recommended to use the `tx.execute` method instead of `pool.execute_with_retries` to avoid excessive memory consumption on the client side. Instead of buffering the entire result set into memory, `tx.execute` returns an iterator for each top-level `SELECT` statement in the query.

Example of a `SELECT` with unlimited data and implicit transaction control:

{% list tabs %}

- Synchronous

   ```python
   def huge_select(pool: ydb.QuerySessionPool):
       def callee(session: ydb.QuerySessionSync):
           query = """SELECT * from episodes;"""

           with session.transaction(ydb.QuerySnapshotReadOnly()).execute(
               query,
               commit_tx=True,
           ) as result_sets:
               print("\n> Huge SELECT call")
               for result_set in result_sets:
                   for row in result_set.rows:
                       print("episode title:", row.title, ", air date:", row.air_date)

       return pool.retry_operation_sync(callee)
   ```

- Asynchronous

   ```python
   async def huge_select(pool: ydb.aio.QuerySessionPoolAsync):
       async def callee(session: ydb.aio.QuerySessionAsync):
           query = """SELECT * from episodes;"""

           async with await session.transaction(ydb.QuerySnapshotReadOnly()).execute(
               query,
               commit_tx=True,
           ) as result_sets:
               print("\n> Huge SELECT call")
               async for result_set in result_sets:
                   for row in result_set.rows:
                       print("episode title:", row.title, ", air date:", row.air_date)

       return await pool.retry_operation_async(callee)
   ```

{% endlist %}<|MERGE_RESOLUTION|>--- conflicted
+++ resolved
@@ -200,19 +200,11 @@
 
 {% include [steps/03_write_queries.md](../_includes/steps/03_write_queries.md) %}
 
-<<<<<<< HEAD
-Use the `session.describe_table()` method to output information about the table structure and make sure that it was properly created:
-=======
 Code snippet for data insert/update:
->>>>>>> 9a0a109e
-
-{% list tabs %}
-
-<<<<<<< HEAD
-The code snippet above prints the following text to the console at startup:
-=======
-- Synchronous
->>>>>>> 9a0a109e
+
+{% list tabs %}
+
+- Synchronous
 
    ```python
    def upsert_simple(pool: ydb.QuerySessionPool):
@@ -240,35 +232,6 @@
 
 {% include [steps/04_query_processing.md](../_includes/steps/04_query_processing.md) %}
 
-<<<<<<< HEAD
-To execute YQL queries, use the `session.transaction().execute()` method. The SDK allows to explicitly control transaction execution and configure the transaction mode using the `TxControl` class.
-
-In the code snippet below, the transaction is executed using the `transaction().execute()` method. The transaction execution mode is set to `ydb.SerializableReadWrite()`. When all queries in the transaction are completed, the transaction is automatically committed by explicitly setting the flag `commit_tx=True`. The query body is written in YQL syntax and passed to the `execute` method as a parameter.
-
-```python
-def select_simple(session, path):
-    result_sets = session.transaction(ydb.SerializableReadWrite()).execute(
-        """
-        PRAGMA TablePathPrefix("{}");
-        $format = DateTime::Format("%Y-%m-%d");
-        SELECT
-            series_id,
-            title,
-            $format(DateTime::FromSeconds(CAST(DateTime::ToSeconds(DateTime::IntervalFromDays(CAST(release_date AS Int16))) AS Uint32))) AS release_date
-        FROM series
-        WHERE series_id = 1;
-        """.format(path),
-        commit_tx=True,
-    )
-    print("\n> select_simple_transaction:")
-    for row in result_sets[0].rows:
-        print("series, id: ", row.series_id, ", title: ", row.title, ", release date: ", row.release_date)
-
-    return result_sets[0]
-```
-
-When the query is executed, `result_set` is returned. Iterating over it outputs the following text to the console:
-=======
 To execute YQL queries, the `pool.execute_with_retries()` method is often sufficient.
 
 {% list tabs %}
@@ -332,14 +295,11 @@
 {% endlist %}
 
 As the result of executing the query, a list of `result_set` is returned, iterating on which the text is output to the console:
->>>>>>> 9a0a109e
 
 ```bash
 > SelectSimple:
 series, Id: 1, title: IT Crowd, Release date: 2006-02-03
 ```
-
-<<<<<<< HEAD
 
 {% include [param_prep_queries.md](../_includes/steps/07_param_prep_queries.md) %}
 
@@ -374,8 +334,6 @@
     return result_sets[0]
 ```
 
-The code snippet above prints the following text to the console at startup:
-=======
 ## Parameterized queries {#param-queries}
 
 For parameterized query execution, `pool.execute_with_retries()` and `tx.execute()` behave similarly. To execute parameterized queries, you need to pass a dictionary with parameters to one of these functions, where each key is the parameter name, and the value can be one of the following:
@@ -471,7 +429,6 @@
 {% endlist %}
 
 The code snippet above outputs the following text to the console:
->>>>>>> 9a0a109e
 
 ```bash
 > select_prepared_transaction:
