# Vector Indexes

<<<<<<< HEAD
[Vector indexes](../concepts/glossary.md#vector-index) are specialized data structures that enable efficient [vector search](../concepts/vector_search.md) in multidimensional spaces. Unlike [secondary indexes](../concepts/glossary.md#secondary-index), which optimize searching by equality or range, vector indexes allow similarity searching based on distance or similarity functions.

Data in a {{ ydb-short-name }} table is stored and sorted by the primary key, ensuring efficient searching by exact match and range scanning. Vector indexes provide similar efficiency for nearest neighbor searches in vector spaces.

## Characteristics of Vector Indexes {#characteristics}

Vector indexes in {{ ydb-short-name }} address the nearest neighbor search problem using [similarity or distance functions](../yql/reference/udf/list/knn.md#functions). Several distance/similarity functions are supported: "inner_product", "cosine" (similarity) and "cosine", "euclidean", "manhattan" (distance).

The current implementation offers one type of index: `vector_kmeans_tree`.

=======
{% include [limitations](../_includes/vector_index_limitations.md) %}

[Vector indexes](../concepts/glossary.md#vector-index) are specialized data structures that enable efficient [vector search](../concepts/vector_search.md) in multidimensional spaces. Unlike [secondary indexes](../concepts/glossary.md#secondary-index), which optimize searching by equality or range, vector indexes allow similarity searching based on [similarity or distance functions](../yql/reference/udf/list/knn.md#functions).

Data in a {{ ydb-short-name }} table is stored and sorted by the primary key, ensuring efficient searching by exact match and range scanning. Vector indexes provide similar efficiency for nearest neighbor searches in vector spaces.

## Characteristics of Vector Indexes {#characteristics}

Vector indexes in {{ ydb-short-name }} address the nearest neighbor search problem using [similarity or distance functions](../yql/reference/udf/list/knn.md#functions). Several distance/similarity functions are supported: "inner_product", "cosine" (similarity) and "cosine", "euclidean", "manhattan" (distance).

The current implementation offers one type of index: `vector_kmeans_tree`.

>>>>>>> 00d31a58
## Vector Index Type `vector_kmeans_tree` {#kmeans-tree-type}

The `vector_kmeans_tree` index implements hierarchical data clustering. The structure of the index includes:

1. Hierarchical clustering:

    * the index builds multiple levels of k-means clusters
    * at each level, vectors are distributed across a predefined number of clusters raised to the power of the level
    * the first level clusters the entire dataset
    * subsequent levels recursively cluster the contents of each parent cluster

2. Search process:

    * search proceeds recursively from the first level to the subsequent ones
    * during queries, the index analyzes only the most promising clusters
    * such search space pruning avoids complete enumeration of all vectors

3. Parameters:

    * `levels`: number of levels in the tree, defining search depth (recommended 1-3)
    * `clusters`: number of clusters in k-means, defining search width (recommended 64-512)

Internally, a vector index consists of hidden index tables named `indexImpl*Table`. In [selection queries](#select) using the vector index, the index tables will appear in [query statistics](query-plans-optimization.md).

## Types of Vector Indexes {#types}

A vector index can be **covering**, meaning it includes additional columns to enable reading from the index without accessing the main table.

Alternatively, it can be **prefixed**, allowing for additional columns to be used for quick filtering during reading.

Below are examples of creating vector indexes of different types.

### Basic Vector Index {#basic}

Global vector index on the `embedding` column:

```yql
ALTER TABLE my_table
  ADD INDEX my_index
  GLOBAL USING vector_kmeans_tree
  ON (embedding)
  WITH (distance=cosine, vector_type="uint8", vector_dimension=512, levels=2, clusters=128);
```

### Vector Index with Covering Columns {#covering}

A covering vector index, including an additional column `data` to avoid reading from the main table during a search:

```yql
ALTER TABLE my_table
  ADD INDEX my_index
  GLOBAL USING vector_kmeans_tree
  ON (embedding) COVER (data)
  WITH (distance=cosine, vector_type="uint8", vector_dimension=512, levels=2, clusters=128);
```

### Prefixed Vector Index {#prefixed}

A prefixed vector index, allowing filtering by the prefix column `user` during vector search:

```yql
ALTER TABLE my_table
  ADD INDEX my_index
  GLOBAL USING vector_kmeans_tree
  ON (user, embedding)
  WITH (distance=cosine, vector_type="uint8", vector_dimension=512, levels=2, clusters=128);
```

### Prefixed Vector Index with Covering Columns {#prefixed-covering}

A prefixed vector index with covering columns:

```yql
ALTER TABLE my_table
  ADD INDEX my_index
  GLOBAL USING vector_kmeans_tree
  ON (user, embedding) COVER (data)
  WITH (distance=cosine, vector_type="uint8", vector_dimension=512, levels=2, clusters=128);
```

## Creating Vector Indexes {#creation}

Vector indexes can be created:

* during table creation using the YQL operator [CREATE TABLE](../yql/reference/syntax/create_table/vector_index.md);
* added to an existing table using the YQL operator [ALTER TABLE](../yql/reference/syntax/alter_table/indexes.md).

## Using Vector Indexes {#select}

Queries to vector indexes are executed using the `VIEW` syntax in YQL. For prefixed indexes, specify the prefix columns in the `WHERE` clause:

```yql
DECLARE $query_vector AS List<Uint8>;

SELECT user, data
FROM my_table VIEW my_index
ORDER BY Knn::CosineSimilarity(embedding, $query_vector) DESC
LIMIT 10;
```

For more details on executing `SELECT` queries using vector indexes, see the section [VIEW VECTOR INDEX](../yql/reference/syntax/select/vector_index.md).
<<<<<<< HEAD

{% note info %}

If the `VIEW` expression is not used, the query will perform a full table scan with pairwise comparison of vectors.

It is recommended to check the optimality of the written query using [query statistics](query-plans-optimization.md). In particular, ensure there is no full scan of the main table.

{% endnote %}

## Limitations of Vector Indexes {#limitations}

Currently not supported:

* modifying rows in tables with vector indexes
* using bit vectors

These limitations may be removed in future versions.
=======

{% note info %}

If the `VIEW` expression is not used, the query will perform a full table scan with pairwise comparison of vectors.

It is recommended to check the optimality of the written query using [query statistics](query-plans-optimization.md). In particular, ensure there is no full scan of the main table.

{% endnote %}
>>>>>>> 00d31a58
<|MERGE_RESOLUTION|>--- conflicted
+++ resolved
@@ -1,17 +1,5 @@
 # Vector Indexes
 
-<<<<<<< HEAD
-[Vector indexes](../concepts/glossary.md#vector-index) are specialized data structures that enable efficient [vector search](../concepts/vector_search.md) in multidimensional spaces. Unlike [secondary indexes](../concepts/glossary.md#secondary-index), which optimize searching by equality or range, vector indexes allow similarity searching based on distance or similarity functions.
-
-Data in a {{ ydb-short-name }} table is stored and sorted by the primary key, ensuring efficient searching by exact match and range scanning. Vector indexes provide similar efficiency for nearest neighbor searches in vector spaces.
-
-## Characteristics of Vector Indexes {#characteristics}
-
-Vector indexes in {{ ydb-short-name }} address the nearest neighbor search problem using [similarity or distance functions](../yql/reference/udf/list/knn.md#functions). Several distance/similarity functions are supported: "inner_product", "cosine" (similarity) and "cosine", "euclidean", "manhattan" (distance).
-
-The current implementation offers one type of index: `vector_kmeans_tree`.
-
-=======
 {% include [limitations](../_includes/vector_index_limitations.md) %}
 
 [Vector indexes](../concepts/glossary.md#vector-index) are specialized data structures that enable efficient [vector search](../concepts/vector_search.md) in multidimensional spaces. Unlike [secondary indexes](../concepts/glossary.md#secondary-index), which optimize searching by equality or range, vector indexes allow similarity searching based on [similarity or distance functions](../yql/reference/udf/list/knn.md#functions).
@@ -24,7 +12,6 @@
 
 The current implementation offers one type of index: `vector_kmeans_tree`.
 
->>>>>>> 00d31a58
 ## Vector Index Type `vector_kmeans_tree` {#kmeans-tree-type}
 
 The `vector_kmeans_tree` index implements hierarchical data clustering. The structure of the index includes:
@@ -126,7 +113,6 @@
 ```
 
 For more details on executing `SELECT` queries using vector indexes, see the section [VIEW VECTOR INDEX](../yql/reference/syntax/select/vector_index.md).
-<<<<<<< HEAD
 
 {% note info %}
 
@@ -135,22 +121,3 @@
 It is recommended to check the optimality of the written query using [query statistics](query-plans-optimization.md). In particular, ensure there is no full scan of the main table.
 
 {% endnote %}
-
-## Limitations of Vector Indexes {#limitations}
-
-Currently not supported:
-
-* modifying rows in tables with vector indexes
-* using bit vectors
-
-These limitations may be removed in future versions.
-=======
-
-{% note info %}
-
-If the `VIEW` expression is not used, the query will perform a full table scan with pairwise comparison of vectors.
-
-It is recommended to check the optimality of the written query using [query statistics](query-plans-optimization.md). In particular, ensure there is no full scan of the main table.
-
-{% endnote %}
->>>>>>> 00d31a58
