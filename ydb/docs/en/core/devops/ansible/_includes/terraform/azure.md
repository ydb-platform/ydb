Create an [account](https://portal.azure.com/#home) in Azure and top up your [account](https://portal.azure.com/#view/Microsoft_Azure_GTM/ModernBillingMenuBlade/~/BillingAccounts) account with the amount, sufficient to operate 9 VMs. You can estimate the approximate cost of maintaining infrastructure depending on the region and other circumstances using [calculator](https://azure.com/e/26977c150e854617a888fb3a7d1a399d).

Authentication to the Azure Provider for Terraform goes through the CLI:
<<<<<<< HEAD

1. You can download, install, and configure the Azure CLI by following [these instructions](https://learn.microsoft.com/ru-ru/cli/azure/install-azure-cli).
=======
1. You can download, install, and configure the Azure CLI by following [these instructions]({{ azure_docs }}/cli/azure/install-azure-cli).
>>>>>>> a7d2186c
2. Log in using the Azure CLI interactively with the `az login` command.
3. The easiest way to create a pair of SSH keys (Linux, macOS) is to use the `ssh-keygen` command.

After logging into Azure and generating SSH keys, you need to change the default value of the following variables in the root file `variables.tf`:

1. `auth_location`—the name of the region where the infrastructure will be deployed. The command `az account list-locations | grep "displayName"` can obtain a list of available regions depending on the subscription.
2. `ssh_key_path` – path to the public part of the generated SSH key.

Now, being in the `azure` subdirectory, you can run the following sequence of commands to install the provider, initialize modules, and create the infrastructure:

1. `terraform init` – installing the provider and initializing modules.
2. `terraform plan` – creating a plan for future infrastructure.
3. `terraform init` – create resources in the cloud.

Next, use the commands `terraform plan`, `terraform init`, and `terraform destroy` (destruction of the created infrastructure) to apply further changes as necessary.<|MERGE_RESOLUTION|>--- conflicted
+++ resolved
@@ -1,12 +1,8 @@
 Create an [account](https://portal.azure.com/#home) in Azure and top up your [account](https://portal.azure.com/#view/Microsoft_Azure_GTM/ModernBillingMenuBlade/~/BillingAccounts) account with the amount, sufficient to operate 9 VMs. You can estimate the approximate cost of maintaining infrastructure depending on the region and other circumstances using [calculator](https://azure.com/e/26977c150e854617a888fb3a7d1a399d).
 
 Authentication to the Azure Provider for Terraform goes through the CLI:
-<<<<<<< HEAD
 
-1. You can download, install, and configure the Azure CLI by following [these instructions](https://learn.microsoft.com/ru-ru/cli/azure/install-azure-cli).
-=======
 1. You can download, install, and configure the Azure CLI by following [these instructions]({{ azure_docs }}/cli/azure/install-azure-cli).
->>>>>>> a7d2186c
 2. Log in using the Azure CLI interactively with the `az login` command.
 3. The easiest way to create a pair of SSH keys (Linux, macOS) is to use the `ssh-keygen` command.
 
