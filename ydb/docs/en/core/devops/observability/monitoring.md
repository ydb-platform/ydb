--- conflicted
+++ resolved
@@ -51,11 +51,7 @@
 1. Edit the Prometheus [configuration files](https://github.com/ydb-platform/ydb/tree/main/ydb/deploy/prometheus):
 
     1. In the `targets` section of [`ydbd-storage.yml`](https://github.com/ydb-platform/ydb/tree/main/ydb/deploy/prometheus/ydbd-storage.yml), specify the addresses of all {{ ydb-short-name }} cluster servers and the ports of storage nodes running on the servers.
-<<<<<<< HEAD
 
-=======
-       
->>>>>>> 76c2a148
         ```json
         - labels:
             container: ydb-static
@@ -64,11 +60,6 @@
           - "ydb-s2.example.com:8765"
           - "ydb-s3.example.com:8765"
         ```
-<<<<<<< HEAD
-=======
-
-        For a local single-node YDB cluster, specify one address in the targets section:
->>>>>>> 76c2a148
 
         ```json
         - labels:
@@ -94,7 +85,6 @@
           - "ydb-s3.example.com:31022"
         ```
 
-<<<<<<< HEAD
    1. In the `targets` section of [`ydbd-database.yml`](https://github.com/ydb-platform/ydb/tree/main/ydb/deploy/prometheus/ydbd-database.yml), specify the addresses of all {{ ydb-short-name }} cluster servers and the ports of all database nodes running on the servers.
 
         ```json
@@ -112,8 +102,6 @@
           - "ydb-s3.example.com:31022"
         ```
 
-=======
->>>>>>> 76c2a148
         For a local single-node YDB cluster, specify one address in the targets section:
 
         ```json
