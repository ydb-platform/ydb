# Dynamic cluster configuration

Dynamic configuration allows running dynamic [nodes](../../concepts/cluster/common_scheme_ydb#nodes) by configuring them centrally without manually distributing files across the nodes. {{ ydb-short-name }} acts as a configuration management system, providing tools for reliable storage, versioning, and delivery of configurations, as well as a [DSL (Domain Specific Language)](./dynamic-config-selectors.md) for overriding parts of the configuration for specific groups of nodes. The configuration is a YAML document and is an extended version of the static configuration:

* The configuration description is moved to the `config` field
* The `metadata` field is added for validation and versioning
* The `allowed_labels` and `selector_config` fields are added for granular overrides of settings

This configuration is uploaded to the cluster, where it is reliably stored and delivered to each dynamic node upon startup. [Certain settings](#dynamic-kinds) are updated on the fly without restarting nodes. Using dynamic configuration, you can centrally solve the following tasks:

* Change logging levels for all or specific components across the entire cluster or for specific groups of nodes.
* Enable experimental features (feature flags) on specific databases.
* Change actor system settings on individual nodes or groups of nodes.

## Preparing to use the dynamic configuration {#preparation}

The following tasks should be performed before using the dynamic configuration in the cluster:

1. Enable [database node authorization](../../reference/configuration/node_authorization.md) during their registration in the cluster.

1. Export the current settings from the [CMS](../../concepts/glossary.md#cms) in YAML format using the following command if [CMS-based configuration management](cms.md) has been used in the cluster:

    ```bash
    ./ydbd -s grpcs://<node1.ydb.tech>:2135 --ca-file ca.crt --token-file ydbd-token \
         admin console configs dump-yaml > dynconfig.yaml
    ```

    Before running the command shown above, obtain the authentication token using the `ydb auth get-token` command, as detailed in the [cluster initial deployment procedure](../../devops/manual/initial-deployment.md#initialize-cluster).

1. Prepare the initial dynamic configuration file:

   * If there are non-empty CMS settings exported in the previous step, adjust the YAML file with the exported CMS settings:
      * Add the `metadata` section based on the [configuration example](#example).
      * Add the `yaml_config_enabled: true` parameter to the `config` section.
   * If there are no previous CMS-based settings, use the [minimal configuration example](#example).
   * For clusters using TLS encryption for [actor system interconnect](../../concepts/glossary.md#actor-system-interconnect), add the [interconnect TLS settings](../../reference/configuration/tls.md#interconnect) to the `config` section.

1. Apply the dynamic configuration settings file to the cluster:

    ```bash
    # Apply the dynconfig.yaml on the cluster
    {{ ydb-cli }} admin config replace -f dynconfig.yaml
    ```

{% note info %}

The legacy configuration management via CMS will become unavailable after enabling dynamic configuration support on the {{ ydb-short-name }} cluster.

{% endnote %}

## Configuration examples {#example}

Example of a minimal dynamic configuration for a single-datacenter cluster:

```yaml
# Configuration metadata.
# This field is managed by the server.
metadata:
  # Cluster name from the cluster_uuid parameter set during cluster installation, or "", if the parameter is not set.
  cluster: ""
  # Configuration file identifier, always increments by 1 starting from 0.
  # Automatically increases when a new configuration is uploaded to the server.
  version: 0
# Main cluster configuration. All values here are applied by default unless overridden by selectors.
# Content is similar to the static cluster configuration.
config:
  # It must always be set to true when using YAML configuration.
  yaml_config_enabled: true
  # Actor system configuration, as by default, this section is used only by dynamic nodes.
  # Configuration is set specifically for them.
  actor_system_config:
    # Automatic configuration selection for the node based on type and available cores.
    use_auto_config: true
    # HYBRID || COMPUTE || STORAGE — node type.
    node_type: COMPUTE
    # Number of cores.
    cpu_count: 14
allowed_labels: {}
selector_config: []
```

Detailed configuration parameters are described on the [{#T}](../../reference/configuration/index.md) page.

By default, the cluster configuration is assigned version 1. When applying a new configuration, the system compares the uploaded configuration's version with the value specified in the YAML file. If the versions match, the current version number is automatically incremented by one.

<<<<<<< HEAD
Below is a more comprehensive example of a dynamic configuration that defines typical global parameters, as well as parameters specific to a particular database:
=======
Below is a more comprehensive example of a dynamic configuration that defines typical global parameters as well as parameters specific to a particular database:
>>>>>>> b3548a4c

```yaml
---
metadata:
  kind: MainConfig
  cluster: ""
  version: 1
config:
  yaml_config_enabled: true
  table_profiles_config:
    table_profiles:
    - name: default
      compaction_policy: default
      execution_policy: default
      partitioning_policy: default
      storage_policy: default
      replication_policy: default
      caching_policy: default
    compaction_policies:
    - name: default
    execution_policies:
    - name: default
    partitioning_policies:
    - name: default
      auto_split: true
      auto_merge: true
      size_to_split: 2147483648
    storage_policies:
    - name: default
      column_families:
      - storage_config:
          sys_log:
            preferred_pool_kind: ssd
          log:
            preferred_pool_kind: ssd
          data:
            preferred_pool_kind: ssd
    replication_policies:
    - name: default
    caching_policies:
    - name: default
  interconnect_config:
    encryption_mode: REQUIRED
    path_to_certificate_file: "/opt/ydb/certs/node.crt"
    path_to_private_key_file: "/opt/ydb/certs/node.key"
    path_to_ca_file: "/opt/ydb/certs/ca.crt"
allowed_labels:
  node_id:
    type: string
  host:
    type: string
  tenant:
    type: string
selector_config:
- description: Custom settings for testdb
  selector:
    tenant: /cluster1/testdb
  config:
    shared_cache_config:
      memory_limit: 34359738368
    feature_flags: !inherit
      enable_views: true
    actor_system_config:
      use_auto_config: true
      node_type: COMPUTE
      cpu_count: 14
```

## Updating the dynamic configuration

```bash
# Fetch the cluster configuration
{{ ydb-cli }} admin config fetch > dynconfig.yaml
# Edit using any text editor
vim dynconfig.yaml
# Apply the configuration file dynconfig.yaml to the cluster
{{ ydb-cli }} admin config replace -f dynconfig.yaml
```

Additional configuration options are described on the [selectors](./dynamic-config-selectors.md) and [temporary configuration](./dynamic-config-volatile-config.md) pages.
All commands for working with configuration are described in the [{#T}](../../reference/ydb-cli/configs.md) section.

## Operation mechanism

### Configuration update from the administrator's perspective

1. The configuration file is uploaded by the user using a [grpc call](https://github.com/ydb-platform/ydb/blob/5251c9ace0a7617c25d50f1aa4d0f13e3d56f985/ydb/public/api/grpc/draft/ydb_dynamic_config_v1.proto#L22) or [{{ ydb-short-name }} CLI](../../reference/ydb-cli/index.md) to the cluster.
2. The file is checked for validity, basic constraints, version correctness, cluster name correctness, and the correctness of the configurations obtained after DSL transformation are verified.
3. The configuration version in the file is incremented by one.
4. The file is reliably stored in the cluster using the Console [tablet](../../concepts/glossary.md#tablet).
5. File updates are distributed across the cluster nodes.

### Configuration update from the cluster node's perspective

1. Each node requests the entire configuration at startup.
2. Upon receiving the configuration, the node [generates the final configuration](./dynamic-config-selectors.md#selectors-resolve) for its set of [labels](./dynamic-config-selectors.md#selectors-intro).
3. The node subscribes to configuration updates by registering with the Console tablet.
4. In case of configuration updates, the local service receives it and transforms it for the node's labels.
5. All local services subscribed to updates receive the updated configuration.

Steps 1 and 2 are performed only for dynamic cluster nodes.

### Configuration versioning

This mechanism prevents concurrent configuration modifications and makes updates idempotent. When a modification request is received, the server compares the version of the received modification with the stored one. If the version is one less, the configurations are compared: if they are identical, it means the user is attempting to upload the configuration again, the user receives OK, and the cluster configuration is not updated. If the version matches the current one on the cluster, the configuration is replaced with the new one, and the version field is incremented by one. In all other cases, the user receives an error.

## Dynamically updated settings {#dynamic-kinds}

Some system settings are updated without restarting nodes. To change them, upload a new configuration and wait for it to propagate across the cluster.

List of dynamically updated settings:

* `immediate_controls_config`
* `log_config`
* `memory_controller_config`
* `monitoring_config`
* `table_service_config`
* `tracing_config.external_throttling`
* `tracing_config.sampling`

The list may be expanded in the future.

## Limitations

* Using more than 30 different [labels](./dynamic-config-selectors.md) in [selectors](./dynamic-config-selectors.md) can lead to validation delays of several seconds, as {{ ydb-short-name }} needs to check the validity of each possible final configuration. The number of values for a single label has much less impact.
* Using large files (more than 500KiB for a cluster with 1000 nodes) can lead to increased network traffic in the cluster when updating the configuration. The traffic volume is directly proportional to the number of nodes and the configuration size.<|MERGE_RESOLUTION|>--- conflicted
+++ resolved
@@ -16,7 +16,7 @@
 
 The following tasks should be performed before using the dynamic configuration in the cluster:
 
-1. Enable [database node authorization](../../reference/configuration/node_authorization.md) during their registration in the cluster.
+1. Enable [database node authentication and authorization](../../devops/manual/node-authorization.md).
 
 1. Export the current settings from the [CMS](../../concepts/glossary.md#cms) in YAML format using the following command if [CMS-based configuration management](cms.md) has been used in the cluster:
 
@@ -83,11 +83,7 @@
 
 By default, the cluster configuration is assigned version 1. When applying a new configuration, the system compares the uploaded configuration's version with the value specified in the YAML file. If the versions match, the current version number is automatically incremented by one.
 
-<<<<<<< HEAD
-Below is a more comprehensive example of a dynamic configuration that defines typical global parameters, as well as parameters specific to a particular database:
-=======
 Below is a more comprehensive example of a dynamic configuration that defines typical global parameters as well as parameters specific to a particular database:
->>>>>>> b3548a4c
 
 ```yaml
 ---
