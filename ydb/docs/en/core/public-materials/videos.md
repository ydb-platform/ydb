# Videos

Video recordings from conferences and webinars. The materials are divided by categories and tagged:

{% include [tags_list](./_includes/tags_list.md) %}


{% list tabs %}

- 2024

<<<<<<< HEAD
  {% include [COSCUP](./_includes/conferences/2024/coscup.md) %}
=======
    {% include [KubeCon + CloudNativeCon + Open Source Summit](./_includes/conferences/2024/kubecon-hongkong.md) %}

    {% include [COSCUP](./_includes/conferences/2024/coscup.md) %}
>>>>>>> b60ad9b3

  {% include [TechInternals](./_includes/conferences/2024/TechInternals.md) %}

  {% include [Conf42](./_includes/conferences/2024/Conf42.md) %}

  {% include [Devworld](./_includes/conferences/2024/Devworld.md) %}

- 2023

  {% include [HighLoad](./_includes/conferences/2023/HighLoad.md) %}

  {% include [Fossasia](./_includes/conferences/2023/Fossasia.md) %}

  {% include [webinars](./_includes/webinars/2023/webinars.md) %}

- 2022

  {% include [Hydra](./_includes/conferences/2022/Hydra.md) %}

  {% include [webinars](./_includes/webinars/2022/webinars.md) %}


{% endlist %}<|MERGE_RESOLUTION|>--- conflicted
+++ resolved
@@ -9,13 +9,9 @@
 
 - 2024
 
-<<<<<<< HEAD
+  {% include [KubeCon + CloudNativeCon + Open Source Summit](./_includes/conferences/2024/kubecon-hongkong.md) %}
+
   {% include [COSCUP](./_includes/conferences/2024/coscup.md) %}
-=======
-    {% include [KubeCon + CloudNativeCon + Open Source Summit](./_includes/conferences/2024/kubecon-hongkong.md) %}
-
-    {% include [COSCUP](./_includes/conferences/2024/coscup.md) %}
->>>>>>> b60ad9b3
 
   {% include [TechInternals](./_includes/conferences/2024/TechInternals.md) %}
 
