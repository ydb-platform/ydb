--- conflicted
+++ resolved
@@ -94,14 +94,11 @@
 
       If the container starts successfully, you'll see the container ID. The container might take a few seconds to initialize. The database will not be available until container initialization is complete.
 
-<<<<<<< HEAD
-      The `YDB_USE_IN_MEMORY_PDISKS` setting makes all data volatile, stored only in RAM. Currently, data persistence by turning it off is supported only on x86_64 processors. Learn more about [configuring Docker container](./reference/docker/environment.md).
-=======
       {% note warning %}
 
       Data persistence is currently supported only on x86_64 processors.
 
-      To disable data persistence and make all data volatile, stored only in RAM, add the `-e YDB_USE_IN_MEMORY_PDISKS=true` parameter to the command that runs the Docker container.
+      To disable data persistence and make all data volatile, stored only in RAM, add the `-e YDB_USE_IN_MEMORY_PDISKS=true` parameter to the command that runs the Docker container. Learn more about [configuring Docker container](./reference/docker/environment.md)
 
       Alternatively, to run the Docker container on a Mac with an Apple Silicon processor, emulate the x86_64 instruction set with [Rosetta](https://support.apple.com/en-us/102527):
 
@@ -109,7 +106,6 @@
       - [Docker Desktop](https://docs.docker.com/desktop/setup/install/mac-install/) with installed and enabled Rosetta 2.
 
       {% endnote %}
->>>>>>> e54c9ee6
 
 - Minikube
 
