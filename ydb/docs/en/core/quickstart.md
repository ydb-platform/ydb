--- conflicted
+++ resolved
@@ -89,11 +89,8 @@
         -p 2135:2135 -p 2136:2136 -p 8765:8765 -p 9092:9092 \
         -v $(pwd)/ydb_certs:/ydb_certs -v $(pwd)/ydb_data:/ydb_data \
         -e GRPC_TLS_PORT=2135 -e GRPC_PORT=2136 -e MON_PORT=8765 \
-<<<<<<< HEAD
         -e YDB_KAFKA_API_ENABLED=1 \
         -e YDB_USE_IN_MEMORY_PDISKS=true \
-=======
->>>>>>> d58925ca
         {{ ydb_local_docker_image}}:{{ ydb_local_docker_image_tag }}
       ```
 
