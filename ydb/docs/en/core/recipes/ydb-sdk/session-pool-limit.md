# Setting the session pool size

<<<<<<< HEAD
{% include [work in progress message](_includes/addition.md) %}

{{ ydb-short-name }} creates an [actor](../../concepts/glossary.md#actor) for each session. Consequently, the session pool size of a client affects resource consumption (RAM, CPU) on the server side of {{ ydb-short-name }}.
=======
The client's session pool size affects resource consumption (RAM, CPU) on the server side of {{ ydb-short-name }}. Simple math: if `1000` clients of the same DB have `1000` sessions each, `1000000` actors (workers, session performers) are created on the server side. If you don't limit the number of sessions on the client, this may result in a slow cluster that is close to a failure.
>>>>>>> e6542555

For example, if 1000 clients of the same database have 1000 sessions each, then 1000000 [actors](../../concepts/glossary.md#actor) are created on the server side, consuming a significant amount of memory and CPU. If you do not limit the number of sessions on the client side, this may result in a slow cluster that is at risk of failure.

By default, the {{ ydb-short-name }} SDK sets a limit of 50 sessions when using native drivers. However, no session limit is enforced for third-party libraries, such as Go `database/sql`.

It’s recommended to set the client session limit to the minimum required for the normal operation of the client application. Keep in mind that sessions are single-threaded on both the server and client sides. For instance, if the application needs to handle 1000 simultaneous (in-flight) requests to {{ ydb-short-name }} based on its estimated load, the session limit should be set to 1000.

It is important to distinguish between estimated RPS (requests per second) and in-flight requests. RPS refers to the total number of requests completed by {{ ydb-short-name }} within one second. For example, if RPS = 10000 and the average latency is 100 ms, a session limit of 1000 is sufficient. This configuration allows each session to perform an average of 10 consecutive requests within the estimated second.

Below are examples of the code for setting the session pool limit in different {{ ydb-short-name }} SDKs.

{% list tabs %}

- Go (native)

  ```golang
  package main

  import (
    "context"

    "github.com/ydb-platform/ydb-go-sdk/v3"
  )

  func main() {
    db, err := ydb.Open(ctx,
      os.Getenv("YDB_CONNECTION_STRING"),
      ydb.WithSessionPoolSizeLimit(500),
    )
    if err != nil {
      panic(err)
    }
    defer db.Close(ctx)
    ...
  }
  ```

- Go (database/sql)

  The `database/sql` library has its own connection pool. Each `database/sql`connection corresponds to a specific {{ ydb-short-name }} session. A `database/sql` connection pool is managed by the `sql.DB.SetMaxOpenConns` and `sql.DB.SetMaxIdleConns` functions. Learn more in the `database/sql` [documentation](https://pkg.go.dev/database/sql#DB.SetMaxOpenConns).

  Example of the code that uses the size of `database/sql` connection pool:

  ```golang
  package main

  import (
    "context"
    "database/sql"

    _ "github.com/ydb-platform/ydb-go-sdk/v3"
  )

  func main() {
    db, err := sql.Open("ydb", os.Getenv("YDB_CONNECTION_STRING"))
    if err != nil {
      panic(err)
    }
    defer db.Close()
    db.SetMaxOpenConns(100)
    db.SetMaxIdleConns(100)
    db.SetConnMaxIdleTime(time.Second) // workaround for background keep-aliving of YDB sessions
    ...
  }
  ```

- Java

  ```java
  this.tableClient = TableClient.newClient(transport)
          // 10 - minimum number of active sessions to keep in the pool during the cleanup
          // 500 - maximum number of sessions in the pool
          .sessionPoolSize(10, 500)
          .build();
  ```

{% endlist %}<|MERGE_RESOLUTION|>--- conflicted
+++ resolved
@@ -1,12 +1,6 @@
 # Setting the session pool size
 
-<<<<<<< HEAD
-{% include [work in progress message](_includes/addition.md) %}
-
 {{ ydb-short-name }} creates an [actor](../../concepts/glossary.md#actor) for each session. Consequently, the session pool size of a client affects resource consumption (RAM, CPU) on the server side of {{ ydb-short-name }}.
-=======
-The client's session pool size affects resource consumption (RAM, CPU) on the server side of {{ ydb-short-name }}. Simple math: if `1000` clients of the same DB have `1000` sessions each, `1000000` actors (workers, session performers) are created on the server side. If you don't limit the number of sessions on the client, this may result in a slow cluster that is close to a failure.
->>>>>>> e6542555
 
 For example, if 1000 clients of the same database have 1000 sessions each, then 1000000 [actors](../../concepts/glossary.md#actor) are created on the server side, consuming a significant amount of memory and CPU. If you do not limit the number of sessions on the client side, this may result in a slow cluster that is at risk of failure.
 
