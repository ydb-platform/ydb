items:
- name: Overview
  href: index.md
- name: Initialize the driver
  href: init.md
- name: Authentication
  items:
  - name: Overview
    href: auth.md
  - name: Using a token
    href: auth-access-token.md
  - name: Anonymous
    href: auth-anonymous.md
  - name: Service account file
    href: auth-service-account.md
  - name: Metadata service
    href: auth-metadata.md
  - name: Using environment variables
    href: auth-env.md
  - name: Username and password based
    href: auth-static.md
- name: Balancing
  items:
  - name: Overview
    href: balancing.md
  - name: Random choice
    href: balancing-random-choice.md
  - name: Prefer the nearest data center
    href: balancing-prefer-local.md
  - name: Prefer the specific availability zone
    href: balancing-prefer-location.md
- name: Running repeat queries
  href: retry.md
- name: Setting the session pool size
  href: session-pool-limit.md
- name: Upserting data
  href: upsert.md
- name: Bulk-upserting data
  href: bulk-upsert.md
- name: Setting up the transaction execution mode
  href: tx-control.md
<<<<<<< HEAD
- name: Configuring time to live (TTL)
  href: ttl.md
=======
- name: Coordination
  items:
  - name: Distributed lock
    href: distributed-lock.md
  - name: Leader election
    href: leader-election.md
  - name: Service discovery
    href: service-discovery.md
  - name: Configuration publication
    href: config-publication.md
>>>>>>> 018b4410
- name: Troubleshooting
  items:
  - name: Overview
    href: debug.md
  - name: Enable logging
    href: debug-logs.md
  - name: Enable metrics in Prometheus
    href: debug-prometheus.md
  - name: Enable tracing in Jaeger
    href: debug-jaeger.md<|MERGE_RESOLUTION|>--- conflicted
+++ resolved
@@ -39,10 +39,8 @@
   href: bulk-upsert.md
 - name: Setting up the transaction execution mode
   href: tx-control.md
-<<<<<<< HEAD
 - name: Configuring time to live (TTL)
   href: ttl.md
-=======
 - name: Coordination
   items:
   - name: Distributed lock
@@ -53,7 +51,6 @@
     href: service-discovery.md
   - name: Configuration publication
     href: config-publication.md
->>>>>>> 018b4410
 - name: Troubleshooting
   items:
   - name: Overview
