--- conflicted
+++ resolved
@@ -207,196 +207,6 @@
 
 Odd numbers must be used for `nto_select` because using even numbers does not improve fault tolerance in comparison to the nearest smaller odd number.
 
-<<<<<<< HEAD
-=======
-## Authentication configuration {#auth}
-
-The [authentication mode](../../security/authentication.md) in the {{ ydb-short-name }} cluster is created in the `domains_config.security_config` section.
-
-### Syntax
-
-```yaml
-domains_config:
-  ...
-  security_config:
-    # authentication mode settings
-    enforce_user_token_requirement: false
-    enforce_user_token_check_requirement: false
-    default_user_sids: <SID list for anonymous requests>
-    all_authenticated_users: <group SID for all authenticated users>
-    all_users_group: <group SID for all users>
-
-    # initial security settings
-    default_users: <initial list of users>
-    default_groups: <initial list of groups>
-    default_access: <initial permissions>
-
-    # настройки привилегий
-    viewer_allowed_sids: <list of SIDs enabled for YDB UI access>
-    monitoring_allowed_sids: <list of SIDs enabled for tablet administration>
-    administration_allowed_sids: <list of SIDs enabled for storage administration>
-    register_dynamic_node_allowed_sids: <list of SIDs enabled for database node registration>
-  ...
-```
-
-| Key                              | Description                                                                                                                                                                                                                                                                       |
-|----------------------------------|-----------------------------------------------------------------------------------------------------------------------------------------------------------------------------------------------------------------------------------------------------------------------------------|
-| `enforce_user_token_requirement` | Require a user token.<br/>Acceptable values:<br/><ul><li>`false`: Anonymous authentication mode, no token needed (used by default if the parameter is omitted).</li><li>`true`: Username/password authentication mode. A valid user token is needed for authentication.</li></ul> |
-
-### Examples {#domains-examples}
-
-{% list tabs %}
-
-- `block-4-2`
-
-   ```yaml
-   domains_config:
-     domain:
-     - name: Root
-       storage_pool_types:
-       - kind: ssd
-         pool_config:
-           box_id: 1
-           erasure_species: block-4-2
-           kind: ssd
-           pdisk_filter:
-           - property:
-             - type: SSD
-           vdisk_kind: Default
-     state_storage:
-     - ring:
-         node: [1, 2, 3, 4, 5, 6, 7, 8]
-         nto_select: 5
-       ssid: 1
-
-
-- `block-4-2` + Auth
-
-   ```yaml
-   domains_config:
-     domain:
-     - name: Root
-       storage_pool_types:
-       - kind: ssd
-         pool_config:
-           box_id: 1
-           erasure_species: block-4-2
-           kind: ssd
-           pdisk_filter:
-           - property:
-             - type: SSD
-           vdisk_kind: Default
-     state_storage:
-     - ring:
-         node: [1, 2, 3, 4, 5, 6, 7, 8]
-         nto_select: 5
-       ssid: 1
-     security_config:
-       enforce_user_token_requirement: true
-
-
-- `mirror-3-dc`
-
-   ```yaml
-   domains_config:
-     domain:
-     - name: global
-       storage_pool_types:
-       - kind: ssd
-         pool_config:
-           box_id: 1
-           erasure_species: mirror-3-dc
-           kind: ssd
-           pdisk_filter:
-           - property:
-             - type: SSD
-           vdisk_kind: Default
-     state_storage:
-     - ring:
-         node: [1, 2, 3, 4, 5, 6, 7, 8, 9]
-         nto_select: 9
-       ssid: 1
-   ```
-
-- `none` (without fault tolerance)
-
-   ```yaml
-   domains_config:
-     domain:
-     - name: Root
-       storage_pool_types:
-       - kind: ssd
-         pool_config:
-           box_id: 1
-           erasure_species: none
-           kind: ssd
-           pdisk_filter:
-           - property:
-             - type: SSD
-           vdisk_kind: Default
-     state_storage:
-     - ring:
-         node:
-         - 1
-         nto_select: 1
-       ssid: 1
-   ```
-
-- Multiple pools
-
-   ```yaml
-   domains_config:
-     domain:
-     - name: Root
-       storage_pool_types:
-       - kind: ssd
-         pool_config:
-           box_id: '1'
-           erasure_species: block-4-2
-           kind: ssd
-           pdisk_filter:
-           - property:
-             - {type: SSD}
-           vdisk_kind: Default
-       - kind: rot
-         pool_config:
-           box_id: '1'
-           erasure_species: block-4-2
-           kind: rot
-           pdisk_filter:
-           - property:
-             - {type: ROT}
-           vdisk_kind: Default
-       - kind: rotencrypted
-         pool_config:
-           box_id: '1'
-           encryption_mode: 1
-           erasure_species: block-4-2
-           kind: rotencrypted
-           pdisk_filter:
-           - property:
-             - {type: ROT}
-           vdisk_kind: Default
-       - kind: ssdencrypted
-         pool_config:
-           box_id: '1'
-           encryption_mode: 1
-           erasure_species: block-4-2
-           kind: ssdencrypted
-           pdisk_filter:
-           - property:
-             - {type: SSD}
-           vdisk_kind: Default
-     state_storage:
-     - ring:
-         node: [1, 16, 31, 46, 61, 76, 91, 106]
-         nto_select: 5
-       ssid: 1
-   ```
-
-{% endlist %}
-
->>>>>>> 6d6cbd4a
 ## Actor system {#actor-system}
 
 The CPU resources are mainly used by the actor system. Depending on the type, all actors run in one of the pools (the `name` parameter). Configuring is allocating a node's CPU cores across the actor system pools. When allocating them, please keep in mind that PDisks and the gRPC API run outside the actor system and require separate resources.
