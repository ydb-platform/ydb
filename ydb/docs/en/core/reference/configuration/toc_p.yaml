--- conflicted
+++ resolved
@@ -1,14 +1,9 @@
 items:
-<<<<<<< HEAD
-- name: TLS
-  href: tls.md
-- name: Database node authentication
-  href: node-authentication.md
-=======
 - name: auth_config
   href: auth_config.md
+- name: client_certificate_authorization
+  href: node-authentication.md
 - name: security_config
   href: security_config.md
 - name: tls
-  href: tls.md
->>>>>>> 07ebb3a4
+  href: tls.md