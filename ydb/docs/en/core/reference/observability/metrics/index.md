# Metrics reference

## Resource usage metrics {#resources}

| Metric name<br/>Type, units of measurement | Description<br/>Labels |
| ----- | ----- |
| `resources.storage.used_bytes`<br/>`IGAUGE`, bytes | The size of user and service data stored in distributed network storage. `resources.storage.used_bytes` = `resources.storage.table.used_bytes` + `resources.storage.topic.used_bytes`. |
| `resources.storage.table.used_bytes`<br/>`IGAUGE`, bytes | The size of user and service data stored by tables in distributed network storage. Service data includes the data of the primary, [secondary indexes](../../../concepts/glossary.md#secondary-index) and [vector indexes](../../../concepts/glossary.md#vector-index). |
| `resources.storage.topic.used_bytes`<br/>`IGAUGE`, bytes | The size of storage used by topics. This metric sums the `topic.storage_bytes` values of all topics. |
| `resources.storage.limit_bytes`<br/>`IGAUGE`, bytes | A limit on the size of user and service data that a database can store in distributed network storage. |

## GRPC API metrics {#api}

| Metric name<br/>Type, units of measurement | Description<br/>Labels |
| ----- | ----- |
| `api.grpc.request.bytes`<br/>`RATE`, bytes | The size of queries received by the database in a certain period of time.<br/>Labels:<br/>- _api_service_: The name of the gRPC API service, such as `table` or `data_streams`.<br/>- _method_: The name of a gRPC API service method, such as `ExecuteDataQuery` (for `table` service) or `PutRecord`, `GetRecords` (for `data_stream` service). |
| `api.grpc.request.dropped_count`<br/>`RATE`, pieces | The number of requests dropped at the transport (gRPC) layer due to an error.<br/>Labels:<br/>- _api_service_: The name of the gRPC API service, such as `table`.<br/>- _method_: The name of a gRPC API service method, such as `ExecuteDataQuery`. |
| `api.grpc.request.inflight_count`<br/>`IGAUGE`, pieces | The number of requests that a database is simultaneously handling in a certain period of time.<br/>Labels:<br/>- _api_service_: The name of the gRPC API service, such as `table`.<br/>- _method_: The name of a gRPC API service method, such as `ExecuteDataQuery`. |
| `api.grpc.request.inflight_bytes`<br/>`IGAUGE`, bytes | The size of requests that a database is simultaneously handling in a certain period of time.<br/>Labels:<br/>- _api_service_: The name of the gRPC API service, such as `table`.<br/>- _method_: The name of a gRPC API service method, such as `ExecuteDataQuery`. |
| `api.grpc.response.bytes`<br/>`RATE`, bytes | The size of responses sent by the database in a certain period of time.<br/>Labels:<br/>- _api_service_: The name of the gRPC API service, such as `table`.<br/>- _method_: The name of a gRPC API service method, such as `ExecuteDataQuery`. |
| `api.grpc.response.count`<br/>`RATE`, pieces | The number of responses sent by the database in a certain period of time.<br/>Labels:<br/>- _api_service_: The name of the gRPC API service, such as `table`.<br/>- _method_: The name of a gRPC API service method, such as `ExecuteDataQuery`.<br/>- _status_ is the request execution status. See a more detailed description of statuses under [Error Handling](../../../reference/ydb-sdk/error_handling.md). |
| `api.grpc.response.dropped_count`<br/>`RATE`, pieces | The number of responses dropped at the transport (gRPC) layer due to an error.<br/>Labels:<br/>- _api_service_: The name of the gRPC API service, such as `table`.<br/>- _method_: The name of a gRPC API service method, such as `ExecuteDataQuery`. |
| `api.grpc.response.issues`<br/>`RATE`, pieces | The number of errors of a certain type arising in the execution of a request over a certain period of time.<br/>Tags:<br/>- _issue_type_ is the error type wth the only value being `optimistic_locks_invalidation`. For more on lock invalidation, review [Transactions and requests to {{ ydb-short-name }}](../../../concepts/transactions.md). |

## GRPC API metrics fot topics {#grpc_api_topics}

| Metric name<br/>Type, units of measurement | Description<br/>Labels |
| ----- | ----- |
| `grpc.topic.stream_read.commits`<br/>`RATE`, | Commit number of method `Ydb::TopicService::StreamRead`.<br/>Labels:<br/>- _topic_ – topic name.<br/>- _consumer_ – consumer name |
| `grpc.topic.stream_read.bytes`<br/>`RATE`, pieces | Number of bytes read by the `Ydb::TopicService::StreamRead` method.<br/>Labels:<br/>- _topic_ – topic name.<br/>- _consumer_ – consumer name |
| `grpc.topic.stream_read.messages`<br/>`RATE`, pieces | Number of messages read by the method `Ydb::TopicService::StreamRead`.<br/>Labels:<br/>- _topic_ – topic name.<br/>- _consumer_ – consumer name |
| `grpc.topic.stream_read.partition_session.errors`<br/>`RATE`, pieces | Number of errors when working with the partition.<br/>Labels:<br/>- _topic_ – topic name.<br/>- _consumer_ – consumer name |
| `grpc.topic.stream_read.partition_session.started`<br/>`RATE`, pieces | The number of sessions launched per unit of time.<br/>Labels:<br/>- _topic_ – topic name.<br/>- _consumer_ – consumer name |
| `grpc.topic.stream_read.partition_session.stopped`<br/>`RATE`, pieces | Number of sessions stopped per unit of time.<br/>Labels:<br/>- _topic_ – topic name.<br/>- _consumer_ – consumer name |
| `grpc.topic.stream_read.partition_session.starting_count`<br/>`RATE`, pieces | The number of sessions being launched (it means, the client received a command to start a session, but the client has not yet launched the session).<br/>Labels:<br/>- _topic_ – topic name.<br/>- _consumer_ – consumer name |
| `grpc.topic.stream_read.partition_session.stopping_count`<br/>`RATE`, pieces | Number of sessions stopped.<br/>Labels:<br/>- _topic_ – topic name.<br/>- _consumer_ – consumer name |
| `grpc.topic.stream_read.partition_session.count`<br/>`RATE`, pieces | Number of partition_session.<br/>Label:<br/>- _topic_ – topic name.<br/>- _consumer_ – consumer name |
| `grpc.topic.stream_write.bytes`<br/>`RATE`, bytes | Number of bytes writing by `Ydb::TopicService::StreamWrite`.<br/>Labels:<br/>- _topic_ – topic name |
| `grpc.topic.stream_write.uncommitted_bytes`<br/>`RATE`, bytes | The number of bytes written by the `Ydb::TopicService::StreamWrite` method within transactions that have not yet been committed.<br/>Label:<br/>- _topic_ – topic name |
| `grpc.topic.stream_write.errors`<br/>`RATE`, pieces | Number of errors when calling the `Ydb::TopicService::StreamWrite` method.<br/>Labels:<br/>- _topic_ – topic name |
| `grpc.topic.stream_write.messages`<br/>`RATE`, pieces | Number of messages written by method `Ydb::TopicService::StreamWrite`.<br/>Label:<br/>- _topic_ – topic name |
| `grpc.topic.stream_write.uncommitted_messages`<br/>`RATE`, pieces | Number of messages written by method `Ydb::TopicService::StreamWrite` within transactions that have not yet been committed.<br/>Label:<br/>- _topic_ – topic name |
| `grpc.topic.stream_write.partition_throttled_milliseconds`<br/>`HIST_RATE`, pieces | Histogram counter. Intervals are specified in milliseconds. Shows the number of messages waiting at the quota.<br/>Label:<br/>- _topic_ – topic name |
| `grpc.topic.stream_write.sessions_active_count`<br/>`GAUGE`, pieces | Number of open recording sessions.<br/>Метки:<br/>- _topic_ – topic name |
| `grpc.topic.stream_write.sessions_created`<br/>`RATE`, pieces | Number of recording sessions created.<br/>Метки:<br/>- _topic_ – topic name |

## HTTP API Metrics {#http_api}

| Metric name<br/>Type, units of measurement | Description<br/>Labels |
| ----- | ----- |
| `api.http.data_streams.request.count`<br/>`RATE`, pieces  | Number of HTTP requests.<br/>Labels:<br/>- _method_ – name of the HTTP API service method, for example `PutRecord` , `GetRecords`.<br/>- _topic_ – topic name |
| `api.http.data_streams.request.bytes`<br/>`RATE`, bytes  | Total size of HTTP requests.<br/>Labels:<br/>- _method_ – name of the HTTP API service method, in this case only `PutRecord`.<br/>- _topic_ – topic name |
| `api.http.data_streams.response.count`<br/>`RATE`, pieces  | Number of responses via HTTP protocol.<br/>Label:<br/>- _method_ – name of the HTTP API service method, for example `PutRecord` , `GetRecords`.<br/>- _topic_ – topic name.<br/>- _code_ – HTTP response code |
| `api.http.data_streams.response.bytes`<br/>`RATE`, bytes  | Total size of HTTP responses.<br/>Label:<br/>- _method_ – name of the HTTP API service method, in this case only `GetRecords`.<br/>- _topic_ – topic name |
| `api.http.data_streams.response.duration_milliseconds`<br/>`HIST_RATE`, pieces  | Histogram counter. Intervals are specified in milliseconds. Shows the number of responses whose execution time falls within a certain interval.<br/>Label:<br/>- _method_ – name of the HTTP API service method.<br/>- _topic_ – topic name |
| `api.http.data_streams.get_records.messages`<br/>`RATE`, pieces | Number of messages written by the method `GetRecords`.<br/>Labels:<br/>- _topic_ – topic name |
| `api.http.data_streams.put_record.messages`<br/>`RATE`, pieces | Number of messages written by the method `PutRecord` (always =1).<br/>Label:<br/>- _topic_ – topic name |
| `api.http.data_streams.put_records.failed_messages`<br/>`RATE`, pieces | The number of messages sent by the `PutRecords` method that were not recorded.<br/>Метки:<br/>- _topic_ – topic name |
| `api.http.data_streams.put_records.successful_messages`<br/>`RATE`, pieces | The number of messages sent by the `PutRecords` method that were successfully written.<br/>Метки:<br/>- _topic_ – topic name |
| `api.http.data_streams.put_records.total_messages`<br/>`RATE`, pieces | Number of messages sent using the `PutRecords` method.<br/>Label:<br/>- _topic_ – topic name |

## Kafka API metrics {#kafka_api}

| Metric name<br/>Type, units of measurement | Description<br/>Labels |
| ----- | ----- |
| `api.kafka.request.count`<br/>`RATE`, pieces  | The number of requests via the Kafka protocol per unit of time.<br/>Label:<br/>- _method_ – name of the Kafka API service method, for example `PRODUCE`, `SASL_HANDSHAKE` |
| `api.kafka.request.bytes`<br/>`RATE`, bytes | Total size of Kafka requests per unit of time.<br/>Label:<br/>- _method_ – name of the Kafka API service method, for example `PRODUCE`, `SASL_HANDSHAKE` |
| `api.kafka.response.count`<br/>`RATE`, pieces  | The number of responses via the Kafka protocol per unit of time.<br/>Label:<br/>- _method_ – name of the Kafka API service method, for example `PRODUCE`, `SASL_HANDSHAKE`.<br/>- _error_code_ – Kafka response code |
| `api.kafka.response.bytes`<br/>`RATE`, bytes | The total size of responses via the Kafka protocol per unit of time.<br/>Label:<br/>- _method_ – name of the Kafka API service method, for example `PRODUCE`, `SASL_HANDSHAKE` |
| `api.kafka.response.duration_milliseconds`<br/>`HIST_RATE`, pieces | Histogram counter. Defines a set of intervals in milliseconds and for each of them shows the number of requests with execution time falling within this interval.<br/>Label:<br/>- _method_ – name of the Kafka API service method |
| `api.kafka.produce.failed_messages`<br/>`RATE`, pieces | The number of messages per unit of time sent by the `PRODUCE` method that were not recorded.<br/>Label:<br/>- _topic_ – topic name |
| `api.kafka.produce.successful_messages`<br/>`RATE`, pieces | The number of messages per unit of time sent by the `PRODUCE` method that were successfully recorded.<br/>Метки:<br/>- _topic_ – topic name |
| `api.kafka.produce.total_messages`<br/>`RATE`, pieces | Number of messages per unit of time sent by the `PRODUCE` method.<br/>Label:<br/>- _topic_ – topic name |

## Session metrics {#sessions}

| Metric name<br/>Type, units of measurement | Description<br/>Labels |
| ----- | ----- |
| `table.session.active_count`<br/>`IGAUGE`, pieces | The number of sessions started by clients and running at a given time. |
| `table.session.closed_by_idle_count`<br/>`RATE`, pieces | The number of sessions closed by the DB server in a certain period of time due to exceeding the lifetime allowed for an idle session. |

## Transaction processing metrics {#transactions}

You can analyze a transaction's execution time using a histogram counter. The intervals are set in milliseconds. The chart shows the number of transactions whose duration falls within a certain time interval.

| Metric name<br/>Type, units of measurement | Description<br/>Labels |
| ----- | ----- |
| `table.transaction.total_duration_milliseconds`<br/>`HIST_RATE`, pieces | The number of transactions with a certain duration on the server and client. The duration of a transaction is counted from the point of its explicit or implicit start to committing changes or its rollback. Includes the transaction processing time on the server and the time on the client between sending different requests within the same transaction.<br/>Labels:<br/>- _tx_kind_: The transaction type, possible values are `read_only`, `read_write`, `write_only`, and `pure`. |
| `table.transaction.server_duration_milliseconds`<br/>`HIST_RATE`, pieces | The number of transactions with a certain duration on the server. The duration is the time of executing requests within a transaction on the server. Does not include the waiting time on the client between sending separate requests within a single transaction.<br/>Labels:<br/> -_tx_kind_: The transaction type, possible values are`read_only`, `read_write`, `write_only`, and `pure`. |
| `table.transaction.client_duration_milliseconds`<br/>`HIST_RATE`, pieces | The number of transactions with a certain duration on the client. The duration is the waiting time on the client between sending individual requests within a single transaction. Does not include the time of executing requests on the server.<br/>Labels:<br/>- _tx_kind_: The transaction type, possible values are `read_only`, `read_write`, `write_only`, and `pure`. |

## Query processing metrics {#queries}

| Metric name<br/>Type, units of measurement | Description<br/>Labels |
| ----- | ----- |
| `table.query.request.bytes`<br/>`RATE`, bytes | The size of YQL query text and parameter values to queries received by the database in a certain period of time. |
| `table.query.request.parameters_bytes`<br/>`RATE`, bytes | The parameter size to the queries received by the database in a certain period of time. |
| `table.query.response.bytes`<br/>`RATE`, bytes | The size of responses sent by the database in a certain period of time. |
| `table.query.compilation.latency_milliseconds`<br/>`HIST_RATE`, pieces | Histogram counter. The intervals are set in milliseconds. Shows the number of successfully executed compilation queries whose duration falls within a certain time interval. |
| `table.query.compilation.active_count`<br/>`IGAUGE`, pieces | The number of active compilations at a given time. |
| `table.query.compilation.count`<br/>`RATE`, pieces | The number of compilations that completed successfully in a certain time period. |
| `table.query.compilation.errors`<br/>`RATE`, pieces | The number of compilations that failed in a certain period of time. |
| `table.query.compilation.cache_hits`<br/>`RATE`, pieces | The number of queries in a certain period of time, which didn't require any compilation, because there was an existing plan in the cache of prepared queries. |
| `table.query.compilation.cache_misses`<br/>`RATE`, pieces | The number of queries in a certain period of time that required query compilation. |
| `table.query.execution.latency_milliseconds`<br/>`HIST_RATE`, pieces | Histogram counter. The intervals are set in milliseconds. Shows the number of queries whose execution time falls within a certain interval. |

## Row-oriented table partition metrics {#datashards}

| Metric name<br/>Type, units of measurement | Description<br/>Labels |
| ----- | ----- |
| `table.datashard.row_count`<br/>`GAUGE`, pieces | The number of rows in all row-oriented tables in the database. |
| `table.datashard.size_bytes`<br/>`GAUGE`, bytes | The size of data in all row-oriented tables in the database. |
| `table.datashard.used_core_percents`<br/>`HIST_GAUGE`, % | Histogram counter. The intervals are set as a percentage. Shows the number of row-oriented table partitions using computing resources in the ratio that falls within a certain interval. |
| `table.datashard.read.rows`<br/>`RATE`, pieces | The number of rows that are read by all partitions of all row-oriented tables in the database in a certain period of time. |
| `table.datashard.read.bytes`<br/>`RATE`, bytes | The size of data that is read by all partitions of all row-oriented tables in the database in a certain period of time. |
| `table.datashard.write.rows`<br/>`RATE`, pieces | The number of rows that are written by all partitions of all row-oriented tables in the database in a certain period of time. |
| `table.datashard.write.bytes`<br/>`RATE`, bytes | The size of data that is written by all partitions of all row-oriented tables in the database in a certain period of time. |
| `table.datashard.scan.rows`<br/>`RATE`, pieces | The number of rows that are read through `StreamExecuteScanQuery` or `StreamReadTable` gRPC API calls by all partitions of all row-oriented tables in the database in a certain period of time. |
| `table.datashard.scan.bytes`<br/>`RATE`, bytes | The size of data that is read through `StreamExecuteScanQuery` or `StreamReadTable` gRPC API calls by all partitions of all row-oriented tables in the database in a certain period of time. |
| `table.datashard.bulk_upsert.rows`<br/>`RATE`, pieces | The number of rows that are added through a `BulkUpsert` gRPC API call to all partitions of all row-oriented tables in the database in a certain period of time. |
| `table.datashard.bulk_upsert.bytes`<br/>`RATE`, bytes | The size of data that is added through a `BulkUpsert` gRPC API call to all partitions of all row-oriented tables in the database in a certain period of time. |
| `table.datashard.erase.rows`<br/>`RATE`, pieces | The number of rows deleted from row-oriented tables in the database in a certain period of time. |
| `table.datashard.erase.bytes`<br/>`RATE`, bytes | The size of data deleted from row-oriented tables in the database in a certain period of time. |
| `table.datashard.cache_hit.bytes`<br/>`RATE`, bytes | The total amount of data successfully retrieved from memory (cache), indicating efficient cache utilization in serving frequently accessed data without accessing distributed storage. |
| `table.datashard.cache_miss.bytes`<br/>`RATE`, bytes | The total amount of data that was requested but not found in memory (cache) and was read from distributed storage, highlighting potential areas for cache optimization. |

## Column-oriented table partition metrics {#columnshards}

| Metric name<br/>Type, units of measurement | Description<br/>Labels |
| ----- | ----- |
| `table.columnshard.write.rows`<br/>`RATE`, pieces | The number of rows that are written by all partitions of all column-oriented tables in the database in a certain period of time. |
| `table.columnshard.write.bytes`<br/>`RATE`, bytes | The size of data that is written by all partitions of all column-oriented tables in the database in a certain period of time. |
| `table.columnshard.scan.rows`<br/>`RATE`, pieces | The number of rows that are read through `StreamExecuteScanQuery` or `StreamReadTable` gRPC API calls by all partitions of all column-oriented tables in the database in a certain period of time. |
| `table.columnshard.scan.bytes`<br/>`RATE`, bytes | The size of data that is read through `StreamExecuteScanQuery` or `StreamReadTable` gRPC API calls by all partitions of all column-oriented tables in the database in a certain period of time. |
| `table.columnshard.bulk_upsert.rows`<br/>`RATE`, pieces | The number of rows that are added through a `BulkUpsert` gRPC API call to all partitions of all column-oriented tables in the database in a certain period of time. |
| `table.columnshard.bulk_upsert.bytes`<br/>`RATE`, bytes | The size of data that is added through a `BulkUpsert` gRPC API call to all partitions of all column-oriented tables in the database in a certain period of time. |

## Resource usage metrics (for Dedicated mode only) {#ydb_dedicated_resources}

| Metric name<br/>Type<br/>units of measurement | Description<br/>Labels |
| ----- | ----- |
| `resources.cpu.used_core_percents`<br/>`RATE`, % | CPU usage. If the value is `100`, one of the cores is being used for 100%. The value may be greater than `100` for multi-core configurations.<br/>Labels:<br/>- _pool_: The computing pool, possible values are `user`, `system`, `batch`, `io`, and `ic`. |
| `resources.cpu.limit_core_percents`<br/>`IGAUGE`, % | The percentage of CPU available to a database. For example, for a database that has three nodes with four cores in `pool=user` per node, the value of this metric will be `1200`.<br/>Labels:<br/>- _pool_: The computing pool, possible values are `user`, `system`, `batch`, `io`, and `ic`. |
| `resources.memory.used_bytes`<br/>`IGAUGE`, bytes | The amount of RAM used by the database nodes. |
| `resources.memory.limit_bytes`<br/>`IGAUGE`, bytes | RAM available to the database nodes. |

## Query processing metrics (for Dedicated mode only) {#ydb_dedicated_queries}

| Metric name<br/>Type<br/>units of measurement | Description<br/>Labels |
| ----- | ----- |
| `table.query.compilation.cache_evictions`<br/>`RATE`, pieces | The number of queries evicted from the cache of prepared queries in a certain period of time. |
| `table.query.compilation.cache_size_bytes`<br/>`IGAUGE`, bytes | The size of the cache of prepared queries. |
| `table.query.compilation.cached_query_count`<br/>`IGAUGE`, pieces | The size of the cache of prepared queries. |

## Topic metrics {#topics}

| Metric name<br/>Type<br/>units of measurement | Description<br/>Labels |
| ----- | ----- |
|`topic.producers_count`<br/>`GAUGE`, pieces | The number of unique topic [producers](../../../concepts/topic#producer-id).<br/>Labels:<br/>- _topic_ – the name of the topic. |
| `topic.storage_bytes`<br/>`GAUGE`, bytes | The size of the topic in bytes. <br/>Labels:<br/>- _topic_ - the name of the topic. |
| `topic.read.bytes`<br/>`RATE`, bytes | The number of bytes read by the consumer from the topic.<br/>Labels:<br/>- _topic_ – the name of the topic.<br/>- _consumer_ – the name of the consumer. |
| `topic.read.messages`<br/>`RATE`, pieces | The number of messages read by the consumer from the topic. <br/>Labels:<br/>- _topic_ – the name of the topic.<br/>- _consumer_ – the name of the consumer. |
| `topic.read.lag_messages`<br/>`RATE`, pieces | The number of unread messages by the consumer in the topic.<br/>Labels:<br/>- _topic_ – the name of the topic.<br/>- _consumer_ – the name of the consumer. |
| `topic.read.lag_milliseconds`<br/>`HIST_RATE`, pieces | A histogram counter. The intervals are specified in milliseconds. It shows the number of messages where the difference between the reading time and the message creation time falls within the specified interval.<br/>Labels:<br/>- _topic_ – the name of the topic.<br/>- _consumer_ – the name of the consumer. |
| `topic.write.bytes`<br/>`RATE`, bytes | The size of the written data.<br/>Labels:<br/>- _topic_ – the name of the topic. |
| `topic.write.uncommited_bytes`<br/>`RATE`, bytes | The size of data written as part of ongoing transactions.<br/>Labels:<br/>- _topic_ — the name of the topic. |
| `topic.write.uncompressed_bytes`<br/>`RATE`, bytes | The size of uncompressed written data.<br/>Метки:<br/>- _topic_ – the name of the topic. |
| `topic.write.messages`<br/>`RATE`, pieces | The number of written messages.<br/>Labels:<br/>- _topic_ – the name of the topic. |
| `topic.write.uncommitted_messages`<br/>`RATE`, pieces | The number of messages written as part of ongoing transactions.<br/>Labels:<br/>- _topic_ — the name of the topic. |
| `topic.write.message_size_bytes`<br/>`HIST_RATE`, pieces | A histogram counter. The intervals are specified in bytes. It shows the number of messages which size falls within the boundaries of the interval.<br/>Labels:<br/>- _topic_ – the name of the topic. |
| `topic.write.lag_milliseconds`<br/>`HIST_RATE`, pieces | A histogram counter. The intervals are specified in milliseconds. It shows the number of messages where the difference between the write time and the message creation time falls within the specified interval.<br/>Labels:<br/>- _topic_ – the name of the topic. |

<<<<<<< HEAD
## Aggregated metrics of topic partitions {#topics_partitions}

The following table shows aggregated partition metrics for the topic. The maximum and minimum values ​​are calculated for all partitions of a given topic.

| Metric name<br/>Type<br/>units of measurement | Description<br/>Labels |
| ----- | ----- |
| `topic.partition.init_duration_milliseconds_max`<br/>`GAUGE`, milliseconds | Maximum partition initialization delay.<br/>Метки:<br/>- _topic_ – topic name |
| `topic.partition.producers_count_max`<br/>`GAUGE`, pieces | The maximum number of sources in the partition.<br/>Метки:<br/>- _topic_ – topic name |
| `topic.partition.storage_bytes_max`<br/>`GAUGE`, bytes | Maximum partition size in bytes.<br/>Label:<br/>- _topic_ – topic name |
| `topic.partition.uptime_milliseconds_min`<br/>`GAUGE`, pieces | Minimum partition operating time after restart.<br/>Normally during a rolling restart of `topic.partition.uptime_milliseconds_min` is close to 0, after the end of the rolling restart the value of `topic.partition.uptime_milliseconds_min` should increase to infinity.<br/>Label:<br/>- _topic_ – topic name |
| `topic.partition.total_count`<br/>`GAUGE`, pieces | Total number of partitions in the topic.<br/>Label:<br/>- _topic_ – topic name |
| `topic.partition.alive_count`<br/>`GAUGE`, pieces | The number of partitions sending their metrics.<br/>Label:<br/>- _topic_ – topic name |
| `topic.partition.committed_end_to_end_lag_milliseconds_max`<br/>`GAUGE`, milliseconds | The maximum (across all partitions) difference between the current time and the time the last downloaded message was created.<br/>Label:<br/>- _topic_ – topic name.<br/>- _consumer_ – name of the consumer |
| `topic.partition.committed_lag_messages_max`<br/>`GAUGE`, pieces | The maximum (across all partitions) difference between the last partition offset and the recorded partition offset.<br/>Метки:<br/>- _topic_ – topic name.<br/>- _consumer_ – name of the consumer |
| `topic.partition.committed_read_lag_milliseconds_max`<br/>`GAUGE`, milliseconds | The maximum (across all partitions) difference between the current time and the recording time of the last recorded message.<br/>Label:<br/>- _topic_ – topic name.<br/>- _consumer_ – name of the consumer |
| `topic.partition.end_to_end_lag_milliseconds_max`<br/>`GAUGE`, milliseconds | The difference between the current time and the minimum creation time among all messages read in the last minute in all partitions.<br/>Label:<br/>- _topic_ – topic name.<br/>- _consumer_ – name of the consumer |
| `topic.partition.lag_messages_max`<br/>`GAUGE`, pieces | The maximum difference (across all partitions) of the last offset in the partition and the last subtracted offset.<br/>Label:<br/>- _topic_ – topic name.<br/>- _consumer_ – name of the consumer |
| `topic.partition.read.lag_milliseconds_max`<br/>`GAUGE`, milliseconds | The difference between the current time and the minimum recording time among all messages read in the last minute in all partitions.<br/>Label:<br/>- _topic_ – topic name.<br/>- _consumer_ – name of the consumer |
| `topic.partition.read.idle_milliseconds_max`<br/>`GAUGE`, milliseconds | Maximum idle time (how long the partition was not read) for all partitions.<br/>Label:<br/>- _topic_ – topic name.<br/>- _consumer_ – name of the consumer |
| `topic.partition.read.lag_milliseconds_max`<br/>`GAUGE`, milliseconds | The maximum difference between the recording time and the creation time among all messages read in the last minute.<br/>Label:<br/>- _topic_ – topic name.<br/>- _consumer_ – name of the consumer |
| `topic.partition.write.lag_milliseconds_max`<br/>`GAUGE`, milliseconds | The maximum difference between the recording time and the creation time among all messages recorded in the last minute.<br/>Label:<br/>- _topic_ – topic name |
| `topic.partition.write.speed_limit_bytes_per_second`<br/>`GAUGE`, bytes per second | Write quota in bytes per second per partition.<br/>Label:<br/>- _topic_ – topic name |
| `topic.partition.write.throttled_nanoseconds_max`<br/>`GAUGE`, nanoseconds | Maximum write throttling time (waiting on quota) for all partitions. In the limit, if `topic.partition.write.throttled_nanoseconds_max` = 10^9, then this means that the entire second was waited on the quota<br/>Label:<br/>- _topic_ – topic name |
| `topic.partition.write.bytes_per_day_max`<br/>`GAUGE`, bytes | The maximum number of bytes written over the last 24 hours for all partitions.<br/>Label:<br/>- _topic_ – topic name |
| `topic.partition.write.bytes_per_hour_max`<br/>`GAUGE`, bytes | The maximum number of bytes written in the last hour, across all partitions.<br/>Label:<br/>- _topic_ – topic name |
| `topic.partition.write.bytes_per_minute_max`<br/>`GAUGE`, bytes | The maximum number of bytes written in the last minute, across all partitions.<br/>Label:<br/>- _topic_ – topic name |
| `topic.partition.write.idle_milliseconds_max`<br/>`GAUGE`, milliseconds | Maximum time the partition is idle for recording.br/>Label:<br/>- _topic_ – topic name |
=======
## Resource pool metrics {#resource_pools}

| Metric name<br/>Type, units of measurement | Description<br/>Tags |
| ----- | ----- |
| `kqp.workload_manager.CpuQuotaManager.AverageLoadPercentage`<br/>`RATE`, pieces | Average database load, the `DATABASE_LOAD_CPU_THRESHOLD` works based on this metric. |
| `kqp.workload_manager.InFlightLimit`<br/>`GAUGE`, pieces | Limit on the number of simultaneously running requests. |
| `kqp.workload_manager.GlobalInFly`<br/>`GAUGE`, pieces | The current number of simultaneously running requests. Displayed only for pools with `CONCURRENT_QUERY_LIMIT` or `DATABASE_LOAD_CPU_THRESHOLD` enabled |
| `kqp.workload_manager.QueueSizeLimit`<br/>`GAUGE`, pieces | Queue size of pending requests. |
| `kqp.workload_manager.GlobalDelayedRequests`<br/>`GAUGE`, pieces | The number of requests waiting in the execution queue. Only visible for pools with `CONCURRENT_QUERY_LIMIT` or `DATABASE_LOAD_CPU_THRESHOLD` enabled . |
>>>>>>> bd4e29a1
<|MERGE_RESOLUTION|>--- conflicted
+++ resolved
@@ -170,7 +170,7 @@
 | `topic.write.message_size_bytes`<br/>`HIST_RATE`, pieces | A histogram counter. The intervals are specified in bytes. It shows the number of messages which size falls within the boundaries of the interval.<br/>Labels:<br/>- _topic_ – the name of the topic. |
 | `topic.write.lag_milliseconds`<br/>`HIST_RATE`, pieces | A histogram counter. The intervals are specified in milliseconds. It shows the number of messages where the difference between the write time and the message creation time falls within the specified interval.<br/>Labels:<br/>- _topic_ – the name of the topic. |
 
-<<<<<<< HEAD
+
 ## Aggregated metrics of topic partitions {#topics_partitions}
 
 The following table shows aggregated partition metrics for the topic. The maximum and minimum values ​​are calculated for all partitions of a given topic.
@@ -198,7 +198,7 @@
 | `topic.partition.write.bytes_per_hour_max`<br/>`GAUGE`, bytes | The maximum number of bytes written in the last hour, across all partitions.<br/>Label:<br/>- _topic_ – topic name |
 | `topic.partition.write.bytes_per_minute_max`<br/>`GAUGE`, bytes | The maximum number of bytes written in the last minute, across all partitions.<br/>Label:<br/>- _topic_ – topic name |
 | `topic.partition.write.idle_milliseconds_max`<br/>`GAUGE`, milliseconds | Maximum time the partition is idle for recording.br/>Label:<br/>- _topic_ – topic name |
-=======
+
 ## Resource pool metrics {#resource_pools}
 
 | Metric name<br/>Type, units of measurement | Description<br/>Tags |
@@ -208,4 +208,3 @@
 | `kqp.workload_manager.GlobalInFly`<br/>`GAUGE`, pieces | The current number of simultaneously running requests. Displayed only for pools with `CONCURRENT_QUERY_LIMIT` or `DATABASE_LOAD_CPU_THRESHOLD` enabled |
 | `kqp.workload_manager.QueueSizeLimit`<br/>`GAUGE`, pieces | Queue size of pending requests. |
 | `kqp.workload_manager.GlobalDelayedRequests`<br/>`GAUGE`, pieces | The number of requests waiting in the execution queue. Only visible for pools with `CONCURRENT_QUERY_LIMIT` or `DATABASE_LOAD_CPU_THRESHOLD` enabled . |
->>>>>>> bd4e29a1
