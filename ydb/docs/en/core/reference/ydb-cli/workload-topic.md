--- conflicted
+++ resolved
@@ -70,24 +70,14 @@
 | `--warmup` | Test warm-up period (in seconds).<br/>Within the period, no statistics are calculated. It's needed to eliminate the effect of transition processes at startup.<br/>Default value: `5`. |
 | `--percentile` | Percentile that is output in statistics.<br/>Default value: `50`. |
 | `--topic` | Topic name.<br/>Default value: `workload-topic`. |
-<<<<<<< HEAD
-| `--threads`, `-t` | Number of producer threads. Every thread will write to every partition of the specified topic.<br/>Default value: `1`. |
-=======
 | `--threads`, `-t` | Number of producer threads. Each thread will write to all partitions of the specified topic.<br/>Default value: `1`. |
->>>>>>> 8744fb5e
 | `--message-size`, `-m` | Message size in bytes. Use the `K`, `M`, or `G` suffix to set the size in KB, MB, or GB, respectively.<br/>Default value: `10K`. |
 | `--message-rate` | Total target write rate in messages per second. Can't be used together with the `--byte-rate` option.<br/>Default value: `0` (no limit). |
 | `--byte-rate` | Total target write rate in bytes per second. Can't be used together with the `--message-rate` option. Use the `K`, `M`, or `G` suffix to set the rate in KB/s, MB/s, or GB/s, respectively.<br/>Default value: `0` (no limit). |
 | `--codec` | Codec used to compress messages on the client before sending them to the server.<br/>Compression increases CPU usage on the client when reading and writing messages, but usually enables you to reduce the amounts of data stored and transmitted over the network. When consumers read messages, they decompress them by the codec that was used to write the messages, with no special options needed.<br/>Acceptable values: `RAW` - no compression (default), `GZIP`, `ZSTD`. |
-<<<<<<< HEAD
-| `--use-tx` | Use transactions.<br/>By defaul is disabled. |
-| `--tx-commit-interval` | Transaction commit interval in milliseconds. Transaction will be committed either if `--tx-commit-interval` elapses or if `--tx-commit-messages` messages are written.<br/>Default value: `1000`. |
-| `--tx-commit-messages` | Number of messages required to cщmmit transaction.  Transaction will be committed either if `--tx-commit-interval` elapses or if `--tx-commit-messages` messages are written.<br/>Default value: `1 000 000`. |
-=======
 | `--use-tx` | Use transactions.<br/>Disabled by default. |
 | `--tx-commit-interval` | Transaction commit interval, in milliseconds. A transaction is committed if the time specified in the `--tx-commit-interval` parameter elapses or if the number of messages specified in the `--tx-commit-messages` parameter is written.<br/>Default value: `1000`. |
 | `--tx-commit-messages` | Number of messages required to commit a transaction. A transaction is committed if the time specified in the `--tx-commit-interval` parameter elapses or if the number of messages specified in the `--tx-commit-messages` parameter is written.<br/>Default value: `1 000 000`. |
->>>>>>> 8744fb5e
 
 To write data to `100` producer threads at the target rate of `80` MB/s for `10` seconds, run this command:
 
@@ -120,11 +110,7 @@
 * `Write time`: Percentile of the message write time, in milliseconds.
 * `Inflight`: Maximum number of messages awaiting commit across all partitions.
 
-<<<<<<< HEAD
-If you enable transactions, you will also get `Commit time` column in the output. It will represent percentile of transaction commit time in milliseconds.
-=======
 If you enable transactions, the command output will also include the `Commit time` column. It displays the percentile of transaction commit time, in milliseconds.
->>>>>>> 8744fb5e
 
 ## Read load {#run-read}
 
@@ -222,11 +208,7 @@
 | `--warmup` | Test warm-up period (in seconds).<br/>Within the period, no statistics are calculated. It's needed to eliminate the effect of transition processes at startup.<br/>Default value: `5`. |
 | `--percentile` | Percentile that is output in statistics.<br/>Default value: `50`. |
 | `--topic` | Topic name.<br/>Default value: `workload-topic`. |
-<<<<<<< HEAD
-| `--producer-threads`, `-p` | Number of producer threads. Every thread will write to every partition of the specified topic.<br/>Default value: `1`. |
-=======
 | `--producer-threads`, `-p` | Number of producer threads. Each thread will write to all partitions of the specified topic.<br/>Default value: `1`. |
->>>>>>> 8744fb5e
 | `--message-size`, `-m` | Message size in bytes. Use the `K`, `M`, or `G` suffix to set the size in KB, MB, or GB, respectively.<br/>Default value: `10K`. |
 | `--message-rate` | Total target write rate in messages per second. Can't be used together with the `--message-rate` option.<br/>Default value: `0` (no limit). |
 | `--byte-rate` | Total target write rate in bytes per second. Can't be used together with the `--byte-rate` option. Use the `K`, `M`, or `G` suffix to set the rate in KB/s, MB/s, or GB/s, respectively.<br/>Default value: `0` (no limit). |
@@ -234,15 +216,9 @@
 | `--consumers`, `-c` | Number of consumers.<br/>Default value: `1`. |
 | `--consumer-prefix` | Consumer name prefix.<br/>Default value: `workload-consumer`.<br/>For example, if the number of consumers `--consumers` is `2` and the prefix `--consumer-prefix` is `workload-consumer`, then the following consumer names will be used: `workload-consumer-0`, `workload-consumer-1`. |
 | `--threads`, `-t` | Number of consumer threads.<br/>Default value: `1`. |
-<<<<<<< HEAD
-| `--use-tx` | Use transactions.<br/>By defaul is disabled. |
-| `--tx-commit-interval` | Transaction commit interval in milliseconds. Transaction will be committed either if `--tx-commit-interval` elapses or if `--tx-commit-messages` messages are written.<br/>Default value: `1000`. |
-| `--tx-commit-messages` | Number of messages required to cщmmit transaction.  Transaction will be committed either if `--tx-commit-interval` elapses or if `--tx-commit-messages` messages are written.<br/>Default value: `1 000 000`. |
-=======
 | `--use-tx` | Use transactions.<br/>Disabled by default. |
 | `--tx-commit-interval` | Transaction commit interval, in milliseconds. A transaction is committed if the time specified in the `--tx-commit-interval` parameter elapses or if the number of messages specified in the `--tx-commit-messages` parameter is written.<br/>Default value: `1000`. |
 | `--tx-commit-messages` | Number of messages required to commit a transaction. A transaction is committed if the time specified in the `--tx-commit-interval` parameter elapses or if the number of messages specified in the `--tx-commit-messages` parameter is written.<br/>Default value: `1 000 000`. |
->>>>>>> 8744fb5e
 
 Example of a command that reads `50` threads by `2` consumers and writes data to `100` producer threads at the target rate of `80` MB/s and duration of `10` seconds:
 
