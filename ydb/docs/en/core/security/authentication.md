--- conflicted
+++ resolved
@@ -34,11 +34,8 @@
 Authentication by username and password using the YDB server is available only to [local users](../concepts/glossary.md#access-user). Authentication of external users involves third-party servers.
 
 This access type implies that each database user has a username and password.
-<<<<<<< HEAD
+
 Only digits and lowercase Latin letters can be used in usernames. [Password complexity requirements](#password-complexity) can be configured.
-=======
-Only digits and lowercase Latin letters can be used in usernames. Allow to set various [criteria](#password-complexity) to password complexity.
->>>>>>> 198b18c9
 
 The username and hashed password are stored in a table inside the authentication component. The password is hashed using the [Argon2](https://en.wikipedia.org/wiki/Argon2) method. Only the system administrator has access to this table.
 
@@ -55,15 +52,6 @@
 To learn how to manage roles and users, see [{#T}](../security/authorization.md).
 
 ### Password complexity {#password-complexity}
-<<<<<<< HEAD
-=======
-
-{{ ydb-short-name }} allows for additional configuration of user password policies. Passwords specified in commands such as CREATE USER and ALTER USER must comply with the current password policy. By default, the following restrictions apply to passwords: passwords of any length are accepted, including empty strings; passwords can contain any number of digits, letters in various cases, and special characters from the list `!@#$%^&*()_+{}|<>?=`. To impose restrictions on password complexity, you need to configure the password_complexity section in the [configuration](../reference/configuration/index.md#password-complexity).
-
-### Protection against password brute force
-
-{{ ydb-short-name }} provides protection against password brute force. The user will be considered locked out if they exceed the number of allowed incorrect password attempts. After the specified period, they will be able to attempt authentication again.
->>>>>>> 198b18c9
 
 {{ ydb-short-name }} allows configuring requirements for password complexity. If a password specified in the `CREATE USER` or `ALTER USER` command does not meet complexity requirements, the command will result in an error. By default, {{ ydb-short-name }} has no password complexity requirements. A password of any length is accepted, including an empty string. A password can contain any number of digits and uppercase or lowercase letters, as well as special characters from the `!@#$%^&*()_+{}|<>?=` list. To set requirements for password complexity, define parameters in the `password_complexity` section in the [configuration](../reference/configuration/auth_config.md#password-complexity).
 
