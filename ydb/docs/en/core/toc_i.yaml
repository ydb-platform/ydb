--- conflicted
+++ resolved
@@ -1,39 +1,6 @@
 items:
 - name: Contents
   href: index.yaml
-<<<<<<< HEAD
-- name: Getting started
-  items:
-  - name: Quick start
-    href: getting_started/quickstart.md
-  - name: Kubernetes
-    href: getting_started/kubernetes.md
-
-# Main
-- { name: Concepts,                               include: { mode: link, path: concepts/toc_p.yaml } }
-- { name: Tutorials,                              include: { mode: link, path: operations/toc_p.yaml } }
-
-- { name: Recommendations,                           include: { mode: link, path: best_practices/toc_p.yaml } }
-# - { name: Diagnostics,                             include: { mode: link, path: troubleshooting/toc_p.yaml } } moved into maintenance!
-# - { name: Deployment,                              include: { mode: link, path: deploy/toc_p.yaml } }
-# - { name: Maintenance,                             include: { mode: link, path: maintenance/toc_p.yaml } }
-
-- { name: Managing databases,                    include: { mode: link, path: db/toc_p.yaml } }
-- { name: Managing a cluster,                    include: { mode: link, path: cluster/toc_p.yaml } }
-# References
-- { name: YQL,                                             include: { mode: link, path: yql/toc_p.yaml } }
-- { name: Compatibility with PostgreSQL,                   include: { mode: link, path: postgresql/toc_p.yaml } }
-- { name: Integrations,                                    include: { mode: link, path: integrations/toc_p.yaml } }
-- { name: Working with the YDB CLI,                        include: { mode: link, path: reference/ydb-cli/toc_p.yaml } }
-- { name: Working with the YDB SDK,                        include: { mode: link, path: reference/ydb-sdk/toc_p.yaml } }
-- { name: Working with the Kafka API,                      include: { mode: link, path: reference/kafka-api/toc_p.yaml } }
-- { name: Development,                                     include: { mode: link, path: development/toc_p.yaml } }
-# Footer
-- { name: Questions and answers,                        include: { mode: link, path: faq/toc_p.yaml } }
-- include: { mode: link, path: downloads/toc_p.yaml }
-- { name: Public talks,                                     include: { mode: link, path: public-talks/toc_p.yaml } }
-- { name: Changelog,                                     include: { mode: link, path: toc_changelog.yaml } }
-=======
 - name: Quick start
   href: quickstart.md
 - name: Concepts
@@ -69,9 +36,10 @@
     mode: link
     path: downloads/toc_p.yaml
 - name: Public talks
-  href: public-talks.md
+  include:
+    mode: link
+    path: public-talks/toc_p.yaml
 - name: Changelog
   include:
     mode: link
-    path: toc_changelog.yaml
->>>>>>> c61548b9
+    path: toc_changelog.yaml