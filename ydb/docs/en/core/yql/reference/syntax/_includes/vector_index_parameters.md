--- conflicted
+++ resolved
@@ -1,13 +1,8 @@
   * common parameters for all vector indexes:
     * `vector_dimension` - embedding vector dimensionality (should be between 1 and 16384)
     * `vector_type` - vector value type (`float`, `uint8`, or `int8`)
-<<<<<<< HEAD
     * `distance` - [distance function](../../../reference/udf/list/knn.md#functions-distance) (`cosine`, `manhattan`, or `euclidean`), mutually exclusive with `similarity`
 	  * `similarity` - [similarity function](../../../reference/udf/list/knn.md#functions-distance) (`inner_product` or `cosine`), mutually exclusive with `distance`
-=======
-    * `distance` - distance function (`cosine`, `manhattan`, or `euclidean`), mutually exclusive with `similarity`
-    * `similarity` - similarity function (`inner_product` or `cosine`), mutually exclusive with `distance`
->>>>>>> 107f09e2
   * specific parameters for `vector_kmeans_tree` (see [the reference](../../../../dev/vector-indexes.md#kmeans-tree-type)):
     * `clusters` - number of centroids for k-means algorithm (should be between 2 and 2048)
     * `levels` - number of levels in the tree (should be between 1 and 16)
