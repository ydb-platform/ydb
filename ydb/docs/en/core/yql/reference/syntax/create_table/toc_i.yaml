items:
- { name: Overview,        href: index.md           }
- { name: SECONDARY INDEX, href: secondary_index.md }
- { name: VECTOR INDEX,    href: vector_index.md    }
- { name: FAMILY,          href: family.md          }
<<<<<<< HEAD
- { name: WITH,            href: with.md            }
=======
- { name: TEMPORARY,       href: temporary.md       }
- { name: WITH,            href: with.md            }
- { name: AS SELECT,       href: as_select.md }
>>>>>>> 0035c5c1
<|MERGE_RESOLUTION|>--- conflicted
+++ resolved
@@ -3,10 +3,5 @@
 - { name: SECONDARY INDEX, href: secondary_index.md }
 - { name: VECTOR INDEX,    href: vector_index.md    }
 - { name: FAMILY,          href: family.md          }
-<<<<<<< HEAD
 - { name: WITH,            href: with.md            }
-=======
-- { name: TEMPORARY,       href: temporary.md       }
-- { name: WITH,            href: with.md            }
-- { name: AS SELECT,       href: as_select.md }
->>>>>>> 0035c5c1
+- { name: AS SELECT,       href: as_select.md }