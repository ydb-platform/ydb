# Vector index

{% include [not_allow_for_olap](../../../../_includes/not_allow_for_olap_note.md) %}

{% include [limitations](../../../../_includes/vector_index_limitations.md) %}

{% note warning %}

It makes no sense to create an empty table with a vector index, because for now we don't allow mutations in tables with vector indexes.

You should use `ALTER TABLE ... ADD INDEX` [command](../alter_table/indexes.md)) to add a vector index to an existing table.

{% endnote %}

[Vector index](../../../../concepts/glossary.md#vector-index) in [row-oriented](../../../../concepts/datamodel/table.md#row-oriented-tables) tables is created using the same syntax as [secondary indexes](secondary_index.md), by specifying `vector_kmeans_tree` as the index type. Subset of syntax available for vector indexes:

```yql
CREATE TABLE `<table_name>` (
    ...
    INDEX `<index_name>`
        GLOBAL
        [SYNC]
        USING vector_kmeans_tree
        ON ( <index_columns> )
        [COVER ( <cover_columns> )]
        [WITH ( <parameter_name> = <parameter_value>[, ...])]
    [,   ...]
)
```

Where:

<<<<<<< HEAD
* `<index_name>` - unique index name for data access
* `SYNC` - indicates synchronous data writes to the index. If not specified, synchronous.
* `<index_columns>` - comma-separated list of table columns used for index searches (the last column is used as embedding, others as prefix columns)
* `<cover_columns>` - list of additional table columns stored in the index to enable retrieval without accessing the main table
* `<parameter_name>` and `<parameter_value>` - list of key-value parameters:
=======
* **Index_name** is the unique name of the index to be used to access data.
* **SYNC** indicates synchronous data writes to the index. If not specified, synchronous.
* **Index_type** is the index type. Only `vector_kmeans_tree` is supported now.
* **Index_columns** is a list of comma-separated column names in the created table to be used for a search in the index. The last column in the list is used as embedding, the other columns are used as filtering columns.
* **Cover_columns** is a list of comma-separated column names in the created table, which will be stored in the index in addition to the search columns, making it possible to fetch additional data without accessing the table for it.
* **Index_parameters** is a list of comma-separated key-value parameters:
    * parameters for any vector **index_type**:
        * `vector_dimension` is a number of dimension in the indexed embedding (<= 16384)
        * `vector_type` is a type of value in the indexed embedding, can be `float`, `uint8`, `int8`, `bit`
        * `distance` is a type of the distance function which will be used for this index. Valid values: `cosine`, `manhattan`, `euclidean`.
        * `similarity` is a type of the similarity function which will be used for this index. Valid values: `inner_product`, `cosine`.
    * parameters specific to `vector_kmeans_tree`:
        * `clusters` is a `k` in each kmeans used for tree (values > 1000 can affect performance)
        * `levels` is a level count in the tree


{% note warning %}

The `distance` and `similarity` parameters can not be specified together.

{% endnote %}
>>>>>>> b15824ff

{% include [vector_index_parameters.md](../_includes/vector_index_parameters.md) %}

{% note warning %}

Vector indexes with `vector_type=bit` are not currently supported.

{% endnote %}

## Example

```yql
CREATE TABLE user_articles (
    article_id Uint64,
    user String,
    title String,
    text String,
    embedding String,
    INDEX emb_cosine_idx GLOBAL SYNC USING vector_kmeans_tree
    ON (user, embedding) COVER (title, text)
    WITH (
        distance="cosine",
        vector_type="float",
        vector_dimension=512,
        clusters=128,
        levels=2
    ),
    PRIMARY KEY (article_id)
)
```<|MERGE_RESOLUTION|>--- conflicted
+++ resolved
@@ -30,35 +30,11 @@
 
 Where:
 
-<<<<<<< HEAD
 * `<index_name>` - unique index name for data access
 * `SYNC` - indicates synchronous data writes to the index. If not specified, synchronous.
-* `<index_columns>` - comma-separated list of table columns used for index searches (the last column is used as embedding, others as prefix columns)
+* `<index_columns>` - comma-separated list of table columns used for index searches (the last column is used as embedding, others as filtering columns)
 * `<cover_columns>` - list of additional table columns stored in the index to enable retrieval without accessing the main table
 * `<parameter_name>` and `<parameter_value>` - list of key-value parameters:
-=======
-* **Index_name** is the unique name of the index to be used to access data.
-* **SYNC** indicates synchronous data writes to the index. If not specified, synchronous.
-* **Index_type** is the index type. Only `vector_kmeans_tree` is supported now.
-* **Index_columns** is a list of comma-separated column names in the created table to be used for a search in the index. The last column in the list is used as embedding, the other columns are used as filtering columns.
-* **Cover_columns** is a list of comma-separated column names in the created table, which will be stored in the index in addition to the search columns, making it possible to fetch additional data without accessing the table for it.
-* **Index_parameters** is a list of comma-separated key-value parameters:
-    * parameters for any vector **index_type**:
-        * `vector_dimension` is a number of dimension in the indexed embedding (<= 16384)
-        * `vector_type` is a type of value in the indexed embedding, can be `float`, `uint8`, `int8`, `bit`
-        * `distance` is a type of the distance function which will be used for this index. Valid values: `cosine`, `manhattan`, `euclidean`.
-        * `similarity` is a type of the similarity function which will be used for this index. Valid values: `inner_product`, `cosine`.
-    * parameters specific to `vector_kmeans_tree`:
-        * `clusters` is a `k` in each kmeans used for tree (values > 1000 can affect performance)
-        * `levels` is a level count in the tree
-
-
-{% note warning %}
-
-The `distance` and `similarity` parameters can not be specified together.
-
-{% endnote %}
->>>>>>> b15824ff
 
 {% include [vector_index_parameters.md](../_includes/vector_index_parameters.md) %}
 
