# List of articles on YQL syntax

* [Lexical structure](lexer.md)
* [Expressions](expressions.md)

{% if feature_mapreduce %}

* [USE](use.md)

{% endif %}

* [SELECT](./select/index.md)
* [VALUES](values.md)

{% if select_command == "SELECT STREAM" %}

* [SELECT STREAM](select_stream.md)

{% endif %}

* [CREATE TABLE](create_table/index.md)
* [DROP TABLE](drop_table.md)
* [INSERT](insert_into.md)
* [SHOW CREATE](show_create.md)

{% if feature_map_tables %}

* [ALTER TABLE](alter_table/index.md)
* [UPDATE](update.md)
* [DELETE](delete.md)

{% endif %}

{% if feature_replace %}

* [REPLACE](replace_into.md)

{% endif %}

{% if feature_upsert %}

* [UPSERT](upsert_into.md)

{% endif %}

* [ACTION](action.md)

{% if feature_mapreduce and process_command == "PROCESS" %}

* [SUBQUERY](subquery.md)

{% endif %}

{% if backend_name != "YDB" %}

* [DISCARD](discard.md)

{% endif %}

* [INTO RESULT](into_result.md)

{% if feature_mapreduce %}

{% if process_command == "PROCESS" %}

* [PROCESS](process.md)

{% endif %}

{% if process_command == "PROCESS STREAM" %}

* [PROCESS STREAM](process.md)

{% endif %}

{% if reduce_command == "REDUCE" %}

* [REDUCE](reduce.md)

{% endif %}

{% endif %}

* [PRAGMA](pragma.md)
* [DECLARE](declare.md)

{% if feature_mapreduce %}

* [EXPORT and IMPORT](export_import.md)

{% endif %}

{% if feature_async_replication %}

* [CREATE ASYNC REPLICATION](create-async-replication.md)
* [ALTER ASYNC REPLICATION](alter-async-replication.md)
* [DROP ASYNC REPLICATION](drop-async-replication.md)

{% endif %}

<<<<<<< HEAD
{% if feature_backup_collections %}

* [CREATE BACKUP COLLECTION](create-backup-collection.md)
* [BACKUP](backup.md)
* [RESTORE](restore-backup-collection.md)
* [DROP BACKUP COLLECTION](drop-backup-collection.md)

{% endif %}
=======
{% if feature_transfer %}

* [CREATE TRANSFER](create-transfer.md)
* [ALTER TRANSFER](alter-transfer.md)
* [DROP TRANSFER](drop-transfer.md)

{% endif %}
>>>>>>> 2c2669ee
<|MERGE_RESOLUTION|>--- conflicted
+++ resolved
@@ -98,7 +98,6 @@
 
 {% endif %}
 
-<<<<<<< HEAD
 {% if feature_backup_collections %}
 
 * [CREATE BACKUP COLLECTION](create-backup-collection.md)
@@ -107,12 +106,11 @@
 * [DROP BACKUP COLLECTION](drop-backup-collection.md)
 
 {% endif %}
-=======
+
 {% if feature_transfer %}
 
 * [CREATE TRANSFER](create-transfer.md)
 * [ALTER TRANSFER](alter-transfer.md)
 * [DROP TRANSFER](drop-transfer.md)
 
-{% endif %}
->>>>>>> 2c2669ee
+{% endif %}