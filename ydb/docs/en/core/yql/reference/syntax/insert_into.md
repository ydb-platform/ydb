--- conflicted
+++ resolved
@@ -1,10 +1,7 @@
 # INSERT INTO
 
-<<<<<<< HEAD
-=======
 {% include [column-and-row-tables-in-read-only-tx](../../../_includes/limitation-column-row-in-read-only-tx-warn.md) %}
 
->>>>>>> 2b36d4eb
 {% if select_command != "SELECT STREAM" %} Adds rows to the table.{% if feature_bulk_tables %} If the target table already exists and is not sorted, the operation `INSERT INTO` adds rows at the end of the table. In the case of a sorted table, YQL tries to preserve sorting by running a sorted merge. {% endif %}{% if feature_map_tables %} If you try to insert a row into a table with an existing primary key value, the operation fails with the `PRECONDITION_FAILED` error code and the `Operation aborted due to constraint violation: insert_pk` message returned.{% endif %}
 
 {% if feature_mapreduce %}The table is searched by name in the database specified by the [USE](use.md) operator.{% endif %}
