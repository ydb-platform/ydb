# UPDATE

<<<<<<< HEAD
=======
{% include [column-and-row-tables-in-read-only-tx](../../../_includes/limitation-column-row-in-read-only-tx-warn.md) %}

>>>>>>> 2b36d4eb
Updates the data in the table.{% if feature_mapreduce %}  The table is searched by name in the database specified by the [USE](use.md) operator.{% endif %} After the `SET` keyword, enter the columns where you want to update values and the new values themselves. The list of rows is defined by the `WHERE` clause. If `WHERE` is omitted, the updates are applied to all the rows of the table.

`UPDATE` can't change the value of the primary key columns.

## Example

```yql
UPDATE my_table
SET Value1 = YQL::ToString(Value2 + 1), Value2 = Value2 - 1
WHERE Key1 > 1;
```

## UPDATE ON {#update-on}

Updates the data in the table based on the results of a subquery. The set of columns returned by the subquery must be a subset of the table's columns being updated, and all columns of the table's primary key must be present in the returned columns. The data types of the columns returned by the subquery must match the data types of the corresponding columns in the table.

The primary key value is used to search for the rows being updated. For each row found, the values of the non-key columns is replaced with the values returned in the corresponding row of the result of the subquery. The values of the table columns that are missing in the returned columns of the subquery remain unchanged.

### Example

```yql
$to_update = (
    SELECT Key, SubKey, "Updated" AS Value FROM my_table
    WHERE Key = 1
);

UPDATE my_table ON
SELECT * FROM $to_update;
```

{% if feature_batch_operations %}

## See also

* [BATCH UPDATE](batch-update.md)

{% endif %}<|MERGE_RESOLUTION|>--- conflicted
+++ resolved
@@ -1,10 +1,7 @@
 # UPDATE
 
-<<<<<<< HEAD
-=======
 {% include [column-and-row-tables-in-read-only-tx](../../../_includes/limitation-column-row-in-read-only-tx-warn.md) %}
 
->>>>>>> 2b36d4eb
 Updates the data in the table.{% if feature_mapreduce %}  The table is searched by name in the database specified by the [USE](use.md) operator.{% endif %} After the `SET` keyword, enter the columns where you want to update values and the new values themselves. The list of rows is defined by the `WHERE` clause. If `WHERE` is omitted, the updates are applied to all the rows of the table.
 
 `UPDATE` can't change the value of the primary key columns.
