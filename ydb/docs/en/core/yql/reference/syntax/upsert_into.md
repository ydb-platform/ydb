# UPSERT INTO

<<<<<<< HEAD
=======
{% include [column-and-row-tables-in-read-only-tx](../../../_includes/limitation-column-row-in-read-only-tx-warn.md) %}

>>>>>>> 2b36d4eb
UPSERT (which stands for UPDATE or INSERT) updates or inserts multiple rows to a table based on a comparison by the primary key. Missing rows are added. For the existing rows, the values of the specified columns are updated, but the values of the other columns are preserved.

{% if feature_mapreduce %}

The table is searched by name in the database specified by the [USE](use.md) operator.

{% endif %}

{% if feature_replace %}

`UPSERT` and [`REPLACE`](replace_into.md) are data modification operations that don't require a prefetch and run faster and cheaper than other operations because of that.
{% else %}
`UPSERT` is the only data modification operation that doesn't require prefetching and runs faster and cheaper than other operations because of that.

{% endif %}

Column mapping when using `UPSERT INTO ... SELECT` is done by names. Use `AS` to fetch a column with the desired name in `SELECT`.

## Examples

```yql
UPSERT INTO my_table
SELECT pk_column, data_column1, col24 as data_column3 FROM other_table
```

```yql
UPSERT INTO my_table ( pk_column1, pk_column2, data_column2, data_column5 )
VALUES ( 1, 10, 'Some text', Date('2021-10-07')),
       ( 2, 10, 'Some text', Date('2021-10-08'))
```
<|MERGE_RESOLUTION|>--- conflicted
+++ resolved
@@ -1,10 +1,7 @@
 # UPSERT INTO
 
-<<<<<<< HEAD
-=======
 {% include [column-and-row-tables-in-read-only-tx](../../../_includes/limitation-column-row-in-read-only-tx-warn.md) %}
 
->>>>>>> 2b36d4eb
 UPSERT (which stands for UPDATE or INSERT) updates or inserts multiple rows to a table based on a comparison by the primary key. Missing rows are added. For the existing rows, the values of the specified columns are updated, but the values of the other columns are preserved.
 
 {% if feature_mapreduce %}
