# Primitive data types

<!-- markdownlint-disable blanks-around-fences -->

The terms "simple", "primitive", and "elementary" data types are used synonymously.

## Numeric types {#numeric}

| Type | Description | Notes |
| ----- | ----- | ----- |
| `Bool` | Boolean value. | — |
| `Int8` | A signed integer.<br/>Acceptable values: from -2<sup>7</sup> to 2<sup>7</sup>–1. | — |
| `Int16` | A signed integer.<br/>Acceptable values: from –2<sup>15</sup> to 2<sup>15</sup>–1. | — |
| `Int32` | A signed integer.<br/>Acceptable values: from –2<sup>31</sup> to 2<sup>31</sup>–1. | — |
| `Int64` | A signed integer.<br/>Acceptable values: from –2<sup>63</sup> to 2<sup>63</sup>–1. | — |
| `Uint8` | An unsigned integer.<br/>Acceptable values: from 0 to 2<sup>8</sup>–1. | — |
| `Uint16` | An unsigned integer.<br/>Acceptable values: from 0 to 2<sup>16</sup>–1. | — |
| `Uint32` | An unsigned integer.<br/>Acceptable values: from 0 to 2<sup>32</sup>–1. | — |
| `Uint64` | An unsigned integer.<br/>Acceptable values: from 0 to 2<sup>64</sup>–1. | — |
<<<<<<< HEAD
| `Float` | A real number with variable precision, 4 bytes in size. | {% if feature_map_tables %}Can't be used in the primary key or in columns that form the key of a secondary index{% endif %} |
| `Double` | A real number with variable precision, 8 bytes in size. | {% if feature_map_tables %}Can't be used in the primary key or in columns that form the key of a secondary index{% endif %} |
| `Decimal(precision, scale)` | A real number with the specified precision, 16 bytes in size. Precision is the maximum total number of decimal digits stored and can range from 1 to 35. Scale is the maximum number of decimal digits stored to the right of the decimal point and can range from 0 to the precision value. | — |
=======
| `Float` | A real number with variable precision, 4 bytes in size. | {% if feature_map_tables %}Can't be used in the primary key{% endif %} |
| `Double` | A real number with variable precision, 8 bytes in size. | {% if feature_map_tables %}Can't be used in the primary key{% endif %} |
| `Decimal(precision, scale)` | A real number with the specified precision, 16 bytes in size. Precision is the maximum total number of decimal digits stored and can range from 1 to 35. Scale is the maximum number of decimal digits stored to the right of the decimal point and can range from 0 to the precision value. | {% if feature_map_tables %}Can't be used in the primary key{% endif %} |
>>>>>>> 9bbe17e5
{% if feature_map_tables %}
|`DyNumber` | A binary representation of a real number with an accuracy of up to 38 digits.<br/>Acceptable values: positive numbers from 1×10<sup>-130</sup> up to 1×10<sup>126</sup>–1, negative numbers from -1×10<sup>126</sup>–1 to -1×10<sup>-130</sup>, and 0.<br/>Compatible with the `Number` type in AWS DynamoDB. It's not recommended for {{ backend_name_lower }}-native applications. | — |
{% endif %}


## String types {#string}

| Type | Description | Notes |
| ----- | ----- | ----- |
| `String` | A string that can contain any binary data | — |
| `Utf8` | Text encoded in [UTF-8](https://en.wikipedia.org/wiki/UTF-8) | — |
| `Json` | [JSON](https://en.wikipedia.org/wiki/JSON) represented as text | Doesn't support matching{% if feature_map_tables %}, can't be used in the primary key or in columns that form the key of a secondary index{% endif %} |
| `JsonDocument` | [JSON](https://en.wikipedia.org/wiki/JSON) in an indexed binary representation | Doesn't support matching{% if feature_map_tables %}, can't be used in the primary key or in columns that form the key of a secondary index{% endif %} |
| `Yson` | [YSON](../udf/list/yson.md) in a textual or binary representation. | Doesn't support matching{% if feature_map_tables %}, can't be used in the primary key or in columns that form the key of a secondary index{% endif %} |
| `Uuid` | Universally unique identifier [UUID](https://tools.ietf.org/html/rfc4122) | — |

{% note info "Cell size restrictions" %}

The maximum value size for a {% if feature_map_tables %}non-key {% endif %} column cell with any string data type is 8 MB.

{% endnote %}

Unlike the `JSON` data type that stores the original text representation passed by the user, `JsonDocument` uses an indexed binary representation. An important difference from the point of view of semantics is that `JsonDocument` doesn't preserve formatting, the order of keys in objects, or their duplicates.

Thanks to the indexed view, `JsonDocument` lets you bypass the document model using `JsonPath` without the need to parse the full content. This helps efficiently perform operations from the [JSON API](../builtins/json.md), reducing delays and cost of user queries. Execution of `JsonDocument` queries can be up to several times more efficient depending on the type of load.

Due to the added redundancy, `JsonDocument` is less effective in storage. The additional storage overhead depends on the specific content, but is 20-30% of the original volume on average. Saving data in `JsonDocument` format requires additional conversion from the textual representation, which makes writing it less efficient. However, for most read-intensive scenarios that involve processing data from JSON, this data type is preferred and recommended.

{% note warning %}

To store numbers (JSON Number) in `JsonDocument`, as well as for arithmetic operations on them in the [JSON API](../builtins/json.md), the [Double](https://en.wikipedia.org/wiki/Double-precision_floating-point_format) type is used. Precision might be lost when non-standard representations of numbers are used in the source JSON document.

{% endnote %}



## Date and time {#datetime}

| Type | Description | Notes |
| ----- | ----- | ----- |
| `Date` | Date, precision to the day | Range of values for all time types except `Interval`: From 00:00 01.01.1970 to 00:00 01.01.2106. Internal `Date` representation: Unsigned 16-bit integer |
| `Datetime` | Date/time, precision to the second | Internal representation: Unsigned 32-bit integer |
| `Timestamp` | Date/time, precision to the microsecond | Internal representation: Unsigned 64-bit integer |
| `Interval` | Time interval (signed), precision to microseconds | Value range: From -136 years to +136 years. Internal representation: Signed 64-bit integer. {% if feature_map_tables %}Can't be used in the primary key or in columns that form the key of a secondary index{% endif %} |
| `TzDate` | Date with time zone label, precision to the day | Not supported in table columns |
| `TzDateTime` | Date/time with time zone label, precision to the second | Not supported in table columns |
| `TzTimestamp` | Date/time with time zone label, precision to the microsecond | Not supported in table columns |



### Supporting types with a time zone label

Time zone label for the `TzDate`, `TzDatetime`, `TzTimestamp` types is an attribute that is used:

* When converting ([CAST](../syntax/expressions.md#cast), [DateTime::Parse](../udf/list/datetime.md#parse), [DateTime::Format](../udf/list/datetime.md#format)) to a string and from a string.
* In [DateTime::Split](../udf/list/datetime.md#split), a timezone component is added to `Resource<TM>`.

The point in time for these types is stored in UTC, and the timezone label doesn't participate in any other calculations in any way. For example:

```yql
SELECT -- these expressions are always true for any timezones: the timezone doesn't affect the point in time.
    AddTimezone(CurrentUtcDate(), "Europe/Moscow") ==
        AddTimezone(CurrentUtcDate(), "America/New_York"),
    AddTimezone(CurrentUtcDatetime(), "Europe/Moscow") ==
        AddTimezone(CurrentUtcDatetime(), "America/New_York");
```

Keep in mind that when converting between `TzDate` and `TzDatetime`, or `TzTimestamp` the date's midnight doesn't follow the local time zone, but midnight in UTC for the date in UTC.



## Casting between data types {#cast}

### Explicit casting {#explicit-cast}

Explicit casting using [CAST](../syntax/expressions.md#cast):

#### Casting to numeric types

| Type          | Bool            | Int8            | Int16           | Int32           | Int64           | Uint8             | Uint16            | Uint32            | Uint64            | Float           | Double          | Decimal |
|---------------|-----------------|-----------------|-----------------|-----------------|-----------------|-------------------|-------------------|-------------------|-------------------|-----------------|-----------------|---------|
| **Bool**      | —               | Yes<sup>1</sup> | Yes<sup>1</sup> | Yes<sup>1</sup> | Yes<sup>1</sup> | Yes<sup>1</sup>   | Yes<sup>1</sup>   | Yes<sup>1</sup>   | Yes<sup>1</sup>   | Yes<sup>1</sup> | Yes<sup>1</sup> | No      |
| **Int8**      | Yes<sup>2</sup> | —               | Yes             | Yes             | Yes             | Yes<sup>3</sup>   | Yes<sup>3</sup>   | Yes<sup>3</sup>   | Yes<sup>3</sup>   | Yes             | Yes             | Yes     |
| **Int16**     | Yes<sup>2</sup> | Yes<sup>4</sup> | —               | Yes             | Yes             | Yes<sup>3,4</sup> | Yes<sup>3</sup>   | Yes<sup>3</sup>   | Yes<sup>3</sup>   | Yes             | Yes             | Yes     |
| **Int32**     | Yes<sup>2</sup> | Yes<sup>4</sup> | Yes<sup>4</sup> | —               | Yes             | Yes<sup>3,4</sup> | Yes<sup>3,4</sup> | Yes<sup>3</sup>   | Yes<sup>3</sup>   | Yes             | Yes             | Yes     |
| **Int64**     | Yes<sup>2</sup> | Yes<sup>4</sup> | Yes<sup>4</sup> | Yes<sup>4</sup> | —               | Yes<sup>3,4</sup> | Yes<sup>3,4</sup> | Yes<sup>3,4</sup> | Yes<sup>3</sup>   | Yes             | Yes             | Yes     |
| **Uint8**     | Yes<sup>2</sup> | Yes<sup>4</sup> | Yes             | Yes             | Yes             | —                 | Yes               | Yes               | Yes               | Yes             | Yes             | Yes     |
| **Uint16**    | Yes<sup>2</sup> | Yes<sup>4</sup> | Yes<sup>4</sup> | Yes             | Yes             | Yes<sup>4</sup>   | —                 | Yes               | Yes               | Yes             | Yes             | Yes     |
| **Uint32**    | Yes<sup>2</sup> | Yes<sup>4</sup> | Yes<sup>4</sup> | Yes<sup>4</sup> | Yes             | Yes<sup>4</sup>   | Yes<sup>4</sup>   | —                 | Yes               | Yes             | Yes             | Yes     |
| **Uint64**    | Yes<sup>2</sup> | Yes<sup>4</sup> | Yes<sup>4</sup> | Yes<sup>4</sup> | Yes<sup>4</sup> | Yes<sup>4</sup>   | Yes<sup>4</sup>   | Yes<sup>4</sup>   | —                 | Yes             | Yes             | Yes     |
| **Float**     | Yes<sup>2</sup> | Yes<sup>4</sup> | Yes<sup>4</sup> | Yes<sup>4</sup> | Yes<sup>4</sup> | Yes<sup>3,4</sup> | Yes<sup>3,4</sup> | Yes<sup>3,4</sup> | Yes<sup>3,4</sup> | —               | Yes             | No      |
| **Double**    | Yes<sup>2</sup> | Yes<sup>4</sup> | Yes<sup>4</sup> | Yes<sup>4</sup> | Yes<sup>4</sup> | Yes<sup>3,4</sup> | Yes<sup>3,4</sup> | Yes<sup>3,4</sup> | Yes<sup>3,4</sup> | Yes             | —               | No      |
| **Decimal**   | No              | Yes             | Yes             | Yes             | Yes             | Yes               | Yes               | Yes               | Yes               | Yes             | Yes             | —       |
| **String**    | Yes             | Yes             | Yes             | Yes             | Yes             | Yes               | Yes               | Yes               | Yes               | Yes             | Yes             | Yes     |
| **Utf8**      | Yes             | Yes             | Yes             | Yes             | Yes             | Yes               | Yes               | Yes               | Yes               | Yes             | Yes             | Yes     |
| **Json**      | No              | No              | No              | No              | No              | No                | No                | No                | No                | No              | No              | No      |
| **Yson**      | Yes<sup>5</sup> | Yes<sup>5</sup> | Yes<sup>5</sup> | Yes<sup>5</sup> | Yes<sup>5</sup> | Yes<sup>5</sup>   | Yes<sup>5</sup>   | Yes<sup>5</sup>   | Yes<sup>5</sup>   | Yes<sup>5</sup> | Yes<sup>5</sup> | No      |
| **Uuid**      | No              | No              | No              | No              | No              | No                | No                | No                | No                | No              | No              | No      |
| **Date**      | No              | Yes<sup>4</sup> | Yes<sup>4</sup> | Yes             | Yes             | Yes<sup>4</sup>   | Yes               | Yes               | Yes               | Yes             | Yes             | No      |
| **Datetime**  | No              | Yes<sup>4</sup> | Yes<sup>4</sup> | Yes<sup>4</sup> | Yes             | Yes<sup>4</sup>   | Yes<sup>4</sup>   | Yes               | Yes               | Yes             | Yes             | No      |
| **Timestamp** | No              | Yes<sup>4</sup> | Yes<sup>4</sup> | Yes<sup>4</sup> | Yes<sup>4</sup> | Yes<sup>4</sup>   | Yes<sup>4</sup>   | Yes<sup>4</sup>   | Yes               | Yes             | Yes             | No      |
| **Interval**  | No              | Yes<sup>4</sup> | Yes<sup>4</sup> | Yes<sup>4</sup> | Yes             | Yes<sup>3,4</sup> | Yes<sup>3,4</sup> | Yes<sup>3,4</sup> | Yes<sup>3</sup>   | Yes             | Yes             | No      |

<sup>1</sup> `True` is converted to `1` and `False` to `0`.
<sup>2</sup> Any value other than `0` is converted to `True`, `0` is converted to `False`.
<sup>3</sup> Possible only in case of a non-negative value.
<sup>4</sup> Possible only within the valid range.
<sup>5</sup> Using the built-in function [Yson::ConvertTo](../udf/list/yson.md#ysonconvertto).

#### Converting to date and time data types

| Type | Date | Datetime | Timestamp | Interval |
| --- | --- | --- | --- | --- |
| **Bool** | No | No | No | No |
| **INT** | Yes | Yes | Yes | Yes |
| **Uint** | Yes | Yes | Yes | Yes |
| **Float** | No | No | No | No |
| **Double** | No | No | No | No |
| **Decimal** | No | No | No | No |
| **String** | Yes | Yes | Yes | Yes |
| **Utf8** | Yes | Yes | Yes | Yes |
| **Json** | No | No | No | No |
| **Yson** | No | No | No | No |
| **Uuid** | No | No | No | No |
| **Date** | — | Yes | Yes | No |
| **Datetime** | Yes | — | Yes | No |
| **Timestamp** | Yes | Yes | — | No |
| **Interval** | No | No | No | — |

#### Conversion to other data types

| Type | String | Utf8 | Json | Yson | Uuid |
| --- | --- | --- | --- | --- | --- |
| **Bool** | Yes | No | No | No | No |
| **INT** | Yes | No | No | No | No |
| **Uint** | Yes | No | No | No | No |
| **Float** | Yes | No | No | No | No |
| **Double** | Yes | No | No | No | No |
| **Decimal** | Yes | No | No | No | No |
| **String** | — | Yes | Yes | Yes | Yes |
| **Utf8** | Yes | — | No | No | No |
| **Json** | Yes | Yes | — | No | No |
| **Yson** | Yes<sup>4</sup> | No | No | No | No |
| **Uuid** | Yes | Yes | No | No | — |
| **Date** | Yes | Yes | No | No | No |
| **Datetime** | Yes | Yes | No | No | No |
| **Timestamp** | Yes | Yes | No | No | No |
| **Interval** | Yes | Yes | No | No | No |

<sup>4</sup> Using the built-in function [Yson::ConvertTo](../udf/list/yson.md#ysonconvertto).

##### Examples

{% include [x](../_includes/cast_examples.md) %}

### Implicit casting {#implicit-cast}

Implicit type casting that occurs in basic operations ( +-\*/) between different data types. The table cells specify the operation result type, if the operation is possible:

#### Numeric types

| Type | Int | Uint | Float | Double |
| --- | --- | --- | --- | --- |
| **INT** | — | `INT` | `Float` | `Double` |
| **Uint** | `INT` | — | `Float` | `Double` |
| **Float** | `Float` | `Float` | — | `Double` |
| **Double** | `Double` | `Double` | `Double` | — |

#### Date and time types

| Type | Date | Datetime | Timestamp | Interval | TzDate | TzDatetime | TzTimestamp |
| --- | --- | --- | --- | --- | --- | --- | --- |
| **Date** | — | — | — | `Date` | — | — | — |
| **Datetime** | — | — | — | `Datetime` | — | — | — |
| **Timestamp** | — | — | — | `Timestamp` | — | — | — |
| **Interval** | `Date` | `Datetime` | `Timestamp` | — | `TzDate` | `TzDatetime` | `TzTimestamp` |
| **TzDate** | — | — | — | `TzDate` | — | — | — |
| **TzDatetime** | — | — | — | `TzDatetime` | — | — | — |
| **TzTimestamp** | — | — | — | `TzTimestamp` | — | — | — |
<|MERGE_RESOLUTION|>--- conflicted
+++ resolved
@@ -17,15 +17,9 @@
 | `Uint16` | An unsigned integer.<br/>Acceptable values: from 0 to 2<sup>16</sup>–1. | — |
 | `Uint32` | An unsigned integer.<br/>Acceptable values: from 0 to 2<sup>32</sup>–1. | — |
 | `Uint64` | An unsigned integer.<br/>Acceptable values: from 0 to 2<sup>64</sup>–1. | — |
-<<<<<<< HEAD
 | `Float` | A real number with variable precision, 4 bytes in size. | {% if feature_map_tables %}Can't be used in the primary key or in columns that form the key of a secondary index{% endif %} |
 | `Double` | A real number with variable precision, 8 bytes in size. | {% if feature_map_tables %}Can't be used in the primary key or in columns that form the key of a secondary index{% endif %} |
-| `Decimal(precision, scale)` | A real number with the specified precision, 16 bytes in size. Precision is the maximum total number of decimal digits stored and can range from 1 to 35. Scale is the maximum number of decimal digits stored to the right of the decimal point and can range from 0 to the precision value. | — |
-=======
-| `Float` | A real number with variable precision, 4 bytes in size. | {% if feature_map_tables %}Can't be used in the primary key{% endif %} |
-| `Double` | A real number with variable precision, 8 bytes in size. | {% if feature_map_tables %}Can't be used in the primary key{% endif %} |
-| `Decimal(precision, scale)` | A real number with the specified precision, 16 bytes in size. Precision is the maximum total number of decimal digits stored and can range from 1 to 35. Scale is the maximum number of decimal digits stored to the right of the decimal point and can range from 0 to the precision value. | {% if feature_map_tables %}Can't be used in the primary key{% endif %} |
->>>>>>> 9bbe17e5
+| `Decimal(precision, scale)` | A real number with the specified precision, 16 bytes in size. Precision is the maximum total number of decimal digits stored and can range from 1 to 35. Scale is the maximum number of decimal digits stored to the right of the decimal point and can range from 0 to the precision value. | {% if feature_map_tables %}Can't be used in the primary key or in columns that form the key of a secondary index{% endif %} |
 {% if feature_map_tables %}
 |`DyNumber` | A binary representation of a real number with an accuracy of up to 38 digits.<br/>Acceptable values: positive numbers from 1×10<sup>-130</sup> up to 1×10<sup>126</sup>–1, negative numbers from -1×10<sup>126</sup>–1 to -1×10<sup>-130</sup>, and 0.<br/>Compatible with the `Number` type in AWS DynamoDB. It's not recommended for {{ backend_name_lower }}-native applications. | — |
 {% endif %}
