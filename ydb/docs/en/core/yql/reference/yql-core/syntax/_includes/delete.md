# DELETE FROM

{% if oss == true and backend_name == "YDB" %}

{% note warning %}

{% include [OLAP_not_allow_text](../../../../_includes/not_allow_for_olap_text.md) %}

<<<<<<< HEAD

Instead of using `DELETE FROM` to remove data from columnar tables, you can use the mechanism of deleting rows by time — [TTL](../../../../concepts/ttl.md). TTL can be set when [creating](../create_table/index.md) the table via `CREATE TABLE` or [modified](../alter_table/index.md) later via `ALTER TABLE`.
=======
Instead of using `DELETE FROM` to delete data from colum-oriented tables, you can use the mechanism of deleting rows by time — [TTL](../../../../concepts/ttl.md). TTL can be set when [creating](../create_table/index.md) the table via `CREATE TABLE` or [modified](../alter_table/index.md) later via `ALTER TABLE`.
>>>>>>> d4e8297a

{% endnote %}

{% endif %}

Deletes rows that match the `WHERE` clause, from the table.{% if feature_mapreduce %}  The table is searched by name in the database specified by the [USE](../use.md) operator.{% endif %}

## Example

```yql
DELETE FROM my_table
WHERE Key1 == 1 AND Key2 >= "One";
```

## DELETE FROM ... ON {#delete-on}

Deletes rows based on the results of a subquery. The set of columns returned by the subquery must be a subset of the table's columns being updated, and all columns of the table's primary key must be present in the returned columns. The data types of the columns returned by the subquery must match the data types of the corresponding columns in the table.

The primary key value is used to search for rows to be deleted from the table. The presence of other (non-key) columns of the table in the output of the subquery does not affect the results of the deletion operation.

### Example

```yql
$to_delete = (
    SELECT Key, SubKey FROM my_table WHERE Value = "ToDelete" LIMIT 100
);

DELETE FROM my_table ON
SELECT * FROM $to_delete;
```<|MERGE_RESOLUTION|>--- conflicted
+++ resolved
@@ -6,12 +6,8 @@
 
 {% include [OLAP_not_allow_text](../../../../_includes/not_allow_for_olap_text.md) %}
 
-<<<<<<< HEAD
 
-Instead of using `DELETE FROM` to remove data from columnar tables, you can use the mechanism of deleting rows by time — [TTL](../../../../concepts/ttl.md). TTL can be set when [creating](../create_table/index.md) the table via `CREATE TABLE` or [modified](../alter_table/index.md) later via `ALTER TABLE`.
-=======
 Instead of using `DELETE FROM` to delete data from colum-oriented tables, you can use the mechanism of deleting rows by time — [TTL](../../../../concepts/ttl.md). TTL can be set when [creating](../create_table/index.md) the table via `CREATE TABLE` or [modified](../alter_table/index.md) later via `ALTER TABLE`.
->>>>>>> d4e8297a
 
 {% endnote %}
 
