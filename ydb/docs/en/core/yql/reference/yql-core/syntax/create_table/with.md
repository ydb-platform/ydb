--- conflicted
+++ resolved
@@ -31,7 +31,7 @@
 
 {% if backend_name == "YDB" %}
 
-<<<<<<< HEAD
+
 A colum-oriented table is created by specifying the parameter `STORE = COLUMN` in the `WITH` clause:
 
 ```sql
@@ -85,21 +85,4 @@
 
 {% endlist %}
 
-
-=======
-In the `WITH` clause, you can also specify TTL (Time to Live) — the lifespan of a row. [TTL](../../../../concepts/ttl.md) automatically removes rows from the string table when the specified number of seconds have passed from the time recorded in the TTL column. TTL can be set when the table is created or added later via `ALTER TABLE`. The code below will create a string table with TTL:
-
-```yql
-CREATE TABLE my_table (
-    id Uint64,
-    title Utf8,
-    expire_at Timestamp,
-    PRIMARY KEY (id)
-)
-WITH (
-    TTL = Interval("PT0S") ON expire_at
-);
-```
-
->>>>>>> adfd84c2
 {% endif %}