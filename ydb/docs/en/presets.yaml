default:
<<<<<<< HEAD
  lang: en
#  link-console-main: https://console.cloud.yandex.com

  team:
      bondar:
        name: Oleg Bondar
        position: CPO YDB
        profile: https://www.linkedin.com/in/olegbondar2000/
      ivanov:
        name: Evgenii Ivanov
        position: Senior developer
        profile: https://www.linkedin.com/in/eivanov89/  
=======
  lang: en
>>>>>>> c61548b9
<|MERGE_RESOLUTION|>--- conflicted
+++ resolved
@@ -1,8 +1,5 @@
 default:
-<<<<<<< HEAD
   lang: en
-#  link-console-main: https://console.cloud.yandex.com
-
   team:
       bondar:
         name: Oleg Bondar
@@ -11,7 +8,4 @@
       ivanov:
         name: Evgenii Ivanov
         position: Senior developer
-        profile: https://www.linkedin.com/in/eivanov89/  
-=======
-  lang: en
->>>>>>> c61548b9
+        profile: https://www.linkedin.com/in/eivanov89/  