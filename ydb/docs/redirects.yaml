common:
  - from: /reference/ydb-cli/table-ttl-drop.md
    to: /reference/ydb-cli/table-ttl-reset.md
  - from: changelog.md
    to: changelog-server.md
  - from: /administration/quickstart.md
    to: /quickstart.md
  - from: /getting_started/create_db.md
    to: /quickstart.md
  - from: /getting_started/auth.md
    to: /concepts/auth.md
  - from: /getting_started/cli.md
    to: /reference/ydb-cli/index.md
  - from: /getting_started/sdk.md
    to: /reference/ydb-sdk/index.md
  - from: /getting_started/self_hosted/ydb_docker.md
    to: /quickstart.md
  - from: /getting_started/self_hosted/ydb_local.md
    to: /quickstart.md
  - from: /getting_started/self_hosted/ydb_minikube.md
    to: /quickstart.md
  - from: /getting_started/index.md
    to: /quickstart.md
  - from: /getting_started/quickstart/index.md
    to: /quickstart.md
  - from: /cluster/topology.md
    to: /concepts/topology.md
  - from: /getting_started/yql.md
    to: /yql/reference/index.md
  - from: /concepts/datatypes.md
    to: /yql/reference/types/index.md
  - from: /public-talks/index.md
    to: /public-materials/videos.md
  - from: /concepts/databases.md
    to: /concepts/glossary.md
  - from: /concepts/vector_index.md
    to: concepts/vector_search.md
  - from: /postgresql/pg-dump.md
    to: /postgresql/import.md
  - from: /concepts/column-table.md
    to: /concepts/datamodel/table.md

# DevOps-related redirects
  - from: /getting_started/kubernetes.md
    to: /devops/kubernetes/initial-deployment.md
  - from: /getting_started/ansible.md
    to: /devops/ansible/initial-deployment.md
  - from: /troubleshooting/system_views_cluster.md
    to: /devops/manual/system-views.md
  - from: /ops/devslice-user-guide-k8s-baremetal-host.md
    to: /ops/devslice-setup-kikimr-slice.md
  - from: /deploy/orchestrated/concepts.md
    to: /devops/kubernetes/initial-deployment.md
  - from: /deploy/orchestrated/yc_managed_kubernetes.md
    to: /devops/kubernetes/initial-deployment.md
  - from: /deploy/orchestrated/aws_eks.md
    to: /devops/kubernetes/initial-deployment.md
  - from: /deploy/orchestrated/operate.md
    to: /devops/kubernetes/initial-deployment.md
  - from: /cluster/index.md
    to: /devops/index.md
  - from: /cluster/logs.md
    to: /devops/manual/logging.md
  - from: /administration/grafana-dashboards.md
    to: /reference/observability/metrics/grafana-dashboards.md
  - from: /administration/production-storage-config.md
    to: /deploy/configuration/config.md
  - from: /administration/state-storage-move.md
    to: /devops/manual/state-storage-move.md
  - from: /deploy/manual/static-group-move.md
    to: /devops/manual/static-group-move.md
  - from: /administration/monitoring.md
    to: /devops/manual/monitoring.md
  - from: /deploy/manual/monitoring.md
    to: /devops/manual/monitoring.md
  - from: /administration/upgrade.md
    to: /devops/manual/upgrade.md
  - from: /deploy/manual/upgrade.md
    to: /devops/manual/upgrade.md
  - from: /maintenance/backup_and_recovery.md
    to: /devops/manual/backup-and-recovery.md
  - from: /deploy/index.md
    to: /devops/index.md
  - from: /deploy/manual/deploy-ydb-on-premises.md
    to: /devops/manual/initial-deployment.md
  - from: /deploy/configuration/config.md
    to: /reference/configuration/index.md
  - from: /deploy/manual/connector.md
    to: /devops/manual/federated-queries/connector-deployment.md
  - from: /deploy/manual/deploy-ydb-federated-query.md
    to: /devops/manual/federated-queries/index.md

  # Redirects for Deployment Options
  - from: /devops/(ansible|kubernetes|manual)/(.*)$
    to: /devops/deployment-options/$1/$2

  # Redirects for Observability
  - from: /devops/manual/(monitoring|logging)\.md$
    to: /devops/observability/$1.md
  - from: /devops/manual/system-views.md
    to: /devops/observability/system-views.md

  # Redirects for Maintenance
  - from: /devops/manual/upgrade.md
    to: /devops/concepts/versioning.md
  - from: /devops/manual/maintenance-without-downtime.md
    to: /devops/concepts/maintenance-without-downtime.md

  # Redirect for backup-and-recovery
  - from: /devops/manual/backup-and-recovery.md
    to: /devops/backup-and-recovery.md

  # Redirect for deprecated instructions
  - from: /devops/manual/state-storage-move.md
    to: /devops/configuration-management/configuration-v1/state-storage-move.md
  - from: /devops/manual/static-group-move.md
    to: /devops/configuration-management/configuration-v1/static-group-move.md

  # Redirect for system-requirements
  - from: /devops/system-requirements.md
    to: /devops/concepts/system-requirements.md
  - from: /cluster/system-requirements.md
    to: /devops/concepts/system-requirements.md

  # Redirects for maintenance folder
  - from: /maintenance/(.*)$
    to: /devops/deployment-options/manual/$1

  # Dev-related redirects
  - from: /db/index.md
    to: /dev/index.md
  - from: /troubleshooting/system_views.md
    to: /dev/system-views.md
  - from: /troubleshooting/system_views_db.md
    to: /dev/system-views.md
  - from: /operations/manage-users-attr.md
    to: /dev/custom-attributes.md
  - from: /operations/query_plans_optimization.md
    to: /dev/query-plans-optimization.md
  - from: /best_practices/cdc.md
    to: /dev/cdc.md
  - from: /best_practices/pk-olap-scalability.md
    to: /dev/primary-key/row-oriented.md
  - from: /best_practices/pk-olap-scalability.md
    to: /dev/primary-key/column-oriented.md
  - from: /best_practices/schema_design.md
    to: /dev/primary-key/index.md
  - from: /best_practices/secondary_indexes.md
    to: /dev/secondary-indexes.md
  - from: /best_practices/table_sharding.md
    to:  /dev/primary-key/index.md
  - from: /best_practices/batch_upload.md
    to: /dev/batch-upload.md
  - from: /best_practices/paging.md
    to: /dev/paging.md
  - from: /best_practices/timeouts.md
    to: /dev/timeouts.md
  - from: /yql/tutorial/alter_table.md
    to: /dev/yql-tutorial/alter_table.md
  - from: /yql/tutorial/basic_aggregation.md
    to: /dev/yql-tutorial/basic_aggregation.md
  - from: /yql/tutorial/basic_filter_and_sort.md
    to: /dev/yql-tutorial/basic_filter_and_sort.md
  - from: /yql/tutorial/conditional_values.md
    to: /dev/yql-tutorial/conditional_values.md
  - from: /yql/tutorial/create_demo_tables.md
    to: /dev/yql-tutorial/create_demo_tables.md
  - from: /yql/tutorial/delete.md
    to: /dev/yql-tutorial/delete.md
  - from: /yql/tutorial/delete_table.md
    to: /dev/yql-tutorial/delete_table.md
  - from: /yql/tutorial/fill_tables_with_data.md
    to: /dev/yql-tutorial/fill_tables_with_data.md
  - from: /yql/tutorial/index.md
    to: /dev/yql-tutorial/index.md
  - from: /yql/tutorial/insert_into.md
    to: /dev/yql-tutorial/insert_into.md
  - from: /yql/tutorial/join_tables.md
    to: /dev/yql-tutorial/join_tables.md
  - from: /yql/tutorial/replace_into.md
    to: /dev/yql-tutorial/replace_into.md
  - from: /yql/tutorial/select_all_columns.md
    to: /dev/yql-tutorial/select_all_columns.md
  - from: /yql/tutorial/select_specific_columns.md
    to: /dev/yql-tutorial/select_specific_columns.md
  - from: /yql/tutorial/update.md
    to: /dev/yql-tutorial/update.md
  - from: /yql/tutorial/upsert_into.md
    to: /dev/yql-tutorial/upsert_into.md
  - from: /reference/ydb-sdk/example/archive/example-go-v1.md
    to: /dev/example-app/go/index.md
  - from: /reference/ydb-sdk/example/archive/example-go-v2.md
    to: /dev/example-app/go/index.md
  - from: /reference/ydb-sdk/example/example-cpp.md
    to: /dev/example-app/example-cpp.md
  - from: /reference/ydb-sdk/example/example-dotnet.md
    to: /dev/example-app/example-dotnet.md
  - from: /reference/ydb-sdk/example/example-nodejs.md
    to: /dev/example-app/example-nodejs.md
  - from: /reference/ydb-sdk/example/example-php.md
    to: /dev/example-app/example-php.md
  - from: /reference/ydb-sdk/example/go/index.md
    to: /dev/example-app/go/index.md
  - from: /reference/ydb-sdk/example/index.md
    to: /dev/example-app/index.md
  - from: /reference/ydb-sdk/example/java/index.md
    to: /dev/example-app/java/index.md
  - from: /reference/ydb-sdk/example/python/index.md
    to: /dev/example-app/python/index.md

# YQL-related redirects
  - from: /yql/reference/syntax/alter_topic.md
    to: /yql/reference/syntax/alter-topic.md
  - from: /yql/reference/syntax/create_topic.md
    to: /yql/reference/syntax/create-topic.md
  - from: /yql/reference/syntax/flatten.md
    to: /yql/reference/syntax/select/flatten.md
  - from: /yql/reference/syntax/group_by.md
    to: /yql/reference/syntax/select/group-by.md
  - from: /yql/reference/syntax/join.md
    to: /yql/reference/syntax/select/join.md
  - from: /yql/reference/syntax/window.md
    to: /yql/reference/syntax/select/window.md
  - from: /yql/reference/ddl/create-index.md
    to: /yql/reference/syntax/create_table/secondary_index.md

# Security-related redirects
  - from: /cluster/access.md
    to: /security/authorization.md
  - from: /cluster/audit-log.md
    to: /security/audit-log.md
  - from: /cluster/short-access-control-notation.md
    to: /security/short-access-control-notation.md
  - from: /concepts/auth.md
    to: /security/authentication.md
  - from: /security/access-management.md
    to: /security/authorization.md

# Contributors-related redirects
  - from: /development/build-ya.md
    to: /contributor/build-ya.md
  - from: /development/datashard-locks-and-change-visibility.md
    to: /contributor/datashard-locks-and-change-visibility.md
  - from: /development/index.md
    to: /contributor/index.md
  - from: /development/load-actors-key-value.md
    to: /contributor/load-actors-key-value.md
  - from: /development/load-actors-kqp.md
    to: /contributor/load-actors-kqp.md
  - from: /development/load-actors-memory.md
    to: /contributor/load-actors-memory.md
  - from: /development/load-actors-overview.md
    to: /contributor/load-actors-overview.md
  - from: /development/load-actors-pdisk-log.md
    to: /contributor/load-actors-pdisk-log.md
  - from: /development/load-actors-pdisk-read.md
    to: /contributor/load-actors-pdisk-read.md
  - from: /development/load-actors-pdisk-write.md
    to: /contributor/load-actors-pdisk-write.md
  - from: /development/load-actors-stop.md
    to: /contributor/load-actors-stop.md
  - from: /development/load-actors-storage.md
    to: /contributor/load-actors-storage.md
  - from: /development/load-actors-vdisk.md
    to: /contributor/load-actors-vdisk.md
  - from: /development/localdb-uncommitted-txs.md
    to: /contributor/localdb-uncommitted-txs.md
  - from: /development/manage-releases.md
    to: /contributor/manage-releases.md
  - from: /development/suggest-change.md
    to: /contributor/suggest-change.md
  - from: /concepts/clusters/index.md
    to: /concepts/topology.md
  - from: /concepts/clusters/common_scheme_ydb.md
    to: /contributor/general-schema.md
  - from: /concepts/clusters/distributed_storage.md
    to: /contributor/distributed-storage.md
  - from: /concepts/cluster/distributed_storage.md
    to: /contributor/distributed-storage.md

# Redirects for ydb-dstool
  - from: /administration/ydb-dstool-device-list.md
    to: /reference/ydb-dstool/device-list.md
  - from: /administration/ydb-dstool-global-options.md
    to: /reference/ydb-dstool/global-options.md
  - from: /administration/ydb-dstool-overview.md
    to: /reference/ydb-dstool/index.md
  - from: /administration/ydb-dstool-setup.md
    to: /reference/ydb-dstool/install.md

# Redirects for Embedded UI
  - from: /maintenance/embedded_monitoring/ydb_monitoring.md
    to: /reference/embedded-ui/ydb-monitoring.md
  - from: /maintenance/embedded_monitoring/overview.md
    to: /reference/embedded-ui/overview.md
  - from: /maintenance/embedded_monitoring/hive.md
    to: /reference/embedded-ui/hive.md
  - from: /maintenance/embedded_monitoring/logs.md
    to: /reference/embedded-ui/logs.md
  - from: /maintenance/embedded_monitoring/interconnect_overview.md
    to: /reference/embedded-ui/interconnect-overview.md
  - from: /maintenance/embedded_monitoring/charts.md
    to: /reference/embedded-ui/charts.md
  - from: /maintenance/embedded_monitoring/index.md
    to: /reference/embedded-ui/index.md

# Redirects for recipes
  - from: reference/ydb-sdk/recipes/auth-access-token.md
    to: recipes/ydb-sdk/auth-access-token.md
  - from: reference/ydb-sdk/recipes/auth-anonymous.md
    to: recipes/ydb-sdk/auth-anonymous.md
  - from: reference/ydb-sdk/recipes/auth-env.md
    to: recipes/ydb-sdk/auth-env.md
  - from: reference/ydb-sdk/recipes/auth-metadata.md
    to: recipes/ydb-sdk/auth-metadata.md
  - from: reference/ydb-sdk/recipes/auth-service-account.md
    to: recipes/ydb-sdk/auth-service-account.md
  - from: reference/ydb-sdk/recipes/auth-static.md
    to: recipes/ydb-sdk/auth-static.md
  - from: reference/ydb-sdk/recipes/auth.md
    to: recipes/ydb-sdk/auth.md
  - from: reference/ydb-sdk/recipes/balancing-prefer-local.md
    to: recipes/ydb-sdk/balancing-prefer-local.md
  - from: reference/ydb-sdk/recipes/balancing-prefer-location.md
    to: recipes/ydb-sdk/balancing-prefer-location.md
  - from: reference/ydb-sdk/recipes/balancing-random-choice.md
    to: recipes/ydb-sdk/balancing-random-choice.md
  - from: reference/ydb-sdk/recipes/balancing.md
    to: recipes/ydb-sdk/balancing.md
  - from: reference/ydb-sdk/recipes/bulk-upsert.md
    to: recipes/ydb-sdk/bulk-upsert.md
  - from: reference/ydb-sdk/recipes/debug-jaeger.md
    to: recipes/ydb-sdk/debug-jaeger.md
  - from: reference/ydb-sdk/recipes/debug-logs.md
    to: recipes/ydb-sdk/debug-logs.md
  - from: reference/ydb-sdk/recipes/debug-prometheus.md
    to: recipes/ydb-sdk/debug-prometheus.md
  - from: reference/ydb-sdk/recipes/debug.md
    to: recipes/ydb-sdk/debug.md
  - from: reference/ydb-sdk/recipes/index.md
    to: recipes/ydb-sdk/index.md
  - from: reference/ydb-sdk/recipes/init.md
    to: recipes/ydb-sdk/init.md
  - from: reference/ydb-sdk/recipes/retry.md
    to: recipes/ydb-sdk/retry.md
  - from: reference/ydb-sdk/recipes/session-pool-limit.md
    to: recipes/ydb-sdk/session-pool-limit.md
  - from: reference/ydb-sdk/recipes/tx-control.md
    to: recipes/ydb-sdk/tx-control.md
  - from: reference/ydb-sdk/recipes/upsert.md
    to: recipes/ydb-sdk/upsert.md

# Redirects from export_import to export-import
  - from: /reference/ydb-cli/export_import/s3_conn.md
    to: /reference/ydb-cli/export-import/auth-s3.md
  - from: /reference/ydb-cli/export_import/s3_export.md
    to: /reference/ydb-cli/export-import/export-s3.md
  - from: /reference/ydb-cli/export_import/file_structure.md
    to: /reference/ydb-cli/export-import/file-structure.md
  - from: /reference/ydb-cli/export_import/import-file.md
    to: /reference/ydb-cli/export-import/import-file.md
  - from: /reference/ydb-cli/export_import/s3_import.md
    to: /reference/ydb-cli/export-import/import-s3.md
  - from: /reference/ydb-cli/export_import/index.md
    to: /reference/ydb-cli/export-import/index.md
  - from: /reference/ydb-cli/export_import/tools_dump.md
    to: /reference/ydb-cli/export-import/tools-dump.md
  - from: /reference/ydb-cli/export_import/tools_restore.md
    to: /reference/ydb-cli/export-import/tools-restore.md

# Redirects for integrations
  - from: /integrations/grafana.md
    to: /integrations/visualization/grafana.md
  - from: /integrations/ide/dbeaver.md
    to: /integrations/gui/dbeaver.md
  - from: /integrations/ide/datagrip.md
    to: /integrations/gui/datagrip.md
  - from: /integrations/fluent-bit.md
    to: /integrations/ingestion/fluent-bit.md
  - from: /integrations/import-jdbc.md
    to: /integrations/ingestion/import-jdbc.md
  - from: /integrations/logstash.md
    to: /integrations/ingestion/logstash.md
  - from: /integrations/spring-data-jdbc.md
    to: /integrations/orm/spring-data-jdbc.md
  - from: /integrations/flyway.md
    to: /integrations/migration/flyway.md
  - from: /integrations/goose.md
    to: /integrations/migration/goose.md
  - from: /integrations/hibernate.md
    to: /integrations/orm/hibernate.md
  - from: /integrations/liquibase.md
    to: /integrations/migration/liquibase.md

# Redirects for troubleshooting

  - from: /dev/troubleshooting/index.md
    to: /troubleshooting/index.md
  - from: /dev/troubleshooting/performance/hardware/io-bandwidth.md
    to: /troubleshooting/performance/hardware/io-bandwidth.md
  - from: /dev/troubleshooting/performance/hardware/disk-space.md
    to: /troubleshooting/performance/hardware/disk-space.md
  - from: /dev/troubleshooting/performance/hardware/insufficient-memory.md
    to: /troubleshooting/performance/hardware/insufficient-memory.md
  - from: /dev/troubleshooting/performance/hardware/cpu-bottleneck.md
    to: /troubleshooting/performance/hardware/cpu-bottleneck.md
  - from: /dev/troubleshooting/performance/queries/transaction-lock-invalidation.md
    to: /troubleshooting/performance/queries/transaction-lock-invalidation.md
  - from: /dev/troubleshooting/performance/queries/uncached-queries.md
    to: /troubleshooting/performance/queries/uncached-queries.md
  - from: /dev/troubleshooting/performance/queries/overloaded-errors.md
    to: /troubleshooting/performance/queries/overloaded-errors.md
  - from: /dev/troubleshooting/performance/schemas/splits-merges.md
    to: /troubleshooting/performance/schemas/splits-merges.md
  - from: /dev/troubleshooting/performance/schemas/overloaded-shards.md
    to: /troubleshooting/performance/schemas/overloaded-shards.md
  - from: /dev/troubleshooting/performance/system/system-clock-drift.md
    to: /troubleshooting/performance/system/system-clock-drift.md
  - from: /dev/troubleshooting/performance/index.md
    to: /troubleshooting/performance/index.md
  - from: /dev/troubleshooting/performance/ydb/tablets-moved.md
    to: /troubleshooting/performance/ydb/tablets-moved.md
  - from: /dev/troubleshooting/performance/ydb/ydb-updates.md
    to: /troubleshooting/performance/ydb/ydb-updates.md
  - from: /dev/troubleshooting/performance/infrastructure/hardware.md
    to: /troubleshooting/performance/infrastructure/hardware.md
  - from: /dev/troubleshooting/performance/infrastructure/network.md
    to: /troubleshooting/performance/infrastructure/network.md
  - from: /dev/troubleshooting/performance/infrastructure/dc-drills.md
    to: /troubleshooting/performance/infrastructure/dc-drills.md
  - from: /dev/troubleshooting/performance/infrastructure/dc-outage.md
    to: /troubleshooting/performance/infrastructure/dc-outage.md

# Redirects for reference/configuration

  - from: /reference/configuration/node-authentication.md
    to: /reference/configuration/client_certificate_authorization.md

ru:
  - from: /postgresql/index.md
    to: /postgresql/intro.md
  - from: /db/terraform.md
    to: /dev/terraform.md
  - from: /postgresql/docker-connect.md
    to: /postgresql/connect.md

<<<<<<< HEAD
=======
  # Redirects for Deployment Options
  - from: /devops/(ansible|kubernetes|manual)/(.*)$
    to: /devops/deployment-options/$1/$2

  # Redirects for Observability
  - from: /devops/manual/(monitoring|logging)\.md$
    to: /devops/observability/$1.md
  - from: /devops/manual/system-views.md
    to: /devops/observability/system-views.md

  # Redirects for Maintenance
  - from: /devops/manual/upgrade.md
    to: /devops/concepts/versioning.md
  - from: /devops/manual/maintenance-without-downtime.md
    to: /devops/concepts/maintenance-without-downtime.md

  # Redirects for Federated Queries
  - from: /devops/manual/federated-queries/(.*)$
    to: /devops/deployment-options/manual/federated-queries/$1

  # Redirect for backup-and-recovery
  - from: /devops/manual/backup-and-recovery.md
    to: /devops/backup-and-recovery.md

  # Redirect for deprecated instructions
  - from: /devops/manual/state-storage-move.md
    to: /devops/configuration-management/configuration-v1/state-storage-move.md
  - from: /devops/manual/static-group-move.md
    to: /devops/configuration-management/configuration-v1/static-group-move.md

  # Redirect for system-requirements
  - from: /devops/system-requirements.md
    to: /devops/concepts/system-requirements.md
  - from: /cluster/system-requirements.md
    to: /devops/concepts/system-requirements.md

>>>>>>> ecb9d76a
en:
  - from: /cluster/system-requirements.md
    to: /devops/system-requirements.md
  - from: /devops/observability/initial-deployment.md
    to: /devops/deployment-options/manual/initial-deployment.md

  - from: /maintenance/manual/selfheal.md
    to: /devops/deployment-options/manual/selfheal.md
  - from: /maintenance/manual/index.md
    to: /devops/deployment-options/manual/index.md
  - from: /maintenance/manual/cms.md
<<<<<<< HEAD
    to: /devops/deployment-options/manual/cms.md

  - from: /maintenance/(.*)$
    to: /devops/deployment-options/manual/$1
  - from: /reference/ydbops/scenarios.md
    to: /reference/ydbops/rolling-restart-scenario.md
=======
    to: /devops/deployment-options/manual/cms.md
>>>>>>> ecb9d76a
<|MERGE_RESOLUTION|>--- conflicted
+++ resolved
@@ -444,45 +444,6 @@
   - from: /postgresql/docker-connect.md
     to: /postgresql/connect.md
 
-<<<<<<< HEAD
-=======
-  # Redirects for Deployment Options
-  - from: /devops/(ansible|kubernetes|manual)/(.*)$
-    to: /devops/deployment-options/$1/$2
-
-  # Redirects for Observability
-  - from: /devops/manual/(monitoring|logging)\.md$
-    to: /devops/observability/$1.md
-  - from: /devops/manual/system-views.md
-    to: /devops/observability/system-views.md
-
-  # Redirects for Maintenance
-  - from: /devops/manual/upgrade.md
-    to: /devops/concepts/versioning.md
-  - from: /devops/manual/maintenance-without-downtime.md
-    to: /devops/concepts/maintenance-without-downtime.md
-
-  # Redirects for Federated Queries
-  - from: /devops/manual/federated-queries/(.*)$
-    to: /devops/deployment-options/manual/federated-queries/$1
-
-  # Redirect for backup-and-recovery
-  - from: /devops/manual/backup-and-recovery.md
-    to: /devops/backup-and-recovery.md
-
-  # Redirect for deprecated instructions
-  - from: /devops/manual/state-storage-move.md
-    to: /devops/configuration-management/configuration-v1/state-storage-move.md
-  - from: /devops/manual/static-group-move.md
-    to: /devops/configuration-management/configuration-v1/static-group-move.md
-
-  # Redirect for system-requirements
-  - from: /devops/system-requirements.md
-    to: /devops/concepts/system-requirements.md
-  - from: /cluster/system-requirements.md
-    to: /devops/concepts/system-requirements.md
-
->>>>>>> ecb9d76a
 en:
   - from: /cluster/system-requirements.md
     to: /devops/system-requirements.md
@@ -494,13 +455,4 @@
   - from: /maintenance/manual/index.md
     to: /devops/deployment-options/manual/index.md
   - from: /maintenance/manual/cms.md
-<<<<<<< HEAD
-    to: /devops/deployment-options/manual/cms.md
-
-  - from: /maintenance/(.*)$
-    to: /devops/deployment-options/manual/$1
-  - from: /reference/ydbops/scenarios.md
-    to: /reference/ydbops/rolling-restart-scenario.md
-=======
-    to: /devops/deployment-options/manual/cms.md
->>>>>>> ecb9d76a
+    to: /devops/deployment-options/manual/cms.md