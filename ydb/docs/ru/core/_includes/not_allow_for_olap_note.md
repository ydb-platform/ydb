--- conflicted
+++ resolved
@@ -1,8 +1,4 @@
-<<<<<<< HEAD
-{% if backend_name == "YDB" %}
-=======
-{% if oss == "true" and backend_name == "YDB" %}
->>>>>>> 009d3c9f
+{% if oss == true and backend_name == "YDB" %}
 
 {% note alert %}
 
