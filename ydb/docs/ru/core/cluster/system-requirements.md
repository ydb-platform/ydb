# Системные требования и рекомендации

В данном разделе приводятся рекомендации для развертывания {{ ydb-short-name }}.

## Аппаратная конфигурация {#hardware}

Необходимое количество серверов и дисков определяется требованиями к отказоустойчивости. Подробнее читайте в разделе [{#T}](topology.md).

* **Процессор**

  {{ ydb-short-name }} сервер может быть запущен только на процессорах с архитектурой x86-64 с поддержкой AVX2 инструкций (Intel Haswell (4 поколение) и более поздние, AMD EPYC и более поздние).

  ARM архитектура в настоящее время не поддерживается.

* **Оперативная память**

  Рекомендуется использовать оперативную память с поддержкой коррекции ошибок (ECC) для защиты от аппаратных сбоев.

* **Дисковая подсистема**

  {{ ydb-short-name }} сервер может быть запущен на серверах с дисками любого типа (HDD/SSD/NVMe). Однако мы рекомендуем использовать диски SSD/NVMe для большей производительности.

  {% include [_includes/storage-device-requirements.md](../_includes/storage-device-requirements.md) %}

  {{ ydb-short-name }} не использует файловую систему для хранения данных и работает с диском напрямую. Поэтому не следует монтировать файловую систему или выполнять другие операции с разделом, который использует {{ ydb-short-name }}. Так же не рекомендуется делить блочное устройство с другими процессами - это может приводить к существенному ухудшению производительности.

<<<<<<< HEAD
  При планировании места стоит учитывать, что {{ ydb-short-name }} использует часть дискового пространства для своих внутренних нужд. Так, например, на среднего размера кластере из 8 нод можно ожидать потребления под статическую группу около 100 Гб на весь кластер. На большом кластере с >1500 нод — около 200 Гб. Так же есть логи размером 25.6 Гб на каждом Pdisk и системная область на каждом Pdisk. Её размер зависит от размера Pdisk, но не менее 0.2 Гб.
=======
  Работоспособность и производительность {{ ydb-short-name }} не тестировалась ни на каких видах виртуальных или сетевых устройств хранения.
>>>>>>> 08d1f2d8

## Программная конфигурация {#software}

{{ ydb-short-name }} сервер может быть запущен на серверах с операционной системой Linux с ядром 4.4 и выше.

Операционные системы macOS и Windows в данный момент не поддерживаются.<|MERGE_RESOLUTION|>--- conflicted
+++ resolved
@@ -24,11 +24,9 @@
 
   {{ ydb-short-name }} не использует файловую систему для хранения данных и работает с диском напрямую. Поэтому не следует монтировать файловую систему или выполнять другие операции с разделом, который использует {{ ydb-short-name }}. Так же не рекомендуется делить блочное устройство с другими процессами - это может приводить к существенному ухудшению производительности.
 
-<<<<<<< HEAD
   При планировании места стоит учитывать, что {{ ydb-short-name }} использует часть дискового пространства для своих внутренних нужд. Так, например, на среднего размера кластере из 8 нод можно ожидать потребления под статическую группу около 100 Гб на весь кластер. На большом кластере с >1500 нод — около 200 Гб. Так же есть логи размером 25.6 Гб на каждом Pdisk и системная область на каждом Pdisk. Её размер зависит от размера Pdisk, но не менее 0.2 Гб.
-=======
+
   Работоспособность и производительность {{ ydb-short-name }} не тестировалась ни на каких видах виртуальных или сетевых устройств хранения.
->>>>>>> 08d1f2d8
 
 ## Программная конфигурация {#software}
 
