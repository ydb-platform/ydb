# Time to Live (TTL)

В разделе описан принцип работы TTL, его ограничения, а также приведены примеры команд и фрагменты кода, с помощью которых можно включить, настроить и выключить TTL.

## Принцип работы {#how-it-works}

<<<<<<< HEAD
{{ ydb-short-name }} позволяет указать для строковых и колоночных таблиц колонку (TTL-колонка), значения которой будут использоваться для определения времени жизни строк. TTL автоматически удаляет из таблицы строки, когда проходит указанное количество секунд от времени, записанного в TTL-колонку.
=======
{{ ydb-short-name }} позволяет указать для строковой или колоночной таблицы колонку (TTL-колонка), значения которой будут использоваться для определения времени жизни строк. TTL автоматически удаляет из таблицы строки, когда проходит указанное количество секунд от времени, записанного в TTL-колонку.
>>>>>>> 5e4ed6c3

{% note warning %}

Строка с `NULL` в TTL-колонке никогда не будет удалена.

{% endnote %}

Момент времени, когда строка таблицы может быть удалена, определяется по следующей формуле:

```text
expiration_time = valueof(ttl_column) + expire_after_seconds
```

{% note info %}

Не гарантируется, что удаление произойдет именно в `expiration_time` — оно может случиться позже. Если важно исключить из выборки логически устаревшие, но пока еще физически не удаленные строки, нужно использовать фильтрацию уровня запроса.

{% endnote %}

Непосредственно удалением данных занимается фоновая операция удаления — *Background Removal Operation* (*BRO*), состоящая из 2 стадий:

1. Проверка значений в TTL-колонке.
1. Удаление устаревших данных.

*BRO* обладает следующими свойствами:

* Единицей параллельности является [партиция таблицы](../datamodel/table.md#partitioning).
* Для таблиц со [вторичными индексами](../secondary_indexes.md) стадия удаления является [распределенной транзакцией](../transactions.md#distributed-tx).

## Гарантии {#guarantees}

* Для одной и той же партиции *BRO* запускается с периодичностью, заданной в настройках TTL. Интервал запуска по умолчанию — 1 час, минимально допустимое значение — 15 минут.
* Гарантируется согласованность данных. Значение в TTL-колонке повторно проверяется во время стадии удаления. Таким образом, если между стадиями 1 и 2 значение в TTL-колонке модифицируется (например, запросом `UPDATE`) и перестает соответствовать критерию удаления, такая строка не будет удалена.

## Ограничения {#restrictions}

* TTL-колонка должна быть одного из следующих типов:
  * `Date`;
  * `Datetime`;
  * `Timestamp`;
  * `Uint32`;
  * `Uint64`;
  * `DyNumber`.
* Значение TTL-колонки с числовым типом (`Uint32`, `Uint64`, `DyNumber`) интерпретируется как величина от [Unix-эпохи]{% if lang == "en" %}(https://en.wikipedia.org/wiki/Unix_time){% endif %}{% if lang == "ru" %}(https://ru.wikipedia.org/wiki/Unix-время){% endif %}. Поддерживаемые единицы измерения (задаются в настройках TTL):
  * секунды;
  * миллисекунды;
  * микросекунды;
  * наносекунды.
* Нельзя указать несколько TTL-колонок.
* Нельзя удалить TTL-колонку. Если это все же требуется, сначала нужно [выключить TTL](#disable) на таблице.

## Настройка {#setting}

Управление настройками TTL в настоящий момент возможно с использованием:

* [YQL](../../yql/reference/index.md).
* [Консольного клиента {{ ydb-short-name }}](../../reference/ydb-cli/index.md).
* {{ ydb-short-name }} {% if oss %}C++, {% endif %}Go и Python [SDK](../../reference/ydb-sdk/index.md).

### Включение TTL для существующих строковых и колоночных таблиц {#enable-on-existent-table}

В приведенном ниже примере строки таблицы `mytable` будут удаляться спустя час после наступления времени, записанного в колонке `created_at`:

{% list tabs %}

- YQL

  ```yql
  ALTER TABLE `mytable` SET (TTL = Interval("PT1H") ON created_at);
  ```

- CLI

  ```bash
  $ {{ ydb-cli }} -e <endpoint> -d <database> table ttl set --column created_at --expire-after 3600 mytable
  ```

{% if oss == true %}

- C++

  ```c++
  session.AlterTable(
      "mytable",
      TAlterTableSettings()
          .BeginAlterTtlSettings()
              .Set("created_at", TDuration::Hours(1))
          .EndAlterTtlSettings()
  );
  ```

{% endif %}

- Go

  ```go
  err := session.AlterTable(ctx, "mytable",
    options.WithSetTimeToLiveSettings(
      options.NewTTLSettings().ColumnDateType("created_at").ExpireAfter(time.Hour),
    ),
  )
  ```

- Python

  ```python
  session.alter_table('mytable', set_ttl_settings=ydb.TtlSettings().with_date_type_column('created_at', 3600))
  ```

{% endlist %}

{% note tip %}

При настройке TTL с использованием YQL, `Interval` создается из строкового литерала в формате [ISO 8601](https://en.wikipedia.org/wiki/ISO_8601) с [некоторыми ограничениями](../../yql/reference/builtins/basic#data-type-literals).

{% endnote %}

Следующий пример демонстрирует использование колонки `modified_at` с числовым типом (`Uint32`) в качестве TTL-колонки. Значение колонки интерпретируется как секунды от Unix-эпохи:

{% list tabs %}

- YQL

  ```yql
  ALTER TABLE `mytable` SET (TTL = Interval("PT1H") ON modified_at AS SECONDS);
  ```

- CLI

  ```bash
  $ {{ ydb-cli }} -e <endpoint> -d <database> table ttl set --column modified_at --expire-after 3600 --unit seconds mytable
  ```

{% if oss == true %}

- C++

  ```c++
  session.AlterTable(
      "mytable",
      TAlterTableSettings()
          .BeginAlterTtlSettings()
              .Set("modified_at", TTtlSettings::EUnit::Seconds, TDuration::Hours(1))
          .EndAlterTtlSettings()
  );
  ```

{% endif %}

- Go

  ```go
  err := session.AlterTable(ctx, "mytable",
    options.WithSetTimeToLiveSettings(
      options.NewTTLSettings().ColumnSeconds("modified_at").ExpireAfter(time.Hour),
    ),
  )
  ```

- Python

  ```python
  session.alter_table('mytable', set_ttl_settings=ydb.TtlSettings().with_value_since_unix_epoch('modified_at', UNIT_SECONDS, 3600))
  ```

{% endlist %}

### Включение TTL для вновь создаваемой таблицы {#enable-for-new-table}

Для вновь создаваемой таблицы можно передать настройки TTL вместе с ее описанием:

{% list tabs %}

- YQL

  ```yql
  CREATE TABLE `mytable` (
      id Uint64,
      expire_at Timestamp,
      PRIMARY KEY (id)
  ) WITH (
      TTL = Interval("PT0S") ON expire_at
  );
  ```

{% if oss == true %}

- C++

  ```c++
  session.CreateTable(
      "mytable",
      TTableBuilder()
          .AddNullableColumn("id", EPrimitiveType::Uint64)
          .AddNullableColumn("expire_at", EPrimitiveType::Timestamp)
          .SetPrimaryKeyColumn("id")
          .SetTtlSettings("expire_at")
          .Build()
  );
  ```

{% endif %}

- Go

  ```go
  err := session.CreateTable(ctx, "mytable",
    options.WithColumn("id", types.Optional(types.TypeUint64)),
    options.WithColumn("expire_at", types.Optional(types.TypeTimestamp)),
    options.WithTimeToLiveSettings(
      options.NewTTLSettings().ColumnDateType("expire_at"),
    ),
  )
  ```

- Python

  ```python
  session.create_table(
      'mytable',
      ydb.TableDescription()
      .with_column(ydb.Column('id', ydb.OptionalType(ydb.DataType.Uint64)))
      .with_column(ydb.Column('expire_at', ydb.OptionalType(ydb.DataType.Timestamp)))
      .with_primary_key('id')
      .with_ttl(ydb.TtlSettings().with_date_type_column('expire_at'))
  )
  ```

{% endlist %}

### Выключение TTL {#disable}

{% list tabs %}

- YQL

  ```yql
  ALTER TABLE `mytable` RESET (TTL);
  ```

- CLI

  ```bash
  $ {{ ydb-cli }} -e <endpoint> -d <database> table ttl reset mytable
  ```

{% if oss == true %}

- C++

  ```c++
  session.AlterTable(
      "mytable",
      TAlterTableSettings()
          .BeginAlterTtlSettings()
              .Drop()
          .EndAlterTtlSettings()
  );
  ```

{% endif %}

- Go

  ```go
  err := session.AlterTable(ctx, "mytable",
    options.WithDropTimeToLive(),
  )
  ```

- Python

  ```python
  session.alter_table('mytable', drop_ttl_settings=True)
  ```

{% endlist %}

### Получение настроек TTL {#describe}

Текущие настройки TTL можно получить из описания таблицы:

{% list tabs %}

- CLI

  ```bash
  $ {{ ydb-cli }} -e <endpoint> -d <database> scheme describe mytable
  ```

{% if oss == true %}

- C++

  ```c++
  auto desc = session.DescribeTable("mytable").GetValueSync().GetTableDescription();
  auto ttl = desc.GetTtlSettings();
  ```

{% endif %}

- Go

  ```go
  desc, err := session.DescribeTable(ctx, "mytable")
  if err != nil {
    // process error
  }
  ttl := desc.TimeToLiveSettings
  ```

- Python

  ```python
  desc = session.describe_table('mytable')
  ttl = desc.ttl_settings
  ```

{% endlist %}<|MERGE_RESOLUTION|>--- conflicted
+++ resolved
@@ -4,11 +4,7 @@
 
 ## Принцип работы {#how-it-works}
 
-<<<<<<< HEAD
 {{ ydb-short-name }} позволяет указать для строковых и колоночных таблиц колонку (TTL-колонка), значения которой будут использоваться для определения времени жизни строк. TTL автоматически удаляет из таблицы строки, когда проходит указанное количество секунд от времени, записанного в TTL-колонку.
-=======
-{{ ydb-short-name }} позволяет указать для строковой или колоночной таблицы колонку (TTL-колонка), значения которой будут использоваться для определения времени жизни строк. TTL автоматически удаляет из таблицы строки, когда проходит указанное количество секунд от времени, записанного в TTL-колонку.
->>>>>>> 5e4ed6c3
 
 {% note warning %}
 
