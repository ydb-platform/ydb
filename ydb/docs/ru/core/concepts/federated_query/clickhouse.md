--- conflicted
+++ resolved
@@ -20,11 +20,8 @@
         USE_TLS="TRUE"
     );
     ```
-<<<<<<< HEAD
+
 1. {% include [!](_includes/connector_deployment.md) %}
-=======
-1. Для корректного выполнения запроса необходимо {% if oss %} [развернуть коннектор](../../deploy/manual/deploy-ydb-federated-query.md) {% else %} развернуть коннектор и{% endif%} обеспечить сетевой доступ с динамических узлов {{ ydb-full-name }} к целевому кластеру ClickHouse.
->>>>>>> 570e2c21
 1. [Выполнить запрос](#query) к базе данных.
 
 
