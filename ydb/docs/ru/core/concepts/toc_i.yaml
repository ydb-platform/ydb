items:
- name: Глоссарий
  href: glossary.md
- name: Архитектура
  href: architecture.md
- name: Соединение с БД
  href: connect.md
- name: Структура кластера
  href: datamodel/index.md
  include:
    path: datamodel/toc_p.yaml
    mode: link
- name: Топология кластера
  href: topology.md
- name: Транзакции
  href: transactions.md
- name: Вторичные индексы
  href: secondary_indexes.md
- name: Векторный поиск
  href: vector_search.md
- name: Спиллинг
  href: spilling.md
- name: Change Data Capture (CDC)
  href: cdc.md
  when: feature_changefeed
- name: Time to Live (TTL) и вытеснение данных во внешнее хранилище
  href: ttl.md
- name: Скан запросы
  href: scan_query.md
- name: Ограничения базы данных
  href: limits-ydb.md
- name: Многоверсионное управление конкурентным доступом (MVCC)
  href: mvcc.md
- name: Асинхронная репликация
  href: async-replication.md
  when: feature_async_replication
<<<<<<< HEAD
- name: Режим bridge
  href: bridge.md
=======
- name: Трансфер данных
  href: transfer.md
  when: feature_transfer
>>>>>>> ecc0bd9e
- name: Оптимизатор запросов
  href: optimizer.md
- name: Федеративные запросы
  include:
    path: federated_query/toc_p.yaml
    mode: link<|MERGE_RESOLUTION|>--- conflicted
+++ resolved
@@ -34,14 +34,11 @@
 - name: Асинхронная репликация
   href: async-replication.md
   when: feature_async_replication
-<<<<<<< HEAD
 - name: Режим bridge
   href: bridge.md
-=======
 - name: Трансфер данных
   href: transfer.md
   when: feature_transfer
->>>>>>> ecc0bd9e
 - name: Оптимизатор запросов
   href: optimizer.md
 - name: Федеративные запросы
