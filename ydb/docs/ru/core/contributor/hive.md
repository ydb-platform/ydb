# Hive

Hive — таблетка, отвечающая за управление другими таблетками, а именно за выбор узлов базы для их запуска, принятие решений о необходимости перебалансировки таблеток и т.п.

Создание и удаление таблеток инициируется таблеткой [SchemeShard](../concepts/glossary.md#scheme-shard). При создании таблетки Hive присваивает ей уникальный TabletId, заполняет [TabletStorageInfo](general-schema.md#history), выбирает наиболее подходящий узел и отправляет на него команду на запуск таблетки. В некоторых нестандартных ситуациях отдельная таблетка может прервать работу, тогда узел, на котором она была запущена, отправляет сообщение в Hive. Также Hive предполагает, что если связь с некоторым узлом потеряна, то запущенные на нём таблетки прекратили работу. В таких случаях Hive перезапускает таблетки на других узлах с увеличением поколения.

В кластере {{ ydb-short-name }} есть корневой Hive, который отвечает за [системные таблетки](../concepts/glossary.md#tablet-types) всех баз данных кластера. Hive конкретной базы данных, в свою очередь, отвечает за таблетки, обслуживающие пользовательскую нагрузку этой базы. Все узлы кластера регистрируются в корневом Hive, а в Hive конкретной базы регистрируются только вычислительные узлы этой базы. При регистрации узел сообщает в Hive, какие типы таблеток и в каком количестве могут быть на нём запущены.

## Метрики потребления ресурсов {#resources}

Для распределения таблеток по узлам Hive учитывает потребление ресурсов. Для каждой таблетки отслеживается потребление четырёх типов ресурсов:

1. *CPU* — потребление процессора, рассчитывается как число микросекунд, затраченных на работу таблетки за последнюю секунду, и для визуализации переводится в проценты ядра.
1. *Memory* — потребление таблеткой оперативной памяти.
1. *Network* — генерируемый таблеткой объём трафика.
1. *Counter* — фиктивный ресурс, используемый для реализации равномерного распределения в штуках. Если у таблетки ненулевое значение потребления любого другого ресурса, то её значение Counter равно 0, иначе оно равно 1. Таким образом, Counter применяется для любых таблеток, для которых нет данных о реальном потреблении, а также для таблеток, для которых учёт реального потребления отключён: по умолчанию это только таблетки [колоночных таблиц](../concepts/datamodel/table.md#column-oriented-tables).{#counter}

Дополнительно для определения перегруженных узлов используются метрики потребления ресурсов узла целиком: потребление оперативной памяти и ресурсов процессора в пулах акторной системы. Эти значения переводятся в относительную величину (число от 0 до 1), и их максимум используется как значение общего потребления ресурсов узла — *Node usage*. Также для всех метрик на стороне Hive применяется агрегация по окну, чтобы учитывать всплески нагрузки.

Информация о ресурсах используется при выборе узла для таблетки: к примеру, если про некоторую таблетку известно только её потребление CPU, то будет выбран узел из числа наименее загруженных по CPU. Если известно несколько ресурсов, то используется максимум из их относительных потреблений.

## Автобалансировка {#autobalancing}

В определённые моменты Hive может запустить процесс автобалансировки, перемещающий таблетки между узлами для улучшения распределения нагрузки. Ситуации, в которых это происходит, перечислены ниже. Автобалансировщик работает итеративо, принимая решения о перевозе таблеток последовательно и по одной. Он выбирает самый загруженный узел, взвешенно-случайным образом выбирает на нём таблетку и находит для неё более подходящий узел. Этот процесс повторяется, пока сбалансированность не будет восстановлена. То, как именно определяется загруженность узла, зависит от типа балансировки: например, при дисбалансе потребления CPU учитывается потребление CPU, а при неравномерном распределении колоночной таблицы — количество таблеток.

Порогами, при которых запускается балансировка, можно управлять с помошью [конфигурации Hive](../reference/configuration/hive.md#autobalancing).

### Дисбаланс потребления ресурсов {#scatter}

Для оценки сбалансированности потребления используется метрика *Scatter*, вычисляемая отдельно для каждого ресурса по формуле:

$$\mathrm{Scatter} = \frac{\mathrm{MaxUsage} - \mathrm{MinUsage}}{\mathrm{MaxUsage}}$$

$\mathrm{MaxUsage}$ и $\mathrm{MinUsage}$ — максимум и минимум потребления данного ресурса среди всех узлов, соответственно. Для нормировки потребления на каждом узле используется число доступных ресурсов на узле, которое может различаться между узлами. При низких нагрузках эта величина может сильно колебаться. Чтобы этого избежать, при вычислении $\mathrm{Scatter}$ считается, что потребление ресурса не может быть ниже 30%. Если $Scatter$ превышает порог, запускается балансировка.

Максимальное из значений $Scatter$ по разным ресурсам доступно в виде [сенсора](../devops/observability/monitoring.md) `Hive/MAX(BalanceScatter)` в подгруппе `tablets`.

### Перегруженность узла {#emergency}

Наличие сильно загруженного узла может негативно сказываться на работе {{ ydb-short-name }}: загруженность по CPU приводит к голоданию и увеличению задержки, а загруженность по памяти может привести к падению узла по out-of-memory. Балансировка запускается, если загрузка самого загруженного узла превышает 90%, а наименее загруженного — ниже 70%.

<<<<<<< HEAD
Максимальное потребление на узле доступно в виде [сенсора](../devops/observability/monitoring.md) `Hive/MAX(BalanceScatter)` в подгруппе `tablets`.
=======
Этот вариант балансировки отличается от других более аггресивными перевозами таблеток.

Максимальное потребление на узле доступно в виде [сенсора](../devops/manual/monitoring.md) `Hive/MAX(BalanceScatter)` в подгруппе `tablets`.
>>>>>>> 0ab1114c

### Равномерное распределение конкретного объекта {#imbalance}

Для таблеток, которые используют ресурс Counter, также отслеживается равномерность распределения таблеток каждого объекта (каждой таблицы) с помощью метрики `ObjectImbalance`, аналогичной описанной выше $Scatter$. При рестартах узлов равномерность может нарушаться, и тогда запускается балансировка.

<<<<<<< HEAD
Максимальное из значений `ObjectImbalance` по разным объектам доступно в виде [сенсора](../devops/observability/monitoring.md) `Hive/MAX(BalanceObjectImbalance)` в подгруппе `tablets`.
=======
Максимальное из значений `ObjectImbalance` по разным объектам доступно в виде [сенсора](../devops/manual/monitoring.md) `Hive/MAX(BalanceObjectImbalance)` в подгруппе `tablets`.

## Смотрите также

- [Настройка Hive](../reference/configuration/hive.md)
- [Hive web-viewer](../reference/embedded-ui/hive.md)
>>>>>>> 0ab1114c
<|MERGE_RESOLUTION|>--- conflicted
+++ resolved
@@ -39,25 +39,17 @@
 
 Наличие сильно загруженного узла может негативно сказываться на работе {{ ydb-short-name }}: загруженность по CPU приводит к голоданию и увеличению задержки, а загруженность по памяти может привести к падению узла по out-of-memory. Балансировка запускается, если загрузка самого загруженного узла превышает 90%, а наименее загруженного — ниже 70%.
 
-<<<<<<< HEAD
-Максимальное потребление на узле доступно в виде [сенсора](../devops/observability/monitoring.md) `Hive/MAX(BalanceScatter)` в подгруппе `tablets`.
-=======
 Этот вариант балансировки отличается от других более аггресивными перевозами таблеток.
 
 Максимальное потребление на узле доступно в виде [сенсора](../devops/manual/monitoring.md) `Hive/MAX(BalanceScatter)` в подгруппе `tablets`.
->>>>>>> 0ab1114c
 
 ### Равномерное распределение конкретного объекта {#imbalance}
 
 Для таблеток, которые используют ресурс Counter, также отслеживается равномерность распределения таблеток каждого объекта (каждой таблицы) с помощью метрики `ObjectImbalance`, аналогичной описанной выше $Scatter$. При рестартах узлов равномерность может нарушаться, и тогда запускается балансировка.
 
-<<<<<<< HEAD
-Максимальное из значений `ObjectImbalance` по разным объектам доступно в виде [сенсора](../devops/observability/monitoring.md) `Hive/MAX(BalanceObjectImbalance)` в подгруппе `tablets`.
-=======
 Максимальное из значений `ObjectImbalance` по разным объектам доступно в виде [сенсора](../devops/manual/monitoring.md) `Hive/MAX(BalanceObjectImbalance)` в подгруппе `tablets`.
 
 ## Смотрите также
 
 - [Настройка Hive](../reference/configuration/hive.md)
-- [Hive web-viewer](../reference/embedded-ui/hive.md)
->>>>>>> 0ab1114c
+- [Hive web-viewer](../reference/embedded-ui/hive.md)