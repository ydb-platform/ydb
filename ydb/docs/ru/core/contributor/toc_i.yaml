items:
- name: Работа над изменениями
  href: suggest-change.md
- name: Сборка и тесты Ya
  href: build-ya.md
- name: Релизы
  href: manage-releases.md
- name: Документация
  href: documentation/index.md
  include:
    mode: link
    path: documentation/toc_p.yaml
- name: Ядро
  items:
  - name: Общая схема
    href: general-schema.md
  - name: Распределённое хранилище
    href: distributed-storage.md
  - name: LocalDB
    items:
    - name: Персистентные незакомиченные изменения
      href: localdb-uncommitted-txs.md
  - name: Hive
    href: hive.md
    items:
     - name: Запуск таблеток
       href: hive-booting.md
  - name: DataShard
    items:
    - name: Локи и видимость изменений в транзакциях
      href: datashard-locks-and-change-visibility.md
    - name: Распределённые транзакции
      href: datashard-distributed-txs.md
  - name: Конфигурация V2
    href: configuration-v2.md
<<<<<<< HEAD
  - name: Режим bridge
    href: bridge.md
=======
  - name: Spilling Service
    href: spilling-service.md
>>>>>>> ecc0bd9e
  - name: Тестирование с помощью нагружающих акторов
    href: load-actors-overview.md
    items:
    - name: KqpLoad
      href: load-actors-kqp.md
    - name: KeyValueLoad
      href: load-actors-key-value.md
    - name: StorageLoad
      href: load-actors-storage.md
    - name: VDiskLoad
      href: load-actors-vdisk.md
    - name: PDiskWriteLoad
      href: load-actors-pdisk-write.md
    - name: PDiskReadLoad
      href: load-actors-pdisk-read.md
    - name: PDiskLogLoad
      href: load-actors-pdisk-log.md
    - name: MemoryLoad
      href: load-actors-memory.md
    - name: Stop
      href: load-actors-stop.md<|MERGE_RESOLUTION|>--- conflicted
+++ resolved
@@ -33,13 +33,10 @@
       href: datashard-distributed-txs.md
   - name: Конфигурация V2
     href: configuration-v2.md
-<<<<<<< HEAD
   - name: Режим bridge
     href: bridge.md
-=======
   - name: Spilling Service
     href: spilling-service.md
->>>>>>> ecc0bd9e
   - name: Тестирование с помощью нагружающих акторов
     href: load-actors-overview.md
     items:
