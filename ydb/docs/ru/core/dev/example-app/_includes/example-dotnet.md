--- conflicted
+++ resolved
@@ -36,92 +36,6 @@
 
 {% include [steps/02_create_table.md](steps/02_create_table.md) %}
 
-<<<<<<< HEAD
-Для создания таблиц используется метод `session.ExecuteSchemeQuery` с DDL (Data Definition Language) YQL-запросом:
-
-{% list tabs %}
-
-- Создание строковых таблиц
-
-    ```c#
-    var response = await tableClient.SessionExec(async session =>
-    {
-        return await session.ExecuteSchemeQuery(@"
-            CREATE TABLE series (
-                series_id Uint64 NOT NULL,
-                title Utf8,
-                series_info Utf8,
-                release_date Date,
-                PRIMARY KEY (series_id)
-            );
-
-            CREATE TABLE seasons (
-                series_id Uint64,
-                season_id Uint64,
-                title Utf8,
-                first_aired Date,
-                last_aired Date,
-                PRIMARY KEY (series_id, season_id)
-            );
-
-            CREATE TABLE episodes (
-                series_id Uint64,
-                season_id Uint64,
-                episode_id Uint64,
-                title Utf8,
-                air_date Date,
-                PRIMARY KEY (series_id, season_id, episode_id)
-            );
-        ");
-    });
-
-    response.Status.EnsureSuccess();
-    ```
-
-- Создание колоночных таблиц
-
-    Для создания колоночных таблиц с помощью YQL-запроса используется блок `WITH` с параметром `STORE = COLUMN`.
-
-    ```c#
-    var response = await tableClient.SessionExec(async session =>
-    {
-        return await session.ExecuteSchemeQuery(@"
-            CREATE TABLE series (
-                series_id Uint64 NOT NULL,
-                title Utf8,
-                series_info Utf8,
-                release_date Date,
-                PRIMARY KEY (series_id)
-            )
-            WITH (STORE = COLUMN);
-
-            CREATE TABLE seasons (
-                series_id Uint64,
-                season_id Uint64,
-                title Utf8,
-                first_aired Date,
-                last_aired Date,
-                PRIMARY KEY (series_id, season_id)
-            )
-            WITH (STORE = COLUMN);
-
-            CREATE TABLE episodes (
-                series_id Uint64,
-                season_id Uint64,
-                episode_id Uint64,
-                title Utf8,
-                air_date Date,
-                PRIMARY KEY (series_id, season_id, episode_id)
-            )
-            WITH (STORE = COLUMN);
-        ");
-    });
-
-    response.Status.EnsureSuccess();
-    ```
-
-{% endlist %}
-=======
 Для создания таблиц используется метод `queryClient.Exec` с DDL (Data Definition Language) YQL-запросом.
 
 ```c#
@@ -153,7 +67,6 @@
     );
 ");
 ```
->>>>>>> 929e8f5b
 
 {% include [steps/03_write_queries.md](steps/03_write_queries.md) %}
 
@@ -175,11 +88,8 @@
 
 {% include [steps/04_query_processing.md](steps/04_query_processing.md) %}
 
-<<<<<<< HEAD
-Для выполнения YQL-запросов используется метод `session.ExecuteDataQuery()` (также может быть использован для создания колоночных таблиц). SDK позволяет в явном виде контролировать выполнение транзакций и настраивать необходимый режим выполнения транзакций с помощью класса `TxControl`. В фрагменте кода, приведенном ниже, используется транзакция с режимом `SerializableRW` и автоматическим коммитом после выполнения запроса. Значения параметров запроса передаются в виде словаря имя-значение в аргументе `parameters`.
-=======
 Для чтения YQL-запросов используется методы `queryClient.ReadRow` или `queryClient.ReadAllRows`. SDK позволяет в явном виде контролировать выполнение транзакций и настраивать необходимый режим выполнения транзакций с помощью класса `TxMode`. Во фрагменте кода, приведенном ниже, используется транзакция с режимом `NoTx` и автоматическим коммитом после выполнения запроса. Значения параметров запроса передаются в виде словаря имя-значение в аргументе `parameters`.
->>>>>>> 929e8f5b
+
 
 ```c#
 var row = await queryClient.ReadRow(@"
