--- conflicted
+++ resolved
@@ -25,7 +25,6 @@
 
 - Используя endpoint и database
 
-<<<<<<< HEAD
   ```ts
   const authService = getCredentialsFromEnv();
   logger.debug('Driver initializing...');
@@ -36,19 +35,11 @@
       process.exit(1);
   }
   ```
-=======
-Для создания строковых таблиц используется метод `Session.createTable()`:
->>>>>>> 47748f57
 
 {% endlist %}
 
-<<<<<<< HEAD
+
 Фрагмент кода приложения для создания сессии:
-=======
-Метод `Session.createTable()` не позволяет создавать колоночные таблицы. Это можно сделать с помощью метода `Session.executeQuery()`, который выполняет YQL-запросы.
-
-Если вы создали строковую таблицу и хотите вывести информацию о её структуре и убедиться, что она успешно создалась, воспользуйтесь методом `Session.describeTable()`:
->>>>>>> 47748f57
 
   ```ts
   const result = await driver.queryClient.do({
