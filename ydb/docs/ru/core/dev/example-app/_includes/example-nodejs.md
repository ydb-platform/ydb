--- conflicted
+++ resolved
@@ -1,108 +1,126 @@
 # Приложение на Node.js
 
-На этой странице подробно разбирается код тестового приложения 
-[basic-example-v2-with-query-service](https://github.com/ydb-platform/ydb-nodejs-sdk/tree/master/examples/basic-example-v2-with-query-service),
-доступого в составе [Node.js SDK](https://github.com/ydb-platform/ydb-nodejs-sdk) {{ ydb-short-name }}.
+На этой странице подробно разбирается код [тестового приложения](https://github.com/ydb-platform/ydb-nodejs-sdk/tree/master/examples/basic-example-v1), доступного в составе [Node.js SDK](https://github.com/ydb-platform/ydb-nodejs-sdk) {{ ydb-short-name }}.
 
 {% include [init.md](steps/01_init.md) %}
 
 Фрагмент кода приложения для инициализации драйвера:
 
-{% list tabs %}
- 
-- Используя connectionString
-
-  ```ts
-  const authService = getCredentialsFromEnv();
-  logger.debug('Driver initializing...');
-  const driver = new Driver({connectionString, authService});
-  const timeout = 10000;
-  if (!await driver.ready(timeout)) {
-      logger.fatal(`Driver has not become ready in ${timeout}ms!`);
-      process.exit(1);
-  }
-  ```
-
-- Используя endpoint и database
-
-  ```ts
-  const authService = getCredentialsFromEnv();
-  logger.debug('Driver initializing...');
-  const driver = new Driver({endpoint, database, authService});
-  const timeout = 10000;
-  if (!await driver.ready(timeout)) {
-      logger.fatal(`Driver has not become ready in ${timeout}ms!`);
-      process.exit(1);
-  }
-  ```
-    
-{% endlist %}
+```ts
+const authService = getCredentialsFromEnv();
+logger.debug('Driver initializing...');
+const driver = new Driver({endpoint, database, authService});
+const timeout = 10000;
+if (!await driver.ready(timeout)) {
+    logger.fatal(`Driver has not become ready in ${timeout}ms!`);
+    process.exit(1);
+}
+```
 
 Фрагмент кода приложения для создания сессии:
-   
-```ts
-const result = await driver.queryClient.do({
+
+```ts
+await driver.tableClient.withSession(async (session) => {
     ...
-    fn: async (session) => {
-        ...
+});
+```
+
+{% include [create_table.md](steps/02_create_table.md) %}
+
+Для создания таблиц используется метод `Session.createTable()`:
+
+```ts
+async function createTables(session: Session, logger: Logger) {
+    logger.info('Creating tables...');
+    await session.createTable(
+        'series',
+        new TableDescription()
+            .withColumn(new Column(
+                'series_id',
+                Types.UINT64,  // not null column
+            ))
+            .withColumn(new Column(
+                'title',
+                Types.optional(Types.UTF8),
+            ))
+            .withColumn(new Column(
+                'series_info',
+                Types.optional(Types.UTF8),
+            ))
+            .withColumn(new Column(
+                'release_date',
+                Types.optional(Types.DATE),
+            ))
+            .withPrimaryKey('series_id')
+    );
+
+    await session.createTable(
+        'seasons',
+        new TableDescription()
+            .withColumn(new Column(
+                'series_id',
+                Types.optional(Types.UINT64),
+            ))
+            .withColumn(new Column(
+                'season_id',
+                Types.optional(Types.UINT64),
+            ))
+            .withColumn(new Column(
+                'title',
+                Types.optional(Types.UTF8),
+            ))
+            .withColumn(new Column(
+                'first_aired',
+                Types.optional(Types.DATE),
+            ))
+            .withColumn(new Column(
+                'last_aired',
+                Types.optional(Types.DATE),
+            ))
+            .withPrimaryKeys('series_id', 'season_id')
+    );
+
+    await session.createTable(
+        'episodes',
+        new TableDescription()
+            .withColumn(new Column(
+                'series_id',
+                Types.optional(Types.UINT64),
+            ))
+            .withColumn(new Column(
+                'season_id',
+                Types.optional(Types.UINT64),
+            ))
+            .withColumn(new Column(
+                'episode_id',
+                Types.optional(Types.UINT64),
+            ))
+            .withColumn(new Column(
+                'title',
+                Types.optional(Types.UTF8),
+            ))
+            .withColumn(new Column(
+                'air_date',
+                Types.optional(Types.DATE),
+            ))
+            .withPrimaryKeys('series_id', 'season_id', 'episode_id')
+    );
+}
+```
+
+С помощью метода `Session.describeTable()` можно вывести информацию о структуре таблицы и убедиться, что она успешно создалась:
+
+```ts
+async function describeTable(session: Session, tableName: string, logger: Logger) {
+    const result = await session.describeTable(tableName);
+    for (const column of result.columns) {
+        logger.info(`Column name '${column.name}' has type ${JSON.stringify(column.type)}`);
     }
-});
-```
- 
-{% include [create_table.md](steps/02_create_table.md) %}
-
-```ts
-async function createTables(driver: Driver, logger: Logger) {
-    logger.info('Dropping old tables and create new ones...');
-    await driver.queryClient.do({
-        fn: async (session) => {
-
-          try {
-              await session.execute({
-                  text: `
-                      DROP TABLE ${SERIES_TABLE};
-                      DROP TABLE ${EPISODES_TABLE};
-                      DROP TABLE ${SEASONS_TABLE};`,
-              });
-          } catch (err) { // Ignore if tables are missing
-              if (err instanceof SchemeError) throw err;
-          }
-
-          await session.execute({
-              text: `
-                  CREATE TABLE ${SERIES_TABLE}
-                  (
-                      series_id    UInt64,
-                      title        Utf8,
-                      series_info  Utf8,
-                      release_date DATE,
-                      PRIMARY KEY (series_id)
-                  );
-
-                  CREATE TABLE ${SEASONS_TABLE}
-                  (
-                      series_id   UInt64,
-                      season_id   UInt64,
-                      title UTF8,
-                      first_aired DATE,
-                      last_aired DATE,
-                      PRIMARY KEY (series_id, season_id)
-                  );
-
-                  CREATE TABLE ${EPISODES_TABLE}
-                  (
-                      series_id  UInt64,
-                      season_id  UInt64,
-                      episode_id UInt64,
-                      title      UTf8,
-                      air_date   DATE,
-                      PRIMARY KEY (series_id, season_id, episode_id),
-                      INDEX      episodes_index GLOBAL ASYNC ON (air_date)
-                  );`,
-          });
-        },
-    });
-}
+}
+
+await describeTable(session, 'series', logger);
+await describeTable(session, 'seasons', logger);
+await describeTable(session, 'episodes', logger);
 ```
 
 {% include [steps/03_write_queries.md](steps/03_write_queries.md) %}
@@ -110,169 +128,76 @@
 Фрагмент кода, демонстрирующий выполнение запроса на запись/изменение данных:
 
 ```ts
-async function upsertSimple(driver: Driver, logger: Logger): Promise<void> {
+async function upsertSimple(session: Session, logger: Logger): Promise<void> {
+    const query = `
+${SYNTAX_V1}
+UPSERT INTO episodes (series_id, season_id, episode_id, title) VALUES
+(2, 6, 1, "TBD");`;
     logger.info('Making an upsert...');
-    await driver.queryClient.do({
-        fn: async (session) => {
-             await session.execute({
-                 text: `
-                    UPSERT INTO ${EPISODES_TABLE} (series_id, season_id, episode_id, title)
-                    VALUES (2, 6, 1, "TBD");`,
-           })
+    await session.executeQuery(query);
+    logger.info('Upsert completed');
+}
+```
+
+{% include [steps/04_query_processing.md](steps/04_query_processing.md) %}
+
+Для выполнения YQL-запросов используется метод `Session.executeQuery()`.
+
+```ts
+async function selectSimple(session: Session, logger: Logger): Promise<void> {
+    const query = `
+${SYNTAX_V1}
+SELECT series_id,
+       title,
+       release_date
+FROM series
+WHERE series_id = 1;`;
+    logger.info('Making a simple select...');
+    const {resultSets} = await session.executeQuery(query);
+    const result = Series.createNativeObjects(resultSets[0]);
+    logger.info(`selectSimple result: ${JSON.stringify(result, null, 2)}`);
+}
+```
+
+{% include [param_queries.md](steps/06_param_queries.md) %}
+
+Фрагмент кода, приведенный ниже, демонстрирует использование подготовленных с помощью `Session.prepareQuery()` запросов и параметров
+в методе `Session.executeQuery()`.
+
+```ts
+async function selectPrepared(session: Session, data: ThreeIds[], logger: Logger): Promise<void> {
+    const query = `
+    ${SYNTAX_V1}
+    DECLARE $seriesId AS Uint64;
+    DECLARE $seasonId AS Uint64;
+    DECLARE $episodeId AS Uint64;
+
+    SELECT title,
+           air_date
+    FROM episodes
+    WHERE series_id = $seriesId AND season_id = $seasonId AND episode_id = $episodeId;`;
+    async function select() {
+        logger.info('Preparing query...');
+        const preparedQuery = await session.prepareQuery(query);
+        logger.info('Selecting prepared query...');
+        for (const [seriesId, seasonId, episodeId] of data) {
+            const episode = new Episode({seriesId, seasonId, episodeId, title: '', airDate: new Date()});
+            const {resultSets} = await session.executeQuery(preparedQuery, {
+                '$seriesId': episode.getTypedValue('seriesId'),
+                '$seasonId': episode.getTypedValue('seasonId'),
+                '$episodeId': episode.getTypedValue('episodeId')
+            });
+            const result = Series.createNativeObjects(resultSets[0]);
+            logger.info(`Select prepared query ${JSON.stringify(result, null, 2)}`);
         }
-    });
-    logger.info('Upsert completed.')
-}
-```
-
-{% include [steps/04_query_processing.md](steps/04_query_processing.md) %}
-
-{% list tabs %}
-
-Для выполнения YQL-запросов используется метод `QuerySession.execute()`.
-
-В зависимости оп параметра rowMode данные можно получить в javascript форме или как YDB структуры.
-
-- rowMode: RowType.Native  
-  
-  ```ts
-  async function selectNativeSimple(driver: Driver, logger: Logger): Promise<void> {
-      logger.info('Making a simple native select...');
-      const result = await driver.queryClient.do({
-          fn: async (session) => {
-              const {resultSets} =
-                  await session.execute({
-                      // rowMode: RowType.Native, // Result set cols and rows returned as native javascript values. It's default behaviour
-                      text: `
-                          SELECT series_id,
-                                 title,
-                                 release_date
-                          FROM ${SERIES_TABLE}
-                          WHERE series_id = 1;`,
-                  });
-              const {value: resultSet1} = await resultSets.next();
-              const rows: any[][] = []
-              for await (const row of resultSet1.rows) rows.push(row);
-              return {cols: resultSet1.columns, rows};
-          }
-      });
-      logger.info(`selectNativeSimple cols: ${JSON.stringify(result.cols, null, 2)}`);
-      logger.info(`selectNativeSimple rows: ${JSON.stringify(result.rows, null, 2)}`);
-  }
-  ```
-  
-- rowMode: RowType.Ydb
-  
-    ```ts
-    async function selectTypedSimple(driver: Driver, logger: Logger): Promise<void> {
-        logger.info('Making a simple typed select...');
-        const result = await driver.queryClient.do({
-            fn: async (session) => {
-                const {resultSets} =
-                    await session.execute({
-                        rowMode: RowType.Ydb, // enables typedRows() on result sets
-                        text: `
-                            SELECT series_id,
-                                   title,
-                                   release_date
-                            FROM ${SERIES_TABLE}
-                            WHERE series_id = 1;`,
-                    });
-                const {value: resultSet1} = await resultSets.next();
-                const rows: Series[] = [];
-                // Note: resultSet1.rows will iterate YDB IValue structures
-                for await (const row of resultSet1.typedRows(Series)) rows.push(row);
-                return {cols: resultSet1.columns, rows};
-            }
-        });
-        logger.info(`selectTypedSimple cols: ${JSON.stringify(result.cols, null, 2)}`);
-        logger.info(`selectTypedSimple rows: ${JSON.stringify(result.rows, null, 2)}`);
     }
-    ```
-  
-{% endlist %}
-
-{% include [param_queries.md](steps/06_param_queries.md) %}
-
-В Query Service нет явной опции Prepared Query.  YDB определяет необходимость использование этого режима самостоятельно.
-
-```ts
-async function selectWithParameters(driver: Driver, data: ThreeIds[], logger: Logger): Promise<void> {
-   
-  await driver.queryClient.do({
-      fn: async (session) => {
-          for (const [seriesId, seasonId, episodeId] of data) {
-              const episode = new Episode({seriesId, seasonId, episodeId, title: '', airDate: new Date()});
-              const {resultSets, opFinished} = await session.execute({
-                  parameters: {
-                      '$seriesId': episode.getTypedValue('seriesId'),
-                      '$seasonId': episode.getTypedValue('seasonId'),
-                      '$episodeId': episode.getTypedValue('episodeId')
-                  },
-                  text: `
-                      DECLARE $seriesId AS Uint64;
-                      DECLARE $seasonId AS Uint64;
-                      DECLARE $episodeId AS Uint64;
-
-                      SELECT title,
-                             air_date
-                      FROM episodes
-                      WHERE series_id = $seriesId
-                        AND season_id = $seasonId
-                        AND episode_id = $episodeId;`
-              });
-              const {value: resultSet} = await resultSets.next();
-              const {value: row} = await resultSet.rows.next();
-              await opFinished;
-              logger.info(`Select prepared query ${JSON.stringify(row, null, 2)}`);
-          }
-      }
-  });
+    await withRetries(select);
 }
 ```
 
 {% include [scan-query.md](steps/08_scan_query.md) %}
 
-В Query Service для получения данных потоком используется метод `QuerySession.execute()`.
-
-```ts
-<<<<<<< HEAD
-async function selectWithParametrs(driver: Driver, data: ThreeIds[], logger: Logger): Promise<void> {
-  logger.info('Selecting prepared query...');
-  await driver.queryClient.do({
-      fn: async (session) => {
-          for (const [seriesId, seasonId, episodeId] of data) {
-              const episode = new Episode({seriesId, seasonId, episodeId, title: '', airDate: new Date()});
-
-              // Note: In query service execute() there is no "prepared query" option.
-              //       This behaviour applied by YDB according to an internal rule
-
-              const {resultSets, opFinished} = await session.execute({
-                  parameters: {
-                      '$seriesId': episode.getTypedValue('seriesId'),
-                      '$seasonId': episode.getTypedValue('seasonId'),
-                      '$episodeId': episode.getTypedValue('episodeId')
-                  },
-                  text: `
-                      DECLARE $seriesId AS Uint64;
-                      DECLARE $seasonId AS Uint64;
-                      DECLARE $episodeId AS Uint64;
-
-                      SELECT title,
-                             air_date
-                      FROM episodes
-                      WHERE series_id = $seriesId
-                        AND season_id = $seasonId
-                        AND episode_id = $episodeId;`
-              });
-              const {value: resultSet} = await resultSets.next();
-              const {value: row} = await resultSet.rows.next();
-              await opFinished;
-              logger.info(`Select prepared query ${JSON.stringify(row, null, 2)}`);
-          }
-      }
-  });
-=======
+```ts
 async function executeScanQueryWithParams(session: Session, logger: Logger): Promise<void> {
     const query = `
         ${SYNTAX_V1}
@@ -294,7 +219,6 @@
     }, params);
 
     logger.info(`Stream scan query completed, partial result count: ${count}`);
->>>>>>> 53df48f1
 }
 ```
 
@@ -302,76 +226,36 @@
 
 Фрагмент кода, демонстрирующий явное использование вызовов `Session.beginTransaction()` и `Session.сommitTransaction()` для создания и завершения транзакции:
 
-{% list tabs %}
-
-- do()
-      
-  ```ts
-  async function explicitTcl(driver: Driver, ids: ThreeIds, logger: Logger) {
-      logger.info('Running prepared query with explicit transaction control...');
-      await driver.queryClient.do({
-          fn: async (session) => {
-              await session.beginTransaction({serializableReadWrite: {}});
-              const [seriesId, seasonId, episodeId] = ids;
-              const episode = new Episode({seriesId, seasonId, episodeId, title: '', airDate: new Date()});
-              await session.execute({
-                  parameters: {
-                      '$seriesId': episode.getTypedValue('seriesId'),
-                      '$seasonId': episode.getTypedValue('seasonId'),
-                      '$episodeId': episode.getTypedValue('episodeId')
-                  },
-                  text: `
-                      DECLARE $seriesId AS Uint64;
-                      DECLARE $seasonId AS Uint64;
-                      DECLARE $episodeId AS Uint64;
-    
-                      UPDATE episodes
-                      SET air_date = CurrentUtcDate()
-                      WHERE series_id = $seriesId
-                        AND season_id = $seasonId
-                        AND episode_id = $episodeId;`
-              })
-              const txId = session.txId;
-              await session.commitTransaction();
-              logger.info(`TxId ${txId} committed.`);
-          }
-      });
-  }
-  ```
-  
-- doTx()
-  
-  ```ts
-  async function transactionPerWholeDo(driver: Driver, ids: ThreeIds, logger: Logger) {
-      logger.info('Running query with one transaction per whole doTx()...');
-      await driver.queryClient.doTx({
-          txSettings: {serializableReadWrite: {}},
-          fn: async (session) => {
-              const [seriesId, seasonId, episodeId] = ids;
-              const episode = new Episode({seriesId, seasonId, episodeId, title: '', airDate: new Date()});
-              await session.execute({
-                  parameters: {
-                      '$seriesId': episode.getTypedValue('seriesId'),
-                      '$seasonId': episode.getTypedValue('seasonId'),
-                      '$episodeId': episode.getTypedValue('episodeId')
-                  },
-                  text: `
-                      DECLARE $seriesId AS Uint64;
-                      DECLARE $seasonId AS Uint64;
-                      DECLARE $episodeId AS Uint64;
-    
-                      UPDATE episodes
-                      SET air_date = CurrentUtcDate()
-                      WHERE series_id = $seriesId
-                        AND season_id = $seasonId
-                        AND episode_id = $episodeId;`
-              })
-              logger.info(`TxId ${session.txId} will be committed by doTx().`);
-          }
-      });
-  }
-  ```
-
-{% endlist %}
+```ts
+async function explicitTcl(session: Session, ids: ThreeIds, logger: Logger) {
+    const query = `
+    ${SYNTAX_V1}
+    DECLARE $seriesId AS Uint64;
+    DECLARE $seasonId AS Uint64;
+    DECLARE $episodeId AS Uint64;
+
+    UPDATE episodes
+    SET air_date = CurrentUtcDate()
+    WHERE series_id = $seriesId AND season_id = $seasonId AND episode_id = $episodeId;`;
+    async function update() {
+        logger.info('Running prepared query with explicit transaction control...');
+        const preparedQuery = await session.prepareQuery(query);
+        const txMeta = await session.beginTransaction({serializableReadWrite: {}});
+        const [seriesId, seasonId, episodeId] = ids;
+        const episode = new Episode({seriesId, seasonId, episodeId, title: '', airDate: new Date()});
+        const params = {
+            '$seriesId': episode.getTypedValue('seriesId'),
+            '$seasonId': episode.getTypedValue('seasonId'),
+            '$episodeId': episode.getTypedValue('episodeId')
+        };
+        const txId = txMeta.id as string;
+        logger.info(`Executing query with txId ${txId}.`);
+        await session.executeQuery(preparedQuery, params, {txId});
+        await session.commitTransaction({txId});
+        logger.info(`TxId ${txId} committed.`);
+    }
+    await withRetries(update);
+}
+```
 
 {% include [error-handling.md](steps/50_error_handling.md) %}