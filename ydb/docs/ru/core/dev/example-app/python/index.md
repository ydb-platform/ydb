# Приложение на Python

На этой странице подробно разбирается код [тестового приложения](https://github.com/ydb-platform/ydb-python-sdk/tree/master/examples/basic_example_v2), доступного в составе [Python SDK](https://github.com/ydb-platform/ydb-python-sdk) {{ ydb-short-name }}.

## Скачивание и запуск {#download}

Приведенный ниже сценарий запуска использует [git](https://git-scm.com/downloads) и [Python3](https://www.python.org/downloads/). Предварительно должен быть установлен [YDB Python SDK](../../../reference/ydb-sdk/install.md).

Создайте рабочую директорию и выполните в ней из командной строки команды клонирования репозитория с github.com и установки необходимых пакетов Python:

``` bash
git clone https://github.com/ydb-platform/ydb-python-sdk.git
python3 -m pip install iso8601
```

Далее из этой же рабочей директории выполните команду запуска тестового приложения, которая будет отличаться в зависимости от того, к какой базе данных необходимо подключиться.

{% include [run_options.md](_includes/run_options.md) %}

{% include [init.md](../_includes/steps/01_init.md) %}

Фрагмент кода приложения для инициализации драйвера:

{% list tabs %}

- Синхронный

   ```python
   def run(endpoint, database):
       driver_config = ydb.DriverConfig(
           endpoint, database, credentials=ydb.credentials_from_env_variables(),
           root_certificates=ydb.load_ydb_root_certificate(),
       )
       with ydb.Driver(driver_config) as driver:
           try:
               driver.wait(timeout=5)
           except TimeoutError:
               print("Connect failed to YDB")
               print("Last reported errors by discovery:")
               print(driver.discovery_debug_details())
               exit(1)
   ```

- Асинхронный

   ```python
   async def run(endpoint, database):
       driver_config = ydb.DriverConfig(
           endpoint, database, credentials=ydb.credentials_from_env_variables(),
           root_certificates=ydb.load_ydb_root_certificate(),
       )
       async with ydb.aio.Driver(driver_config) as driver:
           try:
               await driver.wait(timeout=5)
           except TimeoutError:
               print("Connect failed to YDB")
               print("Last reported errors by discovery:")
               print(driver.discovery_debug_details())
               exit(1)
   ```

{% endlist %}

Фрагмент кода приложения для создания пула сессий:

{% list tabs %}

- Синхронный

   ```python
   with ydb.QuerySessionPool(driver) as pool:
       pass  # operations with pool here
   ```

- Асинхронный

   ```python
   async with ydb.aio.QuerySessionPoolAsync(driver) as pool:
       pass  # operations with pool here
   ```

{% endlist %}

## Выполнение запросов

{{ ydb-short-name }} Python SDK поддерживает выполнение запросов с использованием синтаксиса YQL.
Существует два основных метода для выполнения запросов, которые имеют различные свойства и области применения:

* `pool.execute_with_retries`:
  * Буферизует весь результат в памяти клиента.
  * Автоматически перезапускает выполнение в случае ошибок, которые можно устранить перезапуском.
  * Не позволяет указать режим выполнения транзакции.
  * Рекомендуется для разовых запросов, которые возвращают небольшой по размеру результат.

* `tx.execute`:
  * Возвращает итератор над результатом запроса, что позволяет обработать результат, который может не поместиться в памяти клиента.
  * Перезапуски в случае ошибок должны обрабатываться вручную с помощью `pool.retry_operation_sync`.
  * Позволяет указать режим выполнения транзакции.
  * Рекомендуется для сценариев, где `pool.execute_with_retries` неэффективен.

{% include [create_table.md](../_includes/steps/02_create_table.md) %}

<<<<<<< HEAD
Для создания строковых таблиц используется метод `session.create_table()`:

```python
def create_tables(session, path):
    session.create_table(
        os.path.join(path, 'series'),
        ydb.TableDescription()
        .with_column(ydb.Column('series_id', ydb.PrimitiveType.Uint64))  # not null column
        .with_column(ydb.Column('title', ydb.OptionalType(ydb.PrimitiveType.Utf8)))
        .with_column(ydb.Column('series_info', ydb.OptionalType(ydb.PrimitiveType.Utf8)))
        .with_column(ydb.Column('release_date', ydb.OptionalType(ydb.PrimitiveType.Uint64)))
        .with_primary_key('series_id')
    )
```
=======
Для выполнения запросов `CREATE TABLE` стоит использовать метод `pool.execute_with_retries()`:

{% list tabs %}

- Синхронный

   ```python
   def create_tables(pool: ydb.QuerySessionPool):
       print("\nCreating table series...")
       pool.execute_with_retries(
           """
           CREATE TABLE `series` (
               `series_id` Int64,
               `title` Utf8,
               `series_info` Utf8,
               `release_date` Date,
               PRIMARY KEY (`series_id`)
           )
           """
       )

       print("\nCreating table seasons...")
       pool.execute_with_retries(
           """
           CREATE TABLE `seasons` (
               `series_id` Int64,
               `season_id` Int64,
               `title` Utf8,
               `first_aired` Date,
               `last_aired` Date,
               PRIMARY KEY (`series_id`, `season_id`)
           )
           """
       )

       print("\nCreating table episodes...")
       pool.execute_with_retries(
           """
           CREATE TABLE `episodes` (
               `series_id` Int64,
               `season_id` Int64,
               `episode_id` Int64,
               `title` Utf8,
               `air_date` Date,
               PRIMARY KEY (`series_id`, `season_id`, `episode_id`)
           )
           """
       )
   ```

- Асинхронный

   ```python
   async def create_tables(pool: ydb.aio.QuerySessionPoolAsync):
       print("\nCreating table series...")
       await pool.execute_with_retries(
           """
           CREATE TABLE `series` (
               `series_id` Int64,
               `title` Utf8,
               `series_info` Utf8,
               `release_date` Date,
               PRIMARY KEY (`series_id`)
           )
           """
       )

       print("\nCreating table seasons...")
       await pool.execute_with_retries(
           """
           CREATE TABLE `seasons` (
               `series_id` Int64,
               `season_id` Int64,
               `title` Utf8,
               `first_aired` Date,
               `last_aired` Date,
               PRIMARY KEY (`series_id`, `season_id`)
           )
           """
       )

       print("\nCreating table episodes...")
       await pool.execute_with_retries(
           """
           CREATE TABLE `episodes` (
               `series_id` Int64,
               `season_id` Int64,
               `episode_id` Int64,
               `title` Utf8,
               `air_date` Date,
               PRIMARY KEY (`series_id`, `season_id`, `episode_id`)
           )
           """
       )
   ```

{% endlist %}
>>>>>>> e998c4c7

{% include [steps/03_write_queries.md](../_includes/steps/03_write_queries.md) %}

Фрагмент кода, демонстрирующий выполнение запроса на запись/изменение данных:

<<<<<<< HEAD
С помощью метода `session.describe_table()` можно вывести информацию о структуре строковой таблицы и убедиться, что она успешно создалась:
=======
{% list tabs %}
>>>>>>> e998c4c7

- Синхронный

   ```python
   def upsert_simple(pool: ydb.QuerySessionPool):
       print("\nPerforming UPSERT into episodes...")
       pool.execute_with_retries(
           """
           UPSERT INTO episodes (series_id, season_id, episode_id, title) VALUES (2, 6, 1, "TBD");
           """
       )
   ```

- Асинхронный

   ```python
   async def upsert_simple(pool: ydb.aio.QuerySessionPoolAsync):
       print("\nPerforming UPSERT into episodes...")
       await pool.execute_with_retries(
           """
           UPSERT INTO episodes (series_id, season_id, episode_id, title) VALUES (2, 6, 1, "TBD");
           """
       )
   ```

{% endlist %}

{% include [steps/04_query_processing.md](../_includes/steps/04_query_processing.md) %}

Для выполнения YQL-запросов метод часто эффективен метод `pool.execute_with_retries()`.

{% list tabs %}

- Синхронный

   ```python
   def select_simple(pool: ydb.QuerySessionPool):
       print("\nCheck series table...")
       result_sets = pool.execute_with_retries(
           """
           SELECT
               series_id,
               title,
               release_date
           FROM series
           WHERE series_id = 1;
           """,
       )
       first_set = result_sets[0]
       for row in first_set.rows:
           print(
               "series, id: ",
               row.series_id,
               ", title: ",
               row.title,
               ", release date: ",
               row.release_date,
           )
       return first_set
   ```

- Асинхронный

   ```python
   async def select_simple(pool: ydb.aio.QuerySessionPoolAsync):
       print("\nCheck series table...")
       result_sets = await pool.execute_with_retries(
           """
           SELECT
               series_id,
               title,
               release_date
           FROM series
           WHERE series_id = 1;
           """,
       )
       first_set = result_sets[0]
       for row in first_set.rows:
           print(
               "series, id: ",
               row.series_id,
               ", title: ",
               row.title,
               ", release date: ",
               row.release_date,
           )
       return first_set
   ```

{% endlist %}

В качестве результата выполнения запроса возвращается список из `result_set`, итерирование по которым выводит на консоль текст:

```bash
> SelectSimple:
series, Id: 1, title: IT Crowd, Release date: 2006-02-03
```

## Параметризованные запросы {#param-queries}

Для выполнения параметризованных запросов методы `pool.execute_with_retries()` и `tx.execute()` работают схожим образом - необходимо передать словарь с параметрами специального вида, где ключом служит имя параметра, а значение может быть одним из следующих:

1. Обычное значение
2. Кортеж со значением и типом
3. Специальный тип `ydb.TypedValue(value=value, value_type=value_type)`

В случае указания значения без типа, конвертация происходит по следующим правилам:

| Python type | {{ ydb-short-name }} type                     |
|------------|------------------------------|
| `int`      | `ydb.PrimitiveType.Int64`    |
| `float`    | `ydb.PrimitiveType.Double`   |
| `str`      | `ydb.PrimitiveType.Utf8`     |
| `bytes`    | `ydb.PrimitiveType.String`   |
| `bool`     | `ydb.PrimitiveType.Bool`     |
| `list`     | `ydb.ListType`               |
| `dict`     | `ydb.DictType`               |

{% note warning %}

Автоматическая конвертация списков и словарей возможна только в случае однородных структур. Тип вложенного значения будет вычисляться рекурсивно по вышеупомянутым правилам. В случае использования неоднородной структуры запросы будут падать с ошибкой типа `TypeError`.

{% endnote %}

Фрагмент кода, демонстрирующий возможность использования параметризованных запросов:

{% list tabs %}

- Синхронный

   ```python
   def select_with_parameters(pool: ydb.QuerySessionPool, series_id, season_id, episode_id):
       result_sets = pool.execute_with_retries(
           """
           DECLARE $seriesId AS Int64;
           DECLARE $seasonId AS Int64;
           DECLARE $episodeId AS Int64;

           SELECT
               title,
               air_date
           FROM episodes
           WHERE series_id = $seriesId AND season_id = $seasonId AND episode_id = $episodeId;
           """,
           {
               "$seriesId": series_id,  # data type could be defined implicitly
               "$seasonId": (season_id, ydb.PrimitiveType.Int64),  # could be defined via a tuple
               "$episodeId": ydb.TypedValue(episode_id, ydb.PrimitiveType.Int64),  # could be defined via a special class
           },
       )

       print("\n> select_with_parameters:")
       first_set = result_sets[0]
       for row in first_set.rows:
           print("episode title:", row.title, ", air date:", row.air_date)

       return first_set
   ```

- Асинхронный

   ```python
   async def select_with_parameters(pool: ydb.aio.QuerySessionPoolAsync, series_id, season_id, episode_id):
       result_sets = await pool.execute_with_retries(
           """
           DECLARE $seriesId AS Int64;
           DECLARE $seasonId AS Int64;
           DECLARE $episodeId AS Int64;

           SELECT
               title,
               air_date
           FROM episodes
           WHERE series_id = $seriesId AND season_id = $seasonId AND episode_id = $episodeId;
           """,
           {
               "$seriesId": series_id,  # could be defined implicitly
               "$seasonId": (season_id, ydb.PrimitiveType.Int64),  # could be defined via a tuple
               "$episodeId": ydb.TypedValue(episode_id, ydb.PrimitiveType.Int64),  # could be defined via a special class
           },
       )

       print("\n> select_with_parameters:")
       first_set = result_sets[0]
       for row in first_set.rows:
           print("episode title:", row.title, ", air date:", row.air_date)

       return first_set
   ```

{% endlist %}

Фрагмент кода выше при запуске выводит на консоль текст:

```bash
> select_prepared_transaction:
('episode title:', u'To Build a Better Beta', ', air date:', '2016-06-05')
```


{% include [transaction_control.md](../_includes/steps/10_transaction_control.md) %}

Метод `session.transaction().execute()` так же может быть использован для выполнения YQL запросов. В отличие от `pool.execute_with_retries`, данный метод позволяет в явном виде контролировать выполнение транзакций и настраивать необходимый режим выполнения транзакций с помощью класса `TxControl`.

Доступные режимы транзакции:
* `ydb.QuerySerializableReadWrite()` (по умолчанию);
* `ydb.QueryOnlineReadOnly(allow_inconsistent_reads=False)`;
* `ydb.QuerySnapshotReadOnly()`;
* `ydb.QueryStaleReadOnly()`.

Подробнее про режимы транзакций описано в [{#T}](../../../concepts/transactions.md#modes).

Результатом выполнения `tx.execute()` является итератор. Итератор позволяет считать неограниченное количество строк и объем данных, не загружая в память весь результат. Однако, для корректного сохранения состояния транзакции на стороне {{ ydb-short-name }} итератор необходимо прочитывать до конца после каждого запроса. Если этого не сделать, пишущие запросы могут не выполниться на стороне {{ ydb-short-name }}. Для удобства результат функции `tx.execute()` представлен в виде контекстного менеджера, который долистывает итератор до конца после выхода.

{% list tabs %}

- Синхронный

   ```python
   with tx.execute(query) as _:
       pass
   ```

- Асинхронный

   ```python
   async with await tx.execute(query) as _:
       pass
   ```

{% endlist %}

Фрагмент кода, демонстрирующий явное использование вызовов `transaction().begin()` и `tx.commit()`:

{% list tabs %}

- Синхронный

   ```python
   def explicit_transaction_control(pool: ydb.QuerySessionPool, series_id, season_id, episode_id):
       def callee(session: ydb.QuerySessionSync):
           query = """
           DECLARE $seriesId AS Int64;
           DECLARE $seasonId AS Int64;
           DECLARE $episodeId AS Int64;

           UPDATE episodes
           SET air_date = CurrentUtcDate()
           WHERE series_id = $seriesId AND season_id = $seasonId AND episode_id = $episodeId;
           """

           # Get newly created transaction id
           tx = session.transaction().begin()

           # Execute data query.
           # Transaction control settings continues active transaction (tx)
           with tx.execute(
               query,
               {
                   "$seriesId": (series_id, ydb.PrimitiveType.Int64),
                   "$seasonId": (season_id, ydb.PrimitiveType.Int64),
                   "$episodeId": (episode_id, ydb.PrimitiveType.Int64),
               },
           ) as _:
               pass

           print("\n> explicit TCL call")

           # Commit active transaction(tx)
           tx.commit()

       return pool.retry_operation_sync(callee)
   ```

- Асинхронный

   ```python
   async def explicit_transaction_control(
       pool: ydb.aio.QuerySessionPoolAsync, series_id, season_id, episode_id
   ):
       async def callee(session: ydb.aio.QuerySessionAsync):
           query = """
           DECLARE $seriesId AS Int64;
           DECLARE $seasonId AS Int64;
           DECLARE $episodeId AS Int64;

           UPDATE episodes
           SET air_date = CurrentUtcDate()
           WHERE series_id = $seriesId AND season_id = $seasonId AND episode_id = $episodeId;
           """

           # Get newly created transaction id
           tx = await session.transaction().begin()

           # Execute data query.
           # Transaction control settings continues active transaction (tx)
           async with await tx.execute(
               query,
               {
                   "$seriesId": (series_id, ydb.PrimitiveType.Int64),
                   "$seasonId": (season_id, ydb.PrimitiveType.Int64),
                   "$episodeId": (episode_id, ydb.PrimitiveType.Int64),
               },
           ) as _:
               pass

           print("\n> explicit TCL call")

           # Commit active transaction(tx)
           await tx.commit()

       return await pool.retry_operation_async(callee)
   ```

{% endlist %}

Однако стоит помнить, что транзакция может быть открыта неявно при первом запросе. Завершиться же она может автоматически с явным указанием флага `commit_tx=True`.
Неявное управление транзакцией предпочтительно, так как требует меньше обращений к серверу. Пример неявного управления будет продемонстрирован в следующем блоке.

## Итерирование по результатам запроса {#iterating}

Если ожидается, что результат `SELECT` запроса будет иметь потенциально большое количество найденных строк, рекомендуется использовать метод `tx.execute` вместо `pool.execute_with_retries` для избежания чрезмерного потребления памяти на стороне клиента.

Пример `SELECT` с неограниченным количеством данных и неявным контролем транзакции:

{% list tabs %}

- Синхронный

   ```python
   def huge_select(pool: ydb.QuerySessionPool):
       def callee(session: ydb.QuerySessionSync):
           query = """SELECT * from episodes;"""

           with session.transaction(ydb.QuerySnapshotReadOnly()).execute(
               query,
               commit_tx=True,
           ) as result_sets:
               print("\n> Huge SELECT call")
               for result_set in result_sets:
                   for row in result_set.rows:
                       print("episode title:", row.title, ", air date:", row.air_date)

       return pool.retry_operation_sync(callee)
   ```

- Асинхронный

   ```python
   async def huge_select(pool: ydb.aio.QuerySessionPoolAsync):
       async def callee(session: ydb.aio.QuerySessionAsync):
           query = """SELECT * from episodes;"""

           async with await session.transaction(ydb.QuerySnapshotReadOnly()).execute(
               query,
               commit_tx=True,
           ) as result_sets:
               print("\n> Huge SELECT call")
               async for result_set in result_sets:
                   for row in result_set.rows:
                       print("episode title:", row.title, ", air date:", row.air_date)

       return await pool.retry_operation_async(callee)
   ```

{% endlist %}<|MERGE_RESOLUTION|>--- conflicted
+++ resolved
@@ -100,22 +100,6 @@
 
 {% include [create_table.md](../_includes/steps/02_create_table.md) %}
 
-<<<<<<< HEAD
-Для создания строковых таблиц используется метод `session.create_table()`:
-
-```python
-def create_tables(session, path):
-    session.create_table(
-        os.path.join(path, 'series'),
-        ydb.TableDescription()
-        .with_column(ydb.Column('series_id', ydb.PrimitiveType.Uint64))  # not null column
-        .with_column(ydb.Column('title', ydb.OptionalType(ydb.PrimitiveType.Utf8)))
-        .with_column(ydb.Column('series_info', ydb.OptionalType(ydb.PrimitiveType.Utf8)))
-        .with_column(ydb.Column('release_date', ydb.OptionalType(ydb.PrimitiveType.Uint64)))
-        .with_primary_key('series_id')
-    )
-```
-=======
 Для выполнения запросов `CREATE TABLE` стоит использовать метод `pool.execute_with_retries()`:
 
 {% list tabs %}
@@ -213,17 +197,12 @@
    ```
 
 {% endlist %}
->>>>>>> e998c4c7
 
 {% include [steps/03_write_queries.md](../_includes/steps/03_write_queries.md) %}
 
 Фрагмент кода, демонстрирующий выполнение запроса на запись/изменение данных:
 
-<<<<<<< HEAD
-С помощью метода `session.describe_table()` можно вывести информацию о структуре строковой таблицы и убедиться, что она успешно создалась:
-=======
-{% list tabs %}
->>>>>>> e998c4c7
+{% list tabs %}
 
 - Синхронный
 
