--- conflicted
+++ resolved
@@ -8,7 +8,6 @@
 
 {% endnote %}
 
-<<<<<<< HEAD
 {% list tabs %}
 
 - Создание строковых таблиц
@@ -100,43 +99,4 @@
     );
     ```
 
-{% endlist %}
-=======
-```yql
-CREATE TABLE series         -- series — имя таблицы.
-(                           -- Должно быть уникальным в пределах каталога.
-    series_id Uint64,
-    title Utf8,
-    series_info Utf8,
-    release_date Uint64,
-    PRIMARY KEY (series_id) -- Первичный ключ — это столбец или
-                            -- комбинация столбцов, однозначно идентифицирующих
-                            -- каждую строку в таблице (может содержать только
-                            -- неповторяющиеся значения). Для таблицы может быть
-                            -- указан только один первичный ключ. Для каждой таблицы
-                            -- YDB указание первичного ключа является обязательным.
-);
-
-CREATE TABLE seasons
-(
-    series_id Uint64,
-    season_id Uint64,
-    title Utf8,
-    first_aired Uint64,
-    last_aired Uint64,
-    PRIMARY KEY (series_id, season_id)
-);
-
-CREATE TABLE episodes
-(
-    series_id Uint64,
-    season_id Uint64,
-    episode_id Uint64,
-    title Utf8,
-    air_date Uint64,
-    PRIMARY KEY (series_id, season_id, episode_id)
-);
-
-COMMIT;
-```
->>>>>>> dcbd0e01
+{% endlist %}