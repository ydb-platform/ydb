--- conflicted
+++ resolved
@@ -1,10 +1,6 @@
 # Создание таблиц
 
-<<<<<<< HEAD
-Создайте строковые таблицы для OLTP-операций или колоночные таблицы для OLAP-нагрузок и задайте для них схемы данных с помощью конструкции [CREATE TABLE](../../yql/reference/syntax/create_table.md). Подробнее о типах таблиц в {{ ydb-short-name }} и области их применения можно прочесть в статье [{#T}](../../concepts/datamodel/table.md)
-=======
-Создайте таблицы и задайте для них схемы данных с помощью конструкции [CREATE TABLE](../../yql/reference/syntax/create_table/index.md).
->>>>>>> 3ecb4ff4
+Создайте строковые таблицы для OLTP-операций или колоночные таблицы для OLAP-нагрузок и задайте для них схемы данных с помощью конструкции [CREATE TABLE](../../yql/reference/syntax/create_table/index.md). Подробнее о типах таблиц в {{ ydb-short-name }} и области их применения можно прочесть в статье [{#T}](../../concepts/datamodel/table.md)
 
 {% note info %}
 
