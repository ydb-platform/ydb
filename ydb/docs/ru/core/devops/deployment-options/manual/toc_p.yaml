items:
- name: Первоначальное развёртывание
  href: initial-deployment.md
- name: Обновление конфигурации
  href: update-config.md
<<<<<<< HEAD
=======
- name: Обслуживание кластера
  href: maintenance.md
- name: Обновление исполняемого файла
  href: update-executable.md
>>>>>>> 05db4d0d
- name: Управление дисковой подсистемой кластера
  include:
    mode: link
    path: ../../../maintenance/manual/toc_p.yaml
- name: Федеративные запросы
  href: federated-queries/index.md
  include:
    mode: link
    path: federated-queries/toc_p.yaml
- name: До версии v25.1
  include:
    mode: link
    path: before-v25.1/toc_p.yaml
- name: Миграции
  href: migration/index.md
  include:
    mode: link
    path: migration/toc_p.yaml<|MERGE_RESOLUTION|>--- conflicted
+++ resolved
@@ -3,13 +3,10 @@
   href: initial-deployment.md
 - name: Обновление конфигурации
   href: update-config.md
-<<<<<<< HEAD
-=======
 - name: Обслуживание кластера
   href: maintenance.md
 - name: Обновление исполняемого файла
   href: update-executable.md
->>>>>>> 05db4d0d
 - name: Управление дисковой подсистемой кластера
   include:
     mode: link
