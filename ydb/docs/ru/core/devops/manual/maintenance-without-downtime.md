--- conflicted
+++ resolved
@@ -3,13 +3,8 @@
 Периодически кластер {{ ydb-short-name }} необходимо обслуживать, например, обновлять его версию или заменять сломавшиеся диски. Работы по обслуживанию могут привести к недоступности кластера или имеющихся баз данных из-за:
 
 - Превышения модели отказа затронутых [групп хранения](../../concepts/glossary.md#storage-groups).
-<<<<<<< HEAD
-- Превышения модели отказа [State Storage](../../deploy/configuration/config.md#domains-state).
+- Превышения модели отказа [State Storage](../../reference/configuration/index.md#domains-state).
 - Недостатка вычислительных ресурсов вследствие остановки слишком большого количества [динамических узлов](../../concepts/glossary.md#dynamic-node).
-=======
-- Превышения модели отказа [State Storage](../../reference/configuration/index.md#domains-state).
-- Недостатка вычислительных ресурсов вследствие остановки слишком большого количества [динамических узлов](../../concepts/cluster/common_scheme_ydb.md#nodes).
->>>>>>> e8eb65c6
 
 Для избежания таких ситуаций в {{ ydb-short-name }} есть системная [таблетка](../../concepts/glossary.md#tablet), которая следит за состоянием кластера — *Cluster Management System (CMS)*. CMS позволяет ответить на вопрос можно ли безопасно вывести в обслуживание узел {{ ydb-short-name }} или хост, на котором работают узлы {{ ydb-short-name }}. Для этого необходимо создать [задачу обслуживания](#maintenance-task) в CMS и указать в ней взятие эксклюзивных блокировок на узлы или хосты, которые будут задействованы в обслуживании. Компоненты кластера, на которые взяты блокировки, считаются недоступными с точки зрения CMS, и их можно безопасно обслуживать. CMS [проверит](#checking-algorithm) текущее состояние кластера и возьмет блокировки, только если работы по обслуживанию соответствуют ограничениям [режима доступности](#availability-mode) и [лимитам недоступных узлов](#unavailable-node-limits).
 
@@ -46,15 +41,8 @@
 В задаче обслуживания необходимо указать режим доступности кластера, который должен соблюдаться при проверке возможности выполнения действий. Поддерживаются следующие режимы:
 
 - **Strong**: режим, минимизирующий риск потери доступности.
-<<<<<<< HEAD
     - Допускается не более одного недоступного [VDisk](../../concepts/glossary.md#vdisk) в каждой из затрагиваемых групп хранения.
     - Допускается не более одного недоступного кольца State Storage.
-=======
-
-  - Допускается не более одного недоступного [VDisk](../../concepts/cluster/distributed_storage.md#storage-groups) в каждой из затрагиваемых групп хранения.
-  - Допускается не более одного недоступного кольца State Storage.
-
->>>>>>> e8eb65c6
 - **Weak**: режим, не позволяющий превысить модель отказа.
 
   - Допускается не более двух недоступных VDisk-ов для затрагиваемых групп хранения со схемой [block-4-2](../../reference/configuration/index.md#reliability).
