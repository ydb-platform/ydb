# Версионирование схемы данных и миграции в {{ ydb-short-name }} с использованием "goose"

## Введение

Goose – open-source инструмент, который помогает версионировать схему данных в БД и управлять миграциями. Goose поддерживает множество различных баз данных, включая {{ ydb-short-name }}. Goose использует файлы миграций и хранит состояние миграций непосредственно в базе данных в специальной таблице.

## Установка goose

Варианты установки goose описаны в [документации](https://github.com/pressly/goose/blob/master/README.md#install).

## Аргументы запуска goose

Утилита `goose` вызывается командой:

```
$ goose <DB> <CONNECTION_STRING> <COMMAND> <COMMAND_ARGUMENTS>
```

где:
<<<<<<< HEAD
- `<DB>` - движок базы данных, в случае {{ ydb-short-name }} следует писать `goose ydb`
- `<CONNECTION_STRING>` - строка подключения к базе данных. 
=======
- `<DB>` - движок базы данных, в случае YDB следует писать `goose ydb`
- `<CONNECTION_STRING>` - строка подключения к базе данных.
>>>>>>> 945b20f2
- `<COMMAND>` - команда, которую требуется выполнить. Полный перечень команд доступен во встроенной справке (`goose help`).
- `<COMMAND_ARGUMENTS>` - аргументы команды.

## Строка подключения к {{ ydb-short-name }}

<<<<<<< HEAD
Для подключения к {{ ydb-short-name }} следует использовать строку подключения вида 
=======
Для подключения к YDB следует использовать строку подключения вида
>>>>>>> 945b20f2

```
<protocol>://<host>:<port>/<database_path>?go_query_mode=scripting&go_fake_tx=scripting&go_query_bind=declare,numeric
```

где:
- `<protocol>` - протокол подключения (`grpc` для незащищенного соединения или `grpcs` для защищенного (`TLS`) соединения). При этом, для защищенного подключения (с `TLS`) следует явно подключить сертификаты `YDB`, например так: `export YDB_SSL_ROOT_CERTIFICATES_FILE=/path/to/ydb/certs/CA.pem`.
<<<<<<< HEAD
- `<host>` - адрес подключения к {{ ydb-short-name }}.
- `<port>` - порт подключения к {{ ydb-short-name }}.
- `<database_path>` - путь к базе данных в кластере {{ ydb-short-name }}.
- `go_query_mode=scripting` - специальный режим `scripting` выполнения запросов по умолчанию в драйвере {{ ydb-short-name }}. В этом режиме все запросы от goose направляются в {{ ydb-short-name }} сервис `scripting`, который позволяет обрабатывать как `DDL`, так и `DML` инструкции `SQL`.
- `go_fake_tx=scripting` - поддержка эмуляции транзакций в режиме выполнения запросов через сервис {{ ydb-short-name }} `scripting`. Дело в том, что в {{ ydb-short-name }} выполнение `DDL` инструкций `SQL` в транзакции невозможно (или несет значительные накладные расходы). В частности сервис `scripting` не позволяет делать интерактивные транзакции (с явными `Begin`+`Commit`/`Rollback`). Соответственно, режим эмуляции транзакций на деле не делает ничего (`nop`) на вызовах `Begin`+`Commit`/`Rollback` из `goose`. Этот трюк в редких случаях может привести к тому, что отдельный шаг миграции может оказаться в промежуточном состоянии. Команда {{ ydb-short-name }} работает на новым сервисом `query`, который должен помочь убрать этот риск.
- `go_query_bind=declare,numeric` - поддержка биндингов авто-выведения типов YQL из параметров запросов (`declare`) и поддержка биндингов нумерованных параметров (`numeric`). Дело в том, что `YQL` - язык со строгой типизацией, требующий явным образом указывать типы параметров запросов в теле самого `SQL`-запроса с помощью специальной инструкции `DECLARE`. Также `YQL` поддерживает только именованные параметры запроса (например, `$my_arg`), в то время как ядро `goose` генерирует `SQL`-запросы с нумерованными параметрами (`$1`, `$2`, и т.д.). Биндинги `declare` и `numeric` модифицируют исходные запросы из `goose` на уровне драйвера {{ ydb-short-name }}, что позволило в конечном счете встроиться в `goose`. 
=======
- `<host>` - адрес подключения к YDB.
- `<port>` - порт подключения к YDB.
- `<database_path>` - путь к базе данных в кластере YDB.
- `go_query_mode=scripting` - специальный режим `scripting` выполнения запросов по умолчанию в драйвере YDB. В этом режиме все запросы от goose направляются в YDB сервис `scripting`, который позволяет обрабатывать как `DDL`, так и `DML` инструкции `SQL`.
- `go_fake_tx=scripting` - поддержка эмуляции транзакций в режиме выполнения запросов через сервис YDB `scripting`. Дело в том, что в YDB выполнение `DDL` инструкций `SQL` в транзакции невозможно (или несет значительные накладные расходы). В частности сервис `scripting` не позволяет делать интерактивные транзакции (с явными `Begin`+`Commit`/`Rollback`). Соответственно, режим эмуляции транзакций на деле не делает ничего (`nop`) на вызовах `Begin`+`Commit`/`Rollback` из `goose`. Этот трюк в редких случаях может привести к тому, что отдельный шаг миграции может оказаться в промежуточном состоянии. Команда YDB работает на новым сервисом `query`, который должен помочь убрать этот риск.
- `go_query_bind=declare,numeric` - поддержка биндингов авто-выведения типов YQL из параметров запросов (`declare`) и поддержка биндингов нумерованных параметров (`numeric`). Дело в том, что `YQL` - язык со строгой типизацией, требующий явным образом указывать типы параметров запросов в теле самого `SQL`-запроса с помощью специальной инструкции `DECLARE`. Также `YQL` поддерживает только именованные параметры запроса (напрмиер, `$my_arg`), в то время как ядро `goose` генерирует `SQL`-запросы с нумерованными параметрами (`$1`, `$2`, и т.д.). Биндинги `declare` и `numeric` модифицируют исходные запросы из `goose` на уровне драйвера YDB, что позволило в конечном счете встроиться в `goose`.
>>>>>>> 945b20f2

В случае подключения к локальному докер-контейнеру {{ ydb-short-name }} строка подключения должна иметь вид:

```
grpc://localhost:2136/local?go_query_mode=scripting&go_fake_tx=scripting&go_query_bind=declare,numeric
```

Давайте сохраним эту строку в переменную окружения для дальнейшего использования:

```
export YDB_CONNECTION_STRING="grpc://localhost:2136/local?go_query_mode=scripting&go_fake_tx=scripting&go_query_bind=declare,numeric"
```

Далее примеры вызова команд `goose` будут содержать именно эту строку подключения.

## Директория с файлами миграций

Создадим директорию migrations и далее все команды `goose` следует выполнять в этой директории:

```
$ mkdir migrations && cd migrations
```

## Управление миграциями с помощью goose

### Создание файлов миграций и применение их к базе

Файл миграции можно создать командой `goose create`:

```
$ goose ydb $YDB_CONNECTION_STRING create 00001_create_first_table sql
2024/01/12 11:52:29 Created new file: 20240112115229_00001_create_first_table.sql
```

В результате выполнения команды был создан файл `<timestamp>_00001_create_table_users.sql`:
```
$ ls
20231215052248_00001_create_table_users.sql
```

Файл `<timestamp>_00001_create_table_users.sql` был создан со следующим содержимым:

```
-- +goose Up
-- +goose StatementBegin
SELECT 'up SQL query';
-- +goose StatementEnd

-- +goose Down
-- +goose StatementBegin
SELECT 'down SQL query';
-- +goose StatementEnd
```

Такая структура файла миграции помогает держать в контексте внимания ровно одну миграцию - шаги, чтобы обновить состояние базы, и шаги, чтобы откатить назад изменения.

Файл миграции состоит из двух секций. Первая секция `+goose Up` содержит SQL-команды обновления схемы. Вторая секция `+goose Down` отвечает за откат изменений, выполненных в секции `+goose Up`. `Goose` заботливо вставил плейсхолдеры:

```
SELECT 'up SQL query';
```

и

```
SELECT 'down SQL query';
```

Мы можем заменить эти выражения на необходимые нам SQL-команды создания таблицы `users` и удаления ее в случае отката миграции:

```
-- +goose Up
-- +goose StatementBegin
CREATE TABLE users (
     id Uint64,
     username Text,
     created_at Timestamp,
     PRIMARY KEY (id)
);
-- +goose StatementEnd

-- +goose Down
-- +goose StatementBegin
DROP TABLE users;
-- +goose StatementEnd
```

Проверим статус миграций:

```
$ goose ydb $YDB_CONNECTION_STRING status
2024/01/12 11:53:50     Applied At                  Migration
2024/01/12 11:53:50     =======================================
2024/01/12 11:53:50     Pending                  -- 20240112115229_00001_create_first_table.sql
```

Статус `Pending` означает, что миграция еще не применена.

Применим миграцию с помощью команды `goose up`:
```
$ goose ydb $YDB_CONNECTION_STRING up
2024/01/12 11:55:18 OK   20240112115229_00001_create_first_table.sql (93.58ms)
2024/01/12 11:55:18 goose: successfully migrated database to version: 20240112115229
```

Проверим статус миграций `goose status`:
```
$ goose ydb $YDB_CONNECTION_STRING status
2024/01/12 11:56:00     Applied At                  Migration
2024/01/12 11:56:00     =======================================
2024/01/12 11:56:00     Fri Jan 12 11:55:18 2024 -- 20240112115229_00001_create_first_table.sql
```

Статус `Pending` заменился на временную отметку `Fri Jan 12 11:55:18 2024` - это означает, что миграция успешно применена. Мы также можем убедиться в этом и другими способами:

{% list tabs %}

- Используя {{ ydb-short-name }} UI по адресу http://localhost:8765

  ![YDB UI after apply first migration](../_assets/goose-ydb-ui-after-first-migration.png =450x)

- Используя {{ ydb-short-name }} CLI

  ```
  $ ydb -e grpc://localhost:2136 -d /local scheme describe users
  <table> users

  Columns:
  ┌────────────┬────────────┬────────┬─────┐
  │ Name       │ Type       │ Family │ Key │
  ├────────────┼────────────┼────────┼─────┤
  │ id         │ Uint64?    │        │ K0  │
  │ username   │ Utf8?      │        │     │
  │ created_at │ Timestamp? │        │     │
  └────────────┴────────────┴────────┴─────┘

  Storage settings:
  Store large values in "external blobs": false

  Column families:
  ┌─────────┬──────┬─────────────┬────────────────┐
  │ Name    │ Data │ Compression │ Keep in memory │
  ├─────────┼──────┼─────────────┼────────────────┤
  │ default │      │ None        │                │
  └─────────┴──────┴─────────────┴────────────────┘

  Auto partitioning settings:
  Partitioning by size: true
  Partitioning by load: false
  Preferred partition size (Mb): 2048
  Min partitions count: 1
  ```

{% endlist %}

Давайте создадим второй файл миграции с добавлением колонки `password_hash` в таблицу `users`:

```
$ goose ydb $YDB_CONNECTION_STRING create 00002_add_column_password_hash_into_table_users sql
2024/01/12 12:00:57 Created new file: 20240112120057_00002_add_column_password_hash_into_table_users.sql
```

Отредактируем файл `<timestamp>_00002_add_column_password_hash_into_table_users.sql` до следующего содержимого:

```
-- +goose Up
-- +goose StatementBegin
ALTER TABLE users ADD COLUMN password_hash Text;
-- +goose StatementEnd

-- +goose Down
-- +goose StatementBegin
ALTER TABLE users DROP COLUMN password_hash;
-- +goose StatementEnd
```

Проверим статус миграций:

```
$ goose ydb $YDB_CONNECTION_STRING status
2024/01/12 12:02:40     Applied At                  Migration
2024/01/12 12:02:40     =======================================
2024/01/12 12:02:40     Fri Jan 12 11:55:18 2024 -- 20240112115229_00001_create_first_table.sql
2024/01/12 12:02:40     Pending                  -- 20240112120057_00002_add_column_password_hash_into_table_users.sql
```

Мы видим, что первая миграция применена, а вторая только запланирована (`Pending`).

Применим вторую миграцию с помощью команды `goose up-by-one` (в отличие от `goose uo` команда `goose up-by-one` применяет ровно одну "следующую" миграцию):
```
$ goose ydb $YDB_CONNECTION_STRING up-by-one
2024/01/12 12:04:56 OK   20240112120057_00002_add_column_password_hash_into_table_users.sql (59.93ms)
```

Проверим статус миграций:
```
$ goose ydb $YDB_CONNECTION_STRING status
2024/01/12 12:05:17     Applied At                  Migration
2024/01/12 12:05:17     =======================================
2024/01/12 12:05:17     Fri Jan 12 11:55:18 2024 -- 20240112115229_00001_create_first_table.sql
2024/01/12 12:05:17     Fri Jan 12 12:04:56 2024 -- 20240112120057_00002_add_column_password_hash_into_table_users.sql
```

Обе миграции успешно применены. Убедимся в этом альтернативными способами:

{% list tabs %}

- Используя {{ ydb-short-name }} UI по адресу http://localhost:8765

  ![YDB UI after apply second migration](../_assets/goose-ydb-ui-after-second-migration.png =450x)

- Используя {{ ydb-short-name }} CLI

  ```
  $ ydb -e grpc://localhost:2136 -d /local scheme describe users
  <table> users

  Columns:
  ┌───────────────┬────────────┬────────┬─────┐
  │ Name          │ Type       │ Family │ Key │
  ├───────────────┼────────────┼────────┼─────┤
  │ id            │ Uint64?    │        │ K0  │
  │ username      │ Utf8?      │        │     │
  │ created_at    │ Timestamp? │        │     │
  │ password_hash │ Utf8?      │        │     │
  └───────────────┴────────────┴────────┴─────┘

  Storage settings:
  Store large values in "external blobs": false

  Column families:
  ┌─────────┬──────┬─────────────┬────────────────┐
  │ Name    │ Data │ Compression │ Keep in memory │
  ├─────────┼──────┼─────────────┼────────────────┤
  │ default │      │ None        │                │
  └─────────┴──────┴─────────────┴────────────────┘

  Auto partitioning settings:
  Partitioning by size: true
  Partitioning by load: false
  Preferred partition size (Mb): 2048
  Min partitions count: 1
  ```

{% endlist %}

Все последующие миграции можно создавать аналогичным образом.

### Откат миграции

Откатим последнюю миграцию с помощью команды `goose down`:
```
$ goose ydb $YDB_CONNECTION_STRING down
2024/01/12 13:07:18 OK   20240112120057_00002_add_column_password_hash_into_table_users.sql (43ms)
```

Проверим статус миграций `goose status`:
```
$ goose ydb $YDB_CONNECTION_STRING status
2024/01/12 13:07:36     Applied At                  Migration
2024/01/12 13:07:36     =======================================
2024/01/12 13:07:36     Fri Jan 12 11:55:18 2024 -- 20240112115229_00001_create_first_table.sql
2024/01/12 13:07:36     Pending                  -- 20240112120057_00002_add_column_password_hash_into_table_users.sql
```

Статус `Fri Jan 12 12:04:56 2024` заменился на статус `Pending` - это означает, что последняя миграция успешно отменена. Мы также можем убедиться в этом и другими способами:

{% list tabs %}

- Используя {{ ydb-short-name }} UI по адресу http://localhost:8765

  ![YDB UI after apply first migration](../_assets/goose-ydb-ui-after-first-migration.png =450x)

- Используя {{ ydb-short-name }} CLI

  ```
  $ ydb -e grpc://localhost:2136 -d /local scheme describe users
  <table> users

  Columns:
  ┌────────────┬────────────┬────────┬─────┐
  │ Name       │ Type       │ Family │ Key │
  ├────────────┼────────────┼────────┼─────┤
  │ id         │ Uint64?    │        │ K0  │
  │ username   │ Utf8?      │        │     │
  │ created_at │ Timestamp? │        │     │
  └────────────┴────────────┴────────┴─────┘

  Storage settings:
  Store large values in "external blobs": false

  Column families:
  ┌─────────┬──────┬─────────────┬────────────────┐
  │ Name    │ Data │ Compression │ Keep in memory │
  ├─────────┼──────┼─────────────┼────────────────┤
  │ default │      │ None        │                │
  └─────────┴──────┴─────────────┴────────────────┘

  Auto partitioning settings:
  Partitioning by size: true
  Partitioning by load: false
  Preferred partition size (Mb): 2048
  Min partitions count: 1
  ```

{% endlist %}

## "Горячий" список команд "goose"

Утилита `goose` позволяет управлять миграциями через командную строку:
- `goose status` - посмотреть статус применения миграций. Например, `goose ydb $YDB_CONNECTION_STRING status`.
- `goose up` - применить все известные миграции. Например, `goose ydb $YDB_CONNECTION_STRING up`.
- `goose up-by-one` - применить ровно одну "следующую" миграцию. Например, `goose ydb $YDB_CONNECTION_STRING up-by-one`.
- `goose redo` - пере-применить последнюю миграцию. Например, `goose ydb $YDB_CONNECTION_STRING redo`.
- `goose down` - откатить последнюю миграцию. Например, `goose ydb $YDB_CONNECTION_STRING down`.
- `goose reset` - откатить все миграции. Например, `goose ydb $YDB_CONNECTION_STRING reset`.

{% note warning %}

Будьте осторожны: команда `goose reset` может удалить все ваши миграции, включая данные в таблицах. Это происходит за счет инструкций в блоке `+goose Down`. Регулярно делайте бекапы и проверяйте их на возможность восстановления, чтобы минимизировать этот риск.

{% endnote %}<|MERGE_RESOLUTION|>--- conflicted
+++ resolved
@@ -17,23 +17,14 @@
 ```
 
 где:
-<<<<<<< HEAD
 - `<DB>` - движок базы данных, в случае {{ ydb-short-name }} следует писать `goose ydb`
-- `<CONNECTION_STRING>` - строка подключения к базе данных. 
-=======
-- `<DB>` - движок базы данных, в случае YDB следует писать `goose ydb`
 - `<CONNECTION_STRING>` - строка подключения к базе данных.
->>>>>>> 945b20f2
 - `<COMMAND>` - команда, которую требуется выполнить. Полный перечень команд доступен во встроенной справке (`goose help`).
 - `<COMMAND_ARGUMENTS>` - аргументы команды.
 
 ## Строка подключения к {{ ydb-short-name }}
 
-<<<<<<< HEAD
 Для подключения к {{ ydb-short-name }} следует использовать строку подключения вида 
-=======
-Для подключения к YDB следует использовать строку подключения вида
->>>>>>> 945b20f2
 
 ```
 <protocol>://<host>:<port>/<database_path>?go_query_mode=scripting&go_fake_tx=scripting&go_query_bind=declare,numeric
@@ -41,21 +32,12 @@
 
 где:
 - `<protocol>` - протокол подключения (`grpc` для незащищенного соединения или `grpcs` для защищенного (`TLS`) соединения). При этом, для защищенного подключения (с `TLS`) следует явно подключить сертификаты `YDB`, например так: `export YDB_SSL_ROOT_CERTIFICATES_FILE=/path/to/ydb/certs/CA.pem`.
-<<<<<<< HEAD
 - `<host>` - адрес подключения к {{ ydb-short-name }}.
 - `<port>` - порт подключения к {{ ydb-short-name }}.
 - `<database_path>` - путь к базе данных в кластере {{ ydb-short-name }}.
 - `go_query_mode=scripting` - специальный режим `scripting` выполнения запросов по умолчанию в драйвере {{ ydb-short-name }}. В этом режиме все запросы от goose направляются в {{ ydb-short-name }} сервис `scripting`, который позволяет обрабатывать как `DDL`, так и `DML` инструкции `SQL`.
 - `go_fake_tx=scripting` - поддержка эмуляции транзакций в режиме выполнения запросов через сервис {{ ydb-short-name }} `scripting`. Дело в том, что в {{ ydb-short-name }} выполнение `DDL` инструкций `SQL` в транзакции невозможно (или несет значительные накладные расходы). В частности сервис `scripting` не позволяет делать интерактивные транзакции (с явными `Begin`+`Commit`/`Rollback`). Соответственно, режим эмуляции транзакций на деле не делает ничего (`nop`) на вызовах `Begin`+`Commit`/`Rollback` из `goose`. Этот трюк в редких случаях может привести к тому, что отдельный шаг миграции может оказаться в промежуточном состоянии. Команда {{ ydb-short-name }} работает на новым сервисом `query`, который должен помочь убрать этот риск.
 - `go_query_bind=declare,numeric` - поддержка биндингов авто-выведения типов YQL из параметров запросов (`declare`) и поддержка биндингов нумерованных параметров (`numeric`). Дело в том, что `YQL` - язык со строгой типизацией, требующий явным образом указывать типы параметров запросов в теле самого `SQL`-запроса с помощью специальной инструкции `DECLARE`. Также `YQL` поддерживает только именованные параметры запроса (например, `$my_arg`), в то время как ядро `goose` генерирует `SQL`-запросы с нумерованными параметрами (`$1`, `$2`, и т.д.). Биндинги `declare` и `numeric` модифицируют исходные запросы из `goose` на уровне драйвера {{ ydb-short-name }}, что позволило в конечном счете встроиться в `goose`. 
-=======
-- `<host>` - адрес подключения к YDB.
-- `<port>` - порт подключения к YDB.
-- `<database_path>` - путь к базе данных в кластере YDB.
-- `go_query_mode=scripting` - специальный режим `scripting` выполнения запросов по умолчанию в драйвере YDB. В этом режиме все запросы от goose направляются в YDB сервис `scripting`, который позволяет обрабатывать как `DDL`, так и `DML` инструкции `SQL`.
-- `go_fake_tx=scripting` - поддержка эмуляции транзакций в режиме выполнения запросов через сервис YDB `scripting`. Дело в том, что в YDB выполнение `DDL` инструкций `SQL` в транзакции невозможно (или несет значительные накладные расходы). В частности сервис `scripting` не позволяет делать интерактивные транзакции (с явными `Begin`+`Commit`/`Rollback`). Соответственно, режим эмуляции транзакций на деле не делает ничего (`nop`) на вызовах `Begin`+`Commit`/`Rollback` из `goose`. Этот трюк в редких случаях может привести к тому, что отдельный шаг миграции может оказаться в промежуточном состоянии. Команда YDB работает на новым сервисом `query`, который должен помочь убрать этот риск.
-- `go_query_bind=declare,numeric` - поддержка биндингов авто-выведения типов YQL из параметров запросов (`declare`) и поддержка биндингов нумерованных параметров (`numeric`). Дело в том, что `YQL` - язык со строгой типизацией, требующий явным образом указывать типы параметров запросов в теле самого `SQL`-запроса с помощью специальной инструкции `DECLARE`. Также `YQL` поддерживает только именованные параметры запроса (напрмиер, `$my_arg`), в то время как ядро `goose` генерирует `SQL`-запросы с нумерованными параметрами (`$1`, `$2`, и т.д.). Биндинги `declare` и `numeric` модифицируют исходные запросы из `goose` на уровне драйвера YDB, что позволило в конечном счете встроиться в `goose`.
->>>>>>> 945b20f2
 
 В случае подключения к локальному докер-контейнеру {{ ydb-short-name }} строка подключения должна иметь вид:
 
