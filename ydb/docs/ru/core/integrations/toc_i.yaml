items:
<<<<<<< HEAD
- name: Сбор логов с помощью FluentBit
  href: fluent-bit.md
- name: Плагин-источник данных Grafana
  href: grafana.md
- name: Плагины Logstash
  href: logstash.md
- name: Миграции с помощью goose
  href: goose.md
- name: Миграции с помощью Liquibase
  href: liquibase.md
- name: Миграции с помощью Flyway
  href: flyway.md
- name: Использование Hibernate
  href: hibernate.md
- name: Импорт из источников JDBC
  href: import-jdbc.md
- name: DBeaver
  href: ide/dbeaver.md
- name: DataGrip
  href: ide/datagrip.md
- name: Spring Data JDBC
  href: spring-data-jdbc.md
- name: JOOQ
  href: jooq.md
=======
- name: Графические пользовательские интерфейсы
  href: gui/index.md
  include:
    mode: link
    path: gui/toc-ide.yaml
- name: Визуализация данных (Business Intelligence, BI)
  href: visualization/index.md
  include:
    mode: link
    path: visualization/toc-visualization.yaml
- name: Поставка данных
  href: ingestion/index.md
  include:
    mode: link
    path: ingestion/toc-ingestion.yaml
- name: Миграции данных
  href: migration/index.md
  include:
    mode: link
    path: migration/toc-migration.yaml
- name: Объектно-реляционное отображение
  href: orm/index.md
  include:
    mode: link
    path: orm/toc-orm.yaml
>>>>>>> 42b25d48
<|MERGE_RESOLUTION|>--- conflicted
+++ resolved
@@ -1,30 +1,4 @@
 items:
-<<<<<<< HEAD
-- name: Сбор логов с помощью FluentBit
-  href: fluent-bit.md
-- name: Плагин-источник данных Grafana
-  href: grafana.md
-- name: Плагины Logstash
-  href: logstash.md
-- name: Миграции с помощью goose
-  href: goose.md
-- name: Миграции с помощью Liquibase
-  href: liquibase.md
-- name: Миграции с помощью Flyway
-  href: flyway.md
-- name: Использование Hibernate
-  href: hibernate.md
-- name: Импорт из источников JDBC
-  href: import-jdbc.md
-- name: DBeaver
-  href: ide/dbeaver.md
-- name: DataGrip
-  href: ide/datagrip.md
-- name: Spring Data JDBC
-  href: spring-data-jdbc.md
-- name: JOOQ
-  href: jooq.md
-=======
 - name: Графические пользовательские интерфейсы
   href: gui/index.md
   include:
@@ -50,4 +24,3 @@
   include:
     mode: link
     path: orm/toc-orm.yaml
->>>>>>> 42b25d48
