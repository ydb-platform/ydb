items:
- name: Сбор логов в кластере Kubernetes с помощью FluentBit и YDB
  href: fluent-bit.md
- name: goose
  href: goose.md
<<<<<<< HEAD
- name: Liquibase
  href: liquibase.md
=======
- name: Импорт из источников JDBC
  href: import-jdbc.md
>>>>>>> 805196e1
<|MERGE_RESOLUTION|>--- conflicted
+++ resolved
@@ -3,10 +3,7 @@
   href: fluent-bit.md
 - name: goose
   href: goose.md
-<<<<<<< HEAD
-- name: Liquibase
-  href: liquibase.md
-=======
 - name: Импорт из источников JDBC
   href: import-jdbc.md
->>>>>>> 805196e1
+- name: Liquibase
+  href: liquibase.md