# Визуализация данных (Business Intelligence, BI)

| Среда | Уровень поддержки  | Инструкция |
| --- | :---: | --- |
{% if ydb-datalens %}

| [{{ datalens-name }}](https://datalens.tech/ru) | Полный | [Инструкция](../datalens.md) |

{% endif %}
<<<<<<< HEAD
| [FineBI](https://intl.finebi.com) | Через [PostgreSQL-совместимость](../../../postgresql/intro.md) | [Инструкция](../finebi.md) |
=======
| [Apache Superset](https://superset.apache.org) | Через [PostgreSQL-совместимость](../../../postgresql/intro) | [Инструкция](../superset.md) |
{% if ydb-finebi %}

| [FineBI](https://intl.finebi.com) | Через [PostgreSQL-совместимость](https://ydb.tech/docs/ru/postgresql/intro) | [Инструкция](./finebi.md) |

{% endif %}
>>>>>>> c1760bd5
| [Grafana](https://grafana.com) | Полный| [Инструкция](../grafana.md) |<|MERGE_RESOLUTION|>--- conflicted
+++ resolved
@@ -2,19 +2,13 @@
 
 | Среда | Уровень поддержки  | Инструкция |
 | --- | :---: | --- |
+
 {% if ydb-datalens %}
 
 | [{{ datalens-name }}](https://datalens.tech/ru) | Полный | [Инструкция](../datalens.md) |
 
 {% endif %}
-<<<<<<< HEAD
-| [FineBI](https://intl.finebi.com) | Через [PostgreSQL-совместимость](../../../postgresql/intro.md) | [Инструкция](../finebi.md) |
-=======
+
 | [Apache Superset](https://superset.apache.org) | Через [PostgreSQL-совместимость](../../../postgresql/intro) | [Инструкция](../superset.md) |
-{% if ydb-finebi %}
-
 | [FineBI](https://intl.finebi.com) | Через [PostgreSQL-совместимость](https://ydb.tech/docs/ru/postgresql/intro) | [Инструкция](./finebi.md) |
-
-{% endif %}
->>>>>>> c1760bd5
 | [Grafana](https://grafana.com) | Полный| [Инструкция](../grafana.md) |