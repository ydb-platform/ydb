--- conflicted
+++ resolved
@@ -8,12 +8,8 @@
  DELETE FROM <table name>
  WHERE <column name><condition><value/range>;
  ```
-<<<<<<< HEAD
 Для удаления строки из строковой таблицы по конкретному значению столбца используется конструкция `DELETE FROM <table name> WHERE <column name><condition><value/range>`.
-=======
->>>>>>> d2b896d3
 
-Для удаления строки из таблицы по конкретному значению столбца используется конструкция `DELETE FROM <table name> WHERE <column name><condition><value/range>`.
 
 {% note warning %}
 
