--- conflicted
+++ resolved
@@ -7,11 +7,7 @@
  DELETE FROM <table name>
  WHERE <column name><condition><value/range>;
  ```
-<<<<<<< HEAD
 Для удаления строки из строковой таблицы по конкретному значению столбца используется конструкция `DELETE FROM <table name> WHERE <column name><condition><value/range>`. 
-=======
-Для удаления строки из таблицы по конкретному значению столбца используется конструкция `DELETE FROM <table name> WHERE <column name><condition><value/range>`.
->>>>>>> 945b20f2
 
 
 {% note warning %}
