# INSERT INTO (вставка строк в строковую таблицу)

{% include [../_includes/alert_preview.md)](../_includes/alert_preview.md) %}

Синтаксис инструкции `INSERT INTO`:

```sql
INSERT INTO <table name> (<column name>, ...)
VALUES (<value>);
```

<<<<<<< HEAD
Инструкция `INSERT INTO` предназначена для добавления строк в строковую таблицу. Она может добавить одну или несколько строк за одно исполнение. Пример вставки одной строки в таблицу "people":
=======
Инструкция `INSERT INTO` предназначена для добавления строк в таблицу. Она может добавить одну или несколько строк за одно исполнение. Пример вставки одной строки в таблицу "people":

>>>>>>> d2b896d3
```sql
INSERT INTO people (name, lastname, age, country, state, city, birthday, sex)
VALUES ('John', 'Doe', 30, 'USA', 'California', 'Los Angeles', CAST('1992-01-15' AS Date), 'Male');
```

В этой записи мы не указали столбец `id` и не задали ему значение – это сделано намеренно, так как в таблице "people" у столбца "id" задан тип данных `Serial`. При выполнении инструкции `INSERT INTO` значение столбца "id" будет присвоено автоматически с учетом предыдущих значений – будет выполнен инкремент текущего значения "id".

Для множественной вставки строк в таблицу используется та же конструкция с перечислением групп данных для вставки через запятую:

```sql
INSERT INTO people (name, lastname, age, country, state, city, birthday, sex)
VALUES
    ('Jane', 'Smith', 25, 'Canada', 'Ontario', 'Toronto', CAST('1997-08-23' AS Date), 'Female'),
    ('Alice', 'Johnson', 28, 'UK', 'England', 'London', CAST('1994-05-05' AS Date), 'Female'),
    ('Bob', 'Brown', 40, 'USA', 'Texas', 'Dallas', CAST('1982-12-10' AS Date), 'Male'),
    ('Charlie', 'Davis', 35, 'Canada', 'Quebec', 'Montreal', CAST('1987-02-17' AS Date), 'Male'),
    ('Eve', 'Martin', 29, 'UK', 'Scotland', 'Edinburgh', CAST('1993-11-21' AS Date), 'Female'),
    ('Frank', 'White', 45, 'USA', 'Florida', 'Miami', CAST('1977-03-14' AS Date), 'Male'),
    ('Grace', 'Clark', 50, 'Canada', 'British Columbia', 'Vancouver', CAST('1972-04-26' AS Date), 'Female'),
    ('Hank', 'Miller', 33, 'UK', 'Wales', 'Cardiff', CAST('1989-07-30' AS Date), 'Male'),
    ('Ivy', 'Garcia', 31, 'USA', 'Arizona', 'Phoenix', CAST('1991-09-05' AS Date), 'Female'),
    ('Jack', 'Anderson', 22, 'Canada', 'Manitoba', 'Winnipeg', CAST('2000-06-13' AS Date), 'Male'),
    ('Kara', 'Thompson', 19, 'UK', 'Northern Ireland', 'Belfast', CAST('2003-10-18' AS Date), 'Female'),
    ('Liam', 'Martinez', 55, 'USA', 'New York', 'New York City', CAST('1967-01-29' AS Date), 'Male'),
    ('Molly', 'Robinson', 40, 'Canada', 'Alberta', 'Calgary', CAST('1982-12-01' AS Date), 'Female'),
    ('Noah', 'Lee', 47, 'UK', 'England', 'Liverpool', CAST('1975-05-20' AS Date), 'Male'),
    ('Olivia', 'Gonzalez', 38, 'USA', 'Illinois', 'Chicago', CAST('1984-03-22' AS Date), 'Female'),
    ('Paul', 'Harris', 23, 'Canada', 'Saskatchewan', 'Saskatoon', CAST('1999-08-19' AS Date), 'Male'),
    ('Quinn', 'Lewis', 34, 'UK', 'England', 'Manchester', CAST('1988-07-25' AS DATE), 'Female'),
    ('Rachel', 'Young', 42, 'USA', 'Ohio', 'Cleveland', CAST('1980-02-03' AS Date), 'Female');
```

В обоих примерах для указания даты выпуска фильма, мы использовали функцию `CAST()`, которая используется для преобразования одного типа данных в другой. В данном случае мы с помощью ключевого слова `AS` и типа данных `Date` явно указали, что хотим преобразовать строковое представление даты в формате [ISO8601](https://ru.wikipedia.org/wiki/ISO_8601).

Указать нужный тип данных, например, `DATE` можно и альтернативным способом с помощью оператора приведения типов `::`, который используется для явного приведения значения одного типа данных к другому. Пример использования оператора `::` может выглядеть так:

```sql
INSERT INTO people (name, lastname, age, country, state, city, birthday, sex)
VALUES ('Sam', 'Walker', 60, 'Canada', 'Nova Scotia', 'Halifax', '1962-04-15'::Date, 'Male');
```

{% include [../_includes/alert_locks.md](../_includes/alert_locks.md) %}<|MERGE_RESOLUTION|>--- conflicted
+++ resolved
@@ -9,12 +9,7 @@
 VALUES (<value>);
 ```
 
-<<<<<<< HEAD
 Инструкция `INSERT INTO` предназначена для добавления строк в строковую таблицу. Она может добавить одну или несколько строк за одно исполнение. Пример вставки одной строки в таблицу "people":
-=======
-Инструкция `INSERT INTO` предназначена для добавления строк в таблицу. Она может добавить одну или несколько строк за одно исполнение. Пример вставки одной строки в таблицу "people":
-
->>>>>>> d2b896d3
 ```sql
 INSERT INTO people (name, lastname, age, country, state, city, birthday, sex)
 VALUES ('John', 'Doe', 30, 'USA', 'California', 'Los Angeles', CAST('1992-01-15' AS Date), 'Male');
