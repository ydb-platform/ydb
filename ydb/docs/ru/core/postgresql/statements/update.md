--- conflicted
+++ resolved
@@ -40,13 +40,8 @@
 WHERE country = 'USA' AND city = 'Los Angeles' OR city = 'Florida';
 ```
 
-<<<<<<< HEAD
 ## Обновление одной записи в строковой таблице с использованием выражений или функций {#update_set_func_where}
 Часто при обновление данные нужно произвести с ними математические действия видоизменить с помощью функции. 
-=======
-## Обновление одной записи в таблице с использованием выражений или функций {#update_set_func_where}
-Часто при обновление данные нужно произвести с ними математические действия видоизменить с помощью функции.
->>>>>>> 945b20f2
 
 #|
 || **Обновление с применением выражений** | **Обновление с применением функций** ||
