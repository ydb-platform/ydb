# UPDATE (изменения строк строковой таблицы)

{% include [../_includes/alert_preview.md)](../_includes/alert_preview.md) %}

Синтаксис инструкции `UPDATE`:

```sql
UPDATE <table name>
SET <column name> = [<new value>, CASE ... END]
WHERE <search column name> = [<search value>, IN]
```

Конструкция `UPDATE ... SET ... WHERE` работает так:

1. **Задаётся название таблицы** – `UPDATE`` `<table name>`, в которой будет произведено обновление данных;
2. **Указывается название столбца** –  `SET` `<column name>`, где следует обновить данные. Может применяться конструкция для указания набора данных `CASE ... END`;
3. **Задаётся новое значение** – `<new value>`;
4. **Указываются критерии поиска** –  `WHERE` с указанием колонки для поиска `<search column name>` и значения, которому должен соответствовать критерий поиска <search value>. Если применяется `CASE`, тогда указывается оператор `IN` с перечислением значений <column name>.

## Обновление одной строки в строковой таблице с условиями

#|
|| Обновление без условий | Обновление с условиями ||
||

```sql
UPDATE people
SET name = 'Alexander'
WHERE lastname = 'Doe';
```

|

```sql
UPDATE people
SET age = 31
WHERE country = 'USA' AND city = 'Los Angeles';
```

||
|#

В примере "Обновление с условиями" используется оператор объединения условий `AND` (`И`) – условие будет выполнено только тогда, когда обе его части будут отвечать условиям истины. Также может использоваться оператор `OR`(`ИЛИ`) –  условие будет выполнено, если хотя бы одна из его частей будет отвечать условиям истины. Оператор и условий может быть множество:

```sql
...
WHERE country = 'USA' AND city = 'Los Angeles' OR city = 'Florida';
```

<<<<<<< HEAD
## Обновление одной записи в строковой таблице с использованием выражений или функций {#update_set_func_where}
=======
## Обновление одной записи в таблице с использованием выражений или функций {#update_set_func_where}

>>>>>>> d2b896d3
Часто при обновление данные нужно произвести с ними математические действия видоизменить с помощью функции.

#|
|| Обновление с применением выражений | Обновление с применением функций ||
||

```sql
UPDATE people
SET age = age + 1
WHERE country = 'Canada';
```

|

```sql
UPDATE people
SET name = UPPER(name)
WHERE country = 'USA';
```

||
|#


<<<<<<< HEAD
## Обновление нескольких полей строки строковой таблицы {#update_set_where}
Обновить данные можно в нескольких колонках одновременно. Для этого делается перечисление <column name> = <column new value> после ключевого слова `SET`:
=======
## Обновление нескольких полей строки таблице {#update_set_where}

Обновить данные можно в нескольких колонках одновременно. Для этого делается перечисление `<column name> = <column new value>` после ключевого слова `SET`:

>>>>>>> d2b896d3
```sql
UPDATE people
SET country = 'Russia', city = 'Moscow'
WHERE lastname = 'Smith';
```

<<<<<<< HEAD
## Обновление нескольких строк в строковой таблице с применением конструкции CASE ... END {#update_set_case_end_where}
=======
## Обновление нескольких строк в таблицы с применением конструкции CASE ... END {#update_set_case_end_where}

>>>>>>> d2b896d3
Для одновременного обновления разных значений в разных строках можно использовать инструкцию `CASE ... END`, с вложенными условиями выборки данных `WHEN <column name> <condition> (=,>,<) THEN <new value>`. Далее следует конструкция `WHERE <column name> IN (<column value>, ...)`, которая позволяет задать список значений, по которым будет выполнено условие.

Пример, где изменяется возраст (`age`) людей (`people`) в зависимости от их имен:

```sql
UPDATE people
SET age = CASE
            WHEN name = 'John' THEN 32
            WHEN name = 'Jane' THEN 26
          END
WHERE name IN ('John', 'Jane');
```

{% include [../_includes/alert_locks.md](../_includes/alert_locks.md) %}<|MERGE_RESOLUTION|>--- conflicted
+++ resolved
@@ -47,12 +47,7 @@
 WHERE country = 'USA' AND city = 'Los Angeles' OR city = 'Florida';
 ```
 
-<<<<<<< HEAD
 ## Обновление одной записи в строковой таблице с использованием выражений или функций {#update_set_func_where}
-=======
-## Обновление одной записи в таблице с использованием выражений или функций {#update_set_func_where}
-
->>>>>>> d2b896d3
 Часто при обновление данные нужно произвести с ними математические действия видоизменить с помощью функции.
 
 #|
@@ -77,27 +72,15 @@
 |#
 
 
-<<<<<<< HEAD
 ## Обновление нескольких полей строки строковой таблицы {#update_set_where}
 Обновить данные можно в нескольких колонках одновременно. Для этого делается перечисление <column name> = <column new value> после ключевого слова `SET`:
-=======
-## Обновление нескольких полей строки таблице {#update_set_where}
-
-Обновить данные можно в нескольких колонках одновременно. Для этого делается перечисление `<column name> = <column new value>` после ключевого слова `SET`:
-
->>>>>>> d2b896d3
 ```sql
 UPDATE people
 SET country = 'Russia', city = 'Moscow'
 WHERE lastname = 'Smith';
 ```
 
-<<<<<<< HEAD
 ## Обновление нескольких строк в строковой таблице с применением конструкции CASE ... END {#update_set_case_end_where}
-=======
-## Обновление нескольких строк в таблицы с применением конструкции CASE ... END {#update_set_case_end_where}
-
->>>>>>> d2b896d3
 Для одновременного обновления разных значений в разных строках можно использовать инструкцию `CASE ... END`, с вложенными условиями выборки данных `WHEN <column name> <condition> (=,>,<) THEN <new value>`. Далее следует конструкция `WHERE <column name> IN (<column value>, ...)`, которая позволяет задать список значений, по которым будет выполнено условие.
 
 Пример, где изменяется возраст (`age`) людей (`people`) в зависимости от их имен:
