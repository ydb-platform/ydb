# Видеозаписи

Видеозаписи с конференций и вебинаров. Материалы разделены по категориям и размечены тегами:


{% include [tags_list](./_includes/tags_list.md) %}


{% list tabs %}

- 2024

<<<<<<< HEAD
    {% include [Saint_HighLoad](./_includes/conferences/2024/Saint_HighLoad.md) %}

    {% include [Ya_Tech](./_includes/conferences/2024/Yandex_Infrastructure.md) %}
    
    {% include [True_Tech](./_includes/conferences/2024/True_Tech.md) %}
=======
  {% include [True_Tech](./_includes/conferences/2024/True_Tech.md) %}
>>>>>>> 5cb33a5f

- 2023

  {% include [JPoint](./_includes/conferences/2023/JPoint.md) %}

  {% include [YaTalks](./_includes/conferences/2023/YaTalks.md) %}

  {% include [HighLoad_part_1](./_includes/conferences/2023/HighLoad_part_1.md) %}

  {% include [HighLoad_part_2](./_includes/conferences/2023/HighLoad_part_2.md) %}


- 2022

  {% include [Hydra](./_includes/conferences/2022/Hydra.md) %}

  {% include [YaTalks](./_includes/conferences/2022/YaTalks.md) %}

  {% include [HighLoad](./_includes/conferences/2022/HighLoad.md) %}


- 2021

  {% include [about_cloud](./_includes/conferences/2021/about_cloud.md) %}

  {% include [YaTalks](./_includes/conferences/2021/YaTalks.md) %}

  {% include [DevOpsConf](./_includes/conferences/2021/DevOpsConf.md) %}

  {% include [YaSubbotnik](./_includes/conferences/2021/YaSubbotnik.md) %}


- 2020

  {% include [YandexScale](./_includes/conferences/2020/YandexScale.md) %}


- 2019

  {% include [YaTalks](./_includes/conferences/2019/YaTalks.md) %}

  {% include [YandexScale](./_includes/conferences/2019/YandexScale.md) %}

  {% include [Hydra](./_includes/conferences/2019/Hydra.md) %}

  {% include [BackendConf](./_includes/conferences/2019/BackendConf.md) %}

  {% include [HighLoad](./_includes/conferences/2019/HighLoad.md) %}


- 2018

  {% include [about_cloud](./_includes/conferences/2018/about_cloud.md) %}


- 2017

  {% include [Heisenbug](./_includes/conferences/2017/Heisenbug.md) %}


{% endlist %}<|MERGE_RESOLUTION|>--- conflicted
+++ resolved
@@ -10,15 +10,11 @@
 
 - 2024
 
-<<<<<<< HEAD
     {% include [Saint_HighLoad](./_includes/conferences/2024/Saint_HighLoad.md) %}
 
     {% include [Ya_Tech](./_includes/conferences/2024/Yandex_Infrastructure.md) %}
     
     {% include [True_Tech](./_includes/conferences/2024/True_Tech.md) %}
-=======
-  {% include [True_Tech](./_includes/conferences/2024/True_Tech.md) %}
->>>>>>> 5cb33a5f
 
 - 2023
 
