--- conflicted
+++ resolved
@@ -1,6 +1,6 @@
 # Видеозаписи 2025
 
-<<<<<<< HEAD
+
 ## Эксплуатация распределенной системы на примере YDB
 
 {% include notitle [database_internals_tag](../_includes/tags.md#database_internals) %}
@@ -41,8 +41,7 @@
 
 {% endlist %}
 
-=======
->>>>>>> cdf4a1d5
+
 ## Петабайт в {{ ydb-short-name }} over HDD в процессингах Яндекс.Метрики
 
 {% include notitle [database_internals_tag](../_includes/tags.md#database_internals) %}
