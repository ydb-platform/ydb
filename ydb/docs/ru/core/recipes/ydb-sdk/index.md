# Рецепты кода на {{ ydb-short-name }} SDK

В данном разделе содержатся рецепты кода на разных языках программирования для решения различных задач, часто встречающихся на практике, с использованием {{ ydb-short-name }} SDK.

Содержание:

- [Инициализация драйвера](init.md)
- [Аутентификация](auth.md)

  - [С помощью токена](auth-access-token.md)
  - [Анонимная](auth-anonymous.md)
  - [Файл сервисного аккаунта](auth-service-account.md)
  - [Сервис метаданных](auth-metadata.md)
  - [С помощью переменных окружения](auth-env.md)
  - [С помощью логина и пароля](auth-static.md)

- [Балансировка](balancing.md)
  - [Равномерный случайный выбор](balancing-random-choice.md)
  - [Предпочитать ближайший дата-центр](balancing-prefer-local.md)
  - [Предпочитать зону доступности](balancing-prefer-location.md)

- [Выполнение повторных запросов](retry.md)
- [Установить размер пула сессий](session-pool-limit.md)
- [Вставка данных](upsert.md)
- [Пакетная вставка данных](bulk-upsert.md)
- [Установка режима выполнения транзакции](tx-control.md)
<<<<<<< HEAD
- [Настройка времени жизни строк (TTL) таблиц](ttl.md)
=======
- Координация

  - [Распределённая блокировка](distributed-lock.md)
  - [Обнаружение сервисов](service-discovery.md)
  - [Публикация конфигурации](config-publication.md)
  - [Выбор лидера](leader-election.md)

>>>>>>> 018b4410
- [Диагностика проблем](debug.md)

  - [Включить логирование](debug-logs.md)
  - [Подключить метрики в Prometheus](debug-prometheus.md)
  - [Подключить трассировку в Jaeger](debug-jaeger.md)

Смотрите также:

- [{#T}](../../dev/index.md)
- [{#T}](../../dev/example-app/index.md)
- [{#T}](../../reference/ydb-sdk/index.md)<|MERGE_RESOLUTION|>--- conflicted
+++ resolved
@@ -24,9 +24,7 @@
 - [Вставка данных](upsert.md)
 - [Пакетная вставка данных](bulk-upsert.md)
 - [Установка режима выполнения транзакции](tx-control.md)
-<<<<<<< HEAD
 - [Настройка времени жизни строк (TTL) таблиц](ttl.md)
-=======
 - Координация
 
   - [Распределённая блокировка](distributed-lock.md)
@@ -34,7 +32,6 @@
   - [Публикация конфигурации](config-publication.md)
   - [Выбор лидера](leader-election.md)
 
->>>>>>> 018b4410
 - [Диагностика проблем](debug.md)
 
   - [Включить логирование](debug-logs.md)
