# Установить размер пула сессий

<<<<<<< HEAD
{% include [work in progress message](_includes/addition.md) %}

{{ ydb-short-name }} создаёт [актор](../../concepts/glossary.md#actor) для каждой сессии. В результате, размер пула сессий на клиенте влияет на потребление ресурсов (память, процессор) на серверной стороне {{ ydb-short-name }}.
=======
Размер пула сессий на клиенте влияет на потребление ресурсов (память, процессор) на серверной стороне {{ ydb-short-name }}. Простая математика: если `1000` клиентов одной базы данных имеют по `1000` сессий, то на серверной стороне создается `1000000` акторов (воркеров, исполнителей сессий). Если не лимитировать количество сессий на клиенте, то можно получить "задумчивый" кластер в полу-аварийном состоянии.
>>>>>>> e6542555

Например, если 1000 клиентов одной базы данных открывают по 1000 сессий, то на серверной стороне создаётся 1000000 акторов. Такое количество акторов потребляет значительные объёмы памяти и ресурсов процессора. При отсутствии ограничения на число сессий на клиенте это может привести к медленной работе кластера и его полуаварийному состоянию.

По умолчанию в {{ ydb-short-name }} SDK при использовании нативных драйверов установлен лимит в 50 сессий. При использовании сторонних библиотек, например, Go `database/sql`, лимит не задан.

Рекомендуется устанавливать лимит на количество сессий на клиенте в минимально необходимый для штатной работы клиентского приложения. Следует учитывать, что сессия однопоточная как на серверной, так и на клиентской стороне. Соответственно, если для расчётной нагрузки приложению требуется выполнять 1000 одновременных запросов (inflight) в {{ ydb-short-name }}, то лимит следует установить на уровне 1000 сессий.

Важно различать расчётный RPS (requests per second, запросов в секунду) и inflight. В первом случае речь идёт об общем количестве запросов, выполняемых к {{ ydb-short-name }} за 1 секунду. Например, при RPS = 10000 и средней задержке исполнения запроса (latency) в 100&nbsp;мс достаточно установить лимит в 1000 сессий. Это означает, что каждая сессия за расчётную секунду выполнит в среднем 10 последовательных запросов.

Ниже приведены примеры кода установки лимита на пул сессий в разных {{ ydb-short-name }} SDK.

{% list tabs %}

- Go (native)

  ```golang
  package main

  import (
    "context"

    "github.com/ydb-platform/ydb-go-sdk/v3"
  )

  func main() {
    db, err := ydb.Open(ctx,
      os.Getenv("YDB_CONNECTION_STRING"),
      ydb.WithSessionPoolSizeLimit(500),
    )
    if err != nil {
      panic(err)
    }
    defer db.Close(ctx)
    ...
  }
  ```

- Go (database/sql)

  Библиотека `database/sql` имеет свой пул соединений. Каждое соединение в `database/sql` соответствует конкретной сессии {{ ydb-short-name }}. Управлением пулом соединений в `database/sql` осуществляется с помощью функций `sql.DB.SetMaxOpenConns` и `sql.DB.SetMaxIdleConns`. Подробнее об этом написано в [документации](https://pkg.go.dev/database/sql#DB.SetMaxOpenConns) `database/sql`.

  Пример кода, использующего размер пула соединений `database/sql`:

  ```golang
  package main

  import (
    "context"
    "database/sql"

    _ "github.com/ydb-platform/ydb-go-sdk/v3"
  )

  func main() {
    db, err := sql.Open("ydb", os.Getenv("YDB_CONNECTION_STRING"))
    if err != nil {
      panic(err)
    }
    defer db.Close()
    db.SetMaxOpenConns(100)
    db.SetMaxIdleConns(100)
    db.SetConnMaxIdleTime(time.Second) // workaround for background keep-aliving of YDB sessions
    ...
  }
  ```

- Java

  ```java
  this.tableClient = TableClient.newClient(transport)
          // 10 - minimum number of active sessions to keep in the pool during the cleanup
          // 500 - maximum number of sessions in the pool
          .sessionPoolSize(10, 500)
          .build();
  ```

{% endlist %}<|MERGE_RESOLUTION|>--- conflicted
+++ resolved
@@ -1,12 +1,6 @@
 # Установить размер пула сессий
 
-<<<<<<< HEAD
-{% include [work in progress message](_includes/addition.md) %}
-
 {{ ydb-short-name }} создаёт [актор](../../concepts/glossary.md#actor) для каждой сессии. В результате, размер пула сессий на клиенте влияет на потребление ресурсов (память, процессор) на серверной стороне {{ ydb-short-name }}.
-=======
-Размер пула сессий на клиенте влияет на потребление ресурсов (память, процессор) на серверной стороне {{ ydb-short-name }}. Простая математика: если `1000` клиентов одной базы данных имеют по `1000` сессий, то на серверной стороне создается `1000000` акторов (воркеров, исполнителей сессий). Если не лимитировать количество сессий на клиенте, то можно получить "задумчивый" кластер в полу-аварийном состоянии.
->>>>>>> e6542555
 
 Например, если 1000 клиентов одной базы данных открывают по 1000 сессий, то на серверной стороне создаётся 1000000 акторов. Такое количество акторов потребляет значительные объёмы памяти и ресурсов процессора. При отсутствии ограничения на число сессий на клиенте это может привести к медленной работе кластера и его полуаварийному состоянию.
 
