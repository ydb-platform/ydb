--- conflicted
+++ resolved
@@ -102,7 +102,6 @@
 }
 ```
 
-<<<<<<< HEAD
 Содержимое файла `series/update_feed/changefeed_description.pb`:
 
 ```proto
@@ -133,7 +132,8 @@
     value: "data-streams"
   }
 }
-=======
+```
+
 ### Директории {#example-directory}
 
 При выгрузке пустой директории `directory` будет создана следующая структура файлов:
@@ -153,5 +153,4 @@
         ├── data_00.csv
         ├── permissions.pb
         └── scheme.pb
->>>>>>> 8744fb5e
 ```