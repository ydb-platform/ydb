--- conflicted
+++ resolved
@@ -32,15 +32,11 @@
 
 Команда `tools dump` выгружает в клиентскую файловую систему данные и информацию об объектах схемы данных, в описанном в статье [{#T}](../file-structure.md) формате:
 
-<<<<<<< HEAD
-`--preserve-pool-kinds`: Если эта опция активна, в дамп будут сохранены имена типов устройств хранения, заданные для групп колонок таблиц (см. параметр `DATA` в статье [Группы колонок](https://ydb.tech/docs/ru/yql/reference/syntax/create_table/family)). Если при восстановлении данных в базе не окажется [пулов хранения](https://ydb.tech/docs/ru/concepts/glossary#storage-poolhttps://ydb.tech/docs/ru/concepts/glossary#storage-pool) с указанными именами, восстановление завершится ошибкой. По умолчанию данная опция деактивирована и при восстановлении используется пул хранения, заданный для базы данных при ее создании (см. [Создание базы данных](https://ydb.tech/docs/ru/devops/deployment-options/manual/initial-deployment#create-db)).
-=======
 ```bash
 {{ ydb-cli }} [connection options] tools dump [options]
 ```
 
 {% include [conn_options_ref.md](../../commands/_includes/conn_options_ref.md) %}
->>>>>>> d7289771
 
 {% include [dump-options.md](./dump-options.md) %}
 
@@ -59,7 +55,7 @@
 
 - `--save-partial-result`: Не удалять результат частично выполненной выгрузки. Без включения данной опции результат выгрузки будет удален, если в процессе её выполнения произойдет ошибка.
 
-- `--preserve-pool-kinds`: Если эта опция активна, в дамп будут сохранены имена типов устройств хранения, заданные для групп колонок таблиц (см. параметр `DATA` в статье [{#T}](../../../../yql/reference/syntax/create_table/family.md)). Если при восстановлении данных в базе не окажется [пулов хранения](../../../../concepts/glossary.md#storage-pool) с указанными именами, восстановление завершится ошибкой. По умолчанию данная опция деактивирована и при восстановлении используется пул хранения, заданный для базы данных при ее создании (см. [{#T}](../../../../devops/manual/initial-deployment.md#create-db)).
+- `--preserve-pool-kinds`: Если эта опция активна, в дамп будут сохранены имена типов устройств хранения, заданные для групп колонок таблиц (см. параметр `DATA` в статье [{#T}](../../../../yql/reference/syntax/create_table/family.md)). Если при восстановлении данных в базе не окажется [пулов хранения](../../../../concepts/glossary.md#storage-pool) с указанными именами, восстановление завершится ошибкой. По умолчанию данная опция деактивирована и при восстановлении используется пул хранения, заданный для базы данных при ее создании (см. [{#T}](../../../../devops/deployment-options/manual/initial-deployment.md#create-db)).
 
 - `--ordered`: Строки в выгруженных таблицах будут отсортированы по первичному ключу.
 
