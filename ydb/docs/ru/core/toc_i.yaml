items:
- name: Оглавление
  href: index.yaml
- name: Начало работы
  href: quickstart.md
- name: Концепции
  include:
    mode: link
    path: concepts/toc_p.yaml
- name: Для DevOps
  include:
    mode: link
    path: devops/toc_p.yaml
- name: Для DBA
  include:
    mode: link
    path: dba/toc_p.yaml
- name: Для разработчиков
  include:
    mode: link
    path: dev/toc_p.yaml
- name: Для контрибьюторов
  include:
    mode: link
    path: contributor/toc_p.yaml

<<<<<<< HEAD
# Main
- { name: Концепции,                               include: { mode: link, path: concepts/toc_p.yaml } }
- { name: Практические руководства,                include: { mode: link, path: operations/toc_p.yaml } }
- { name: Рекомендации,                            include: { mode: link, path: best_practices/toc_p.yaml } }
- { name: Управление базами данных,                include: { mode: link, path: db/toc_p.yaml } }
- { name: Управление кластером,                    include: { mode: link, path: cluster/toc_p.yaml } }

# References
- { name: YQL,                                     include: { mode: link, path: yql/toc_p.yaml } }
- { name: Совместимость с PostgreSQL,              include: { mode: link, path: postgresql/toc_p.yaml } }
- { name: Интеграции,                              include: { mode: link, path: integrations/toc_p.yaml } }
- { name: Работа с YDB CLI,                        include: { mode: link, path: reference/ydb-cli/toc_p.yaml } }
- { name: Работа с YDB SDK,                        include: { mode: link, path: reference/ydb-sdk/toc_p.yaml } }
- { name: Работа с Kafka API,                      include: { mode: link, path: reference/kafka-api/toc_p.yaml } }
- { name: Разработка,                              include: { mode: link, path: development/toc_p.yaml } }

# Footer
- { name: Вопросы и ответы,                        include: { mode: link, path: faq/toc_p.yaml } }
- { name: Публичные материалы,                     include: { mode: link, path: public-talks/toc_p.yaml } }
- include: { mode: link, path: downloads/toc_p.yaml }
- { name: Список изменений,                        include: { mode: link, path: toc_changelog.yaml } }
=======
- name: Справка
  include:
    mode: link
    path: reference/toc_p.yaml
- name: Вопросы и ответы
  include:
    mode: link
    path: faq/toc_p.yaml
- name: Загрузки
  include:
    mode: link
    path: downloads/toc_p.yaml
- name: Публичные материалы
  href: public-talks.md
- name: Список изменений
  include:
    mode: link
    path: toc_changelog.yaml
>>>>>>> c61548b9
<|MERGE_RESOLUTION|>--- conflicted
+++ resolved
@@ -23,30 +23,6 @@
   include:
     mode: link
     path: contributor/toc_p.yaml
-
-<<<<<<< HEAD
-# Main
-- { name: Концепции,                               include: { mode: link, path: concepts/toc_p.yaml } }
-- { name: Практические руководства,                include: { mode: link, path: operations/toc_p.yaml } }
-- { name: Рекомендации,                            include: { mode: link, path: best_practices/toc_p.yaml } }
-- { name: Управление базами данных,                include: { mode: link, path: db/toc_p.yaml } }
-- { name: Управление кластером,                    include: { mode: link, path: cluster/toc_p.yaml } }
-
-# References
-- { name: YQL,                                     include: { mode: link, path: yql/toc_p.yaml } }
-- { name: Совместимость с PostgreSQL,              include: { mode: link, path: postgresql/toc_p.yaml } }
-- { name: Интеграции,                              include: { mode: link, path: integrations/toc_p.yaml } }
-- { name: Работа с YDB CLI,                        include: { mode: link, path: reference/ydb-cli/toc_p.yaml } }
-- { name: Работа с YDB SDK,                        include: { mode: link, path: reference/ydb-sdk/toc_p.yaml } }
-- { name: Работа с Kafka API,                      include: { mode: link, path: reference/kafka-api/toc_p.yaml } }
-- { name: Разработка,                              include: { mode: link, path: development/toc_p.yaml } }
-
-# Footer
-- { name: Вопросы и ответы,                        include: { mode: link, path: faq/toc_p.yaml } }
-- { name: Публичные материалы,                     include: { mode: link, path: public-talks/toc_p.yaml } }
-- include: { mode: link, path: downloads/toc_p.yaml }
-- { name: Список изменений,                        include: { mode: link, path: toc_changelog.yaml } }
-=======
 - name: Справка
   include:
     mode: link
@@ -59,10 +35,8 @@
   include:
     mode: link
     path: downloads/toc_p.yaml
-- name: Публичные материалы
-  href: public-talks.md
+- { name: Публичные материалы,                     include: { mode: link, path: public-talks/toc_p.yaml } }
 - name: Список изменений
   include:
     mode: link
-    path: toc_changelog.yaml
->>>>>>> c61548b9
+    path: toc_changelog.yaml