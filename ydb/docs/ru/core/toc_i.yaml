--- conflicted
+++ resolved
@@ -74,9 +74,10 @@
       href: "https://yandex.cloud/ru/training/ydb-admin?utm_medium=owned&utm_source=oss_docs"
     - name: Курс для разработчиков
       href: "https://ydb.yandex.ru/training/ydb-developer?utm_medium=owned&utm_source=oss_docs"
-<<<<<<< HEAD
-    - name: Сертификация
-      href: "https://yandex.cloud/ru/certification/ydb-competencies?utm_medium=owned&utm_source=oss_docs"
+    - name: Сертификация для администраторов
+      href: "https://yandex.cloud/ru/certification/ydbadministrator?utm_medium=owned&utm_source=oss_docs"
+    - name: Сертификация для разработчиков
+      href: "https://yandex.cloud/ru/certification/ydbdeveloper?utm_medium=owned&utm_source=oss_docs"
 - name: Карьера
   labeled: true
   when: audience != "tech"
@@ -84,10 +85,4 @@
     - name: Команда
       href: "https://ydb.tech/ru/careers/"
     - name: Студентам
-      href: "https://ydb.tech/ru/students/"
-=======
-    - name: Сертификация для администраторов
-      href: "https://yandex.cloud/ru/certification/ydbadministrator?utm_medium=owned&utm_source=oss_docs"
-    - name: Сертификация для разработчиков
-      href: "https://yandex.cloud/ru/certification/ydbdeveloper?utm_medium=owned&utm_source=oss_docs"
->>>>>>> 15c0bb60
+      href: "https://ydb.tech/ru/students/"