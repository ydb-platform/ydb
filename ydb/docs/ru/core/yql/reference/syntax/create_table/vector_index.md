# Векторный индекс

{% if backend_name == "YDB" and oss == true %}

{% include [not_allow_for_olap](../../../../_includes/not_allow_for_olap_note.md) %}

{% include [limitations](../../../../_includes/vector_index_limitations.md) %}

{% endif %}

{% note warning %}

Создание пустой таблицы с векторным индексом в настоящее время не имеет практического смысла, так как модификация данных в таблицах с векторными индексами пока не поддерживается.

Следует использовать {% if feature_secondary_index %}[команду](../alter_table/indexes.md){% else %}команду{% endif %} `ALTER TABLE ... ADD INDEX`  для добавления векторного индекса в существующую таблицу.

{% endnote %}

{% if backend_name == 'YDB' %}[Векторный индекс](../../../../concepts/glossary.md#vector-index){% else %}векторный индекс{% endif %} в {% if backend_name == 'YDB' %}[строковых](../../../../concepts/datamodel/table.md#row-oriented-tables){% else %}строковых{% endif %} таблицах создаётся с помощью того же синтаксиса, что и [вторичные индексы](secondary_index.md), при указании `vector_kmeans_tree` в качестве типа индекса. Подмножество доступного для векторных индексов синтаксиса:

```yql
CREATE TABLE `<table_name>` (
    ...
    INDEX `<index_name>`
        GLOBAL
        [SYNC]
        USING vector_kmeans_tree
        ON ( <index_columns> )
        [COVER ( <cover_columns> )]
        [WITH ( <parameter_name> = <parameter_value>[, ...])]
    [,   ...]
)
```

Где:

<<<<<<< HEAD
* `<index_name>` - уникальное имя индекса для доступа к данным
* `SYNC` - указывает на синхронную запись данных в индекс. Если не указано - синхронная.
* `<index_columns>` - список колонок таблицы через запятую, используемых для поиска по индексу (последняя колонка используется как эмбеддинг, остальные - как префиксные колонки)
* `<cover_columns>` - список дополнительных колонки таблицы, сохраняемые в индексе для возможности их извлечения без обращения к основной таблице
* `<parameter_name>` и `<parameter_value>` - список параметров в формате ключ-значение:
=======
* **имя_индекса** - уникальное имя индекса для доступа к данным
* **SYNC** - указывает на синхронную запись данных в индекс. Если не указано - синхронная.
* **тип_индекса** - тип индекса, в настоящее время поддерживается только `vector_kmeans_tree`
* **колонки_индекса** - список колонок таблицы через запятую, используемых для поиска по индексу (последняя колонка используется как эмбеддинг, остальные - как колонки для ускорения фильтрации)
* **покрывающие_колонки** - дополнительные колонки таблицы, сохраняемые в индексе для возможности их извлечения без обращения к основной таблице
* **параметры_индекса** - список параметров в формате ключ-значение:
  * общие параметры для всех векторных индексов:
    * `vector_dimension` - размерность вектора эмбеддинга (<= 16384);
    * `vector_type` - тип значений вектора (`float`, `uint8`, `int8`, `bit`);
    * `distance` - функция расстояния (`cosine`, `manhattan`, `euclidean`) или `similarity` - функция схожести (`inner_product`, `cosine`).
  * специфичные параметры для `vector_kmeans_tree`:
    * `clusters` - количество центроидов для алгоритма k-means (значения > 1000 могут ухудшить производительность);
    * `levels` - количество уровней в дереве.

{% note warning %}
>>>>>>> b15824ff

{% include [vector_index_parameters.md](../_includes/vector_index_parameters.md) %}

{% note warning %}

Векторные индексы с `vector_type=bit` в настоящее время не поддерживаются.

{% endnote %}

## Пример

```yql
CREATE TABLE user_articles (
    article_id Uint64,
    user String,
    title String,
    text String,
    embedding String,
    INDEX emb_cosine_idx GLOBAL SYNC USING vector_kmeans_tree
    ON (user, embedding) COVER (title, text)
    WITH (
        distance="cosine",
        vector_type="float",
        vector_dimension=512,
        clusters=128,
        levels=2
    ),
    PRIMARY KEY (article_id)
)
```<|MERGE_RESOLUTION|>--- conflicted
+++ resolved
@@ -34,29 +34,11 @@
 
 Где:
 
-<<<<<<< HEAD
 * `<index_name>` - уникальное имя индекса для доступа к данным
 * `SYNC` - указывает на синхронную запись данных в индекс. Если не указано - синхронная.
-* `<index_columns>` - список колонок таблицы через запятую, используемых для поиска по индексу (последняя колонка используется как эмбеддинг, остальные - как префиксные колонки)
+* `<index_columns>` - список колонок таблицы через запятую, используемых для поиска по индексу (последняя колонка используется как эмбеддинг, остальные - как фильтрующие колонки)
 * `<cover_columns>` - список дополнительных колонки таблицы, сохраняемые в индексе для возможности их извлечения без обращения к основной таблице
 * `<parameter_name>` и `<parameter_value>` - список параметров в формате ключ-значение:
-=======
-* **имя_индекса** - уникальное имя индекса для доступа к данным
-* **SYNC** - указывает на синхронную запись данных в индекс. Если не указано - синхронная.
-* **тип_индекса** - тип индекса, в настоящее время поддерживается только `vector_kmeans_tree`
-* **колонки_индекса** - список колонок таблицы через запятую, используемых для поиска по индексу (последняя колонка используется как эмбеддинг, остальные - как колонки для ускорения фильтрации)
-* **покрывающие_колонки** - дополнительные колонки таблицы, сохраняемые в индексе для возможности их извлечения без обращения к основной таблице
-* **параметры_индекса** - список параметров в формате ключ-значение:
-  * общие параметры для всех векторных индексов:
-    * `vector_dimension` - размерность вектора эмбеддинга (<= 16384);
-    * `vector_type` - тип значений вектора (`float`, `uint8`, `int8`, `bit`);
-    * `distance` - функция расстояния (`cosine`, `manhattan`, `euclidean`) или `similarity` - функция схожести (`inner_product`, `cosine`).
-  * специфичные параметры для `vector_kmeans_tree`:
-    * `clusters` - количество центроидов для алгоритма k-means (значения > 1000 могут ухудшить производительность);
-    * `levels` - количество уровней в дереве.
-
-{% note warning %}
->>>>>>> b15824ff
 
 {% include [vector_index_parameters.md](../_includes/vector_index_parameters.md) %}
 
