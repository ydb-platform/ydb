# INSERT INTO

<<<<<<< HEAD
{% note warning %}

{% include [column-and-row-tables-in-read-only-tx](../../../concepts/_includes/limitation-column-row-in-read-only-tx.md) %}

{% endnote %}

=======
>>>>>>> 32eed95b
{% if select_command != "SELECT STREAM" %}
Добавляет строки в таблицу.{% if feature_bulk_tables %} Если целевая таблица уже существует и не является сортированной, операция `INSERT INTO` дописывает строки в конец таблицы. В случае сортированной таблицы, YQL пытается сохранить сортированность путем запуска сортированного слияния. {% endif %}{% if feature_map_tables %} При попытке вставить в таблицу строку с уже существующим значением первичного ключа операция завершится ошибкой с кодом `PRECONDITION_FAILED` и текстом `Operation aborted due to constraint violation: insert_pk`.{% endif %}

{% if feature_mapreduce %}Таблица по имени ищется в базе данных, заданной оператором [USE](use.md).{% endif %}

`INSERT INTO` позволяет выполнять следующие операции:

* Добавление константных значений с помощью [`VALUES`](values.md).

  ```yql
  INSERT INTO my_table (Key1, Key2, Value1, Value2)
  VALUES (345987,'ydb', 'Яблочный край', 1414);
  COMMIT;
  ```

  ```yql
  INSERT INTO my_table (key, value)
  VALUES ("foo", 1), ("bar", 2);
  ```

* Сохранение результата выборки `SELECT`.

  ```yql
  INSERT INTO my_table
  SELECT Key AS Key1, "Empty" AS Key2, Value AS Value1
  FROM my_table1;
  ```

{% else %}

Направить результат вычисления [SELECT STREAM](select_stream.md) в указанный стрим на кластере, заданном оператором [USE](use.md). Стрим должен существовать и иметь схему, подходящую результату запроса.

## Примеры

```yql
INSERT INTO my_stream_dst
SELECT STREAM key FROM my_stream_src;
```

Существует возможность указать в качестве цели таблицу на кластере ydb. Таблица должна существовать на момент создания операции. Схема таблицы должна быть совместима с типом результата запроса.

## Примеры

```yql
INSERT INTO ydb_cluster.`my_table_dst`
SELECT STREAM * FROM rtmr_cluster.`my_stream_source`;
```

{% endif %}


{% if feature_insert_with_truncate %}

Запись может выполняться с одним или несколькими модификаторами. Модификатор указывается после ключевого слова `WITH` после имени таблицы: `INSERT INTO ... WITH SOME_HINT`.
Если у модификатора есть значение, то оно указывается после знака `=`: `INSERT INTO ... WITH SOME_HINT=value`.
Если необходимо указать несколько модификаторов, то они заключаются в круглые скобки: `INSERT INTO ... WITH (SOME_HINT1=value, SOME_HINT2, SOME_HINT3=value)`.

Чтобы перед записью очистить таблицу от имевшихся данных, достаточно добавить модификатор: `INSERT INTO ... WITH TRUNCATE`.

## Примеры

```yql
INSERT INTO my_table WITH TRUNCATE
SELECT key FROM my_table_source;
```

{% endif %}


{% if feature_federated_queries %}

При работе с [внешними файловыми источниками данных](../../../concepts/datamodel/external_data_source.md) можно дополнительно указывать ряд параметров:

* `FORMAT` - формат хранимых данных в файловых хранилищах в [федеративных запросах](../../../concepts/federated_query/s3/formats.md). Допустимые значения: `csv_with_names`, `tsv_with_names`, `json_list`, `json_each_row`, `json_as_string`, `parquet`, `raw`.
* `COMPRESSION` - формат сжатия файлов в файловых хранилищах в [федеративных запросах](../../../concepts/federated_query/s3/partition_projection). Допустимые значения: [gzip](https://ru.wikipedia.org/wiki/Gzip), [zstd](https://ru.wikipedia.org/wiki/Zstandard), [lz4](https://ru.wikipedia.org/wiki/LZ4), [brotli](https://ru.wikipedia.org/wiki/Brotli), [bzip2](https://ru.wikipedia.org/wiki/Bzip2), [xz](https://ru.wikipedia.org/wiki/XZ).
* `PARTITIONED_BY` - список [колонок партиционирования](../../../concepts/federated_query/s3/partitioning.md) данных в файловых хранилищах в федеративных запросах. Содержит список колонок в порядке их размещения в файловом хранилище.
* `projection.enabled` - флаг включения [расширенного партиционирования данных](../../../concepts/federated_query/s3/partition_projection.md). Допустимые значения: `true`, `false`.
* `projection.<field_name>.type` - тип поля [расширенного партиционирования данных](../../../concepts/federated_query/s3/partition_projection.md). Допустимые значения: `integer`, `enum`, `date`.
* `projection.<field_name>.<options>` - расширенные свойства поля [расширенного партиционирования данных](../../../concepts/federated_query/s3/partition_projection.md).


## Пример

```yql
INSERT INTO `connection`.`test/`
WITH
(
  FORMAT = "csv_with_names"
)
SELECT
    "value" AS value, "name" AS name
```

Где:

* `connection` — название соединения с S3 ({{ objstorage-full-name }}).
* `test/`— путь внутри бакета, куда будут записаны данные. При записи создаются файлы со случайными именами.

{% endif %}
<|MERGE_RESOLUTION|>--- conflicted
+++ resolved
@@ -1,14 +1,11 @@
 # INSERT INTO
 
-<<<<<<< HEAD
 {% note warning %}
 
 {% include [column-and-row-tables-in-read-only-tx](../../../concepts/_includes/limitation-column-row-in-read-only-tx.md) %}
 
 {% endnote %}
 
-=======
->>>>>>> 32eed95b
 {% if select_command != "SELECT STREAM" %}
 Добавляет строки в таблицу.{% if feature_bulk_tables %} Если целевая таблица уже существует и не является сортированной, операция `INSERT INTO` дописывает строки в конец таблицы. В случае сортированной таблицы, YQL пытается сохранить сортированность путем запуска сортированного слияния. {% endif %}{% if feature_map_tables %} При попытке вставить в таблицу строку с уже существующим значением первичного ключа операция завершится ошибкой с кодом `PRECONDITION_FAILED` и текстом `Operation aborted due to constraint violation: insert_pk`.{% endif %}
 
