# REPLACE INTO

<<<<<<< HEAD
В отличие от [`INSERT INTO`](insert_into.md) и [`UPDATE`](update.md), запросы [`UPSERT INTO`](upsert_into.md) и `REPLACE INTO` не требуют предварительного чтения данных, поэтому выполняются быстрее. `REPLACE INTO` сохраняет данные в таблицу с перезаписью строк по первичному ключу.{% if feature_mapreduce %} Таблица по имени ищется в базе данных, заданной оператором [USE](use.md).{% endif %} Если заданный первичный ключ отсутствует, в таблицу будет добавлена новая строка. Если задан существующий `PRIMARY_KEY`, строка будет перезаписана. При этом значения столбцов, не участвующих в операции, заменяются на значения по умолчанию.
=======
{% include [column-and-row-tables-in-read-only-tx](../../../_includes/limitation-column-row-in-read-only-tx-warn.md) %}

В отличие от [`INSERT INTO`](insert_into.md) и [`UPDATE`](update.md), запросы [`UPSERT INTO`](upsert_into.md) и `REPLACE INTO` не требуют предварительного чтения данных, поэтому выполняются быстрее. `REPLACE INTO` сохраняет данные в таблицу с перезаписью строк по первичному ключу.{% if feature_mapreduce %} Таблица ищется по имени в базе данных, заданной оператором [USE](use.md).{% endif %} Если заданный первичный ключ отсутствует, в таблицу будет добавлена новая строка. Если задан существующий первичный ключ, строка будет перезаписана. При этом значения столбцов, не определенных в операции `REPLACE INTO`, заменяются на значения по умолчанию.
>>>>>>> 2b36d4eb

## Примеры

* Задание значений для `REPLACE INTO` c помощью `VALUES`:

```yql
  REPLACE INTO my_table (Key1, Key2, Value2) VALUES
      (1u, "One", 101),
      (2u, "Two", 102);
  COMMIT;
  ```

* Получение значений для `REPLACE INTO` с помощью выборки `SELECT`:

```yql
  REPLACE INTO my_table
  SELECT Key AS Key1, "Empty" AS Key2, Value AS Value1
  FROM my_table1;
  COMMIT;
  ```
<|MERGE_RESOLUTION|>--- conflicted
+++ resolved
@@ -1,12 +1,8 @@
 # REPLACE INTO
 
-<<<<<<< HEAD
-В отличие от [`INSERT INTO`](insert_into.md) и [`UPDATE`](update.md), запросы [`UPSERT INTO`](upsert_into.md) и `REPLACE INTO` не требуют предварительного чтения данных, поэтому выполняются быстрее. `REPLACE INTO` сохраняет данные в таблицу с перезаписью строк по первичному ключу.{% if feature_mapreduce %} Таблица по имени ищется в базе данных, заданной оператором [USE](use.md).{% endif %} Если заданный первичный ключ отсутствует, в таблицу будет добавлена новая строка. Если задан существующий `PRIMARY_KEY`, строка будет перезаписана. При этом значения столбцов, не участвующих в операции, заменяются на значения по умолчанию.
-=======
 {% include [column-and-row-tables-in-read-only-tx](../../../_includes/limitation-column-row-in-read-only-tx-warn.md) %}
 
 В отличие от [`INSERT INTO`](insert_into.md) и [`UPDATE`](update.md), запросы [`UPSERT INTO`](upsert_into.md) и `REPLACE INTO` не требуют предварительного чтения данных, поэтому выполняются быстрее. `REPLACE INTO` сохраняет данные в таблицу с перезаписью строк по первичному ключу.{% if feature_mapreduce %} Таблица ищется по имени в базе данных, заданной оператором [USE](use.md).{% endif %} Если заданный первичный ключ отсутствует, в таблицу будет добавлена новая строка. Если задан существующий первичный ключ, строка будет перезаписана. При этом значения столбцов, не определенных в операции `REPLACE INTO`, заменяются на значения по умолчанию.
->>>>>>> 2b36d4eb
 
 ## Примеры
 
