--- conflicted
+++ resolved
@@ -23,13 +23,9 @@
 * к входным таблицам применяется [MATCH_RECOGNIZE](match_recognize.md)
 * вычисляется [SAMPLE](sample.md) / [TABLESAMPLE](sample.md)
 * выполняется [FLATTEN COLUMNS](flatten.md#flatten-columns) или [FLATTEN BY](flatten.md); алиасы, заданные во `FLATTEN BY`, становятся видны после этой точки;
-<<<<<<< HEAD
-* выполняются все [JOIN](join.md);
-=======
 {% if feature_join %}
 * выполняются все [JOIN](join.md);
 {% endif %}
->>>>>>> 832cd121
 * к полученным данным добавляются (или заменяются) колонки, заданные в [GROUP BY ... AS ...](group-by.md);
 * выполняется [WHERE](where.md): все данные, не удовлетворяющие предикату, отфильтровываются;
 * выполняется [GROUP BY](group-by.md), вычисляются значения агрегатных функций;
@@ -59,13 +55,9 @@
 * `SELECT` с явным перечислением колонок задает соответствующий порядок;
 * `SELECT` со звездочкой (`SELECT * FROM ...`) наследует порядок из своего входа;
 
-<<<<<<< HEAD
-* порядок колонок после [JOIN](join.md): сначала колонки левой стороны, потом правой. Если порядок какой-либо из сторон, присутствующей в выходе `JOIN`, не определен, порядок колонок результата также не определен;
-=======
 {% if feature_join %}
 * порядок колонок после [JOIN](join.md): сначала колонки левой стороны, потом правой. Если порядок какой-либо из сторон, присутствующей в выходе `JOIN`, не определен, порядок колонок результата также не определен;
 {% endif %}
->>>>>>> 832cd121
 
 * порядок `UNION ALL` зависит от режима выполнения [UNION ALL](union.md#union-all);
 * порядок колонок для [AS_TABLE](from_as_table.md) не определен;
@@ -230,12 +222,6 @@
 * [SAMPLE](sample.md)
 * [TABLESAMPLE](sample.md)
 * [MATCH_RECOGNIZE](match_recognize.md)
-<<<<<<< HEAD
-* [JOIN](join.md)
-* [GROUP BY](group-by.md)
-* [FLATTEN](flatten.md)
-* [WINDOW](window.md)
-=======
 {% if feature_join %}
 * [JOIN](join.md)
 {% endif %}
@@ -244,7 +230,6 @@
 {% if feature_window_functions %}
 * [WINDOW](window.md)
 {% endif %}
->>>>>>> 832cd121
 
 {% if yt %}
 
