--- conflicted
+++ resolved
@@ -1,21 +1,12 @@
 
 # UPDATE
 
-<<<<<<< HEAD
-`UPDATE` не может менять значение колонок, входящих в состав первичного ключа.
-
-Изменяет данные в таблице.{% if feature_mapreduce %} Таблица по имени ищется в базе данных, заданной оператором [USE](use.md).{% endif %} После ключевого слова `SET` указываются столбцы, значение которых необходимо заменить, и сами новые значения. Список строк задается с помощью условия `WHERE`. Если `WHERE` отсутствует, изменения будут применены ко всем строкам таблицы.
-
-`UPDATE` не может менять значение `PRIMARY_KEY`.
-
-=======
 {% include [column-and-row-tables-in-read-only-tx](../../../_includes/limitation-column-row-in-read-only-tx-warn.md) %}
 
 Изменяет данные в таблице.{% if feature_mapreduce %} Таблица ищется по имени в базе данных, заданной оператором [USE](use.md).{% endif %} После ключевого слова `SET` через запятую указываются столбцы, значение которых необходимо заменить, и сами новые значения. Список обновляемых строк задается с помощью условия `WHERE`. Если условие `WHERE` отсутствует, изменения будут применены ко всем строкам таблицы.
 
 `UPDATE` не может менять значение колонок, входящих в состав первичного ключа.
 
->>>>>>> 2b36d4eb
 ## Пример
 
 ```yql
