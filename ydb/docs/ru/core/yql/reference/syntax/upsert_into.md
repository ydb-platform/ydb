--- conflicted
+++ resolved
@@ -1,10 +1,7 @@
 # UPSERT INTO
 
-<<<<<<< HEAD
-=======
 {% include [column-and-row-tables-in-read-only-tx](../../../_includes/limitation-column-row-in-read-only-tx-warn.md) %}
 
->>>>>>> 2b36d4eb
 UPSERT (расшифровывается как UPDATE or INSERT) обновляет или добавляет множество строк в таблице на основании сравнения по первичному ключу. Отсутствующие строки добавляются. В присутствующих строках обновляются значения заданных столбцов, значения остальных столбцов остаются неизменными.
 
 {% if feature_mapreduce %}
