# Функции для работы со списками

## ListCreate {#list-create}

Сконструировать пустой список. В единственном аргументе указывается строка с описанием типа данных ячейки списка, либо сам тип, полученный с помощью [предназначенных для этого функций](../types.md). Списков с неизвестным типом ячейки в YQL не бывает.

[Документация по формату описания типа](../../types/type_string.md).

**Примеры**
``` yql
SELECT ListCreate(Tuple<String,Double?>);
```

``` yql
SELECT ListCreate(OptionalType(DataType("String")));
```

**Сигнатура**
```
ListCreate(T)->List<T>
```

## AsList и AsListStrict {#aslist}

Сконструировать список из одного или более аргументов. Типы аргументов должны быть совместимы в случае `AsList` и строго совпадать в случае `AsListStrict`.

**Примеры**
``` yql
SELECT AsList(1, 2, 3, 4, 5);
```

**Сигнатура**
```
AsList(T..)->List<T>
```

## ListLength {#listlength}

Количество элементов в списке.

{% if feature_column_container_type %}
**Примеры**
``` yql
SELECT ListLength(list_column) FROM my_table;
```
{% endif %}

**Сигнатура**
```
ListLength(List<T>)->Uint64
ListLength(List<T>?)->Uint64?
```

## ListHasItems

Проверка того, что список содержит хотя бы один элемент.

{% if feature_column_container_type %}
**Примеры**
``` yql
SELECT ListHasItems(list_column) FROM my_table;
```
{% endif %}

**Сигнатура**
```
ListHasItems(List<T>)->Bool
ListHasItems(List<T>?)->Bool?
```

## ListCollect {#listcollect}

Преобразовать ленивый список (строится, например, функциями [ListFilter](#listmap), [ListMap](#listmap), [ListFlatMap](#listmap)) в энергичный. В отличие от ленивого списка, в котором каждый повторный проход заново вычисляет его содержимое, в энергичном списке содержимое списка строится сразу ценой большего потребления памяти.

{% if feature_column_container_type %}
**Примеры**
``` yql
SELECT ListCollect(list_column) FROM my_table;
```
{% endif %}

**Сигнатура**
```
ListCollect(LazyList<T>)->List<T>
ListCollect(LazyList<T>?)->List<T>?
```

## ListSort, ListSortAsc и ListSortDesc {#listsort}

Отсортировать список. По умолчанию выполняется сортировка по возрастанию (`ListSort` — алиас к `ListSortAsc`).

Аргументы:

1. Список;
2. Опциональное выражение для получения ключа сортировки из элемента списка (по умолчанию сам элемент).

**Примеры**

{% if feature_column_container_type %}
``` yql
SELECT ListSortDesc(list_column) FROM my_table;
```
{% endif %}
``` yql
$list = AsList(
    AsTuple("x", 3),
    AsTuple("xx", 1),
    AsTuple("a", 2)
);

SELECT ListSort($list, ($x) -> {
    RETURN $x.1;
});
```

{% note info %}

В примере использовалась [лямбда функция](../../syntax/expressions.md#lambda).

{% endnote %}

**Сигнатура**
```
ListSort(List<T>)->List<T>
ListSort(List<T>?)->List<T>?

ListSort(List<T>, (T)->U)->List<T>
ListSort(List<T>?, (T)->U)->List<T>?
```

## ListExtend и ListExtendStrict {#listextend}

Последовательно соединить списки (конкатенация списков). В качестве аргументов могут быть списки, опциональные списки и `NULL`.
Типы элементов списков должны быть совместимы в случае `ListExtend` и строго совпадать в случае `ListExtendStrict`.
Если хотя бы один из списков является опциональным, то таким же является и результат.
Если хотя бы один аргумент является `NULL`, то тип результата - `NULL`.

**Примеры**
{% if feature_column_container_type %}
``` yql
SELECT ListExtend(
    list_column_1,
    list_column_2,
    list_column_3
) FROM my_table;
```
{% endif %}

```yql
$l1 = AsList("a", "b");
$l2 = AsList("b", "c");
$l3 = AsList("d", "e");

SELECT ListExtend($l1, $l2, $l3);  -- ["a","b","b","c","d","e"]
```

**Сигнатура**
```
ListExtend(List<T>..)->List<T>
ListExtend(List<T>?..)->List<T>?
```

## ListUnionAll {#listunionall}

Последовательно соединить списки структур (конкатенация списков). В выходном списке структур будет присутствовать поле, если оно есть хотя бы в одном исходном списке, при этом в случае отсутствия такого поля в каком-либо списке оно дополняется как NULL. В случае, когда поле присутствует в двух и более списках, поле в результате приводит в общий тип.

Если хотя бы один из списков является опциональным, то таким же является и результат.

**Примеры**
{% if feature_column_container_type %}
``` yql
SELECT ListUnionAll(
    list_column_1,
    list_column_2,
    list_column_3
) FROM my_table;
```
{% endif %}

```yql
$l1 = AsList(
    <|value:1|>,
    <|value:2|>
);
$l2 = AsList(
    <|key:"a"|>,
    <|key:"b"|>
);
SELECT ListUnionAll($l1, $l2);  -- result: [("value":1),("value":2),("key":"a"),("key":"b")]
                                -- schema: List<Struct<key : String?, value : Int32?>>
```

**Сигнатура**
```
ListUnionAll(List<Struct<..>>, List<Struct<..>>..)->List<Struct<..>>
ListUnionAll(List<Struct<..>>?, List<Struct<..>>?..)->List<Struct<..>>?
```

## ListZip и ListZipAll {#listzip}

По входящим спискам построить список пар, содержащих соответствующие по индексу элементы списков (`List<Tuple<first_list_element_type,second_list_element_type>>`).

Длина возвращаемого списка определяется самым коротким списком для ListZip и самым длинным — для ListZipAll.
Когда более короткий список исчерпан, в качестве пары к элементам более длинного списка подставляется пустое значение (`NULL`) соответствующего [optional типа](../../types/optional.md).

**Примеры**
{% if feature_column_container_type %}
``` yql
SELECT
    ListZip(list_column_1, list_column_2, list_column_3),
    ListZipAll(list_column_1, list_column_2)
FROM my_table;
```
{% endif %}

```yql
$l1 = AsList("a", "b");
$l2 = AsList(1, 2, 3);

SELECT ListZip($l1, $l2);  -- [("a",1),("b",2)]
SELECT ListZipAll($l1, $l2);  -- [("a",1),("b",2),(null,3)]
```

**Сигнатура**
```
ListZip(List<T1>, List<T2>)->List<Tuple<T1, T2>>
ListZip(List<T1>?, List<T2>?)->List<Tuple<T1, T2>>?

ListZipAll(List<T1>, List<T2>)->List<Tuple<T1?, T2?>>
ListZipAll(List<T1>?, List<T2>?)->List<Tuple<T1?, T2?>>?
```

## ListEnumerate {#listenumerate}

Построить список пар (Tuple), содержащих номер элемента и сам элемент (`List<Tuple<Uint64,list_element_type>>`).

{% if feature_column_container_type %}
**Примеры**
``` yql
SELECT ListEnumerate(list_column) FROM my_table;
```
{% endif %}

**Сигнатура**
```
ListEnumerate(List<T>)->List<Tuple<Uint64, T>>
ListEnumerate(List<T>?)->List<Tuple<Uint64, T>>?
```

## ListReverse {#listreverse}

Развернуть список.

{% if feature_column_container_type %}
**Примеры**
``` yql
SELECT ListReverse(list_column) FROM my_table;
```
{% endif %}

**Сигнатура**
```
ListReverse(List<T>)->List<T>
ListReverse(List<T>?)->List<T>?
```

## ListSkip {#listskip}

Возвращает копию списка с пропущенным указанным числом первых элементов.

Первый аргумент — исходный список, второй — сколько элементов пропустить.

**Примеры**
{% if feature_column_container_type %}
``` yql
SELECT
    ListSkip(list_column, 3)
FROM my_table;
```
{% endif %}

```yql
$l1 = AsList(1, 2, 3, 4, 5);

SELECT ListSkip($l1, 2);  -- [3,4,5]
```

**Сигнатура**
```
ListSkip(List<T>, Uint64)->List<T>
ListSkip(List<T>?, Uint64)->List<T>?
```

## ListTake {#listtake}

Возвращает копию списка, состоящую из ограниченного числа элементов второго списка.

Первый аргумент — исходный список, второй — не больше скольких элементов с начала оставить.

**Примеры**
{% if feature_column_container_type %}
``` yql
SELECT ListTake(list_column, 3) FROM my_table;
```
{% endif %}

```yql
$l1 = AsList(1, 2, 3, 4, 5);

SELECT ListTake($l1, 2);  -- [1,2]
```

**Сигнатура**
```
ListTake(List<T>, Uint64)->List<T>
ListTake(List<T>?, Uint64)->List<T>?
```

## ListIndexOf {#listindexof}

Ищет элемент с указанным значением в списке и при первом обнаружении возвращает его индекс. Отсчет индексов начинается с 0, а в случае отсутствия элемента возвращается `NULL`.

**Примеры**
{% if feature_column_container_type %}
``` yql
SELECT
    ListIndexOf(list_column, 123)
FROM my_table;
```
{% endif %}

```yql
$l1 = AsList(1, 2, 3, 4, 5);

SELECT ListIndexOf($l1, 2);  -- 1
```

**Сигнатура**
```
ListIndexOf(List<T>, T)->Uint64?
ListIndexOf(List<T>?, T)->Uint64?
```

## ListMap, ListFlatMap и ListFilter {#listmap}

Применяют к каждому элементу списка указанную в качестве второго аргумента функцию. Различаются возвращаемым результатом:

* `ListMap` — возвращает список с результатами;
* `ListFlatMap` — возвращает список с результатами, объединяя и разворачивая первый уровень результатов (списков или опциональных значений) по каждому элементу;
* `ListFilter` — оставляет только те элементы, для которых функция вернула `true`.

{% note info %}

В `ListFlatMap` использование опциональных значений в результатах функции является устаревшим, вместо этого следует использовать комбинацию [`ListNotNull`](#listnotnull) и `ListMap`.

{% endnote %}

Аргументы:

1. Исходный список;
2. Функции для обработки элементов, например:
    * [Лямбда функция](../../syntax/expressions.md#lambda);
    * `Module::Function` - С++ UDF;
<<<<<<< HEAD
{% if feature_udf_noncpp %}
=======
{% if feature_udf_noncpp and oss != true %}
>>>>>>> b60ad9b3
    * [Python UDF](../../udf/python.md), [JavaScript UDF](../../udf/javascript.md) или любое другое вызываемое значение;
{% endif %}

Если исходный список является опциональным, то таким же является и выходной список.

**Примеры**
{% if feature_column_container_type %}
``` yql
SELECT
    ListMap(list_column, ($x) -> { RETURN $x > 2; }),
    ListFlatMap(list_column, My::Udf)
FROM my_table;
```
{% endif %}

```yql
$list = AsList("a", "b", "c");

$filter = ($x) -> {
    RETURN $x == "b";
};

SELECT ListFilter($list, $filter);  -- ["b"]
```

```yql
$list = AsList(1,2,3,4);
$callable = Python::test(Callable<(Int64)->Bool>, "def test(i): return i % 2");
SELECT ListFilter($list, $callable);  -- [1,3]
```

**Сигнатура**
```
ListMap(List<T>, (T)->U)->List<U>
ListMap(List<T>?, (T)->U)->List<U>?

ListFlatMap(List<T>, (T)->List<U>)->List<U>
ListFlatMap(List<T>?, (T)->List<U>)->List<U>?
ListFlatMap(List<T>, (T)->U?)->List<U>
ListFlatMap(List<T>?, (T)->U?)->List<U>?

ListFilter(List<T>, (T)->Bool)->List<T>
ListFilter(List<T>?, (T)->Bool)->List<T>?
```

## ListNotNull {#listnotnull}

Применяет трансформацию исходного списка, пропуская пустые опциональные элементы, и усиливает тип элемента до неопционального. Для списка с неопциональными элементами возвращает исходный список без изменений.

Если исходный список является опциональным, то таким же является и выходной список.

**Примеры**
``` yql
SELECT ListNotNull([1,2]),   -- [1,2]
    ListNotNull([3,null,4]); -- [3,4]
```

**Сигнатура**
```
ListNotNull(List<T?>)->List<T>
ListNotNull(List<T?>?)->List<T>?
```

## ListFlatten {#listflatten}

Разворачивает список списков в плоский список с сохранением порядка элементов. В качестве элемента списка верхнего уровня поддерживается опциональный список, который интерпретируется как пустой в случае `NULL`.

Если исходный список является опциональным, то таким же является и выходной список.

**Примеры**
``` yql
SELECT ListFlatten([[1,2],[3,4]]),   -- [1,2,3,4]
    ListFlatten([null,[3,4],[5,6]]); -- [3,4,5,6]
```

**Сигнатура**
```
ListFlatten(List<List<T>?>)->List<T>
ListFlatten(List<List<T>?>?)->List<T>?
```

## ListUniq и ListUniqStable {#listuniq}

Возвращает копию списка, в котором оставлен только уникальный набор элементов. В случае ListUniq порядок элементов результирующего набора не определен, в случае ListUniqStable элементы находятся в порядке вхождения в исходный список.

**Примеры**
``` yql
SELECT ListUniq([1, 2, 3, 2, 4, 5, 1]) -- [5, 4, 2, 1, 3]
SELECT ListUniqStable([1, 2, 3, 2, 4, 5, 1]) -- [1, 2, 3, 4, 5]
SELECT ListUniqStable([1, 2, null, 7, 2, 8, null]) -- [1, 2, null, 7, 8]
```

**Сигнатура**
```
ListUniq(List<T>)->List<T>
ListUniq(List<T>?)->List<T>?

ListUniqStable(List<T>)->List<T>
ListUniqStable(List<T>?)->List<T>?
```

## ListAny и ListAll {#listany}

Для списка булевых значений возвращает `true`, если:

* `ListAny` — хотя бы один элемент равен `true`;
* `ListAll` — все элементы равны `true`.

В противном случае возвращает false.

{% if feature_column_container_type %}
**Примеры**
``` yql
SELECT
    ListAll(bool_column),
    ListAny(bool_column)
FROM my_table;
```
{% endif %}

**Сигнатура**
```
ListAny(List<Bool>)->Bool
ListAny(List<Bool>?)->Bool?
ListAll(List<Bool>)->Bool
ListAll(List<Bool>?)->Bool?
```

## ListHas {#listhas}

Содержит ли список указанный элемент.

**Примеры**
{% if feature_column_container_type %}
``` yql
SELECT
    ListHas(list_column, "my_needle")
FROM my_table;
```
{% endif %}

```yql
$l1 = AsList(1, 2, 3, 4, 5);

SELECT ListHas($l1, 2);  -- true
SELECT ListHas($l1, 6);  -- false
```

**Сигнатура**
```
ListHas(List<T>, T)->Bool
ListHas(List<T>?, T)->Bool?
```

## ListHead, ListLast {#listheadlast}

Возвращают первый и последний элемент списка.

{% if feature_column_container_type %}
**Примеры**
``` yql
SELECT
    ListHead(numeric_list_column) AS head,
    ListLast(numeric_list_column) AS last
FROM my_table;
```
{% endif %}

**Сигнатура**
```
ListHead(List<T>)->T?
ListHead(List<T>?)->T?
ListLast(List<T>)->T?
ListLast(List<T>?)->T?
```

## ListMin, ListMax, ListSum и ListAvg {#listminy}

Применяет соответствующую агрегатную функцию ко всем элементам списка числовых значений.

{% if feature_column_container_type %}
**Примеры**
``` yql
SELECT
    ListMax(numeric_list_column) AS max,
    ListMin(numeric_list_column) AS min,
    ListSum(numeric_list_column) AS sum,
    ListAvg(numeric_list_column) AS avg
FROM my_table;
```
{% endif %}

**Сигнатура**
```
ListMin(List<T>)->T?
ListMin(List<T>?)->T?
```

## ListFold, ListFold1 {#listfold}

Свёртка списка.

Аргументы:

1. Список
2. Начальное состояние U для ListFold, initLambda(item:T)->U для ListFold1
3. updateLambda(item:T, state:U)->U

Возвращаемый тип:
U для ListFold, опциональный U для ListFold1.

**Примеры**

```yql
$l = [1, 4, 7, 2];
$y = ($x, $y) -> { RETURN $x + $y; };
$z = ($x) -> { RETURN 4 * $x; };

SELECT
    ListFold($l, 6, $y) AS fold,                       -- 20
    ListFold([], 3, $y) AS fold_empty,                 -- 3
    ListFold1($l, $z, $y) AS fold1,                    -- 17
    ListFold1([], $z, $y) AS fold1_empty;              -- Null
```

**Сигнатура**
```
ListFold(List<T>, U, (T, U)->U)->U
ListFold(List<T>?, U, (T, U)->U)->U?

ListFold1(List<T>, (T)->U, (T, U)->U)->U?
ListFold1(List<T>?, (T)->U, (T, U)->U)->U?
```

## ListFoldMap, ListFold1Map {#listfoldmap}

Преобразует каждый элемент i в списке путём вызова handler(i, state).

Аргументы:

1. Список
2. Начальное состояние S для ListFoldMap, initLambda(item:T)->кортеж (U S) для ListFold1Map
3. handler(item:T, state:S)->кортеж (U S)

Возвращаемый тип:
Список элементов U.

**Примеры**

```yql
$l = [1, 4, 7, 2];
$x = ($i, $s) -> { RETURN ($i * $s, $i + $s); };
$t = ($i) -> { RETURN ($i + 1, $i + 2); };

SELECT
    ListFoldMap([], 1, $x),                -- []
    ListFoldMap($l, 1, $x),                -- [1, 8, 42, 26]
    ListFold1Map([], $t, $x),              -- []
    ListFold1Map($l, $t, $x);              -- [2, 12, 49, 28]
```

**Сигнатура**
```
ListFoldMap(List<T>, S, (T, S)->Tuple<U,S>)->List<U>
ListFoldMap(List<T>?, S, (T, S)->Tuple<U,S>)->List<U>?

ListFold1Map(List<T>, (T)->Tuple<U,S>, (T, S)->Tuple<U,S>)->List<U>
ListFold1Map(List<T>?, (T)->Tuple<U,S>, (T, S)->Tuple<U,S>)->List<U>?
```

## ListFromRange {#listfromrange}

Генерация последовательности чисел или дат с указанным шагом. Аналог `xrange` в Python 2, но дополнительно с поддержкой дат и чисел с плавающей точкой.

Аргументы:

1. Начало
2. Конец
3. Шаг. Опционально, по умолчанию 1 для числовых последовательностей, 1 день для `Date`/`TzDate`, 1 секунда для `Datetime`/`TzDatetime` и 1 микросекунда для `Timestamp`/`TzTimestamp`/`Interval`

Особенности:

* Конец не включительный, т.е. `ListFromRange(1,3) == AsList(1,2)`.
* Тип элементов результатов выбирается как наиболее широкий из типов аргументов, например результатом `ListFromRange(1, 2, 0.5)` получится список `Double`.
* Если начало и конец имеют один из типов дат, то шаг должен иметь тип `Interval`.
* Список является «ленивым», но при неправильном использовании всё равно может привести к потреблению большого объема оперативной памяти.
* Если шаг положительный и конец меньше или равен началу, то список будет пустой.
* Если шаг отрицательный и конец больше или равен началу, то список будет пустой.
* Если шаг не положительный и не отрицательный (0 или NaN), то список будет пустой.
* Если один из параметров опциональный, то результат будет опциональный список.
* Если один из параметров равен `NULL`, то результат будет `NULL`.

**Примеры**
``` yql
SELECT
    ListFromRange(-2, 2), -- [-2, -1, 0, 1]
    ListFromRange(2, 1, -0.5); -- [2.0, 1.5]
```

``` yql
SELECT ListFromRange(Datetime("2022-05-23T15:30:00Z"), Datetime("2022-05-30T15:30:00Z"), DateTime::IntervalFromDays(1));
```

**Сигнатура**
```
ListFromRange(T, T)->LazyList<T> -- T - числовой тип или тип, представляющий дату/время
```

## ListReplicate {#listreplicate}

Создает список из нескольких копий указанного значения.

Обязательные аргументы:

1. Значение;
2. Число копий.

**Примеры**
``` yql
SELECT ListReplicate(true, 3); -- [true, true, true]
```

**Сигнатура**
```
ListReplicate(T, Uint64)->List<T>
```

## ListConcat {#listconcat}

Объединяет список строк в одну строку.
Вторым параметром можно задать разделитель.

**Примеры**
{% if feature_column_container_type %}
``` yql
SELECT
    ListConcat(string_list_column),
    ListConcat(string_list_column, "; ")
FROM my_table;
```
{% endif %}

```yql
$l1 = AsList("h", "e", "l", "l", "o");

SELECT ListConcat($l1);  -- "hello"
SELECT ListConcat($l1, " ");  -- "h e l l o"
```

**Сигнатура**
```
ListConcat(List<String>)->String?
ListConcat(List<String>?)->String?

ListConcat(List<String>, String)->String?
ListConcat(List<String>?, String)->String?
```

## ListExtract {#listextract}

По списку структур возвращает список содержащихся в них полей с указанным именем.

**Примеры**
{% if feature_column_container_type %}
``` yql
SELECT
    ListExtract(struct_list_column, "MyMember")
FROM my_table;
```
{% endif %}

```sql
$l = AsList(
    <|key:"a", value:1|>,
    <|key:"b", value:2|>
);
SELECT ListExtract($l, "key");  -- ["a", "b"]
```

**Сигнатура**
```
ListExtract(List<Struct<..>>, String)->List<T>
ListExtract(List<Struct<..>>?, String)->List<T>?
```

## ListTakeWhile, ListSkipWhile {#listtakewhile}

`ListTakeWhile` выдает список от начала, пока предикат истинный, далее список заканчивается.

`ListSkipWhile` пропускает отрезок списка от начала, пока предикат истинный, далее выдает остаток список не обращая внимания на предикат.
`ListTakeWhileInclusive` выдает список от начала, пока предикат истинный, далее список заканчивается, но также включает элемент, на котором сработал останавливающий предикат.
`ListSkipWhileInclusive` пропускает отрезок списка от начала, пока предикат истинный, далее выдает остаток список не обращая внимания на предикат, но не включая элемент, на котором сработал предикат, а начинает со следующего за ним.

Обязательные аргументы:

1. Список;
2. Предикат.

Если входной список является опциональным, то таким же является и результат.

**Примеры**
``` yql
$data = AsList(1, 2, 5, 1, 2, 7);

SELECT
    ListTakeWhile($data, ($x) -> {return $x <= 3}), -- [1, 2]
    ListSkipWhile($data, ($x) -> {return $x <= 3}), -- [5, 1, 2, 7]
    ListTakeWhileInclusive($data, ($x) -> {return $x <= 3}), -- [1, 2, 5]
    ListSkipWhileInclusive($data, ($x) -> {return $x <= 3}); -- [1, 2, 7]
```

**Сигнатура**
```
ListTakeWhile(List<T>, (T)->Bool)->List<T>
ListTakeWhile(List<T>?, (T)->Bool)->List<T>?
```

## ListAggregate {#listaggregate}

Применить [фабрику агрегационных функций](../basic.md#aggregationfactory) для переданного списка.
Если переданный список является пустым, то результат агрегации будет такой же, как для пустой таблицы: 0 для функции `COUNT` и `NULL` для других функций.
Если переданный список является опциональным и равен `NULL`, то в результате также будет `NULL`.

Аргументы:

1. Список;
2. [Фабрика агрегационных функций](../basic.md#aggregationfactory).

**Примеры**
``` yql
SELECT ListAggregate(AsList(1, 2, 3), AggregationFactory("Sum")); -- 6
```

**Сигнатура**
```
ListAggregate(List<T>, AggregationFactory)->T
ListAggregate(List<T>?, AggregationFactory)->T?
```

## ToDict и ToMultiDict {#todict}

Преобразуют список из кортежей с парами ключ-значение в словарь. В случае конфликтов по ключам во входном списке `ToDict` оставляет первое значение, а `ToMultiDict` — собирает из всех значений список.

Таким образом:

* `ToDict` из `List<Tuple<K, V>>` делает `Dict<K, V>`
* `ToMultiDict` из `List<Tuple<K, V>>` делает `Dict<K, List<V>>`

Также поддерживаются опциональные списки, что приводит к опциональному словарю в результате.

**Примеры**
{% if feature_column_container_type %}
``` yql
SELECT
    ToDict(tuple_list_column)
FROM my_table;
```
{% endif %}

```yql
$l = AsList(("a",1), ("b", 2), ("a", 3));
SELECT ToDict($l);  -- {"a": 1,"b": 2}
```

**Сигнатура**
```
ToDict(List<Tuple<K,V>>)->Dict<K,V>
ToDict(List<Tuple<K,V>>?)->Dict<K,V>?
```

## ToSet {#toset}
Преобразует список в словарь, в котором ключи являются уникальными элементами этого списка, а значения отсутствуют и имеют тип `Void`. Для списка `List<T>` тип результата будет `Dict<T, Void>`.
Также поддерживается опциональный список, что приводит к опциональному словарю в результате.

Обратная функция - получить список ключей словаря [DictKeys](../dict.md#dictkeys).

**Примеры**
{% if feature_column_container_type %}
``` yql
SELECT
    ToSet(list_column)
FROM my_table;
```
{% endif %}

```yql
$l = AsList(1,1,2,2,3);
SELECT ToSet($l);  -- {1,2,3}
```

**Сигнатура**
```
ToSet(List<T>)->Set<T>
ToSet(List<T>?)->Set<T>?
```

## ListFromTuple
Строит список из кортежа, в котором типы элементов совместимы друг с другом. Для опционального кортежа на выходе получается опциональный список. Для NULL аргумента - NULL. Для пустого кортежа - EmptyList.

**Примеры**
```yql
$t = (1,2,3);
SELECT ListFromTuple($t);  -- [1,2,3]
```

**Сигнатура**
```
ListFromTuple(Null)->Null
ListFromTuple(Tuple<>)->EmptyList
ListFromTuple(Tuple<T1,T2,...>)->List<T>
ListFromTuple(Tuple<T1,T2,...>?)->List<T>?
```

## ListToTuple
Строит кортеж из списка и явно указанной ширины кортежа. Все элементы кортежа будут иметь тот же тип, что и тип элемента списка. Если длина списка не соотвествует указанной ширине кортежа, будет возвращена ошибка. Для опционального списка на выходе получается опциональный кортеж. Для NULL аргумента - NULL.

**Примеры**
```yql
$l = [1,2,3];
SELECT ListToTuple($l, 3);  -- (1,2,3)
```

**Сигнатура**
```
ListToTuple(Null,N)->Null
ListToTuple(EmptyList,N)->()) -- N должен быть 0
ListToTuple(List<T>, N)->Tuple<T,T,...T> -- ширина кортежа N
ListToTuple(List<T>?, N)->Tuple<T,T,...T>? -- ширина кортежа N
```

## ListTop, ListTopAsc, ListTopDesc, ListTopSort, ListTopSortAsc и ListTopSortDesc {#listtop}

Выбрать топ значениий из списка. `ListTopSort*` — дополнительно отсортировать список возвращенных значений. По умолчанию выбираются наименьшие значения (функции без суффикса — алиас к функциям `*Asc`; `*Desc` — выбор наибольших значений).

`ListTopSort` эффективнее, чем последовательные `ListTop` и `ListSort`, так как `ListTop` может уже частично отсортировать список для поиска нужных значений. Однако, `ListTop` эффективнее `ListTopSort`,  если сортировка не нужна.

Аргументы:

1. Список;
2. Размер выборки;
3. Опциональное выражение для получения ключа сортировки из элемента списка (по умолчанию сам элемент).

**Сигнатура**
```
ListTop(List<T>{Flags:AutoMap}, N)->List<T>
ListTop(List<T>{Flags:AutoMap}, N, (T)->U)->List<T>
```
Сигнатуры остальных функций совпадают с `ListTop`.<|MERGE_RESOLUTION|>--- conflicted
+++ resolved
@@ -361,11 +361,7 @@
 2. Функции для обработки элементов, например:
     * [Лямбда функция](../../syntax/expressions.md#lambda);
     * `Module::Function` - С++ UDF;
-<<<<<<< HEAD
-{% if feature_udf_noncpp %}
-=======
 {% if feature_udf_noncpp and oss != true %}
->>>>>>> b60ad9b3
     * [Python UDF](../../udf/python.md), [JavaScript UDF](../../udf/javascript.md) или любое другое вызываемое значение;
 {% endif %}
 
