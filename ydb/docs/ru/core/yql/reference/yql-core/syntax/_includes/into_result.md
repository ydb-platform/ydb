# INTO RESULT

<<<<<<< HEAD
Позволяет задать пользовательскую метку для [SELECT](../select.md){% if feature_mapreduce and process_command == "PROCESS" %}, [PROCESS](../process.md) или [REDUCE](../reduce.md){% endif %}. {% if backend_name != "YDB" %}Не может быть задано одновременно с [DISCARD](../discard.md).{% endif %}
=======
Позволяет задать пользовательскую метку для [SELECT](../select/index.md){% if feature_mapreduce and process_command == "PROCESS" %}, [PROCESS](../process.md) или [REDUCE](../reduce.md){% endif %}. Не может быть задано одновременно с [DISCARD](../discard.md).
>>>>>>> 02f91505

**Примеры:**

``` yql
SELECT 1 INTO RESULT foo;
```

``` yql
SELECT * FROM
my_table
WHERE value % 2 == 0
INTO RESULT `Название результата`;
```<|MERGE_RESOLUTION|>--- conflicted
+++ resolved
@@ -1,10 +1,6 @@
 # INTO RESULT
 
-<<<<<<< HEAD
-Позволяет задать пользовательскую метку для [SELECT](../select.md){% if feature_mapreduce and process_command == "PROCESS" %}, [PROCESS](../process.md) или [REDUCE](../reduce.md){% endif %}. {% if backend_name != "YDB" %}Не может быть задано одновременно с [DISCARD](../discard.md).{% endif %}
-=======
 Позволяет задать пользовательскую метку для [SELECT](../select/index.md){% if feature_mapreduce and process_command == "PROCESS" %}, [PROCESS](../process.md) или [REDUCE](../reduce.md){% endif %}. Не может быть задано одновременно с [DISCARD](../discard.md).
->>>>>>> 02f91505
 
 **Примеры:**
 
