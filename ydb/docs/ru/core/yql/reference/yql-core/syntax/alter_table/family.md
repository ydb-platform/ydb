--- conflicted
+++ resolved
@@ -2,13 +2,8 @@
 
 {% include [OLAP_not_allow_note](../../../../_includes/not_allow_for_olap_note.md) %}
 
-<<<<<<< HEAD
 Механизм [групп](../../../../concepts/datamodel/table.md#column-groups) колонок позволяет увеличить производительность операций неполного чтения строк путем разделения хранения колонок строковой таблицы на несколько групп. Наиболее часто используемый сценарий — организация хранения редко используемых атрибутов в отдельной группе колонок.
-=======
-{% endif %}
 
-Механизм {% if oss == true and backend_name == "YDB" %}[групп](../../../../concepts/datamodel/table.md#column-groups){% else %}групп{% endif %} колонок позволяет увеличить производительность операций неполного чтения строк путем разделения хранения колонок строковой таблицы на несколько групп. Наиболее часто используемый сценарий — организация хранения редко используемых атрибутов в отдельной группе колонок.
->>>>>>> 29fff7ec
 
 ## Создание группы колонок
 
