--- conflicted
+++ resolved
@@ -8,11 +8,7 @@
 
 ## Добавление индекса {#add-index}
 
-<<<<<<< HEAD
-```ADD INDEX``` — добавляет индекс с указанным именем и типом для заданного набора колонок в {% if backend_name == "YDB" and oss == true %}строковых таблицах.{% else %}таблицах.{% endif %} Приведенный ниже код добавит глобальный индекс с именем ```title_index``` для колонки ```title```.
-=======
-`ADD INDEX` — добавляет индекс с указанным именем и типом для заданного набора колонок в {% if backend_name == "YDB" %}строковых таблицах.{% else %}таблицах.{% endif %} Приведенный ниже код добавит глобальный индекс с именем `title_index` для колонки `title`.
->>>>>>> 29fff7ec
+`ADD INDEX` — добавляет индекс с указанным именем и типом для заданного набора колонок в {% if backend_name == "YDB" and oss == true %}строковых таблицах.{% else %}таблицах.{% endif %} Приведенный ниже код добавит глобальный индекс с именем `title_index` для колонки `title`.
 
 ```yql
 ALTER TABLE `series` ADD INDEX `title_index` GLOBAL ON (`title`);
