# KNN
## Введение

[Поиск ближайшего соседа](https://en.wikipedia.org/wiki/Nearest_neighbor_search) (NN) - это задача оптимизации, заключающаяся в нахождении ближайшей точки (или набора точек) в заданном наборе данных к заданной точке запроса. Близость может быть определена в терминах метрики расстояния или сходства.
Обобщением задачи NN является задача [k-NN](https://en.wikipedia.org/wiki/K-nearest_neighbors_algorithm), где от нас требуется найти `k` ближайших точек к точке запроса. Это может быть полезно в различных приложениях, таких как классификация изображений, рекомендательные системы и многое другое.

Решения задачи k-NN разбивается на два крупных подкласса методов: точные и приближенные.

### Точный метод

В основе точного метода лежит вычисление расстояния от точки запроса до каждой другой точки в базе данных. Этот алгоритм, также известный как наивный подход, имеет время выполнения `O(dn)`, где `n` - количество точек в наборе данных, а `d` - его размерность.

Преимуществом метода является отсутствие необходимости в дополнительных структурах данных, вроде специализированных векторных индексов.
Недостатком является необходимость полного перебора данных. Но данный недостаток является несущественным в случаях, когда произошла предварительная фильтрация данных, например, по идентификатору пользователя.

Пример:

```sql
$TargetEmbedding = Knn::ToBinaryStringFloat([1.2f, 2.3f, 3.4f, 4.5f]);

SELECT id, fact, embedding FROM Facts
WHERE user="Williams"
ORDER BY Knn::CosineDistance(embedding, $TargetEmbedding)
LIMIT 10;
```

### Приближенные методы

Приближенные методы не производят полный перебор исходных данных, за счет этого работают существенно быстрее, хоть и допускают некоторое ухудшение качества поиска.

В данном документе приведен [пример приближенного поиска](#примеры-приближенного-поиска) с помощью скалярного квантования, не требущий построения вторичного векторного индекса.

**Скалярное квантование** это метод сжатия векторов, когда множество координат отображаются в множество меньшей размерности.
Этот модуль поддерживает точный поиск по `Float`, `Int8`, `Uint8`, `Bit` векторам.
Соответственно, возможно скалярное квантование из `Float` в один из этих типов.

Скалярное квантование уменьшает время необходимое для чтения/записи, поскольку число байт сокращается в разы.
Например, при квантовании из `Float` в `Bit` каждый вектор становится меньше в `32` раза.

{% note info %}

Рекомендуется проводить замеры, обеспечивает ли такое преобразование достаточную точность/полноту.

{% endnote %}

## Типы данных

В математике для хранения точек используется вектор вещественных или целых чисел.
В этом модуле вектора представлены типом данных `String`, который является бинарным сериализованным представлением вектора.

## Функции

Функции работы с векторами реализовываются в виде пользовательских функций (UDF) в модуле `Knn`.

### Функции преобразования вектора в бинарное представление

Функции преобразования нужны для сериализации векторов во внутреннее бинарное представление и обратно.

Все функции сериализации упаковывают возвращаемые данные типа `String` в [Tagged](../../types/special.md) тип.

<<<<<<< HEAD
{% if backend_name == "YDB" %}
Бинарное представление вектора можно сохранить в {{ ydb-short-name }} колонку. 
=======
Бинарное представление вектора можно сохранить в {{ ydb-short-name }} колонку.
>>>>>>> ad5b2889
В настоящий момент {{ ydb-short-name }} не поддерживает хранение `Tagged` типов и поэтому перед сохранением бинарного представления векторов нужно извлечь `String` с помощью функции [Untag](../../builtins/basic#as-tagged).
{% endif %}

#### Сигнатуры функций

```sql
Knn::ToBinaryStringFloat(List<Float>{Flags:AutoMap})->Tagged<String, "FloatVector">
Knn::ToBinaryStringUint8(List<Uint8>{Flags:AutoMap})->Tagged<String, "Uint8Vector">
Knn::ToBinaryStringInt8(List<Int8>{Flags:AutoMap})->Tagged<String, "Int8Vector">
Knn::ToBinaryStringBit(List<Double>{Flags:AutoMap})->Tagged<String, "BitVector">
Knn::ToBinaryStringBit(List<Float>{Flags:AutoMap})->Tagged<String, "BitVector">
Knn::ToBinaryStringBit(List<Uint8>{Flags:AutoMap})->Tagged<String, "BitVector">
Knn::ToBinaryStringBit(List<Int8>{Flags:AutoMap})->Tagged<String, "BitVector">
Knn::FloatFromBinaryString(String{Flags:AutoMap})->List<Float>?
```

#### Детали имплементации

`ToBinaryStringBit` преобразует в `1` все координаты которые больше `0`, остальные координаты преобразуются в `0`.

### Функции расстояния и сходства

Функции расстояния и сходства принимают на вход два вектора и возвращают расстояние/сходство между ними.

{% note info %}

Функции расстояния возвращают малое значение для близких векторов, функции сходства возвращают большие значения для близких векторов. Это следует учитывать в порядке сортировки.

{% endnote %}

Функции сходства:
* скалярное произведение `InnerProductSimilarity` (сумма произведений координат)
* косинусное сходство `CosineSimilarity` (скалярное произведение разделенное на произведение длин векторов)

Функции расстояния:
* косинусное расстояние `CosineDistance` (1 - косинусное сходство)
* манхэттенское расстояние `ManhattanDistance`, также известно как `L1 distance`  (сумма модулей покоординатной разности)
* Евклидово расстояние `EuclideanDistance`, также известно как `L2 distance` (корень суммы квадратов покоординатной разности)

#### Сигнатуры функций

```sql
Knn::InnerProductSimilarity(String{Flags:AutoMap}, String{Flags:AutoMap})->Float?
Knn::CosineSimilarity(String{Flags:AutoMap}, String{Flags:AutoMap})->Float?
Knn::CosineDistance(String{Flags:AutoMap}, String{Flags:AutoMap})->Float?
Knn::ManhattanDistance(String{Flags:AutoMap}, String{Flags:AutoMap})->Float?
Knn::EuclideanDistance(String{Flags:AutoMap}, String{Flags:AutoMap})->Float?
```

В случае отличающихся длины или формата, эти функции возвращают `NULL`.

{% note info %}

Все функции расстояния и сходства поддерживают перегрузки с аргументами одного из типов `Tagged<String, "FloatVector">`, `Tagged<String, "Uint8Vector">`, `Tagged<String, "Int8Vector">`, `Tagged<String, "BitVector">`.

Если оба аргумента `Tagged`, то значение тега должно совпадать, иначе запрос завершится с ошибкой.

Пример:

```
Error: Failed to find UDF function: Knn.CosineDistance, reason: Error: Module: Knn, function: CosineDistance, error: Arguments should have same tags, but 'FloatVector' is not equal to 'Uint8Vector'
```

{% endnote %}

## Примеры точного поиска

{% if backend_name == "YDB" %}
### Создание таблицы

```sql
CREATE TABLE Facts (
    id Uint64,        -- Id of fact
    user Utf8,        -- User name
    fact Utf8,        -- Human-readable description of a user fact
    embedding String, -- Binary representation of embedding vector (result of Knn::ToBinaryStringFloat)
    PRIMARY KEY (id)
);
```

### Добавление векторов

```sql
$vector = [1.f, 2.f, 3.f, 4.f];
UPSERT INTO Facts (id, user, fact, embedding)
VALUES (123, "Williams", "Full name is John Williams", Untag(Knn::ToBinaryStringFloat($vector), "FloatVector"));
```
{% else %}
### Декларация данных

```sql
$vector = [1.f, 2.f, 3.f, 4.f];
$facts = AsList(
    AsStruct(
        123 AS id,  -- Id of fact
        "Williams" AS user,  -- User name
        "Full name is John Williams" AS fact,  -- Human-readable description of a user fact
        Knn::ToBinaryStringFloat($vector) AS embedding,  -- Binary representation of embedding vector
    ),
);
```
{% endif %}

### Точный поиск K ближайших векторов

{% if backend_name == "YDB" %}
```sql
$K = 10;
$TargetEmbedding = Knn::ToBinaryStringFloat([1.2f, 2.3f, 3.4f, 4.5f]);

SELECT * FROM Facts
WHERE user="Williams"
ORDER BY Knn::CosineDistance(embedding, $TargetEmbedding)
LIMIT $K;
```
{% else %}
```sql
$K = 10;
$TargetEmbedding = Knn::ToBinaryStringFloat([1.2f, 2.3f, 3.4f, 4.5f]);

SELECT * FROM AS_TABLE($facts)
WHERE user="Williams"
ORDER BY Knn::CosineDistance(embedding, $TargetEmbedding)
LIMIT $K;
```
{% endif %}

### Точный поиск векторов, находящихся в радиусе R

{% if backend_name == "YDB" %}
```sql
$R = 0.1f;
$TargetEmbedding = Knn::ToBinaryStringFloat([1.2f, 2.3f, 3.4f, 4.5f]);

SELECT * FROM Facts
WHERE Knn::CosineDistance(embedding, $TargetEmbedding) < $R;
```
{% else %}
```sql
$R = 0.1f;
$TargetEmbedding = Knn::ToBinaryStringFloat([1.2f, 2.3f, 3.4f, 4.5f]);

SELECT * FROM AS_TABLE($facts)
WHERE Knn::CosineDistance(embedding, $TargetEmbedding) < $R;
```
{% endif %}

## Примеры приближенного поиска

Данный пример отличается от [примера с точным поиском](#примеры-точного-поиска) использованием битового квантования.
Это позволяет сначала делать грубый предварительный поиск по колонке `embedding_bit`, а затем уточнять результаты по основной колонке с векторами `embedding`.

{% if backend_name == "YDB" %}
### Создание таблицы

```sql
CREATE TABLE Facts (
    id Uint64,            -- Id of fact
    user Utf8,            -- User name
    fact Utf8,            -- Human-readable description of a user fact
    embedding String,     -- Binary representation of embedding vector (result of Knn::ToBinaryStringFloat)
    embedding_bit String, -- Binary representation of embedding vector (result of Knn::ToBinaryStringBit)
    PRIMARY KEY (id)
);
```

### Добавление векторов

```sql
$vector = [1.f, 2.f, 3.f, 4.f];
UPSERT INTO Facts (id, user, fact, embedding, embedding_bit)
VALUES (123, "Williams", "Full name is John Williams", Untag(Knn::ToBinaryStringFloat($vector), "FloatVector"), Untag(Knn::ToBinaryStringBit($vector), "BitVector"));
```
{% else %}
### Декларация данных

```sql
$vector = [1.f, 2.f, 3.f, 4.f];
$facts = AsList(
    AsStruct(
        123 AS id,  -- Id of fact
        "Williams" AS user,  -- User name
        "Full name is John Williams" AS fact,  -- Human-readable description of a user fact
        Knn::ToBinaryStringFloat($vector) AS embedding,  -- Binary representation of embedding vector
        Knn::ToBinaryStringBit($vector) AS embedding_bit,  -- Binary representation of embedding vector
    ),
);
```
{% endif %}

### Скалярное квантование

ML модель может выполнять квантование или это можно сделать вручную с помощью YQL.

Ниже приведен пример квантования в YQL.

#### Float -> Int8

```sql
$MapInt8 = ($x) -> {
    $min = -5.0f;
    $max =  5.0f;
    $range = $max - $min;
  RETURN CAST(Math::Round(IF($x < $min, -127, IF($x > $max, 127, ($x / $range) * 255))) As Int8)
};

$FloatList = [-1.2f, 2.3f, 3.4f, -4.7f];
SELECT ListMap($FloatList, $MapInt8);
```

### Приближенный поиск K ближайших векторов: битовое квантование

Алгоритм приближенного поиска:
* производится приближенный поиск с использованием битового квантования;
* получается приближенный список векторов;
* в этом списке производим поиск без использования квантования.

{% if backend_name == "YDB" %}
```sql
$K = 10;
$Target = [1.2f, 2.3f, 3.4f, 4.5f];
$TargetEmbeddingBit = Knn::ToBinaryStringBit($Target);
$TargetEmbeddingFloat = Knn::ToBinaryStringFloat($Target);

$Ids = SELECT id FROM Facts
ORDER BY Knn::CosineDistance(embedding_bit, $TargetEmbeddingBit)
LIMIT $K * 10;

SELECT * FROM Facts
WHERE id IN $Ids
ORDER BY Knn::CosineDistance(embedding, $TargetEmbeddingFloat)
LIMIT $K;
```
{% else %}
```sql
$K = 10;
$Target = [1.2f, 2.3f, 3.4f, 4.5f];
$TargetEmbeddingBit = Knn::ToBinaryStringBit($Target);
$TargetEmbeddingFloat = Knn::ToBinaryStringFloat($Target);

$Ids = SELECT id FROM AS_TABLE($facts)
ORDER BY Knn::CosineDistance(embedding_bit, $TargetEmbeddingBit)
LIMIT $K * 10;

SELECT * FROM AS_TABLE($facts)
WHERE id IN $Ids
ORDER BY Knn::CosineDistance(embedding, $TargetEmbeddingFloat)
LIMIT $K;
```
{% endif %}<|MERGE_RESOLUTION|>--- conflicted
+++ resolved
@@ -58,12 +58,8 @@
 
 Все функции сериализации упаковывают возвращаемые данные типа `String` в [Tagged](../../types/special.md) тип.
 
-<<<<<<< HEAD
-{% if backend_name == "YDB" %}
-Бинарное представление вектора можно сохранить в {{ ydb-short-name }} колонку. 
-=======
+{% if backend_name == "YDB" %}
 Бинарное представление вектора можно сохранить в {{ ydb-short-name }} колонку.
->>>>>>> ad5b2889
 В настоящий момент {{ ydb-short-name }} не поддерживает хранение `Tagged` типов и поэтому перед сохранением бинарного представления векторов нужно извлечь `String` с помощью функции [Untag](../../builtins/basic#as-tagged).
 {% endif %}
 
