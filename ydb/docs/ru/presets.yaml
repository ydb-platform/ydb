default:
<<<<<<< HEAD
  lang: ru
  # link-console-main: https://console.cloud.yandex.ru

  team:
    babich:
      name: Михаил Бабич
      position: Старший разработчик
      profile: https://www.linkedin.com/in/mikhail-babich-807700270/
    bondar:
      name: Олег Бондарь
      position: CPO YDB
      profile: https://www.linkedin.com/in/olegbondar2000/
    cherednik:
      name: Даниил Чередник
      position: Старший разработчик
      profile: https://www.linkedin.com/in/daniil-c-1110165b/
    dmitriev:
      name: Алексей Дмитриев 
      position: Технический менеджер
      profile: https://www.linkedin.com/in/алексей-дмитриев-7914b535/ 
    gorshenin:
      name: Александр Горшенин
      position: Ведущий разработчик
      profile: https://www.linkedin.com/in/agorshenin268/   
    gorbunov:
      name: Максим Горбунов
      position: Руководитель группы эксплуатации
      profile: https://www.linkedin.com/in/maksim-gorbunov-20283a55/
    gridnev:
      name: Виталий Гриднев
      position: Ведущий разработчик
      profile: https://www.linkedin.com/in/gridnevvvit/
    fomichev: 
      name: Андрей Фомичев
      position: Руководитель YDB
      profile: https://www.linkedin.com/in/andrey-fomichev/  
    stankevichus:
      name: Алексей Станкевичус 
      position: Руководитель групп разработки распределенного хранилища YDB  
      profile: https://github.com/the-ancient-1
    sokolov:
      name: Иван Соколов 
      position: Руководитель службы видеохостинга (Внешний Дзен) 
      profile:
    surin:
      name: Михаил Сурин
      position:
      profile:
    sidorina:
      name: Юлия Сидорина
      position: Разработчик YDB
      profile: https://www.linkedin.com/in/yuliya-sidorina-a17ab6220/
    smirnov:
      name: Александр Смирнов
      position: Технический эксперт
      profile: https://www.linkedin.com/in/alexander-smirnov-bb990434/
    novozhilova:
      name: Софья Новожилова 
      position: занимается развитием аналитического направления платформы YDB
      profile:
    nizametdinov:
      name: Ильназ Низаметдинов
      position: Руководитель группы
      profile: https://www.linkedin.com/in/nilnaz
    myasnikov:
      name: Алексей Мясников
      position: руководитель команды разработки клиентских библиотек YDB
      profile: https://github.com/asmyasnikov
    kita:
      name: Максим Кита
      position: Разработчик
      profile:     
    kulin:
      name: Тимофей Кулин
      position: Разработчик
      profile: https://github.com/rekby
    kriukov:
      name: Александр Крюков
      position: Разработчик
      profile: https://www.linkedin.com/in/kruall/
    kuznetcov:
      name: Владислав Кузнецов
      position: Старший разработчик
      profile: https://www.linkedin.com/in/vlad-kuznetcov-a8a012276/
    kovalenko:
      name: Антон Коваленко
      position: Технический менеджер
      profile: https://www.linkedin.com/in/kovalad/
    ivanov:
      name: Евгений Иванов
      position: Старший разработчик
      profile: https://www.linkedin.com/in/eivanov89/  
    prudaev:
      name: Александр Прудаев
      position: Старший разработчик
      profile: https://www.linkedin.com/in/alexander-prudaev-44ba4383/
    puchin:
      name: Сергей Пучин
      position: Руководитель группы
      profile: https://www.linkedin.com/in/sergei-puchin-9486b621/
    rykov:
      name: Андрей Рыков
      position: Старший разработчик
      profile: https://www.linkedin.com/in/andrei-rykov-5936b4222/
    tarasov:
      name: Егор Тарасов
      position: DevOps инженер
      profile: https://www.linkedin.com/in/jorres-tarasov/
    zivaykin:
      name: Александр Зевайкин
      position: Технический лидер
      profile:   
    zverev:
      name: Евгений Зверев
      position: Разработчик
      profile:     
    zinal:
      name: Максим Зиналь
      profile: https://www.linkedin.com/in/maxzinal
      position: Архитектор YDB       
        
      
=======
  lang: ru
>>>>>>> c61548b9
<|MERGE_RESOLUTION|>--- conflicted
+++ resolved
@@ -1,8 +1,5 @@
 default:
-<<<<<<< HEAD
   lang: ru
-  # link-console-main: https://console.cloud.yandex.ru
-
   team:
     babich:
       name: Михаил Бабич
@@ -119,9 +116,4 @@
     zinal:
       name: Максим Зиналь
       profile: https://www.linkedin.com/in/maxzinal
-      position: Архитектор YDB       
-        
-      
-=======
-  lang: ru
->>>>>>> c61548b9
+      position: Архитектор YDB