--- conflicted
+++ resolved
@@ -415,13 +415,9 @@
         ScheduleWriters.Reset(new NSchedulerQueue::TWriter[MaxFullThreadCount + 2]);
 
 
-<<<<<<< HEAD
-        for (i16 i = 0; i != PoolThreads; ++i) {
+
+        for (i16 i = 0; i != MaxFullThreadCount; ++i) {
             Threads[i].Thread.reset(
-=======
-        for (i16 i = 0; i != MaxFullThreadCount; ++i) {
-            Threads[i].Thread.Reset(
->>>>>>> 50974fe7
                 new TExecutorThread(
                     i,
                     0, // CpuId is not used in BASIC pool
