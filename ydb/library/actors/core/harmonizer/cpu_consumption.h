--- conflicted
+++ resolved
@@ -34,14 +34,10 @@
     bool IsStarvedPresent = false;
 
     float Budget = 0.0;
-<<<<<<< HEAD
-    float BudgetWithoutSharedCpu = 0.0;
-=======
     float BudgetLS = 0.0;
     float BudgetWithoutSharedCpu = 0.0;
     float BudgetLSWithoutSharedCpu = 0.0;
 
->>>>>>> 832cd121
     float Overbooked = 0.0;
     float LostCpu = 0.0;
 
