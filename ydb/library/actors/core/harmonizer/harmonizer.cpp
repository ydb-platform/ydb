--- conflicted
+++ resolved
@@ -28,11 +28,6 @@
 
 namespace NActors {
 
-<<<<<<< HEAD
-constexpr float kMinFreeCpuThreshold = 0.1;
-
-=======
->>>>>>> 832cd121
 LWTRACE_USING(ACTORLIB_PROVIDER);
 
 
@@ -111,11 +106,7 @@
         SharedInfo.Pull(Pools, *Shared);
     }
     CpuConsumption.Pull(Pools, SharedInfo);
-<<<<<<< HEAD
-    ProcessingBudget = CpuConsumption.BudgetWithoutSharedCpu;
-=======
     ProcessingBudget = CpuConsumption.BudgetLSWithoutSharedCpu;
->>>>>>> 832cd121
 }
 
 void THarmonizer::ProcessWaitingStats() {
@@ -196,19 +187,6 @@
         float fullThreadCount = pool.GetFullThreadCount();
         float threadCount = pool.GetFullThreadCount() + SharedInfo.CpuConsumption[needyPoolIdx].CpuQuota;
 
-<<<<<<< HEAD
-        if (ProcessingBudget >= 1.0 && threadCount + 1 <= pool.MaxFullThreadCount && SharedInfo.FreeCpu < kMinFreeCpuThreshold) {
-            pool.IncreasingThreadsByNeedyState.fetch_add(1, std::memory_order_relaxed);
-            CpuConsumption.IsNeedyByPool[needyPoolIdx] = false;
-            CpuConsumption.AdditionalThreads++;
-            pool.SetFullThreadCount(threadCount + 1);
-            if (Shared) {
-                bool hasOwnSharedThread = SharedInfo.OwnedThreads[needyPoolIdx] != -1;
-                i16 slots = pool.MaxThreadCount - threadCount - 1 - hasOwnSharedThread;
-                i16 maxSlots = Shared->GetSharedThreadCount();
-                Shared->SetForeignThreadSlots(needyPoolIdx, Min<i16>(slots, maxSlots));
-            }
-=======
         float foreignElapsed = CpuConsumption.PoolForeignConsumption[needyPoolIdx].Elapsed;
         float extraForeignElapsed = std::max(0.0f, foreignElapsed - std::max(0, SharedInfo.ForeignThreadsAllowed[needyPoolIdx] - 1));
         bool allowedNextThreadCount = pool.GetFullThreadCount() + 1 <= pool.MaxFullThreadCount;
@@ -218,7 +196,6 @@
             CpuConsumption.AdditionalThreads++;
             pool.SetFullThreadCount(fullThreadCount + 1);
             SetForeignThreadSlotsForCurrentFullThreadCount(needyPoolIdx);
->>>>>>> 832cd121
             ProcessingBudget -= 1.0;
             LWPROBE_WITH_DEBUG(HarmonizeOperation, needyPoolIdx, pool.Pool->GetName(), "increase by needs", fullThreadCount + 1, pool.DefaultFullThreadCount, pool.MaxFullThreadCount);
         }
@@ -263,16 +240,7 @@
         CpuConsumption.IsNeedyByPool[needyPoolIdx] = false;
         takingAwayThreads++;
         pool.SetFullThreadCount(fullThreadCount + 1);
-<<<<<<< HEAD
-        if (Shared) {
-            bool hasOwnSharedThread = SharedInfo.OwnedThreads[needyPoolIdx] != -1;
-            i16 slots = pool.MaxThreadCount - fullThreadCount - 1 - hasOwnSharedThread;
-            i16 maxSlots = Shared->GetSharedThreadCount();
-            Shared->SetForeignThreadSlots(needyPoolIdx, Min<i16>(slots, maxSlots));
-        }
-=======
         SetForeignThreadSlotsForCurrentFullThreadCount(needyPoolIdx);
->>>>>>> 832cd121
 
         LWPROBE_WITH_DEBUG(HarmonizeOperation, needyPoolIdx, pool.Pool->GetName(), "increase by exchanging", threadCount + 1, pool.DefaultFullThreadCount, pool.MaxFullThreadCount);
     }
@@ -292,16 +260,7 @@
         }
         takingAwayThreads -= currentTakingAwayThreads;
         pool.SetFullThreadCount(fullThreadCount - currentTakingAwayThreads);
-<<<<<<< HEAD
-        if (Shared) {
-            bool hasOwnSharedThread = SharedInfo.OwnedThreads[poolIdx] != -1;
-            i16 slots = pool.MaxThreadCount - fullThreadCount + currentTakingAwayThreads - hasOwnSharedThread;
-            i16 maxSlots = Shared->GetSharedThreadCount();
-            Shared->SetForeignThreadSlots(poolIdx, Min<i16>(slots, maxSlots));
-        }
-=======
         SetForeignThreadSlotsForCurrentFullThreadCount(poolIdx);
->>>>>>> 832cd121
 
         pool.DecreasingThreadsByExchange.fetch_add(currentTakingAwayThreads, std::memory_order_relaxed);
         LWPROBE_WITH_DEBUG(HarmonizeOperation, poolIdx, pool.Pool->GetName(), "decrease by exchanging", fullThreadCount - currentTakingAwayThreads, pool.DefaultFullThreadCount, pool.MaxFullThreadCount);
@@ -316,16 +275,7 @@
         if (fullThreadCount > pool.MinFullThreadCount && freeCpu >= 1) {
             pool.DecreasingThreadsByHoggishState.fetch_add(1, std::memory_order_relaxed);
             pool.SetFullThreadCount(fullThreadCount - 1);
-<<<<<<< HEAD
-            if (Shared) {
-                bool hasOwnSharedThread = SharedInfo.OwnedThreads[hoggishPoolIdx] != -1;
-                i16 slots = pool.MaxThreadCount - fullThreadCount + 1 - hasOwnSharedThread;
-                i16 maxSlots = Shared->GetSharedThreadCount();
-                Shared->SetForeignThreadSlots(hoggishPoolIdx, Min<i16>(slots, maxSlots));
-            }
-=======
             SetForeignThreadSlotsForCurrentFullThreadCount(hoggishPoolIdx);
->>>>>>> 832cd121
             LWPROBE_WITH_DEBUG(HarmonizeOperation, hoggishPoolIdx, pool.Pool->GetName(), "decrease by hoggish", fullThreadCount - 1, pool.DefaultFullThreadCount, pool.MaxFullThreadCount);
         }
         if (pool.BasicPool && pool.LocalQueueSize > pool.MinLocalQueueSize) {
@@ -386,13 +336,6 @@
             float poolSharedElapsedCpu = SharedInfo.CpuConsumption[poolIdx].Elapsed;
             possibleMaxSharedQuota = std::min<float>(poolSharedElapsedCpu + freeSharedCpu, sharedThreads);
         }
-<<<<<<< HEAD
-        float threadCount = pool.GetFullThreadCount();
-        float elapsedCpu = pool.ElapsedCpu.GetAvgPart();
-        float parkedCpu = Max<float>(0.0f, threadCount - elapsedCpu);
-        float budgetWithoutSharedAndParkedCpu = std::max<float>(0.0f, budgetWithoutSharedCpu - parkedCpu);
-        i16 potentialMaxThreadCountWithoutSharedCpu = std::min<float>(pool.MaxThreadCount, threadCount + budgetWithoutSharedAndParkedCpu);
-=======
 
         float fullThreadCount = pool.GetFullThreadCount();
         float elapsedCpu = CpuConsumption.PoolFullThreadConsumption[poolIdx].Elapsed;
@@ -402,7 +345,6 @@
         if (!Shared) {
             potentialMaxThreadCountWithoutSharedCpu = std::floor(potentialMaxThreadCountWithoutSharedCpu);
         }
->>>>>>> 832cd121
         float potentialMaxThreadCount = std::min<float>(pool.MaxThreadCount, potentialMaxThreadCountWithoutSharedCpu + possibleMaxSharedQuota);
 
         pool.PotentialMaxThreadCount.store(potentialMaxThreadCount, std::memory_order_relaxed);
@@ -414,11 +356,7 @@
             "potential max thread count: ", potentialMaxThreadCount,
             "potential max thread count without shared cpu: ", potentialMaxThreadCountWithoutSharedCpu,
             "possible max shared quota: ", possibleMaxSharedQuota,
-<<<<<<< HEAD
-            "thread count: ", threadCount,
-=======
             "thread count: ", fullThreadCount,
->>>>>>> 832cd121
             "elapsed cpu: ", elapsedCpu,
             "parked cpu: ", parkedCpu
         );
@@ -502,11 +440,7 @@
         TVector<i16> ownedThreads(Pools.size(), -1);
         Shared->FillOwnedThreads(ownedThreads);
         bool hasOwnSharedThread = ownedThreads[pool->PoolId] != -1;
-<<<<<<< HEAD
-        Shared->SetForeignThreadSlots(pool->PoolId, Min<i16>(poolInfo.MaxThreadCount - hasOwnSharedThread, Shared->GetSharedThreadCount()));
-=======
         Shared->SetForeignThreadSlots(pool->PoolId, Min<i16>(poolInfo.MaxThreadCount, Shared->GetSharedThreadCount()) - hasOwnSharedThread);
->>>>>>> 832cd121
     }
     if (pingInfo) {
         poolInfo.AvgPingCounter = pingInfo->AvgPingCounter;
