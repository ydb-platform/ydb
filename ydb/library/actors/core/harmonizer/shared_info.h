#pragma once

#include "defs.h"

namespace NActors {

class ISharedPool;
struct TExecutorThreadStats;
struct TPoolInfo;


struct TPoolSharedThreadCpuConsumption {
    float Elapsed = 0;
    float Cpu = 0;
    float CpuQuota = 0;
    float ForeignElapsed = 0;
    float ForeignCpu = 0;

    TString ToString() const;
};

struct TSharedThreadCpuConsumptionByPool {
    float Elapsed = 0;
    float Cpu = 0;

    TString ToString() const;
};

struct TSharedInfo {
    i16 PoolCount = 0;
    i16 ThreadCount = 0;
    std::vector<i16> ForeignThreadsAllowed;
    std::vector<i16> OwnedThreads;
    std::vector<i16> ThreadOwners;
    std::vector<TPoolSharedThreadCpuConsumption> CpuConsumption;
    std::vector<std::vector<TSharedThreadCpuConsumptionByPool>> CpuConsumptionPerThread;
    TVector<TExecutorThreadStats> ThreadStats; // for pulling only
    float FreeCpu = 0.0;
<<<<<<< HEAD
=======
    float FreeCpuLS = 0.0;
>>>>>>> 832cd121

    void Init(i16 poolCount, const ISharedPool *shared);
    void Pull(const std::vector<std::unique_ptr<TPoolInfo>>& pools, const ISharedPool& shared);

    TString ToString() const;
}; // struct TSharedInfo

} // namespace NActors<|MERGE_RESOLUTION|>--- conflicted
+++ resolved
@@ -36,10 +36,7 @@
     std::vector<std::vector<TSharedThreadCpuConsumptionByPool>> CpuConsumptionPerThread;
     TVector<TExecutorThreadStats> ThreadStats; // for pulling only
     float FreeCpu = 0.0;
-<<<<<<< HEAD
-=======
     float FreeCpuLS = 0.0;
->>>>>>> 832cd121
 
     void Init(i16 poolCount, const ISharedPool *shared);
     void Pull(const std::vector<std::unique_ptr<TPoolInfo>>& pools, const ISharedPool& shared);
