--- conflicted
+++ resolved
@@ -6,7 +6,6 @@
 #include <ydb/library/actors/protos/interconnect.pb.h>
 #include <util/string/cast.h>
 #include <util/string/builder.h>
-#include <util/generic/overloaded.h>
 
 namespace NActors {
     class TNodeLocation {
@@ -305,17 +304,10 @@
         };
 
         struct TEvPrepareOutgoingConnectionResult : TEventLocal<TEvPrepareOutgoingConnectionResult, EvPrepareOutgoingConnectionResult> {
-<<<<<<< HEAD
-            THashMap<TString, TString> ParamsToSend;
-
-            TEvPrepareOutgoingConnectionResult(THashMap<TString, TString>&& paramsToSend)
-                : ParamsToSend(std::move(paramsToSend))
-=======
             std::variant<TString, THashMap<TString, TString>> Conclusion;
 
             TEvPrepareOutgoingConnectionResult(std::variant<TString, THashMap<TString, TString>>&& conclusion)
                 : Conclusion(std::move(conclusion))
->>>>>>> 832cd121
             {}
         };
 
@@ -330,28 +322,6 @@
         };
 
         struct TEvCheckIncomingConnectionResult : TEventLocal<TEvCheckIncomingConnectionResult, EvCheckIncomingConnectionResult> {
-<<<<<<< HEAD
-            std::optional<TString> ErrorReason;
-            THashMap<TString, TString> ParamsToSend; // parameters to send in case of success
-
-            TEvCheckIncomingConnectionResult(std::variant<TString, THashMap<TString, TString>>&& conclusion) {
-                std::visit(TOverloaded{
-                    [&](TString&& errorReason) {
-                        ErrorReason.emplace(std::move(errorReason));
-                    },
-                    [&](THashMap<TString, TString>&& paramsToSend) {
-                        ParamsToSend = std::move(paramsToSend);
-                    }
-                }, std::move(conclusion));
-            }
-        };
-
-        struct TEvNotifyOutgoingConnectionEstablished : TEventLocal<TEvNotifyOutgoingConnectionEstablished, EvNotifyOutgoingConnectionEstablished> {
-            THashMap<TString, TString> Params; // parameters received upon successful handshake
-
-            TEvNotifyOutgoingConnectionEstablished(THashMap<TString, TString>&& params)
-                : Params(std::move(params))
-=======
             std::variant<TString, THashMap<TString, TString>> Conclusion;
 
             TEvCheckIncomingConnectionResult(std::variant<TString, THashMap<TString, TString>>&& conclusion)
@@ -366,7 +336,6 @@
             TEvNotifyOutgoingConnectionEstablished(ui32 peerNodeId, THashMap<TString, TString>&& params)
                 : PeerNodeId(peerNodeId)
                 , Params(std::move(params))
->>>>>>> 832cd121
             {}
         };
     };
