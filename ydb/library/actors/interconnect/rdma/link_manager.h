#pragma once

#include <util/system/types.h>

#if defined(_linux_)

#include <contrib/libs/ibdrv/include/infiniband/verbs.h>

#else

#ifdef __cplusplus
extern "C" {
#endif

union ibv_gid {
    ui8 raw[16];
    struct {
        ui64 subnet_prefix;
        ui64 interface_id;
    } global;
};

#ifdef __cplusplus
}
#endif

#endif

#include <util/generic/fwd.h>

struct in6_addr;

namespace NInterconnect {
class TAddress;
}

namespace NInterconnect::NRdma {
class TRdmaCtx;
}

// LinkManager is a component returning global context associated
// with RDMA device by given ipv6 address.
// In case of ipv4 address must be propogated to ipv6 
namespace NInterconnect::NRdma::NLinkMgr {

using TCtxsMap = std::vector<std::pair<ibv_gid, std::shared_ptr<NInterconnect::NRdma::TRdmaCtx>>>;

TRdmaCtx* GetCtx(int sockfd);
TRdmaCtx* GetCtx(const in6_addr& );
TRdmaCtx* GetCtx(const NInterconnect::TAddress& addr);
const TCtxsMap& GetAllCtxs();
<<<<<<< HEAD
void Init();

#if not defined(_win32_)
in6_addr GetV6CompatAddr(const NInterconnect::TAddress& a) noexcept;
#endif

=======
bool Init();
>>>>>>> 68a9dd6f
}<|MERGE_RESOLUTION|>--- conflicted
+++ resolved
@@ -49,14 +49,10 @@
 TRdmaCtx* GetCtx(const in6_addr& );
 TRdmaCtx* GetCtx(const NInterconnect::TAddress& addr);
 const TCtxsMap& GetAllCtxs();
-<<<<<<< HEAD
-void Init();
-
+bool Init();
+  
 #if not defined(_win32_)
 in6_addr GetV6CompatAddr(const NInterconnect::TAddress& a) noexcept;
 #endif
 
-=======
-bool Init();
->>>>>>> 68a9dd6f
 }