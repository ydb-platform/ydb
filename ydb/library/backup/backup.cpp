--- conflicted
+++ resolved
@@ -1157,29 +1157,7 @@
                     CreateClusterDirectory(driver, JoinDatabasePath(backupPrefix, dbIt.GetRelPath()));
                 }
             }
-<<<<<<< HEAD
-            if (dbIt.IsView()) {
-                BackupView(driver, database, dbIt.GetTraverseRoot(), dbIt.GetRelPath(), childFolderPath, issues);
-            } else if (dbIt.IsTopic()) {
-                BackupTopic(driver, dbIt.GetFullPath(), childFolderPath);
-            } else if (dbIt.IsCoordinationNode()) {
-                BackupCoordinationNode(driver, dbIt.GetFullPath(), childFolderPath);
-            } else if (dbIt.IsReplication()) {
-                BackupReplication(driver, database, dbIt.GetTraverseRoot(), dbIt.GetRelPath(), childFolderPath);
-            } else if (dbIt.IsExternalDataSource()) {
-                BackupExternalDataSource(driver, dbIt.GetFullPath(), childFolderPath);
-            } else if (dbIt.IsExternalTable()) {
-                BackupExternalTable(driver, dbIt.GetFullPath(), childFolderPath);
-            } else if (dbIt.IsSystemView()) {
-                BackupSystemView(driver, dbIt.GetFullPath(), childFolderPath);
-            } else if (dbIt.IsTransfer()) {
-                BackupTransfer(driver, database, dbIt.GetTraverseRoot(), dbIt.GetRelPath(), childFolderPath);
-            } else if (!dbIt.IsTable() && !dbIt.IsDir()) {
-                LOG_W("Skipping " << dbIt.GetFullPath().Quote() << ": dumping objects of type " << dbIt.GetCurrentNode()->Type << " is not supported");
-                childFolderPath.Child(NDump::NFiles::Incomplete().FileName).DeleteIfExists();
-                childFolderPath.DeleteIfExists();
-=======
-
+            
             try {
                 if (dbIt.IsView()) {
                     BackupView(driver, database, dbIt.GetTraverseRoot(), dbIt.GetRelPath(), childFolderPath, issues);
@@ -1195,13 +1173,14 @@
                     BackupExternalTable(driver, dbIt.GetFullPath(), childFolderPath);
                 } else if (dbIt.IsSystemView()) {
                     BackupSystemView(driver, dbIt.GetFullPath(), childFolderPath);
+                } else if (dbIt.IsTransfer()) {
+                    BackupTransfer(driver, database, dbIt.GetTraverseRoot(), dbIt.GetRelPath(), childFolderPath);
                 } else if (!dbIt.IsTable() && !dbIt.IsDir()) {
                     throw TSkipException() << "dumping objects of type " << dbIt.GetCurrentNode()->Type << " is not supported";
                 }
             } catch (const TSkipException& ex) {
                 LOG_W("Skipping " << dbIt.GetFullPath().Quote() << ": " << ex.what());
                 childFolderPath.ForceDelete();
->>>>>>> 20f33d57
             }
 
             dbIt.Next();
