#ifndef GRPC_METHOD_SETUP_H
#define GRPC_METHOD_SETUP_H

#include <memory>
#include <string>
#include <grpcpp/grpcpp.h>

<<<<<<< HEAD
// Общий макрос для настройки методов gRPC
#define SETUP_METHOD(methodName, method, rlMode, requestType, serviceType, counterName, auditMode)    \
=======
#define SETUP_RUNTIME_EVENT_METHOD(methodName, method, rlMode, requestType, serviceType, counterName, runtimeEventType)    \
>>>>>>> a0d5cb38
    MakeIntrusive<NGRpcService::TGRpcRequest<                                                         \
        Ydb::serviceType::Y_CAT(methodName, Request),                                                 \
        Ydb::serviceType::Y_CAT(methodName, Response),                                                \
        T##serviceType##GRpcService>>                                                                 \
    (                                                                                                 \
        this,                                                                                         \
        &Service_,                                                                                    \
        CQ,                                                                                           \
        [this](NYdbGrpc::IRequestContextBase* reqCtx) {                                               \
            NGRpcService::ReportGrpcReqToMon(*ActorSystem, reqCtx->GetPeer());                        \
            ActorSystem->Send(GRpcRequestProxyId, new TGrpcRequestOperationCall<                      \
                Ydb::serviceType::Y_CAT(methodName, Request),                                         \
<<<<<<< HEAD
                Ydb::serviceType::Y_CAT(methodName, Response)>(reqCtx, &method,                       \
                    TRequestAuxSettings {                                                             \
                        .RlMode = TRateLimiterMode::rlMode,                                           \
                        .AuditMode = auditMode,                                                       \
=======
                Ydb::serviceType::Y_CAT(methodName, Response),                                        \
                NRuntimeEvents::EType::runtimeEventType>(reqCtx, &method,                             \
                    TRequestAuxSettings {                                                             \
                        .RlMode = TRateLimiterMode::rlMode,                                           \
>>>>>>> a0d5cb38
                        .RequestType = NJaegerTracing::ERequestType::requestType,                     \
                    }));                                                                              \
        },                                                                                            \
        &Ydb::serviceType::V1::Y_CAT(serviceType, Service)::AsyncService::Y_CAT(Request, methodName), \
<<<<<<< HEAD
        Y_STRINGIZE(methodName),                                                                      \
=======
        Y_STRINGIZE(serviceType) "/" Y_STRINGIZE(methodName),                                         \
>>>>>>> a0d5cb38
        logger,                                                                                       \
        getCounterBlock(Y_STRINGIZE(counterName), Y_STRINGIZE(methodName))                            \
    )->Run()


// Общий макрос для настройки методов gRPC
#define SETUP_METHOD(methodName, method, rlMode, requestType, serviceType, counterName)    \
    SETUP_RUNTIME_EVENT_METHOD(methodName, method, rlMode, requestType, serviceType, counterName, COMMON)

#endif // GRPC_METHOD_SETUP_H<|MERGE_RESOLUTION|>--- conflicted
+++ resolved
@@ -5,12 +5,7 @@
 #include <string>
 #include <grpcpp/grpcpp.h>
 
-<<<<<<< HEAD
-// Общий макрос для настройки методов gRPC
-#define SETUP_METHOD(methodName, method, rlMode, requestType, serviceType, counterName, auditMode)    \
-=======
-#define SETUP_RUNTIME_EVENT_METHOD(methodName, method, rlMode, requestType, serviceType, counterName, runtimeEventType)    \
->>>>>>> a0d5cb38
+#define SETUP_RUNTIME_EVENT_METHOD(methodName, method, rlMode, requestType, serviceType, counterName, runtimeEventType, auditMode)    \
     MakeIntrusive<NGRpcService::TGRpcRequest<                                                         \
         Ydb::serviceType::Y_CAT(methodName, Request),                                                 \
         Ydb::serviceType::Y_CAT(methodName, Response),                                                \
@@ -23,33 +18,23 @@
             NGRpcService::ReportGrpcReqToMon(*ActorSystem, reqCtx->GetPeer());                        \
             ActorSystem->Send(GRpcRequestProxyId, new TGrpcRequestOperationCall<                      \
                 Ydb::serviceType::Y_CAT(methodName, Request),                                         \
-<<<<<<< HEAD
-                Ydb::serviceType::Y_CAT(methodName, Response)>(reqCtx, &method,                       \
-                    TRequestAuxSettings {                                                             \
-                        .RlMode = TRateLimiterMode::rlMode,                                           \
-                        .AuditMode = auditMode,                                                       \
-=======
                 Ydb::serviceType::Y_CAT(methodName, Response),                                        \
                 NRuntimeEvents::EType::runtimeEventType>(reqCtx, &method,                             \
                     TRequestAuxSettings {                                                             \
                         .RlMode = TRateLimiterMode::rlMode,                                           \
->>>>>>> a0d5cb38
+                        .AuditMode = auditMode,                                                       \
                         .RequestType = NJaegerTracing::ERequestType::requestType,                     \
                     }));                                                                              \
         },                                                                                            \
         &Ydb::serviceType::V1::Y_CAT(serviceType, Service)::AsyncService::Y_CAT(Request, methodName), \
-<<<<<<< HEAD
         Y_STRINGIZE(methodName),                                                                      \
-=======
-        Y_STRINGIZE(serviceType) "/" Y_STRINGIZE(methodName),                                         \
->>>>>>> a0d5cb38
         logger,                                                                                       \
         getCounterBlock(Y_STRINGIZE(counterName), Y_STRINGIZE(methodName))                            \
     )->Run()
 
 
 // Общий макрос для настройки методов gRPC
-#define SETUP_METHOD(methodName, method, rlMode, requestType, serviceType, counterName)    \
-    SETUP_RUNTIME_EVENT_METHOD(methodName, method, rlMode, requestType, serviceType, counterName, COMMON)
+#define SETUP_METHOD(methodName, method, rlMode, requestType, serviceType, counterName, auditMode)    \
+    SETUP_RUNTIME_EVENT_METHOD(methodName, method, rlMode, requestType, serviceType, counterName, COMMON, auditMode)
 
 #endif // GRPC_METHOD_SETUP_H