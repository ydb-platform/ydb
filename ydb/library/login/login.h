#pragma once
#include <optional>
#include <map>
#include <unordered_map>
#include <unordered_set>
#include <vector>
#include <deque>
#include <util/generic/string.h>
#include <ydb/library/login/protos/login.pb.h>
#include <ydb/library/login/password_checker/password_checker.h>

namespace NLogin {

using NLoginProto::ESidType;

class TLoginProvider {
public:
    static constexpr size_t MAX_SERVER_KEYS = 1000;
    static constexpr size_t MAX_CLIENT_KEYS = 100000;
    static constexpr auto KEYS_ROTATION_PERIOD = std::chrono::hours(6);
    static constexpr auto KEY_EXPIRE_TIME = std::chrono::hours(24);

    static constexpr size_t SALT_SIZE = 16;
    static constexpr size_t HASH_SIZE = 32;

    static constexpr const char* GROUPS_CLAIM_NAME = "https://ydb.tech/groups";
    static constexpr const char* EXTERNAL_AUTH_CLAIM_NAME = "external_authentication";
    static constexpr auto MAX_TOKEN_EXPIRE_TIME = std::chrono::hours(12);

    struct TBasicRequest {};

    struct TBasicResponse {
        TString Error;
        TString Warning;
        TString Notice;
    };

    struct TLoginUserRequest : TBasicRequest {
        struct TOptions {
            bool WithUserGroups = false;
            std::chrono::system_clock::duration ExpiresAfter = std::chrono::system_clock::duration::zero();
        };

        TString User;
        TString Password;
        TOptions Options;
        TString ExternalAuth;
    };

    struct TLoginUserResponse : TBasicResponse {
        enum class EStatus {
            UNSPECIFIED,
            SUCCESS,
            INVALID_USER,
            INVALID_PASSWORD,
            UNAVAILABLE_KEY
        };

        TString Token;
        TString SanitizedToken; // Token for audit logs
        EStatus Status = EStatus::UNSPECIFIED;
        ui64 LoginAttemptTime; // microseconds
    };

    struct TValidateTokenRequest : TBasicRequest {
        TString Token;
    };

    struct TValidateTokenResponse : TBasicResponse {
        bool TokenUnrecognized = false;
        bool ErrorRetryable = false;
        TString User;
        std::optional<std::vector<TString>> Groups;
        std::chrono::system_clock::time_point ExpiresAt;
        TString ExternalAuth;
    };

    struct TCreateUserRequest : TBasicRequest {
        TString User;
        TString Password;
    };

    struct TModifyUserRequest : TBasicRequest {
        TString User;
        TString Password;
    };

    struct TRemoveUserResponse : TBasicResponse {
        std::vector<TString> TouchedGroups;
    };

    struct TCreateGroupRequest : TBasicRequest {
        struct TOptions {
            bool CheckName = true;
        };

        TString Group;
        TOptions Options;
    };

    struct TAddGroupMembershipRequest : TBasicRequest {
        TString Group;
        TString Member;
    };

    struct TRemoveGroupMembershipRequest : TBasicRequest {
        TString Group;
        TString Member;
    };

    struct TRenameGroupRequest : TBasicRequest {
        struct TOptions {
            bool CheckName = true;
        };

        TString Group;
        TString NewName;
        TOptions Options;
    };

    struct TRenameGroupResponse : TBasicResponse {
        std::vector<TString> TouchedGroups;
    };

    struct TRemoveGroupRequest : TBasicRequest {
        TString Group;
        bool MissingOk;
    };

    struct TRemoveGroupResponse : TBasicResponse {
        std::vector<TString> TouchedGroups;
    };

    struct TKeyRecord {
        ui64 KeyId;
        TString PublicKey;
        TString PrivateKey;
        std::chrono::system_clock::time_point ExpiresAt;
    };

    std::deque<TKeyRecord> Keys; // it's always ordered by KeyId
    std::chrono::time_point<std::chrono::system_clock> KeysRotationTime;

    struct TSidRecord {
        ESidType::SidType Type = ESidType::UNKNOWN;
        TString Name;
        TString Hash;
        std::unordered_set<TString> Members;
<<<<<<< HEAD
        ui64 LastSuccessfulLogin;
=======
        std::chrono::system_clock::time_point CreatedAt; // CreatedAt does not need in describe result. We will not add to security state
>>>>>>> b7192f67
    };

    // our current audience (database name)
    TString Audience;

    // all users and theirs hashs
    std::unordered_map<TString, TSidRecord> Sids;

    // index for fast traversal
    std::unordered_map<TString, std::unordered_set<TString>> ChildToParentIndex;

    // servers duty to call this method periodically (and publish PublicKeys after that)
    const TKeyRecord* FindKey(ui64 keyId);
    void RotateKeys();
    void RotateKeys(std::vector<ui64>& keysExpired, std::vector<ui64>& keysAdded);
    bool IsItTimeToRotateKeys() const;
    NLoginProto::TSecurityState GetSecurityState() const;
    void UpdateSecurityState(const NLoginProto::TSecurityState& state);

    TLoginUserResponse LoginUser(const TLoginUserRequest& request);
    TValidateTokenResponse ValidateToken(const TValidateTokenRequest& request);

    TBasicResponse CreateUser(const TCreateUserRequest& request);
    TBasicResponse ModifyUser(const TModifyUserRequest& request);
    TRemoveUserResponse RemoveUser(const TString& user);
    bool CheckUserExists(const TString& user);

    TBasicResponse CreateGroup(const TCreateGroupRequest& request);
    TBasicResponse AddGroupMembership(const TAddGroupMembershipRequest& request);
    TBasicResponse RemoveGroupMembership(const TRemoveGroupMembershipRequest& request);
    TRenameGroupResponse RenameGroup(const TRenameGroupRequest& request);
    TRemoveGroupResponse RemoveGroup(const TRemoveGroupRequest& request);

    void UpdatePasswordCheckParameters(const TPasswordComplexity& passwordComplexity);

    TLoginProvider();
    TLoginProvider(const TPasswordComplexity& passwordComplexity);
    ~TLoginProvider();

    std::vector<TString> GetGroupsMembership(const TString& member);
    static TString GetTokenAudience(const TString& token);
    static std::chrono::system_clock::time_point GetTokenExpiresAt(const TString& token);
    static TString SanitizeJwtToken(const TString& token);

private:
    std::deque<TKeyRecord>::iterator FindKeyIterator(ui64 keyId);
    bool CheckSubjectExists(const TString& name, const ESidType::SidType& type);
    static bool CheckAllowedName(const TString& name);

    struct TImpl;
    THolder<TImpl> Impl;

    TPasswordChecker PasswordChecker;
};

}<|MERGE_RESOLUTION|>--- conflicted
+++ resolved
@@ -146,11 +146,8 @@
         TString Name;
         TString Hash;
         std::unordered_set<TString> Members;
-<<<<<<< HEAD
+        std::chrono::system_clock::time_point CreatedAt; // CreatedAt does not need in describe result. We will not add to security state
         ui64 LastSuccessfulLogin;
-=======
-        std::chrono::system_clock::time_point CreatedAt; // CreatedAt does not need in describe result. We will not add to security state
->>>>>>> b7192f67
     };
 
     // our current audience (database name)
