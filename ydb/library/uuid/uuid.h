--- conflicted
+++ resolved
@@ -14,12 +14,7 @@
 static constexpr ui32 UUID_LEN = 16;
 
 TString UuidBytesToString(const TString& in);
-<<<<<<< HEAD
-void UuidBytesToString(const TString& in, IOutputStream& out);
-void UuidHalfsToString(ui64 low, ui64 hi, IOutputStream& out);
-=======
 void UuidBytesToString(TString in, IOutputStream& out);
->>>>>>> 2f0c9d24
 void UuidToString(ui16 dw[8], IOutputStream& out);
 void UuidHalfsToByteString(ui64 low, ui64 hi, IOutputStream& out);
 
