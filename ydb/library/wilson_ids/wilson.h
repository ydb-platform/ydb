--- conflicted
+++ resolved
@@ -42,14 +42,11 @@
 
                 LookupActor = 9,
                     LookupActorShardsResolve = 10,
-<<<<<<< HEAD
+                
+                BulkUpsertActor = 9,
 
                 WriteActor = 11,
                     WriteActorTableNavigate = 11,
-=======
-                
-                BulkUpsertActor = 9,
->>>>>>> f554ad11
         };
     };
 
