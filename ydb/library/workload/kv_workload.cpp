--- conflicted
+++ resolved
@@ -191,14 +191,6 @@
 }
 
 
-<<<<<<< HEAD
-TVector<std::string> TKvWorkloadGenerator::GetSupportedWorkloadTypes() const {
-    auto names = GetEnumNames<EType>();
-    TVector<std::string> result;
-    for (const auto& [value, name] : names) {
-        result.emplace_back(name.c_str());
-    }
-=======
 TVector<IWorkloadQueryGenerator::TWorkloadType> TKvWorkloadGenerator::GetSupportedWorkloadTypes() const {
     TVector<TWorkloadType> result;
     result.emplace_back(static_cast<int>(EType::UpsertRandom), "upsert", "Upsert random rows into table");
@@ -206,7 +198,6 @@
     result.emplace_back(static_cast<int>(EType::SelectRandom), "select", "Select rows matching primary key(s)");
     result.emplace_back(static_cast<int>(EType::ReadRowsRandom), "read-rows", "ReadRows rows matching primary key(s)");
     result.emplace_back(static_cast<int>(EType::Mixed), "mixed", "Writes and SELECT/ReadsRows rows randomly, verifies them");
->>>>>>> 4b2ba747
     return result;
 }
 
@@ -496,11 +487,7 @@
     return result;
 }
 
-<<<<<<< HEAD
-void TKvWorkloadParams::ConfigureOpts(NLastGetopt::TOpts& opts, const ECommandType commandType) {
-=======
 void TKvWorkloadParams::ConfigureOpts(NLastGetopt::TOpts& opts, const ECommandType commandType, int workloadType) {
->>>>>>> 4b2ba747
     opts.SetFreeArgsNum(0);
     switch (commandType) {
     case TWorkloadParams::ECommandType::Init:
@@ -528,25 +515,10 @@
     case TWorkloadParams::ECommandType::Run:
         opts.AddLongOption("max-first-key", "Maximum value of a first primary key")
             .DefaultValue((ui64)KvWorkloadConstants::MAX_FIRST_KEY).StoreResult(&MaxFirstKey);
-<<<<<<< HEAD
-        opts.AddLongOption("len", "String len")
-            .DefaultValue((ui64)KvWorkloadConstants::STRING_LEN).StoreResult(&StringLen);
-        opts.AddLongOption("cols", "Number of columns")
-            .DefaultValue((ui64)KvWorkloadConstants::COLUMNS_CNT).StoreResult(&ColumnsCnt);
-=======
->>>>>>> 4b2ba747
         opts.AddLongOption("int-cols", "Number of int columns")
             .DefaultValue((ui64)KvWorkloadConstants::INT_COLUMNS_CNT).StoreResult(&IntColumnsCnt);
         opts.AddLongOption("key-cols", "Number of key columns")
             .DefaultValue((ui64)KvWorkloadConstants::KEY_COLUMNS_CNT).StoreResult(&KeyColumnsCnt);
-<<<<<<< HEAD
-        opts.AddLongOption("change-partitions-size", "Apply random changes of AUTO_PARTITIONING_PARTITION_SIZE_MB setting")
-            .DefaultValue((ui64)KvWorkloadConstants::MIXED_CHANGE_PARTITIONS_SIZE).StoreResult(&MixedChangePartitionsSize);
-        opts.AddLongOption("do-select", "Do SELECT operations")
-            .DefaultValue((ui64)KvWorkloadConstants::MIXED_DO_SELECT).StoreResult(&MixedDoSelect);
-        opts.AddLongOption("do-read-rows", "Do ReadRows operations")
-            .DefaultValue((ui64)KvWorkloadConstants::MIXED_DO_READ_ROWS).StoreResult(&MixedDoReadRows);
-=======
         switch (static_cast<TKvWorkloadGenerator::EType>(workloadType)) {
         case TKvWorkloadGenerator::EType::UpsertRandom:
             opts.AddLongOption("len", "String len")
@@ -583,7 +555,6 @@
             opts.AddLongOption("do-read-rows", "Do ReadRows operations")
                 .DefaultValue((ui64)KvWorkloadConstants::MIXED_DO_READ_ROWS).StoreResult(&MixedDoReadRows);
         }
->>>>>>> 4b2ba747
         break;
     case TWorkloadParams::ECommandType::Clean:
         break;
@@ -593,12 +564,9 @@
 THolder<IWorkloadQueryGenerator> TKvWorkloadParams::CreateGenerator() const {
     return MakeHolder<TKvWorkloadGenerator>(this);
 }
-<<<<<<< HEAD
-=======
 
 TString TKvWorkloadParams::GetWorkloadName() const {
     return "Key-Value";
 }
->>>>>>> 4b2ba747
 
 }