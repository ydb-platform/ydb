--- conflicted
+++ resolved
@@ -28,14 +28,9 @@
 
 class TKvWorkloadParams : public TWorkloadParams {
 public:
-<<<<<<< HEAD
-    void ConfigureOpts(NLastGetopt::TOpts& opts, const ECommandType commandType) override;
-    THolder<IWorkloadQueryGenerator> CreateGenerator() const override;
-=======
     void ConfigureOpts(NLastGetopt::TOpts& opts, const ECommandType commandType, int workloadType) override;
     THolder<IWorkloadQueryGenerator> CreateGenerator() const override;
     TString GetWorkloadName() const override;
->>>>>>> 4b2ba747
     ui64 MinPartitions = KvWorkloadConstants::MIN_PARTITIONS;
     const ui64 MaxPartitions = KvWorkloadConstants::MAX_PARTITIONS;
     ui64 PartitionSizeMb = KvWorkloadConstants::PARTITION_SIZE_MB;
@@ -88,16 +83,6 @@
     TVector<std::string> GetCleanPaths() const override;
 
     TQueryInfoList GetWorkload(int type) override;
-<<<<<<< HEAD
-    TVector<std::string> GetSupportedWorkloadTypes() const override;
-
-    enum class EType {
-        UpsertRandom /* "upsert" */,
-        InsertRandom /* "insert" */,
-        SelectRandom /* "select" */,
-        ReadRowsRandom /* "read-rows" */,
-        Mixed /* "mixed" */
-=======
     TVector<TWorkloadType> GetSupportedWorkloadTypes() const override;
 
     enum class EType {
@@ -106,7 +91,6 @@
         SelectRandom,
         ReadRowsRandom,
         Mixed
->>>>>>> 4b2ba747
     };
 
 private:
