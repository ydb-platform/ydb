--- conflicted
+++ resolved
@@ -29,10 +29,7 @@
 #include <thread>
 #include <vector>
 #include <iomanip>
-<<<<<<< HEAD
-=======
 #include <sstream>
->>>>>>> 832cd121
 
 namespace NYdb::NTPCC {
 
@@ -40,11 +37,6 @@
 
 //-----------------------------------------------------------------------------
 
-<<<<<<< HEAD
-constexpr auto SleepMsEveryIterationMainLoop = std::chrono::milliseconds(50);
-constexpr auto DisplayUpdateInterval = std::chrono::seconds(15);
-=======
->>>>>>> 832cd121
 constexpr auto GracefulShutdownTimeout = std::chrono::seconds(5);
 constexpr auto MinWarmupPerTerminal = std::chrono::milliseconds(1);
 
@@ -52,9 +44,6 @@
 
 //-----------------------------------------------------------------------------
 
-<<<<<<< HEAD
-struct TAllStatistics {
-=======
 // We have two sources of stats: terminal stats and per taskqueue thread stats.
 // Note, that terminal stats are also per thread: multiple terminals are running on the same thread
 // shared same stats object. Thus, terminal stats are aggregated values.
@@ -64,7 +53,6 @@
 //  * thread stats: load, Queue
 struct TAllStatistics {
 
->>>>>>> 832cd121
     struct TThreadStatistics {
         TThreadStatistics() {
             TaskThreadStats = std::make_unique<ITaskQueue::TThreadStats>();
@@ -80,17 +68,6 @@
                 (TaskThreadStats->ExternalTasksResumed.load(std::memory_order_relaxed) -
                     prev.TaskThreadStats->ExternalTasksResumed.load(std::memory_order_relaxed)) / seconds;
 
-<<<<<<< HEAD
-            NewOrderOkPerSecond = 1.0 *
-                (TerminalStats->GetStats(TTerminalStats::E_NEW_ORDER).OK.load(std::memory_order_relaxed) -
-                    prev.TerminalStats->GetStats(TTerminalStats::E_NEW_ORDER).OK.load(std::memory_order_relaxed)) / seconds;
-
-            NewOrderFailPerSecond = 1.0 *
-                (TerminalStats->GetStats(TTerminalStats::E_NEW_ORDER).Failed.load(std::memory_order_relaxed) -
-                    prev.TerminalStats->GetStats(TTerminalStats::E_NEW_ORDER).Failed.load(std::memory_order_relaxed)) / seconds;
-
-=======
->>>>>>> 832cd121
             ExecutingTime = TaskThreadStats->ExecutingTime.load(std::memory_order_relaxed) -
                 prev.TaskThreadStats->ExecutingTime.load(std::memory_order_relaxed);
 
@@ -109,49 +86,13 @@
 
         size_t TerminalsPerSecond = 0;
         size_t QueriesPerSecond = 0;
-<<<<<<< HEAD
-        double NewOrderOkPerSecond = 0;
-        double NewOrderFailPerSecond = 0;
-=======
-
->>>>>>> 832cd121
+
         double ExecutingTime = 0;
         double TotalTime = 0;
         THistogram InternalInflightWaitTimeMs{ITaskQueue::TThreadStats::BUCKET_COUNT, ITaskQueue::TThreadStats::MAX_HIST_VALUE};
         THistogram ExternalQueueTimeMs{ITaskQueue::TThreadStats::BUCKET_COUNT, ITaskQueue::TThreadStats::MAX_HIST_VALUE};
     };
 
-<<<<<<< HEAD
-    TAllStatistics(size_t threadCount)
-        : StatVec(threadCount)
-    {
-    }
-
-    void CalculateDerivative(const TAllStatistics& prev) {
-        size_t seconds = duration_cast<std::chrono::duration<size_t>>(Ts - prev.Ts).count();
-
-        size_t totalNewOrdersPrev = 0;
-        size_t totalNewOrdersThis = 0;
-        for (size_t i = 0; i < StatVec.size(); ++i) {
-            totalNewOrdersPrev += prev.StatVec[i].TerminalStats->GetStats(TTerminalStats::E_NEW_ORDER).OK;
-            totalNewOrdersThis += StatVec[i].TerminalStats->GetStats(TTerminalStats::E_NEW_ORDER).OK;
-            StatVec[i].CalculateDerivative(prev.StatVec[i], seconds);
-        }
-
-        size_t tpmcDelta = totalNewOrdersThis - totalNewOrdersPrev;
-        double minutesPassed = double(seconds) / 60.0;
-        Tpmc = tpmcDelta / minutesPassed;
-    }
-
-    Clock::time_point Ts;
-    TVector<TThreadStatistics> StatVec;
-    double Tpmc = 0;
-};
-
-//-----------------------------------------------------------------------------
-
-std::stop_source StopByInterrupt;
-=======
     TAllStatistics(size_t threadCount, Clock::time_point ts)
         : StatVec(threadCount)
         , Ts(ts)
@@ -181,7 +122,6 @@
 };
 
 //-----------------------------------------------------------------------------
->>>>>>> 832cd121
 
 void InterruptHandler(int) {
     GetGlobalInterruptSource().request_stop();
@@ -220,12 +160,6 @@
     void Join();
 
     void UpdateDisplayIfNeeded(Clock::time_point now);
-<<<<<<< HEAD
-    std::unique_ptr<TAllStatistics> CollectStatistics(Clock::time_point now);
-
-    void UpdateDisplayDeveloperMode();
-    void DumpFinalStats();
-=======
     void CollectStatistics(Clock::time_point now);
     TCalculatedStatusData CalculateStatusData(Clock::time_point now);
 
@@ -236,7 +170,6 @@
     void PrintTransactionStatisticsPretty(IOutputStream& os);
     void PrintFinalResultPretty();
     void PrintFinalResultJson();
->>>>>>> 832cd121
 
 private:
     NConsoleClient::TClientCommand::TConfig ConnectionConfig;
@@ -246,30 +179,20 @@
     TLogBackendWithCapture* LogBackend;
     std::shared_ptr<TLog> Log;
 
-<<<<<<< HEAD
-=======
     std::vector<TDriver> Drivers;
 
->>>>>>> 832cd121
     std::stop_source TerminalsStopSource;
 
     std::atomic<bool> StopWarmup{false};
-<<<<<<< HEAD
-    std::vector<std::shared_ptr<TTerminalStats>> StatsVec;
-=======
 
     // 1. Terminals are pinned to own threads.
     // 2. Many terminals are executed on a single thread.
     // 3. Stats are shared between terminals and are aggregation.
     std::vector<std::shared_ptr<TTerminalStats>> PerThreadTerminalStats;
->>>>>>> 832cd121
     std::vector<std::unique_ptr<TTerminal>> Terminals;
 
     std::unique_ptr<ITaskQueue> TaskQueue;
 
-<<<<<<< HEAD
-    Clock::time_point MeasurementsStartTs;
-=======
     Clock::time_point WarmupStartTs;
     Clock::time_point WarmupStopDeadline;
 
@@ -277,7 +200,6 @@
     Clock::time_point MeasurementsStartTs;
     Clock::time_point StopDeadline;
 
->>>>>>> 832cd121
     std::unique_ptr<TAllStatistics> LastStatisticsSnapshot;
 };
 
@@ -286,12 +208,8 @@
 TPCCRunner::TPCCRunner(const NConsoleClient::TClientCommand::TConfig& connectionConfig, const TRunConfig& runConfig)
     : ConnectionConfig(connectionConfig)
     , Config(runConfig)
-<<<<<<< HEAD
-    , Log(std::make_shared<TLog>(CreateLogBackend("cerr", Config.LogPriority, true)))
-=======
     , LogBackend(new TLogBackendWithCapture("cerr", runConfig.LogPriority, TUI_LOG_LINES))
     , Log(std::make_shared<TLog>(THolder(static_cast<TLogBackend*>(LogBackend))))
->>>>>>> 832cd121
 {
     ConnectionConfig.IsNetworkIntensive = true;
     ConnectionConfig.UsePerChannelTcpConnection = true;
@@ -303,16 +221,6 @@
         std::exit(1);
     }
 
-<<<<<<< HEAD
-    const size_t networkThreadCount = NConsoleClient::TYdbCommand::GetNetworkThreadNum(ConnectionConfig);
-    const size_t maxTerminalThreadCount = cpuCount > networkThreadCount ? cpuCount - networkThreadCount : 1;
-
-    const size_t terminalsCount = Config.WarehouseCount * TERMINALS_PER_WAREHOUSE;
-
-    // we might consider using less than maxTerminalThreads
-    const size_t threadCount = Config.ThreadCount == 0 ?
-        std::min(maxTerminalThreadCount, terminalsCount) : Config.ThreadCount;
-=======
     if (Config.WarehouseCount == 0) {
         std::cerr << "Specified zero warehouses" << std::endl;
         std::exit(1);
@@ -334,7 +242,6 @@
     } else {
         threadCount = Config.ThreadCount;
     }
->>>>>>> 832cd121
 
     // The number of terminals might be hundreds of thousands.
     // For now, we don't have more than 32 network threads (check TYdbCommand::GetNetworkThreadNum()),
@@ -349,20 +256,6 @@
     NQuery::TClientSettings clientSettings;
     clientSettings.SessionPoolSettings(sessionPoolSettings);
 
-<<<<<<< HEAD
-    std::vector<TDriver> drivers;
-    drivers.reserve(driverCount);
-    std::vector<std::shared_ptr<NQuery::TQueryClient>> clients;
-    clients.reserve(driverCount);
-    for (size_t i = 0; i < driverCount; ++i) {
-        auto& driver = drivers.emplace_back(NConsoleClient::TYdbCommand::CreateDriver(ConnectionConfig));
-        clients.emplace_back(std::make_shared<NQuery::TQueryClient>(driver, clientSettings));
-    }
-
-    StatsVec.reserve(threadCount);
-    for (size_t i = 0; i < threadCount; ++i) {
-        StatsVec.emplace_back(std::make_shared<TTerminalStats>());
-=======
     Drivers.reserve(driverCount);
     std::vector<std::shared_ptr<NQuery::TQueryClient>> clients;
     clients.reserve(driverCount);
@@ -374,7 +267,6 @@
     PerThreadTerminalStats.reserve(threadCount);
     for (size_t i = 0; i < threadCount; ++i) {
         PerThreadTerminalStats.emplace_back(std::make_shared<TTerminalStats>());
->>>>>>> 832cd121
     }
 
     const size_t maxTerminalsPerThread = (terminalsCount + threadCount - 1) / threadCount;
@@ -399,24 +291,14 @@
             warehouseID,
             Config.WarehouseCount,
             *TaskQueue,
-<<<<<<< HEAD
-            clients[i % drivers.size()],
-            Config.Path,
-            Config.NoSleep,
-=======
             clients[i % Drivers.size()],
             Config.Path,
             Config.NoDelays,
->>>>>>> 832cd121
             Config.SimulateTransactionMs,
             Config.SimulateTransactionSelect1Count,
             TerminalsStopSource.get_token(),
             StopWarmup,
-<<<<<<< HEAD
-            StatsVec[i % threadCount],
-=======
             PerThreadTerminalStats[i % threadCount],
->>>>>>> 832cd121
             Log);
 
         Terminals.emplace_back(std::move(terminalPtr));
@@ -460,11 +342,7 @@
             LOG_T("Waiting for terminal " << terminal->GetID());
         }
         while (!terminal->IsDone()) {
-<<<<<<< HEAD
-            std::this_thread::sleep_for(SleepMsEveryIterationMainLoop);
-=======
             std::this_thread::sleep_for(TRunConfig::SleepMsEveryIterationMainLoop);
->>>>>>> 832cd121
             auto now = Clock::now();
             auto delta = now - shutdownTs;
             if (delta >= GracefulShutdownTimeout) {
@@ -497,33 +375,6 @@
 
     TaskQueue->Run();
 
-<<<<<<< HEAD
-    // TODO: convert to minutes when needed
-
-    // We don't want to start all terminals at the same time, because then there will be
-    // a huge queue of ready terminals, which we can't handle
-
-    int minWarmupSeconds = Terminals.size() * MinWarmupPerTerminal.count() / 1000 + 1;
-    int warmupSeconds;
-    if (Config.WarmupSeconds < minWarmupSeconds) {
-        LOG_I("Forced minimal warmup time: " << minWarmupSeconds << " seconds");
-        warmupSeconds = minWarmupSeconds;
-    } else {
-        warmupSeconds = Config.WarmupSeconds;
-    }
-
-    LOG_I("Starting warmup for " << warmupSeconds << " seconds");
-
-    LastStatisticsSnapshot = std::make_unique<TAllStatistics>(StatsVec.size());
-    LastStatisticsSnapshot->Ts = Clock::now();
-
-    auto warmupStartTs = Clock::now();
-    auto warmupStopDeadline = warmupStartTs + std::chrono::seconds(warmupSeconds);
-
-    size_t startedTerminalId = 0;
-    for (; startedTerminalId < Terminals.size() && !StopByInterrupt.stop_requested(); ++startedTerminalId) {
-        if (now >= warmupStopDeadline) {
-=======
     // empty ts to enforce display update
     LastStatisticsSnapshot = std::make_unique<TAllStatistics>(PerThreadTerminalStats.size(), Clock::time_point{});
 
@@ -557,7 +408,6 @@
     size_t startedTerminalId = 0;
     for (; startedTerminalId < Terminals.size() && !GetGlobalInterruptSource().stop_requested(); ++startedTerminalId) {
         if (now >= WarmupStopDeadline) {
->>>>>>> 832cd121
             break;
         }
         Terminals[startedTerminalId]->Start();
@@ -568,22 +418,6 @@
     }
     ++startedTerminalId;
 
-<<<<<<< HEAD
-    // start the rest of terminals
-    for (; startedTerminalId < Terminals.size() && !StopByInterrupt.stop_requested(); ++startedTerminalId) {
-        Terminals[startedTerminalId]->Start();
-    }
-
-    StopWarmup.store(true, std::memory_order_relaxed);
-
-    // TODO: convert to minutes when needed
-    LOG_I("Measuring during " << Config.RunSeconds << " seconds");
-
-    MeasurementsStartTs = Clock::now();
-    auto stopDeadline = MeasurementsStartTs + std::chrono::seconds(Config.RunSeconds);
-    while (!StopByInterrupt.stop_requested()) {
-        if (now >= stopDeadline) {
-=======
     // start the rest of terminals (if any)
     for (; startedTerminalId < Terminals.size() && !GetGlobalInterruptSource().stop_requested(); ++startedTerminalId) {
         Terminals[startedTerminalId]->Start();
@@ -605,7 +439,6 @@
     StopDeadline = MeasurementsStartTs + std::chrono::seconds(Config.RunDuration.Seconds());
     while (!GetGlobalInterruptSource().stop_requested()) {
         if (now >= StopDeadline) {
->>>>>>> 832cd121
             break;
         }
         std::this_thread::sleep_for(TRunConfig::SleepMsEveryIterationMainLoop);
@@ -616,9 +449,6 @@
     LOG_D("Finished measurements");
     Join();
 
-<<<<<<< HEAD
-    DumpFinalStats();
-=======
     switch (Config.Format) {
     case TRunConfig::EFormat::Pretty:
         PrintFinalResultPretty();
@@ -1163,170 +993,12 @@
     root.InsertValue("transactions", std::move(transactions));
 
     NJson::WriteJson(&Cout, &root, false, false, false);
->>>>>>> 832cd121
-}
-
-void TPCCRunner::UpdateDisplayIfNeeded(Clock::time_point now) {
-    auto delta = now - LastStatisticsSnapshot->Ts;
-    if (delta >= DisplayUpdateInterval) {
-        std::unique_ptr<TAllStatistics> newStatistics = CollectStatistics(now);
-        LastStatisticsSnapshot = std::move(newStatistics);
-
-        if (Config.Developer) {
-           UpdateDisplayDeveloperMode();
-        }
-    }
-}
-
-<<<<<<< HEAD
-void TPCCRunner::UpdateDisplayDeveloperMode() {
-    std::cout << "\n\n\n";
-
-    std::cout << std::left
-              << std::setw(5) << "Thr"
-              << std::setw(5) << "Load"
-              << std::setw(15) << "terminals/s"
-              << std::setw(15) << "queries/s"
-              << std::setw(20) << "NewOrder Fail/s"
-              << std::setw(20) << "inflight queue"
-              << std::setw(20) << "wait p50, ms"
-              << std::setw(20) << "wait p90, ms"
-              << std::setw(20) << "ewait p50, ms"
-              << std::setw(20) << "ewait p90, ms"
-              << std::endl;
-
-    std::cout << std::string(175, '-') << std::endl;
-
-    for (size_t i = 0; i < LastStatisticsSnapshot->StatVec.size(); ++i) {
-        const auto& stats = LastStatisticsSnapshot->StatVec[i];
-        double load = LastStatisticsSnapshot->StatVec[i].ExecutingTime / LastStatisticsSnapshot->StatVec[i].TotalTime;
-        std::cout << std::left
-                  << std::setw(5) << i
-                  << std::setw(5) << std::setprecision(2) << load
-                  << std::setw(15) << std::fixed << stats.TerminalsPerSecond
-                  << std::setw(15) << std::fixed << stats.QueriesPerSecond
-                  << std::setw(20) << std::fixed << std::setprecision(2) << stats.NewOrderFailPerSecond
-                  << std::setw(20) << stats.TaskThreadStats->InternalTasksWaitingInflight
-                  << std::setw(20) << std::setprecision(2) << stats.InternalInflightWaitTimeMs.GetValueAtPercentile(50)
-                  << std::setw(20) << std::setprecision(2) << stats.InternalInflightWaitTimeMs.GetValueAtPercentile(90)
-                  << std::setw(20) << std::setprecision(2) << stats.ExternalQueueTimeMs.GetValueAtPercentile(50)
-                  << std::setw(20) << std::setprecision(2) << stats.ExternalQueueTimeMs.GetValueAtPercentile(90)
-                  << std::endl;
-    }
-
-    std::cout << "\nRunning terminals: " << TaskQueue->GetRunningCount();
-    std::cout << "\nRunning transactions: " << TransactionsInflight.load(std::memory_order_relaxed);
-    std::cout << "\nCurrent tpmC: " << std::fixed << std::setprecision(2) << LastStatisticsSnapshot->Tpmc << std::endl;
-}
-
-std::unique_ptr<TAllStatistics> TPCCRunner::CollectStatistics(Clock::time_point now) {
-    auto threadCount = StatsVec.size();
-    auto snapshot = std::make_unique<TAllStatistics>(threadCount);
-    snapshot->Ts = now;
-
-    for (size_t i = 0; i < StatsVec.size(); ++i) {
-        StatsVec[i]->Collect(*snapshot->StatVec[i].TerminalStats);
-        TaskQueue->CollectStats(i, *snapshot->StatVec[i].TaskThreadStats);
-    }
-
-    snapshot->CalculateDerivative(*LastStatisticsSnapshot);
-
-    return snapshot;
-}
-
-void TPCCRunner::DumpFinalStats() {
-    if (MeasurementsStartTs == Clock::time_point{}) {
-        std::cout << "Stopped before measurements" << std::endl;
-    }
-
-    auto now = Clock::now();
-    double secondsPassed = duration_cast<std::chrono::duration<double>>(now - MeasurementsStartTs).count();
-    auto minutesPassed = secondsPassed / 60;
-
-    TTerminalStats stats;
-
-    // Collect stats from all terminals
-    for (const auto& srcStats : StatsVec) {
-        srcStats->Collect(stats);
-    }
-
-    // Calculate total transactions
-    size_t totalOK = 0;
-    size_t totalFailed = 0;
-    size_t totalUserAborted = 0;
-
-    size_t tableWidth = Config.Developer ? 95 : 65;
-
-    // Print header
-    std::cout << "\nTransaction Statistics:\n";
-    std::cout << "----------------------\n";
-    std::cout << std::setw(15) << "Transaction"
-              << std::setw(10) << "OK"
-              << std::setw(10) << "Failed"
-              << std::setw(15) << "User Aborted"
-              << std::setw(10) << "p90 (ms)";
-
-    if (Config.Developer) {
-        std::cout << std::setw(15) << "terminal p90 (ms)"
-            << std::setw(15) << "pure p90 (ms)";
-    }
-
-    std::cout << std::endl;
-    std::cout << std::string(tableWidth, '-') << std::endl;
-
-    size_t totalNewOrders = 0;
-
-    // Print stats for each transaction type
-    const char* txNames[] = {"NewOrder", "Delivery", "OrderStatus", "Payment", "StockLevel"};
-    for (size_t i = 0; i < 5; ++i) {
-        auto type = static_cast<TTerminalStats::ETransactionType>(i);
-        const auto& txStats = stats.GetStats(type);
-
-        if (type == TTerminalStats::E_NEW_ORDER) {
-            totalNewOrders += txStats.OK;
-        }
-
-        totalOK += txStats.OK;
-        totalFailed += txStats.Failed;
-        totalUserAborted += txStats.UserAborted;
-
-        std::cout << std::setw(15) << txNames[i]
-                  << std::setw(10) << txStats.OK
-                  << std::setw(10) << txStats.Failed
-                  << std::setw(15) << txStats.UserAborted
-                  << std::setw(10) << txStats.LatencyHistogramFullMs.GetValueAtPercentile(90);
-
-        if (Config.Developer) {
-            std::cout << std::setw(15) << txStats.LatencyHistogramMs.GetValueAtPercentile(90)
-                << std::setw(15) << txStats.LatencyHistogramPure.GetValueAtPercentile(90);
-        }
-
-        std::cout << std::endl;
-    }
-
-    // Print totals
-    std::cout << std::string(tableWidth, '-') << std::endl;
-    std::cout << std::setw(15) << "TOTAL"
-              << std::setw(10) << totalOK
-              << std::setw(10) << totalFailed
-              << std::setw(15) << totalUserAborted
-              << std::endl;
-    std::cout << std::string(tableWidth, '-') << std::endl;
-
-    if (minutesPassed >= 1) {
-        size_t tpmC = size_t(totalNewOrders / minutesPassed);
-        double efficiency = 1.0 * tpmC * 100 / Config.WarehouseCount / MAX_TPMC_PER_WAREHOUSE;
-        std::cout << "warehouses: " << Config.WarehouseCount << std::endl;
-        std::cout << "tpmC: " << tpmC << std::endl;
-        std::cout << "efficiency: " << std::setprecision(2) << efficiency << "%" << std::endl;
-    } else {
-        std::cout << "Less than minute passed, tpmC calculation skipped" << std::endl;
-    }
 }
 
 } // anonymous
 
-=======
+//-----------------------------------------------------------------------------
+
 void TRunConfig::SetDisplay() {
     if (NoTui) {
         DisplayMode = EDisplayMode::Text;
@@ -1350,7 +1022,6 @@
     }
 }
 
->>>>>>> 832cd121
 //-----------------------------------------------------------------------------
 
 void RunSync(const NConsoleClient::TClientCommand::TConfig& connectionConfig, const TRunConfig& runConfig) {
