--- conflicted
+++ resolved
@@ -28,16 +28,6 @@
     std::chrono::seconds ThinkTime;   // Time after executing transaction
 };
 
-<<<<<<< HEAD
-// the order is as in TTerminalStats::ETransactionType
-static std::array<TTerminalTransaction, 5> Transactions = {{
-    {"NewOrder", NEW_ORDER_WEIGHT, &GetNewOrderTask, NEW_ORDER_KEYING_TIME, NEW_ORDER_THINK_TIME},
-    {"Delivery", DELIVERY_WEIGHT, &GetDeliveryTask, DELIVERY_KEYING_TIME, DELIVERY_THINK_TIME},
-    {"OrderStatus", ORDER_STATUS_WEIGHT, &GetOrderStatusTask, ORDER_STATUS_KEYING_TIME, ORDER_STATUS_THINK_TIME},
-    {"Payment", PAYMENT_WEIGHT, &GetPaymentTask, PAYMENT_KEYING_TIME, PAYMENT_THINK_TIME},
-    {"StockLevel", STOCK_LEVEL_WEIGHT, &GetStockLevelTask, STOCK_LEVEL_KEYING_TIME, STOCK_LEVEL_THINK_TIME}
-}};
-=======
 static std::array<TTerminalTransaction, GetEnumItemsCount<ETransactionType>()> CreateTransactions() {
     std::array<TTerminalTransaction, GetEnumItemsCount<ETransactionType>()> transactions{};
 
@@ -56,7 +46,6 @@
 }
 
 static std::array<TTerminalTransaction, GetEnumItemsCount<ETransactionType>()> Transactions = CreateTransactions();
->>>>>>> 832cd121
 
 static size_t ChooseRandomTransactionIndex() {
     double totalWeight = 0.0;
@@ -85,11 +74,7 @@
                      ITaskQueue& taskQueue,
                      std::shared_ptr<NQuery::TQueryClient>& client,
                      const TString& path,
-<<<<<<< HEAD
-                     bool noSleep,
-=======
                      bool noDelays,
->>>>>>> 832cd121
                      int simulateTransactionMs,
                      int simulateTransactionSelect1Count,
                      std::stop_token stopToken,
@@ -98,11 +83,7 @@
                      std::shared_ptr<TLog>& log)
     : TaskQueue(taskQueue)
     , Context(terminalID, warehouseID, warehouseCount, TaskQueue, simulateTransactionMs, simulateTransactionSelect1Count, client, path, log)
-<<<<<<< HEAD
-    , NoSleep(noSleep)
-=======
     , NoDelays(noDelays)
->>>>>>> 832cd121
     , StopToken(stopToken)
     , StopWarmup(stopWarmup)
     , Stats(stats)
@@ -124,11 +105,8 @@
 
     while (!StopToken.stop_requested()) {
         if (!WarmupWasStopped && StopWarmup.load(std::memory_order::relaxed)) {
-<<<<<<< HEAD
-=======
             // WarmupWasStopped is per terminal member, while Stats are shared
             // between multiple terminals. That's why we call ClearOnce().
->>>>>>> 832cd121
             Stats->ClearOnce();
             WarmupWasStopped = true;
         }
@@ -137,11 +115,7 @@
         auto& transaction = Transactions[txIndex];
 
         try {
-<<<<<<< HEAD
-            if (!NoSleep) {
-=======
             if (!NoDelays) {
->>>>>>> 832cd121
                 LOG_T("Terminal " << Context.TerminalID << " keying time for " << transaction.Name << ": "
                     << transaction.KeyingTime.count() << "s");
                 co_await TSuspend(TaskQueue, Context.TerminalID, transaction.KeyingTime);
@@ -184,30 +158,18 @@
                 auto latencyTransaction = std::chrono::duration_cast<std::chrono::milliseconds>(endTime - startTimeTransaction);
 
                 if (result.IsSuccess()) {
-<<<<<<< HEAD
-                    Stats->AddOK(static_cast<TTerminalStats::ETransactionType>(txIndex), latencyTransaction, latencyFull, latencyPure);
-                    LOG_T("Terminal " << Context.TerminalID << " " << transaction.Name << " transaction finished in "
-                        << execCount << " execution(s): " << result.GetStatus());
-                } else {
-                    Stats->IncFailed(static_cast<TTerminalStats::ETransactionType>(txIndex));
-=======
                     Stats->AddOK(static_cast<ETransactionType>(txIndex), latencyTransaction, latencyFull, latencyPure);
                     LOG_T("Terminal " << Context.TerminalID << " " << transaction.Name << " transaction finished in "
                         << execCount << " execution(s): " << result.GetStatus());
                 } else {
                     Stats->IncFailed(static_cast<ETransactionType>(txIndex));
->>>>>>> 832cd121
                     LOG_E("Terminal " << Context.TerminalID << " " << transaction.Name << " transaction failed in "
                         << execCount << " execution(s): " << result.GetStatus() << ", "
                         << result.GetIssues().ToOneLineString());
                 }
             }
             TaskQueue.DecInflight();
-<<<<<<< HEAD
-            if (!NoSleep) {
-=======
             if (!NoDelays) {
->>>>>>> 832cd121
                 LOG_T("Terminal " << Context.TerminalID << " is going to sleep for "
                     << transaction.ThinkTime.count() << "s (think time)");
                 co_await TSuspend(TaskQueue, Context.TerminalID, transaction.ThinkTime);
@@ -215,11 +177,7 @@
             continue;
         } catch (const TUserAbortedException& ex) {
             // it's OK, inc statistics and ignore
-<<<<<<< HEAD
-            Stats->IncUserAborted(static_cast<TTerminalStats::ETransactionType>(txIndex));
-=======
             Stats->IncUserAborted(static_cast<ETransactionType>(txIndex));
->>>>>>> 832cd121
             LOG_T("Terminal " << Context.TerminalID << " " << transaction.Name << " transaction aborted by user");
         } catch (const yexception& ex) {
             TStringStream ss;
@@ -230,12 +188,8 @@
                 ss << ", backtrace: " << ex.BackTrace()->PrintToString();
             }
             LOG_E(ss.Str());
-<<<<<<< HEAD
-            std::quick_exit(1);
-=======
             RequestStop();
             co_return;
->>>>>>> 832cd121
         }
 
         // only here if exception cought
