UNITTEST_FOR(ydb/library/workload/tpcc)

SRCS(
    circular_queue_ut.cpp
    data_splitter_ut.cpp
    histogram_ut.cpp
<<<<<<< HEAD
=======
    log_capture_ut.cpp
>>>>>>> 832cd121
    task_ut.cpp
    task_queue_ut.cpp
    timer_queue_ut.cpp
)

PEERDIR(
    library/cpp/testing/gmock_in_unittest
    library/cpp/getopt/small
    ydb/library/workload/tpcc
)

END()<|MERGE_RESOLUTION|>--- conflicted
+++ resolved
@@ -4,10 +4,7 @@
     circular_queue_ut.cpp
     data_splitter_ut.cpp
     histogram_ut.cpp
-<<<<<<< HEAD
-=======
     log_capture_ut.cpp
->>>>>>> 832cd121
     task_ut.cpp
     task_queue_ut.cpp
     timer_queue_ut.cpp
