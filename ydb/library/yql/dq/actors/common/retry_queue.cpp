--- conflicted
+++ resolved
@@ -168,18 +168,13 @@
 }
 
 void TRetryEventsQueue::PrintInternalState(TStringStream& stream) const {
-<<<<<<< HEAD
     stream << "id " << EventQueueId;
     if (LocalRecipient) {
         stream << ", LocalRecipient";
         return;
     }
     stream << ", NextSeqNo "
-        << NextSeqNo << ", MyConfSeqNo " << MyConfirmedSeqNo << ", SeqNos " << ReceivedEventsSeqNos.size() << ", events size " << Events.size() << "\n";
-=======
-    stream << "id " << EventQueueId << ", NextSeqNo "
         << NextSeqNo << ", MyConfSeqNo " << MyConfirmedSeqNo << ", SeqNos " << ReceivedEventsSeqNos.size() << ", events size " << Events.size() << ", connected " << Connected << "\n";
->>>>>>> 7b36db51
 }
 
 
