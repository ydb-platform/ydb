#pragma once

#include "dq_compute_actor_async_io.h"
#include "dq_compute_actor_channels.h"
#include "dq_compute_actor_checkpoints.h"
#include "dq_compute_actor_metrics.h"
#include "dq_compute_actor_watermarks.h"
#include "dq_compute_actor.h"
#include "dq_compute_issues_buffer.h"
#include "dq_compute_memory_quota.h"

#include <ydb/library/ydb_issue/issue_helpers.h>
#include <ydb/library/wilson_ids/wilson.h>
#include <ydb/library/services/services.pb.h>

#include <ydb/library/yql/providers/dq/counters/counters.h>
#include <ydb/library/yql/dq/actors/protos/dq_events.pb.h>
#include <ydb/library/yql/dq/common/dq_common.h>
#include <ydb/library/yql/dq/proto/dq_tasks.pb.h>
#include <ydb/library/yql/core/issue/yql_issue.h>
#include <ydb/library/yql/minikql/comp_nodes/mkql_saveload.h>
#include <ydb/library/yql/minikql/mkql_program_builder.h>
#include <ydb/library/yql/public/issue/yql_issue_message.h>
#include <ydb/library/yql/dq/actors/dq.h>
#include <ydb/library/yql/dq/actors/compute/dq_request_context.h>

#include <ydb/library/actors/core/interconnect.h>
#include <ydb/library/actors/wilson/wilson_span.h>

#include <util/generic/size_literals.h>
#include <util/string/join.h>
#include <util/system/hostname.h>


#include <any>
#include <queue>

#include "dq_compute_actor_async_input_helper.h"
#include "dq_compute_actor_log.h"

namespace NYql {
namespace NDq {

struct TSinkCallbacks : public IDqComputeActorAsyncOutput::ICallbacks {
    void OnAsyncOutputError(ui64 outputIndex, const TIssues& issues, NYql::NDqProto::StatusIds::StatusCode fatalCode) override final {
        OnSinkError(outputIndex, issues, fatalCode);
    }

    void OnAsyncOutputStateSaved(NDqProto::TSinkState&& state, ui64 outputIndex, const NDqProto::TCheckpoint& checkpoint) override final {
        OnSinkStateSaved(std::move(state), outputIndex, checkpoint);
    }

    void OnAsyncOutputFinished(ui64 outputIndex) override final {
        OnSinkFinished(outputIndex);
    }

    virtual void OnSinkError(ui64 outputIndex, const TIssues& issues, NYql::NDqProto::StatusIds::StatusCode fatalCode) = 0;
    virtual void OnSinkStateSaved(NDqProto::TSinkState&& state, ui64 outputIndex, const NDqProto::TCheckpoint& checkpoint) = 0;
    virtual void OnSinkFinished(ui64 outputIndex) = 0;
};

struct TOutputTransformCallbacks : public IDqComputeActorAsyncOutput::ICallbacks {
    void OnAsyncOutputError(ui64 outputIndex, const TIssues& issues, NYql::NDqProto::StatusIds::StatusCode fatalCode) override final {
        OnOutputTransformError(outputIndex, issues, fatalCode);
    }

    void OnAsyncOutputStateSaved(NDqProto::TSinkState&& state, ui64 outputIndex, const NDqProto::TCheckpoint& checkpoint) override final {
        OnTransformStateSaved(std::move(state), outputIndex, checkpoint);
    }

    void OnAsyncOutputFinished(ui64 outputIndex) override final {
        OnTransformFinished(outputIndex);
    }

    virtual void OnOutputTransformError(ui64 outputIndex, const TIssues& issues, NYql::NDqProto::StatusIds::StatusCode fatalCode) = 0;
    virtual void OnTransformStateSaved(NDqProto::TSinkState&& state, ui64 outputIndex, const NDqProto::TCheckpoint& checkpoint) = 0;
    virtual void OnTransformFinished(ui64 outputIndex) = 0;
};

namespace NDetails {

template <class T>
struct TComputeActorStateFuncHelper;

template <class T>
struct TComputeActorStateFuncHelper<void (T::*)(STFUNC_SIG)> {
    using TComputeActorClass = T;
};

} // namespace NDetails


template<typename TDerived, typename TAsyncInputHelper>
class TDqComputeActorBase : public NActors::TActorBootstrapped<TDerived>
                          , public TDqComputeActorChannels::ICallbacks
                          , public TDqComputeActorCheckpoints::ICallbacks
                          , public TSinkCallbacks
                          , public TOutputTransformCallbacks
{
protected:
    enum EEvWakeupTag : ui64 {
        TimeoutTag = 1,
        PeriodicStatsTag = 2,
        RlSendAllowedTag = 101,
        RlNoResourceTag = 102,
    };

public:
    void Bootstrap() {
        try {
            {
                TStringBuilder prefixBuilder;
                prefixBuilder << "SelfId: " << this->SelfId() << ", TxId: " << TxId << ", task: " << Task.GetId() << ". ";
                if (RequestContext) {
                    prefixBuilder << "Ctx: " << *RequestContext << ". ";
                }
                LogPrefix = prefixBuilder;
            }
            CA_LOG_D("Start compute actor " << this->SelfId() << ", task: " << Task.GetId());

            Channels = new TDqComputeActorChannels(this->SelfId(), TxId, Task, !RuntimeSettings.FailOnUndelivery,
                RuntimeSettings.StatsMode, MemoryLimits.ChannelBufferSize, this, this->GetActivityType());
            this->RegisterWithSameMailbox(Channels);

            if (RuntimeSettings.Timeout) {
                CA_LOG_D("Set execution timeout " << *RuntimeSettings.Timeout);
                this->Schedule(*RuntimeSettings.Timeout, new NActors::TEvents::TEvWakeup(EEvWakeupTag::TimeoutTag));
            }

            if (auto reportStatsSettings = RuntimeSettings.ReportStatsSettings) {
                if (reportStatsSettings->MaxInterval) {
                    CA_LOG_D("Set periodic stats " << reportStatsSettings->MaxInterval);
                    this->Schedule(reportStatsSettings->MaxInterval, new NActors::TEvents::TEvWakeup(EEvWakeupTag::PeriodicStatsTag));
                }
            }

            if (SayHelloOnBootstrap()) {
                // say "Hello" to executer
                auto ev = MakeHolder<TEvDqCompute::TEvState>();
                ev->Record.SetState(NDqProto::COMPUTE_STATE_EXECUTING);
                ev->Record.SetTaskId(Task.GetId());

                this->Send(ExecuterId, ev.Release(), NActors::IEventHandle::FlagTrackDelivery);
                this->Become(&TDqComputeActorBase::StateFuncWrapper<&TDqComputeActorBase::BaseStateFuncBody>);
            }

            static_cast<TDerived*>(this)->DoBootstrap();
        } catch (const NKikimr::TMemoryLimitExceededException& e) {
            InternalError(NYql::NDqProto::StatusIds::OVERLOADED, TIssuesIds::KIKIMR_PRECONDITION_FAILED, TStringBuilder()
                << "Mkql memory limit exceeded, limit: " << GetMkqlMemoryLimit()
                << ", host: " << HostName()
                << ", canAllocateExtraMemory: " << CanAllocateExtraMemory);
        } catch (const std::exception& e) {
            InternalError(NYql::NDqProto::StatusIds::INTERNAL_ERROR, TIssuesIds::UNEXPECTED, e.what());
        }

        ReportEventElapsedTime();
    }

protected:
    TDqComputeActorBase(const NActors::TActorId& executerId, const TTxId& txId, NDqProto::TDqTask* task,
        IDqAsyncIoFactory::TPtr asyncIoFactory,
        const NKikimr::NMiniKQL::IFunctionRegistry* functionRegistry,
        const TComputeRuntimeSettings& settings, const TComputeMemoryLimits& memoryLimits,
        bool ownMemoryQuota = true, bool passExceptions = false,
        const ::NMonitoring::TDynamicCounterPtr& taskCounters = nullptr,
        NWilson::TTraceId traceId = {},
        TIntrusivePtr<NActors::TProtoArenaHolder> arena = nullptr)
        : ExecuterId(executerId)
        , TxId(txId)
        , Task(task, std::move(arena))
        , RuntimeSettings(settings)
        , MemoryLimits(memoryLimits)
        , CanAllocateExtraMemory(RuntimeSettings.ExtraMemoryAllocationPool != 0)
        , AsyncIoFactory(std::move(asyncIoFactory))
        , FunctionRegistry(functionRegistry)
        , CheckpointingMode(GetTaskCheckpointingMode(Task))
        , State(Task.GetCreateSuspended() ? NDqProto::COMPUTE_STATE_UNKNOWN : NDqProto::COMPUTE_STATE_EXECUTING)
        , WatermarksTracker(this->SelfId(), TxId, Task.GetId())
        , TaskCounters(taskCounters)
        , MetricsReporter(taskCounters)
        , ComputeActorSpan(NKikimr::TWilsonKqp::ComputeActor, std::move(traceId), "ComputeActor")
        , Running(!Task.GetCreateSuspended())
        , PassExceptions(passExceptions)
    {
        Alloc = std::make_shared<NKikimr::NMiniKQL::TScopedAlloc>(
                    __LOCATION__,
                    NKikimr::TAlignedPagePoolCounters(),
                    true,
                    false
        );
        InitMonCounters(taskCounters);
        InitializeTask();
        if (ownMemoryQuota) {
            MemoryQuota = InitMemoryQuota();
        }
        InitializeWatermarks();
    }

    void InitMonCounters(const ::NMonitoring::TDynamicCounterPtr& taskCounters) {
        if (taskCounters) {
            MkqlMemoryQuota = taskCounters->GetCounter("MkqlMemoryQuota");
            OutputChannelSize = taskCounters->GetCounter("OutputChannelSize");
            SourceCpuTimeMs = taskCounters->GetCounter("SourceCpuTimeMs", true);
        }
    }

    void ReportEventElapsedTime() {
        if (RuntimeSettings.CollectBasic()) {
            ui64 elapsedMicros = NActors::TlsActivationContext->GetCurrentEventTicksAsSeconds() * 1'000'000ull;
            CpuTime += TDuration::MicroSeconds(elapsedMicros);
        }
    }

    TString GetEventTypeString(TAutoPtr<::NActors::IEventHandle>& ev) {
        return ev->GetTypeName();
    }

    template <auto FuncBody>
    STFUNC(StateFuncWrapper) {
        try {
            static_assert(std::is_member_function_pointer_v<decltype(FuncBody)>);
            using TComputeActorClass = typename NDetails::TComputeActorStateFuncHelper<decltype(FuncBody)>::TComputeActorClass;
            TComputeActorClass* self = static_cast<TComputeActorClass*>(this);
            (self->*FuncBody)(ev);
        } catch (const NKikimr::TMemoryLimitExceededException& e) {
            InternalError(NYql::NDqProto::StatusIds::OVERLOADED, TIssuesIds::KIKIMR_PRECONDITION_FAILED, TStringBuilder()
                << "Mkql memory limit exceeded, limit: " << GetMkqlMemoryLimit()
                << ", host: " << HostName()
                << ", canAllocateExtraMemory: " << CanAllocateExtraMemory);
        } catch (const std::exception& e) {
            if (PassExceptions) {
                throw;
            }
            InternalError(NYql::NDqProto::StatusIds::INTERNAL_ERROR, TIssuesIds::UNEXPECTED, e.what());
        }

        ReportEventElapsedTime();
    }

    STFUNC(BaseStateFuncBody) {
        MetricsReporter.ReportEvent(ev->GetTypeRewrite(), ev);

        switch (ev->GetTypeRewrite()) {
            hFunc(TEvDqCompute::TEvResumeExecution, HandleExecuteBase);
            hFunc(TEvDqCompute::TEvChannelsInfo, HandleExecuteBase);
            hFunc(TEvDq::TEvAbortExecution, HandleExecuteBase);
            hFunc(NActors::TEvents::TEvWakeup, HandleExecuteBase);
            hFunc(NActors::TEvents::TEvUndelivered, HandleExecuteBase);
            fFunc(TEvDqCompute::TEvChannelData::EventType, Channels->Receive);
            fFunc(TEvDqCompute::TEvChannelDataAck::EventType, Channels->Receive);
            hFunc(TEvDqCompute::TEvRun, HandleExecuteBase);
            hFunc(TEvDqCompute::TEvStateRequest, HandleExecuteBase);
            hFunc(TEvDqCompute::TEvNewCheckpointCoordinator, HandleExecuteBase);
            fFunc(TEvDqCompute::TEvInjectCheckpoint::EventType, Checkpoints->Receive);
            fFunc(TEvDqCompute::TEvCommitState::EventType, Checkpoints->Receive);
            fFunc(TEvDqCompute::TEvRestoreFromCheckpoint::EventType, Checkpoints->Receive);
            hFunc(NActors::TEvInterconnect::TEvNodeDisconnected, HandleExecuteBase);
            hFunc(NActors::TEvInterconnect::TEvNodeConnected, HandleExecuteBase);
            hFunc(IDqComputeActorAsyncInput::TEvNewAsyncInputDataArrived, OnNewAsyncInputDataArrived);
            hFunc(IDqComputeActorAsyncInput::TEvAsyncInputError, OnAsyncInputError);
            default: {
                CA_LOG_C("TDqComputeActorBase, unexpected event: " << ev->GetTypeRewrite() << " (" << GetEventTypeString(ev) << ")");
                InternalError(NYql::NDqProto::StatusIds::INTERNAL_ERROR, TIssuesIds::DEFAULT_ERROR, TStringBuilder() << "Unexpected event: " << ev->GetTypeRewrite() << " (" << GetEventTypeString(ev) << ")");
            }
        }
    }

protected:
    THolder<TDqMemoryQuota> InitMemoryQuota() {
        return MakeHolder<TDqMemoryQuota>(
            MkqlMemoryQuota,
            CalcMkqlMemoryLimit(),
            MemoryLimits,
            TxId,
            Task.GetId(),
            RuntimeSettings.CollectFull(),
            CanAllocateExtraMemory,
            NActors::TActivationContext::ActorSystem());
    }

    virtual ui64 GetMkqlMemoryLimit() const {
        Y_ABORT_UNLESS(MemoryQuota);
        return MemoryQuota->GetMkqlMemoryLimit();
    }

    void DoExecute() {
        {
            auto guard = BindAllocator();
            auto* alloc = guard.GetMutex();

            if (State == NDqProto::COMPUTE_STATE_FINISHED) {
                if (!DoHandleChannelsAfterFinishImpl()) {
                    return;
                }
            } else {
                DoExecuteImpl();
            }

            if (MemoryQuota) {
                MemoryQuota->TryShrinkMemory(alloc);
            }

            ReportStats(TInstant::Now(), ESendStats::IfPossible);
        }
        if (Terminated) {
            DoTerminateImpl();
            MemoryQuota.Reset();
            MemoryLimits.MemoryQuotaManager.reset();
        }
    }

    virtual void DoExecuteImpl() = 0;
    virtual void DoTerminateImpl() {}

    virtual bool DoHandleChannelsAfterFinishImpl() {
        Y_ABORT_UNLESS(Checkpoints);

        if (Checkpoints->HasPendingCheckpoint() && !Checkpoints->ComputeActorStateSaved() && ReadyToCheckpoint()) {
            Checkpoints->DoCheckpoint();
        }

        // Send checkpoints to output channels.
        ProcessOutputsImpl(ERunStatus::Finished);
        return true;  // returns true, when channels were handled synchronously
    }

    void ProcessOutputsImpl(ERunStatus status) {
        ProcessOutputsState.LastRunStatus = status;

        CA_LOG_T("ProcessOutputsState.Inflight: " << ProcessOutputsState.Inflight);
        if (ProcessOutputsState.Inflight == 0) {
            ProcessOutputsState = TProcessOutputsState();
        }

        for (auto& entry : OutputChannelsMap) {
            const ui64 channelId = entry.first;
            TOutputChannelInfo& outputChannel = entry.second;

            if (!outputChannel.HasPeer) {
                // Channel info not complete, skip until dst info is available
                ProcessOutputsState.ChannelsReady = false;
                ProcessOutputsState.HasDataToSend = true;
                ProcessOutputsState.AllOutputsFinished = false;
                CA_LOG_T("Can not drain channelId: " << channelId << ", no dst actor id");
                if (Y_UNLIKELY(outputChannel.Stats)) {
                    outputChannel.Stats->NoDstActorId++;
                }
                continue;
            }

            if (!outputChannel.Finished || Checkpoints) {
                if (Channels->CanSendChannelData(channelId)) {
                    DrainOutputChannel(outputChannel);
                } else {
                    ProcessOutputsState.HasDataToSend |= !outputChannel.Finished;
                }
            } else {
                CA_LOG_T("Do not drain channelId: " << channelId << ", finished");
                ProcessOutputsState.AllOutputsFinished &= outputChannel.Finished;
            }
        }

        for (auto& [outputIndex, info] : OutputTransformsMap) {
            DrainAsyncOutput(outputIndex, info);
        }

        for (auto& [outputIndex, info] : SinksMap) {
            DrainAsyncOutput(outputIndex, info);
        }

        CheckRunStatus();
    }

    virtual void CheckRunStatus() {
        if (ProcessOutputsState.Inflight != 0) {
            return;
        }

        auto status = ProcessOutputsState.LastRunStatus;

        if (status == ERunStatus::PendingInput && ProcessOutputsState.AllOutputsFinished) {
            CA_LOG_D("All outputs have been finished. Consider finished");
            status = ERunStatus::Finished;
        }

        if (InputChannelsMap.empty() && SourcesMap.empty() && status == ERunStatus::PendingInput && ProcessOutputsState.LastPopReturnedNoData) {
            // fix for situation when:
            // a) stage receives data by itself (e.g. it has YtRead inside)
            // b) last run finished with YIELD status
            // c) last run returned NO data (=> guaranteed, that peer's free space is not less than before this run)
            //
            // n.b. if c) is not satisfied we will also call ContinueExecute on branch
            // "status != ERunStatus::Finished -> !pollSent -> ProcessOutputsState.DataWasSent"
            // but idk what is the logic behind this
            ContinueExecute(EResumeSource::CAPendingInput);
            return;
        }

        if (status != ERunStatus::Finished) {
            // If the incoming channel's buffer was full at the moment when last ChannelDataAck event had been sent,
            // there will be no attempts to send a new piece of data from the other side of this channel.
            // So, if there is space in the channel buffer (and on previous step is was full), we send ChannelDataAck
            // event with the last known seqNo, and the process on the other side of this channel updates its state
            // and sends us a new batch of data.
            bool pollSent = false;
            for (auto& [channelId, inputChannel] : InputChannelsMap) {
                pollSent |= Channels->PollChannel(channelId, GetInputChannelFreeSpace(channelId));
            }
            if (!pollSent) {
                if (ProcessOutputsState.DataWasSent) {
                    ContinueExecute(EResumeSource::CADataSent);
                }
                return;
            }
        }

        if (status == ERunStatus::PendingOutput) {
            if (ProcessOutputsState.DataWasSent) {
                // we have sent some data, so we have space in output channel(s)
                ContinueExecute(EResumeSource::CAPendingOutput);
            }
            return;
        }

        // Handle finishing of our task.
        if (status == ERunStatus::Finished && State != NDqProto::COMPUTE_STATE_FINISHED) {
            if (ProcessOutputsState.HasDataToSend || !ProcessOutputsState.ChannelsReady) {
                CA_LOG_D("Continue execution, either output buffers are not empty or not all channels are ready"
                    << ", hasDataToSend: " << ProcessOutputsState.HasDataToSend << ", channelsReady: " << ProcessOutputsState.ChannelsReady);
            } else {
                if (!Channels->FinishInputChannels()) {
                    CA_LOG_D("Continue execution, not all input channels are initialized");
                    return;
                }
                if (Channels->CheckInFlight("Tasks execution finished") && AllAsyncOutputsFinished()) {
                    State = NDqProto::COMPUTE_STATE_FINISHED;
                    CA_LOG_D("Compute state finished. All channels and sinks finished");
                    ReportStateAndMaybeDie(NYql::NDqProto::StatusIds::SUCCESS, {TIssue("success")});
                }
            }
        }
    }

protected:
    void Terminate(bool success, const TIssues& issues) {
        if (MemoryQuota) {
            MemoryQuota->TryReleaseQuota();
        }

        if (Channels) {
            TAutoPtr<NActors::IEventHandle> handle = new NActors::IEventHandle(Channels->SelfId(), this->SelfId(),
                new NActors::TEvents::TEvPoison);
            Channels->Receive(handle);
        }

        if (Checkpoints) {
            TAutoPtr<NActors::IEventHandle> handle = new NActors::IEventHandle(Checkpoints->SelfId(), this->SelfId(),
                new NActors::TEvents::TEvPoison);
            Checkpoints->Receive(handle);
        }

        {
            auto guard = BindAllocator(); // Source/Sink could destroy mkql values inside PassAway, which requires allocator to be bound

            for (auto& [_, source] : SourcesMap) {
                if (source.Actor) {
                    source.AsyncInput->PassAway();
                }
            }

            for (auto& [_, transform] : InputTransformsMap) {
                if (transform.Actor) {
                    transform.AsyncInput->PassAway();
                }
            }

            for (auto& [_, sink] : SinksMap) {
                if (sink.Actor) {
                    sink.AsyncOutput->PassAway();
                }
            }

            for (auto& [_, transform] : OutputTransformsMap) {
                if (transform.Actor) {
                    transform.AsyncOutput->PassAway();
                }
            }

            if (OutputChannelSize) {
                OutputChannelSize->Sub(OutputChannelsMap.size() * MemoryLimits.ChannelBufferSize);
            }

            for (auto& [_, outputChannel] : OutputChannelsMap) {
                if (outputChannel.Channel) {
                    outputChannel.Channel->Terminate();
                }
            }

            {
                if (guard) {
                    // free MKQL memory then destroy TaskRunner and Allocator
#define CLEANUP(what) decltype(what) what##_; what.swap(what##_);
                    CLEANUP(InputChannelsMap);
                    CLEANUP(SourcesMap);
                    CLEANUP(InputTransformsMap);
                    CLEANUP(OutputChannelsMap);
                    CLEANUP(SinksMap);
                    CLEANUP(OutputTransformsMap);
#undef CLEANUP
                }
            }
        }

        if (RuntimeSettings.TerminateHandler) {
            RuntimeSettings.TerminateHandler(success, issues);
        }

        this->PassAway();
        Terminated = true;
    }

    void Terminate(bool success, const TString& message) {
        Terminate(success, TIssues({TIssue(message)}));
    }

    void FillExtraData(NDqProto::TEvComputeActorState& state) {
        auto* extraData = state.MutableExtraData();
        for (auto& [index, input] : SourcesMap) {
            if (input.AsyncInput) {
                if (auto data = input.AsyncInput->ExtraData()) {
                    auto* entry = extraData->AddSourcesExtraData();
                    entry->SetIndex(index);
                    entry->MutableData()->CopyFrom(*data);
                }
            }
        }
        for (auto& [index, input] : InputTransformsMap) {
            if (input.AsyncInput) {
                if (auto data = input.AsyncInput->ExtraData()) {
                    auto* entry = extraData->AddInputTransformsData();
                    entry->SetIndex(index);
                    entry->MutableData()->CopyFrom(*data);
                }
            }
        }
    }

    void ReportStateAndMaybeDie(NYql::NDqProto::StatusIds::StatusCode statusCode, const TIssues& issues)
    {
        auto execEv = MakeHolder<TEvDqCompute::TEvState>();
        auto& record = execEv->Record;

        FillExtraData(record);

        record.SetState(State);
        record.SetStatusCode(statusCode);
        record.SetTaskId(Task.GetId());
        if (RuntimeSettings.StatsMode >= NDqProto::DQ_STATS_MODE_BASIC) {
            FillStats(record.MutableStats(), /* last */ true);
        }
        IssuesToMessage(issues, record.MutableIssues());

        if (ComputeActorSpan) {
            ComputeActorSpan.End();
        }

        this->Send(ExecuterId, execEv.Release());

        if (Checkpoints && State == NDqProto::COMPUTE_STATE_FINISHED) {
            // checkpointed CAs must not self-destroy
            return;
        }

        TerminateSources(NDqProto::EComputeState_Name(State), State == NDqProto::COMPUTE_STATE_FINISHED);
        Terminate(State == NDqProto::COMPUTE_STATE_FINISHED, NDqProto::EComputeState_Name(State));
    }

    void InternalError(TIssuesIds::EIssueCode issueCode, const TString& message) {
        InternalError(NYql::NDqProto::StatusIds::PRECONDITION_FAILED, issueCode, message);
    }

    void InternalError(NYql::NDqProto::StatusIds::StatusCode statusCode, TIssuesIds::EIssueCode issueCode, const TString& message) {
        TIssue issue(message);
        SetIssueCode(issueCode, issue);
        InternalError(statusCode, std::move(issue));
    }

    void InternalError(NYql::NDqProto::StatusIds::StatusCode statusCode, TIssue issue) {
        InternalError(statusCode, TIssues({std::move(issue)}));
    }

    virtual void InvalidateMeminfo() {}

    void InternalError(NYql::NDqProto::StatusIds::StatusCode statusCode, TIssues issues) {
        CA_LOG_E(InternalErrorLogString(statusCode, issues));
        InvalidateMeminfo();
        State = NDqProto::COMPUTE_STATE_FAILURE;
        ReportStateAndMaybeDie(statusCode, issues);
    }

    TString InternalErrorLogString(NYql::NDqProto::StatusIds::StatusCode statusCode, const TIssues& issues) {
        TStringBuilder log;
        log << "InternalError: " << NYql::NDqProto::StatusIds_StatusCode_Name(statusCode);
        if (issues) {
            const auto& issueCodeName = TIssuesIds::EIssueCode_Name(issues.begin()->GetCode());
            if (!issueCodeName.empty()) {
                log << ' ' << issueCodeName;
            }
            log << ": ";
            issues.PrintTo(log.Out, true /* oneLine */);
        }
        log << '.';
        return std::move(log);
    }

    void ContinueExecute(EResumeSource source = EResumeSource::Default) {
        if (!ResumeEventScheduled && Running) {
            ResumeEventScheduled = true;
            this->Send(this->SelfId(), new TEvDqCompute::TEvResumeExecution{source});
        }
    }

public:
    i64 GetInputChannelFreeSpace(ui64 channelId) const override {
        const TInputChannelInfo* inputChannel = InputChannelsMap.FindPtr(channelId);
        YQL_ENSURE(inputChannel, "task: " << Task.GetId() << ", unknown input channelId: " << channelId);

        return inputChannel->Channel->GetFreeSpace();
    }

    void TakeInputChannelData(TChannelDataOOB&& channelData, bool ack) override {
        TInputChannelInfo* inputChannel = InputChannelsMap.FindPtr(channelData.Proto.GetChannelId());
        YQL_ENSURE(inputChannel, "task: " << Task.GetId() << ", unknown input channelId: " << channelData.Proto.GetChannelId());

        auto channel = inputChannel->Channel;

        if (channelData.RowCount()) {
            TDqSerializedBatch batch;
            batch.Proto = std::move(*channelData.Proto.MutableData());
            batch.Payload = std::move(channelData.Payload);
            auto guard = BindAllocator();
            channel->Push(std::move(batch));
        }

        if (channelData.Proto.HasCheckpoint()) {
            Y_ABORT_UNLESS(inputChannel->CheckpointingMode != NDqProto::CHECKPOINTING_MODE_DISABLED);
            Y_ABORT_UNLESS(Checkpoints);
            const auto& checkpoint = channelData.Proto.GetCheckpoint();
            inputChannel->Pause(checkpoint);
            Checkpoints->RegisterCheckpoint(checkpoint, channelData.Proto.GetChannelId());
        }

        if (channelData.Proto.GetFinished()) {
            channel->Finish();
        }

        if (ack) {
            Channels->SendChannelDataAck(channel->GetChannelId(), channel->GetFreeSpace());
        }

        ContinueExecute(EResumeSource::CATakeInput);
    }

    void PeerFinished(ui64 channelId) override {
        TOutputChannelInfo* outputChannel = OutputChannelsMap.FindPtr(channelId);
        YQL_ENSURE(outputChannel, "task: " << Task.GetId() << ", output channelId: " << channelId);

        outputChannel->Finished = true;
        outputChannel->Channel->Finish();

        CA_LOG_D("task: " << Task.GetId() << ", output channelId: " << channelId << " finished prematurely, "
            << " about to clear buffer");

        {
            auto guard = BindAllocator();
            ui32 dropRows = outputChannel->Channel->Drop();

            CA_LOG_I("task: " << Task.GetId() << ", output channelId: " << channelId << " finished prematurely, "
                << "drop " << dropRows << " rows");
        }

        DoExecute();
    }

    void ResumeExecution(EResumeSource source) override {
        ContinueExecute(source);
    }

    void OnSinkStateSaved(NDqProto::TSinkState&& state, ui64 outputIndex, const NDqProto::TCheckpoint& checkpoint) override {
        Y_ABORT_UNLESS(Checkpoints); // If we are checkpointing, we must have already constructed "checkpoints" object.
        Checkpoints->OnSinkStateSaved(std::move(state), outputIndex, checkpoint);
    }

    void OnTransformStateSaved(NDqProto::TSinkState&& state, ui64 outputIndex, const NDqProto::TCheckpoint& checkpoint) override {
        Y_ABORT_UNLESS(Checkpoints); // If we are checkpointing, we must have already constructed "checkpoints" object.
        Checkpoints->OnTransformStateSaved(std::move(state), outputIndex, checkpoint);
    }

    void OnSinkFinished(ui64 outputIndex) override {
        SinksMap.at(outputIndex).FinishIsAcknowledged = true;
        ContinueExecute(EResumeSource::CASinkFinished);
    }

    void OnTransformFinished(ui64 outputIndex) override {
        OutputTransformsMap.at(outputIndex).FinishIsAcknowledged = true;
        ContinueExecute(EResumeSource::CATransformFinished);
    }

protected:
    bool ReadyToCheckpoint() const override {
        for (auto& [id, channelInfo] : InputChannelsMap) {
            if (channelInfo.CheckpointingMode == NDqProto::CHECKPOINTING_MODE_DISABLED) {
                continue;
            }

            if (!channelInfo.IsPaused()) {
                return false;
            }
            if (!channelInfo.Channel->Empty()) {
                return false;
            }
        }
        return true;
    }

    void CommitState(const NDqProto::TCheckpoint& checkpoint) override {
        CA_LOG_D("Commit state");
        for (auto& [inputIndex, source] : SourcesMap) {
            Y_ABORT_UNLESS(source.AsyncInput);
            source.AsyncInput->CommitState(checkpoint);
        }
    }

    void InjectBarrierToOutputs(const NDqProto::TCheckpoint& checkpoint) override {
        Y_ABORT_UNLESS(CheckpointingMode != NDqProto::CHECKPOINTING_MODE_DISABLED);
        for (const auto& [id, channelInfo] : OutputChannelsMap) {
            if (!channelInfo.IsTransformOutput) {
                channelInfo.Channel->Push(NDqProto::TCheckpoint(checkpoint));
            }
        }
        for (const auto& [outputIndex, sink] : SinksMap) {
            sink.Buffer->Push(NDqProto::TCheckpoint(checkpoint));
        }
        for (const auto& [outputIndex, transform] : OutputTransformsMap) {
            transform.Buffer->Push(NDqProto::TCheckpoint(checkpoint));
        }
    }

    void ResumeInputsByWatermark(TInstant watermark) {
        for (auto& [id, sourceInfo] : SourcesMap) {
            if (sourceInfo.WatermarksMode == NDqProto::EWatermarksMode::WATERMARKS_MODE_DISABLED) {
                continue;
            }

            const auto channelId = id;
            CA_LOG_T("Resume source " << channelId << " by completed watermark");

            sourceInfo.ResumeByWatermark(watermark);
        }

        for (auto& [id, channelInfo] : InputChannelsMap) {
            if (channelInfo.WatermarksMode == NDqProto::EWatermarksMode::WATERMARKS_MODE_DISABLED) {
                continue;
            }

            const auto channelId = id;
            CA_LOG_T("Resume input channel " << channelId << " by completed watermark");

            channelInfo.ResumeByWatermark(watermark);
        }
    }

    void ResumeInputsByCheckpoint() override {
        for (auto& [id, channelInfo] : InputChannelsMap) {
            channelInfo.ResumeByCheckpoint();
        }
    }

    virtual void DoLoadRunnerState(TString&& blob) = 0;

    void LoadState(NDqProto::TComputeActorState&& state) override {
        CA_LOG_D("Load state");
        TMaybe<TString> error = Nothing();
        const NDqProto::TMiniKqlProgramState& mkqlProgramState = state.GetMiniKqlProgram();
        auto guard = BindAllocator();
        try {
            const ui64 version = mkqlProgramState.GetData().GetStateData().GetVersion();
            YQL_ENSURE(version && version <= TDqComputeActorCheckpoints::ComputeActorCurrentStateVersion && version != TDqComputeActorCheckpoints::ComputeActorNonProtobufStateVersion, "Unsupported state version: " << version);
            if (version != TDqComputeActorCheckpoints::ComputeActorCurrentStateVersion) {
                ythrow yexception() << "Invalid state version " << version;
            }
            for (const NDqProto::TSourceState& sourceState : state.GetSources()) {
                TAsyncInputHelper* source = SourcesMap.FindPtr(sourceState.GetInputIndex());
                YQL_ENSURE(source, "Failed to load state. Source with input index " << sourceState.GetInputIndex() << " was not found");
                YQL_ENSURE(source->AsyncInput, "Source[" << sourceState.GetInputIndex() << "] is not created");
                source->AsyncInput->LoadState(sourceState);
            }
            for (const NDqProto::TSinkState& sinkState : state.GetSinks()) {
                TAsyncOutputInfoBase* sink = SinksMap.FindPtr(sinkState.GetOutputIndex());
                YQL_ENSURE(sink, "Failed to load state. Sink with output index " << sinkState.GetOutputIndex() << " was not found");
                YQL_ENSURE(sink->AsyncOutput, "Sink[" << sinkState.GetOutputIndex() << "] is not created");
                sink->AsyncOutput->LoadState(sinkState);
            }
        } catch (const std::exception& e) {
            error = e.what();
        }
        TString& blob = *state.MutableMiniKqlProgram()->MutableData()->MutableStateData()->MutableBlob();
        if (blob && !error.Defined()) {
            CA_LOG_D("State size: " << blob.size());
            DoLoadRunnerState(std::move(blob));
        } else {
            Checkpoints->AfterStateLoading(error);
        }
    }

    void Start() override {
        Running = true;
        State = NDqProto::COMPUTE_STATE_EXECUTING;
        ContinueExecute(EResumeSource::CAStart);
    }

    void Stop() override {
        Running = false;
        State = NDqProto::COMPUTE_STATE_UNKNOWN;
    }

protected:
    struct TInputChannelInfo {
        const TString LogPrefix;
        ui64 ChannelId;
        ui32 SrcStageId;
        IDqInputChannel::TPtr Channel;
        bool HasPeer = false;
        std::queue<TInstant> PendingWatermarks;
        const NDqProto::EWatermarksMode WatermarksMode;
        std::optional<NDqProto::TCheckpoint> PendingCheckpoint;
        const NDqProto::ECheckpointingMode CheckpointingMode;
        i64 FreeSpace = 0;

        explicit TInputChannelInfo(
                const TString& logPrefix,
                ui64 channelId,
                ui32 srcStageId,
                NDqProto::EWatermarksMode watermarksMode,
                NDqProto::ECheckpointingMode checkpointingMode)
            : LogPrefix(logPrefix)
            , ChannelId(channelId)
            , SrcStageId(srcStageId)
            , WatermarksMode(watermarksMode)
            , CheckpointingMode(checkpointingMode)
        {
        }

        bool IsPaused() const {
            return PendingWatermarks.empty() || PendingCheckpoint.has_value();
        }

        void Pause(TInstant watermark) {
            YQL_ENSURE(WatermarksMode != NDqProto::WATERMARKS_MODE_DISABLED);

            PendingWatermarks.emplace(watermark);
        }

        void Pause(const NDqProto::TCheckpoint& checkpoint) {
            YQL_ENSURE(!PendingCheckpoint);
            YQL_ENSURE(CheckpointingMode != NDqProto::CHECKPOINTING_MODE_DISABLED);
            PendingCheckpoint = checkpoint;
            if (Channel) {  // async actor doesn't hold channels, so channel is paused in task runner actor
                Channel->Pause();
            }
        }

        void ResumeByWatermark(TInstant watermark) {
            while (!PendingWatermarks.empty() && PendingWatermarks.front() <= watermark) {
                if (PendingWatermarks.front() != watermark) {
                    CA_LOG_W("Input channel " << ChannelId <<
                        " watermarks were collapsed. See YQ-1441. Dropped watermark: " << PendingWatermarks.front());
                }
                PendingWatermarks.pop();
            }
        }

        void ResumeByCheckpoint() {
            PendingCheckpoint.reset();
            if (Channel) {  // async actor doesn't hold channels, so channel is resumed in task runner actor
                Channel->Resume();
            }
        }
    };

    struct TAsyncInputTransformHelper : TAsyncInputHelper {
        NUdf::TUnboxedValue InputBuffer;
        TMaybe<NKikimr::NMiniKQL::TProgramBuilder> ProgramBuilder;

        using TAsyncInputHelper::TAsyncInputHelper;
    };

    struct TOutputChannelInfo {
        ui64 ChannelId;
        ui32 DstStageId;
        IDqOutputChannel::TPtr Channel;
        bool HasPeer = false;
        bool Finished = false; // != Channel->IsFinished() // If channel is in finished state, it sends only checkpoints.
        bool PopStarted = false;
        bool IsTransformOutput = false; // Is this channel output of a transform.
        NDqProto::EWatermarksMode WatermarksMode = NDqProto::EWatermarksMode::WATERMARKS_MODE_DISABLED;

        TOutputChannelInfo(ui64 channelId, ui32 dstStageId)
            : ChannelId(channelId), DstStageId(dstStageId)
        { }

        struct TStats {
            ui64 BlockedByCapacity = 0;
            ui64 NoDstActorId = 0;
            TDuration BlockedTime;
            std::optional<TInstant> StartBlockedTime;

        };
        THolder<TStats> Stats;

        struct TAsyncData { // Is used in case of async compute actor
            TVector<TDqSerializedBatch> Data;
            TMaybe<NDqProto::TWatermark> Watermark;
            TMaybe<NDqProto::TCheckpoint> Checkpoint;
            bool Finished = false;
            bool Changed = false;
        };
        TMaybe<TAsyncData> AsyncData;

        class TDrainedChannelMessage {
        private:
            TDqSerializedBatch Data;
            NDqProto::TWatermark Watermark;
            NDqProto::TCheckpoint Checkpoint;

            ui32 DataSize = 0;
            ui32 WatermarkSize = 0;
            ui32 CheckpointSize = 0;

            bool HasData = false;
            bool HasWatermark = false;
            bool HasCheckpoint = false;
            bool Finished = false;
        public:
            const NDqProto::TWatermark* GetWatermarkOptional() const {
                return HasWatermark ? &Watermark : nullptr;
            }
            const NDqProto::TCheckpoint* GetCheckpointOptional() const {
                return HasCheckpoint ? &Checkpoint : nullptr;
            }

            TChannelDataOOB BuildChannelData(const ui64 channelId) {
                TChannelDataOOB channelData;
                channelData.Proto.SetChannelId(channelId);
                channelData.Proto.SetFinished(Finished);
                if (HasData) {
                    channelData.Proto.MutableData()->Swap(&Data.Proto);
                    channelData.Payload = std::move(Data.Payload);
                }
                if (HasWatermark) {
                    channelData.Proto.MutableWatermark()->Swap(&Watermark);
                }
                if (HasCheckpoint) {
                    channelData.Proto.MutableCheckpoint()->Swap(&Checkpoint);
                }

                Y_ABORT_UNLESS(HasData || HasWatermark || HasCheckpoint || Finished);
                return channelData;
            }

            bool ReadData(const TOutputChannelInfo& outputChannel) {
                auto channel = outputChannel.Channel;

                HasData = channel->Pop(Data);
                HasWatermark = channel->Pop(Watermark);
                HasCheckpoint = channel->Pop(Checkpoint);
                Finished = !outputChannel.Finished && channel->IsFinished();

                if (!HasData && !HasWatermark && !HasCheckpoint && !Finished) {
                    return false;
                }

                DataSize = Data.Size();
                WatermarkSize = Watermark.ByteSize();
                CheckpointSize = Checkpoint.ByteSize();

                return true;
            }
        };

        std::vector<TDrainedChannelMessage> DrainChannel(const ui32 countLimit) {
            std::vector<TDrainedChannelMessage> result;
            if (Finished) {
                Y_ABORT_UNLESS(Channel->IsFinished());
                return result;
            }
            result.reserve(countLimit);
            for (ui32 i = 0; i < countLimit && !Finished; ++i) {
                TDrainedChannelMessage message;
                if (!message.ReadData(*this)) {
                    break;
                }
                result.emplace_back(std::move(message));
                if (Channel->IsFinished()) {
                    Finished = true;
                }
            }
            return result;
        }
    };

    struct TAsyncOutputInfoBase {
        TString Type;
        IDqAsyncOutputBuffer::TPtr Buffer;
        IDqComputeActorAsyncOutput* AsyncOutput = nullptr;
        NActors::IActor* Actor = nullptr;
        bool Finished = false; // If sink/transform is in finished state, it receives only checkpoints.
        bool FinishIsAcknowledged = false; // Async output has acknowledged its finish.
        TIssuesBuffer IssuesBuffer;
        bool PopStarted = false;
        i64 FreeSpaceBeforeSend = 0;

        TAsyncOutputInfoBase() : IssuesBuffer(IssuesBufferSize) {}
    };

    struct TAsyncOutputTransformInfo : public TAsyncOutputInfoBase {
        IDqOutputConsumer::TPtr OutputBuffer;
        TMaybe<NKikimr::NMiniKQL::TProgramBuilder> ProgramBuilder;
    };

protected:
    // virtual methods (TODO: replace with static_cast<TDerived*>(this)->Foo()

    virtual void TerminateSources(const TIssues& /* issues */, bool /* success */) {
    }

    void TerminateSources(const TString& message, bool success) {
        TerminateSources(TIssues({TIssue(message)}), success);
    }

    TGuard<NKikimr::NMiniKQL::TScopedAlloc> BindAllocator() {
        return Guard(GetAllocator());
    }

    virtual bool SayHelloOnBootstrap() {
        return true;
    }



protected:
    void HandleExecuteBase(TEvDqCompute::TEvResumeExecution::TPtr&) {
        ResumeEventScheduled = false;
        if (Running) {
            DoExecute();
        }
    }

    void HandleExecuteBase(TEvDqCompute::TEvChannelsInfo::TPtr& ev) {
        auto& record = ev->Get()->Record;

        CA_LOG_D("Received channels info: " << record.ShortDebugString());

        for (auto& channelUpdate : record.GetUpdate()) {
            TInputChannelInfo* inputChannel = InputChannelsMap.FindPtr(channelUpdate.GetId());
            if (inputChannel && !inputChannel->HasPeer && channelUpdate.GetSrcEndpoint().HasActorId()) {
                auto peer = NActors::ActorIdFromProto(channelUpdate.GetSrcEndpoint().GetActorId());

                CA_LOG_D("Update input channelId: " << channelUpdate.GetId() << ", peer: " << peer);

                Channels->SetInputChannelPeer(channelUpdate.GetId(), peer);
                inputChannel->HasPeer = true;

                continue;
            }

            TOutputChannelInfo* outputChannel = OutputChannelsMap.FindPtr(channelUpdate.GetId());
            if (outputChannel && !outputChannel->HasPeer && channelUpdate.GetDstEndpoint().HasActorId()) {
                auto peer = NActors::ActorIdFromProto(channelUpdate.GetDstEndpoint().GetActorId());

                CA_LOG_D("Update output channelId: " << channelUpdate.GetId() << ", peer: " << peer);

                Channels->SetOutputChannelPeer(channelUpdate.GetId(), peer);
                outputChannel->HasPeer = true;

                continue;
            }

            YQL_ENSURE(inputChannel || outputChannel, "Unknown channelId: " << channelUpdate.GetId() << ", task: " << Task.GetId());
        }

        if (Running) {  // waiting for TEvRun to start
            DoExecute();
        }
    }

    void HandleExecuteBase(NActors::TEvents::TEvWakeup::TPtr& ev) {
        auto tag = (EEvWakeupTag) ev->Get()->Tag;
        switch (tag) {
            case EEvWakeupTag::TimeoutTag: {
                auto abortEv = MakeHolder<TEvDq::TEvAbortExecution>(NYql::NDqProto::StatusIds::TIMEOUT, TStringBuilder()
                    << "Timeout event from compute actor " << this->SelfId()
                    << ", TxId: " << TxId << ", task: " << Task.GetId());

                if (ComputeActorSpan) {
                    ComputeActorSpan.EndError(
                        TStringBuilder()
                            << "Timeout event from compute actor " << this->SelfId()
                            << ", TxId: " << TxId << ", task: " << Task.GetId()
                    );
                }

                this->Send(ExecuterId, abortEv.Release());

                TerminateSources("timeout exceeded", false);
                Terminate(false, "timeout exceeded");
                break;
            }
            case EEvWakeupTag::PeriodicStatsTag: {
                const auto maxInterval = RuntimeSettings.ReportStatsSettings->MaxInterval;
                this->Schedule(maxInterval, new NActors::TEvents::TEvWakeup(EEvWakeupTag::PeriodicStatsTag));

                ReportStats(NActors::TActivationContext::Now(), ESendStats::IfRequired);
                break;
            }
            default:
                static_cast<TDerived*>(this)->HandleEvWakeup(tag);
        }
    }

    void HandleEvWakeup(EEvWakeupTag tag) {
        CA_LOG_E("Unhandled wakeup tag " << (ui64)tag);
    }

    void HandleExecuteBase(NActors::TEvents::TEvUndelivered::TPtr& ev) {
        ui32 lostEventType = ev->Get()->SourceType;
        switch (lostEventType) {
            case TEvDqCompute::TEvState::EventType: {
                CA_LOG_E("Handle undelivered TEvState event, abort execution");
                this->TerminateSources("executer lost", false);
                Terminate(false, "executer lost");
                break;
            }
            default: {
                CA_LOG_C("Handle unexpected event undelivery: " << lostEventType);
            }
        }
    }

    void HandleExecuteBase(TEvDqCompute::TEvRun::TPtr& ev) {
        CA_LOG_D("Got TEvRun from actor " << ev->Sender);
        Start();

        // Event from coordinator should be processed to confirm seq no.
        TAutoPtr<NActors::IEventHandle> iev(ev.Release());
        if (Checkpoints) {
            Checkpoints->Receive(iev);
        }
    }

    void HandleExecuteBase(TEvDqCompute::TEvStateRequest::TPtr& ev) {
        CA_LOG_T("Got TEvStateRequest from actor " << ev->Sender << " TaskId: " << Task.GetId() << " PingCookie: " << ev->Cookie);
        auto evState = MakeHolder<TEvDqCompute::TEvState>();
        evState->Record.SetState(NDqProto::COMPUTE_STATE_EXECUTING);
        evState->Record.SetStatusCode(NYql::NDqProto::StatusIds::SUCCESS);
        evState->Record.SetTaskId(Task.GetId());
        FillStats(evState->Record.MutableStats(), /* last */ false);
        this->Send(ev->Sender, evState.Release(), NActors::IEventHandle::FlagTrackDelivery, ev->Cookie);
    }

    void HandleExecuteBase(TEvDqCompute::TEvNewCheckpointCoordinator::TPtr& ev) {
        if (!InputTransformsMap.empty()) {
            InternalError(NYql::NDqProto::StatusIds::INTERNAL_ERROR, TIssuesIds::UNEXPECTED, "Input transforms don't support checkpoints yet");
            return;
        }

        if (!Checkpoints) {
            Checkpoints = new TDqComputeActorCheckpoints(this->SelfId(), TxId, Task, this);
            Checkpoints->Init(this->SelfId(), this->RegisterWithSameMailbox(Checkpoints));
            Channels->SetCheckpointsSupport();
        }
        TAutoPtr<NActors::IEventHandle> handle = new NActors::IEventHandle(Checkpoints->SelfId(), ev->Sender, ev->Release().Release());
        Checkpoints->Receive(handle);
    }

    void HandleExecuteBase(TEvDq::TEvAbortExecution::TPtr& ev) {
        if (ev->Get()->Record.GetStatusCode() == NYql::NDqProto::StatusIds::INTERNAL_ERROR) {
            Y_ABORT_UNLESS(ev->Get()->GetIssues().Size() == 1);
            InternalError(NYql::NDqProto::StatusIds::INTERNAL_ERROR, *ev->Get()->GetIssues().begin());
            return;
        }
        TIssues issues = ev->Get()->GetIssues();
        CA_LOG_E("Handle abort execution event from: " << ev->Sender
            << ", status: " << NYql::NDqProto::StatusIds_StatusCode_Name(ev->Get()->Record.GetStatusCode())
            << ", reason: " << issues.ToOneLineString());

        bool success = ev->Get()->Record.GetStatusCode() == NYql::NDqProto::StatusIds::SUCCESS;

        this->TerminateSources(issues, success);

        if (ev->Sender != ExecuterId) {
            if (ComputeActorSpan) {
                ComputeActorSpan.End();
            }

            NActors::TActivationContext::Send(ev->Forward(ExecuterId));
        }

        Terminate(success, issues);
    }

    void HandleExecuteBase(NActors::TEvInterconnect::TEvNodeDisconnected::TPtr& ev) {
        TAutoPtr<NActors::IEventHandle> iev(ev.Release());
        if (Checkpoints) {
            Checkpoints->Receive(iev);
        }
    }

    void HandleExecuteBase(NActors::TEvInterconnect::TEvNodeConnected::TPtr& ev) {
        TAutoPtr<NActors::IEventHandle> iev(ev.Release());
        if (Checkpoints) {
            Checkpoints->Receive(iev);
        }
    }

    ui32 AllowedChannelsOvercommit() const {
        const auto& fc = GetDqExecutionSettings().FlowControl;
        const ui32 allowedOvercommit = (fc.InFlightBytesOvercommit - 1.f) * MemoryLimits.ChannelBufferSize;
        return allowedOvercommit;
    }

protected:

    void UpdateBlocked(TOutputChannelInfo& outputChannel, const bool blocked) {
        if (Y_UNLIKELY(outputChannel.Stats)) {
            if (blocked) {
                outputChannel.Stats->BlockedByCapacity++;
                if (!outputChannel.Stats->StartBlockedTime) {
                    outputChannel.Stats->StartBlockedTime = TInstant::Now();
                }
            } else {
                if (outputChannel.Stats->StartBlockedTime) {
                    outputChannel.Stats->BlockedTime += TInstant::Now() - *outputChannel.Stats->StartBlockedTime;
                    outputChannel.Stats->StartBlockedTime.reset();
                }
            }
        }
    }

protected:
    std::shared_ptr<NKikimr::NMiniKQL::TScopedAlloc> GetAllocatorPtr() {
        return Alloc;
    }
    NKikimr::NMiniKQL::TScopedAlloc& GetAllocator() {
        return *Alloc.get();
    }
private:
    virtual const TDqMemoryQuota::TProfileStats* GetMemoryProfileStats() const {
        Y_ABORT_UNLESS(MemoryQuota);
        return MemoryQuota->GetProfileStats();
    }

    virtual void DrainOutputChannel(TOutputChannelInfo& outputChannel) {
        YQL_ENSURE(!outputChannel.Finished || Checkpoints);

        const bool wasFinished = outputChannel.Finished;
        auto channelId = outputChannel.Channel->GetChannelId();

        CA_LOG_T("About to drain channelId: " << channelId
            << ", hasPeer: " << outputChannel.HasPeer
            << ", finished: " << outputChannel.Channel->IsFinished());

        ProcessOutputsState.HasDataToSend |= !outputChannel.Finished;
        ProcessOutputsState.AllOutputsFinished &= outputChannel.Finished;

        UpdateBlocked(outputChannel, !Channels->HasFreeMemoryInChannel(channelId));

        ui32 sentChunks = 0;
        while ((!outputChannel.Finished || Checkpoints) &&
            Channels->HasFreeMemoryInChannel(outputChannel.ChannelId))
        {
            const static ui32 drainPackSize = 16;
            std::vector<typename TOutputChannelInfo::TDrainedChannelMessage> channelData = outputChannel.DrainChannel(drainPackSize);
            ui32 idx = 0;
            for (auto&& i : channelData) {
                if (auto* w = i.GetWatermarkOptional()) {
                    CA_LOG_I("Resume inputs by watermark");
                    // This is excessive, inputs should be resumed after async CA received response with watermark from task runner.
                    // But, let it be here, it's better to have the same code as in checkpoints
                    ResumeInputsByWatermark(TInstant::MicroSeconds(w->GetTimestampUs()));
                }
                if (i.GetCheckpointOptional()) {
                    CA_LOG_I("Resume inputs by checkpoint");
                    ResumeInputsByCheckpoint();
                }

                Channels->SendChannelData(i.BuildChannelData(outputChannel.ChannelId), ++idx == channelData.size());
                ++sentChunks;
            }
            if (drainPackSize != channelData.size()) {
                if (!outputChannel.Finished) {
                    CA_LOG_T("output channelId: " << outputChannel.ChannelId << ", nothing to send and is not finished");
                }
                break;
            }
        }

        ProcessOutputsState.HasDataToSend |= !outputChannel.Finished;
        ProcessOutputsState.AllOutputsFinished &= outputChannel.Finished;
        ProcessOutputsState.DataWasSent |= (!wasFinished && outputChannel.Finished) || sentChunks;
    }

    virtual void DrainAsyncOutput(ui64 outputIndex, TAsyncOutputInfoBase& outputInfo) {
        ProcessOutputsState.AllOutputsFinished &= outputInfo.Finished;
        if (outputInfo.Finished && !Checkpoints) {
            return;
        }

        Y_ABORT_UNLESS(outputInfo.Buffer);
        Y_ABORT_UNLESS(outputInfo.AsyncOutput);
        Y_ABORT_UNLESS(outputInfo.Actor);

        const ui32 allowedOvercommit = AllowedChannelsOvercommit();
        const i64 sinkFreeSpaceBeforeSend = outputInfo.AsyncOutput->GetFreeSpace();

        i64 toSend = sinkFreeSpaceBeforeSend + allowedOvercommit;
        CA_LOG_D("About to drain async output " << outputIndex
            << ". FreeSpace: " << sinkFreeSpaceBeforeSend
            << ", allowedOvercommit: " << allowedOvercommit
            << ", toSend: " << toSend
            << ", finished: " << outputInfo.Buffer->IsFinished());

        i64 sent = 0;
        while (toSend > 0 && (!outputInfo.Finished || Checkpoints)) {
            const ui32 sentChunk = SendDataChunkToAsyncOutput(outputIndex, outputInfo, toSend);
            if (sentChunk == 0) {
                break;
            }
            sent += sentChunk;
            toSend = outputInfo.AsyncOutput->GetFreeSpace() + allowedOvercommit;
        }

        CA_LOG_D("Drain async output " << outputIndex
            << ". Free space decreased: " << (sinkFreeSpaceBeforeSend - outputInfo.AsyncOutput->GetFreeSpace())
            << ", sent data from buffer: " << sent);

        ProcessOutputsState.HasDataToSend |= !outputInfo.Finished;
        ProcessOutputsState.DataWasSent |= outputInfo.Finished || sent;
    }

    ui32 SendDataChunkToAsyncOutput(ui64 outputIndex, TAsyncOutputInfoBase& outputInfo, ui64 bytes) {
        auto sink = outputInfo.Buffer;

        NKikimr::NMiniKQL::TUnboxedValueBatch dataBatch(sink->GetOutputType());
        NDqProto::TCheckpoint checkpoint;

        const ui64 dataSize = !outputInfo.Finished ? sink->Pop(dataBatch, bytes) : 0;
        const bool hasCheckpoint = sink->Pop(checkpoint);
        if (!dataSize && !hasCheckpoint) {
            if (!sink->IsFinished()) {
                CA_LOG_D("sink " << outputIndex << ": nothing to send and is not finished");
                return 0; // sink is empty and not finished yet
            }
        }
        outputInfo.Finished = sink->IsFinished();

        YQL_ENSURE(!dataSize || !dataBatch.empty()); // dataSize != 0 => !dataBatch.empty() // even if we're about to send empty rows.

        const ui32 checkpointSize = hasCheckpoint ? checkpoint.ByteSize() : 0;

        TMaybe<NDqProto::TCheckpoint> maybeCheckpoint;
        if (hasCheckpoint) {
            maybeCheckpoint = checkpoint;
            CA_LOG_I("Resume inputs");
            ResumeInputsByCheckpoint();
        }

        outputInfo.AsyncOutput->SendData(std::move(dataBatch), dataSize, maybeCheckpoint, outputInfo.Finished);
        CA_LOG_T("sink " << outputIndex << ": sent " << dataSize << " bytes of data and " << checkpointSize << " bytes of checkpoint barrier");

        return dataSize + checkpointSize;
    }

protected:
    const TMaybe<NDqProto::TRlPath>& GetRlPath() const {
        return RuntimeSettings.RlPath;
    }

    TTxId GetTxId() const {
        return TxId;
    }

    const TDqTaskSettings& GetTask() const {
        return Task;
    }

    TDqTaskSettings& GetTaskRef() {
        return Task;
    }

    NDqProto::EDqStatsMode GetStatsMode() const {
        return RuntimeSettings.StatsMode;
    }

    const TComputeMemoryLimits& GetMemoryLimits() const {
        return MemoryLimits;
    }

public:

    TVector<google::protobuf::Message*>& MutableTaskSourceSettings() {
        return Task.MutableSourceSettings();
    }

protected:
    void FillIoMaps(
        const NKikimr::NMiniKQL::THolderFactory& holderFactory,
        const NKikimr::NMiniKQL::TTypeEnvironment& typeEnv,
        const THashMap<TString, TString>& secureParams,
        const THashMap<TString, TString>& taskParams,
        const TVector<TString>& readRanges,
        IRandomProvider* randomProvider
        )
    {
        auto collectStatsLevel = StatsModeToCollectStatsLevel(RuntimeSettings.StatsMode);
        for (auto& [inputIndex, source] : SourcesMap) {
            Y_ABORT_UNLESS(AsyncIoFactory);
            const auto& inputDesc = Task.GetInputs(inputIndex);
            Y_ABORT_UNLESS(inputDesc.HasSource());
            source.Type = inputDesc.GetSource().GetType();
            const auto& settings = Task.GetSourceSettings();
            Y_ABORT_UNLESS(settings.empty() || inputIndex < settings.size());
            CA_LOG_D("Create source for input " << inputIndex << " " << inputDesc);
            try {
                std::tie(source.AsyncInput, source.Actor) = AsyncIoFactory->CreateDqSource(
                    IDqAsyncIoFactory::TSourceArguments {
                        .InputDesc = inputDesc,
                        .InputIndex = inputIndex,
                        .StatsLevel = collectStatsLevel,
                        .TxId = TxId,
                        .SecureParams = secureParams,
                        .TaskParams = taskParams,
                        .ReadRanges = readRanges,
                        .ComputeActorId = this->SelfId(),
                        .TypeEnv = typeEnv,
                        .HolderFactory = holderFactory,
                        .TaskCounters = TaskCounters,
                        .Alloc = Alloc,
                        .MemoryQuotaManager = MemoryLimits.MemoryQuotaManager,
                        .SourceSettings = (!settings.empty() ? settings.at(inputIndex) : nullptr),
                        .Arena = Task.GetArena(),
                        .TraceId = ComputeActorSpan.GetTraceId()
                    });
            } catch (const std::exception& ex) {
                throw yexception() << "Failed to create source " << inputDesc.GetSource().GetType() << ": " << ex.what();
            }
            this->RegisterWithSameMailbox(source.Actor);
        }
        for (auto& [inputIndex, transform] : InputTransformsMap) {
            transform.ProgramBuilder.ConstructInPlace(typeEnv, *FunctionRegistry);
            Y_ABORT_UNLESS(AsyncIoFactory);
            const auto& inputDesc = Task.GetInputs(inputIndex);
            CA_LOG_D("Create transform for input " << inputIndex << " " << inputDesc.ShortDebugString());
            try {
                std::tie(transform.AsyncInput, transform.Actor) = AsyncIoFactory->CreateDqInputTransform(
                    IDqAsyncIoFactory::TInputTransformArguments {
                        .InputDesc = inputDesc,
                        .InputIndex = inputIndex,
                        .StatsLevel = collectStatsLevel,
                        .TxId = TxId,
                        .TaskId = Task.GetId(),
                        .TransformInput = transform.InputBuffer,
                        .SecureParams = secureParams,
                        .TaskParams = taskParams,
                        .ComputeActorId = this->SelfId(),
                        .TypeEnv = typeEnv,
                        .HolderFactory = holderFactory,
                        .ProgramBuilder = *transform.ProgramBuilder,
                        .Alloc = Alloc,
                        .TraceId = ComputeActorSpan.GetTraceId()
                    });
            } catch (const std::exception& ex) {
                throw yexception() << "Failed to create input transform " << inputDesc.GetTransform().GetType() << ": " << ex.what();
            }
            this->RegisterWithSameMailbox(transform.Actor);
        }
        for (auto& [outputIndex, transform] : OutputTransformsMap) {
            transform.ProgramBuilder.ConstructInPlace(typeEnv, *FunctionRegistry);
            Y_ABORT_UNLESS(AsyncIoFactory);
            const auto& outputDesc = Task.GetOutputs(outputIndex);
            CA_LOG_D("Create transform for output " << outputIndex << " " << outputDesc.ShortDebugString());
            try {
                std::tie(transform.AsyncOutput, transform.Actor) = AsyncIoFactory->CreateDqOutputTransform(
                    IDqAsyncIoFactory::TOutputTransformArguments {
                        .OutputDesc = outputDesc,
                        .OutputIndex = outputIndex,
                        .StatsLevel = collectStatsLevel,
                        .TxId = TxId,
                        .TransformOutput = transform.OutputBuffer,
                        .Callback = static_cast<TOutputTransformCallbacks*>(this),
                        .SecureParams = secureParams,
                        .TaskParams = taskParams,
                        .TypeEnv = typeEnv,
                        .HolderFactory = holderFactory,
                        .ProgramBuilder = *transform.ProgramBuilder
                    });
            } catch (const std::exception& ex) {
                throw yexception() << "Failed to create output transform " << outputDesc.GetTransform().GetType() << ": " << ex.what();
            }
            this->RegisterWithSameMailbox(transform.Actor);
        }
        for (auto& [outputIndex, sink] : SinksMap) {
            Y_ABORT_UNLESS(AsyncIoFactory);
            const auto& outputDesc = Task.GetOutputs(outputIndex);
            Y_ABORT_UNLESS(outputDesc.HasSink());
            sink.Type = outputDesc.GetSink().GetType();
            CA_LOG_D("Create sink for output " << outputIndex << " " << outputDesc);
            try {
                std::tie(sink.AsyncOutput, sink.Actor) = AsyncIoFactory->CreateDqSink(
                    IDqAsyncIoFactory::TSinkArguments {
                        .OutputDesc = outputDesc,
                        .OutputIndex = outputIndex,
                        .StatsLevel = collectStatsLevel,
                        .TxId = TxId,
                        .Callback = static_cast<TSinkCallbacks*>(this),
                        .SecureParams = secureParams,
                        .TaskParams = taskParams,
                        .TypeEnv = typeEnv,
                        .HolderFactory = holderFactory,
<<<<<<< HEAD
                        .RandomProvider = TaskRunner ? TaskRunner->GetRandomProvider() : nullptr,
                        .TraceId = ComputeActorSpan.GetTraceId()
=======
                        .RandomProvider = randomProvider
>>>>>>> 17174395
                    });
            } catch (const std::exception& ex) {
                throw yexception() << "Failed to create sink " << outputDesc.GetSink().GetType() << ": " << ex.what();
            }
            this->RegisterWithSameMailbox(sink.Actor);
        }
    }

    void PollAsyncInput() {
        // Don't produce any input from sources if we're about to save checkpoint.
        if (!Running || (Checkpoints && Checkpoints->HasPendingCheckpoint() && !Checkpoints->ComputeActorStateSaved())) {
            CA_LOG_T("Skip polling sources because of pending checkpoint");
            return;
        }

        CA_LOG_T("Poll sources");
        for (auto& [inputIndex, source] : SourcesMap) {
            if (auto resume =  source.PollAsyncInput(MetricsReporter, WatermarksTracker, RuntimeSettings.AsyncInputPushLimit)) {
                ContinueExecute(*resume);
            }
        }

        CA_LOG_T("Poll inputs");
        for (auto& [inputIndex, transform] : InputTransformsMap) {
            if (auto resume = transform.PollAsyncInput(MetricsReporter, WatermarksTracker, RuntimeSettings.AsyncInputPushLimit)) {
                ContinueExecute(*resume);
            }
        }
    }

    void OnNewAsyncInputDataArrived(const IDqComputeActorAsyncInput::TEvNewAsyncInputDataArrived::TPtr& ev) {
        Y_ABORT_UNLESS(SourcesMap.FindPtr(ev->Get()->InputIndex) || InputTransformsMap.FindPtr(ev->Get()->InputIndex));
        auto cpuTimeDelta = TakeSourceCpuTimeDelta();
        if (SourceCpuTimeMs) {
            SourceCpuTimeMs->Add(cpuTimeDelta.MilliSeconds());
        }
        CpuTimeSpent += cpuTimeDelta;
        ContinueExecute(EResumeSource::CANewAsyncInput);
    }

    void OnAsyncInputError(const IDqComputeActorAsyncInput::TEvAsyncInputError::TPtr& ev) {
        if (SourcesMap.FindPtr(ev->Get()->InputIndex)) {
            OnSourceError(ev->Get()->InputIndex, ev->Get()->Issues, ev->Get()->FatalCode);
        } else if (InputTransformsMap.FindPtr(ev->Get()->InputIndex)) {
            OnInputTransformError(ev->Get()->InputIndex, ev->Get()->Issues, ev->Get()->FatalCode);
        } else {
            YQL_ENSURE(false, "Unexpected input index: " << ev->Get()->InputIndex);
        }
    }

    void OnSourceError(ui64 inputIndex, const TIssues& issues, NYql::NDqProto::StatusIds::StatusCode fatalCode) {
        if (fatalCode == NYql::NDqProto::StatusIds::UNSPECIFIED) {
            SourcesMap.at(inputIndex).IssuesBuffer.Push(issues);
            return;
        }

        CA_LOG_E("Source[" << inputIndex << "] fatal error: " << issues.ToOneLineString());
        InternalError(fatalCode, issues);
    }

    void OnInputTransformError(ui64 inputIndex, const TIssues& issues, NYql::NDqProto::StatusIds::StatusCode fatalCode) {
        if (fatalCode == NYql::NDqProto::StatusIds::UNSPECIFIED) {
            InputTransformsMap.at(inputIndex).IssuesBuffer.Push(issues);
            return;
        }

        CA_LOG_E("InputTransform[" << inputIndex << "] fatal error: " << issues.ToOneLineString());
        InternalError(fatalCode, issues);
    }

    void OnSinkError(ui64 outputIndex, const TIssues& issues, NYql::NDqProto::StatusIds::StatusCode fatalCode) override {
        if (fatalCode == NYql::NDqProto::StatusIds::UNSPECIFIED) {
            SinksMap.at(outputIndex).IssuesBuffer.Push(issues);
            return;
        }

        CA_LOG_E("Sink[" << outputIndex << "] fatal error: " << issues.ToOneLineString());
        InternalError(fatalCode, issues);
    }

    void OnOutputTransformError(ui64 outputIndex, const TIssues& issues, NYql::NDqProto::StatusIds::StatusCode fatalCode) override {
        if (fatalCode == NYql::NDqProto::StatusIds::UNSPECIFIED) {
            OutputTransformsMap.at(outputIndex).IssuesBuffer.Push(issues);
            return;
        }

        CA_LOG_E("OutputTransform[" << outputIndex << "] fatal error: " << issues.ToOneLineString());
        InternalError(fatalCode, issues);
    }

    bool AllAsyncOutputsFinished() const {
        for (const auto& [outputIndex, sinkInfo] : SinksMap) {
            if (!sinkInfo.FinishIsAcknowledged) {
                CA_LOG_D("Waiting finish of sink[" << outputIndex << "]");
                return false;
            }
        }
        for (const auto& [outputIndex, transformInfo] : OutputTransformsMap) {
            if (!transformInfo.FinishIsAcknowledged) {
                CA_LOG_D("Waiting finish of transform[" << outputIndex << "]");
                return false;
            }
        }
        return true;
    }

    virtual ui64 CalcMkqlMemoryLimit() {
        auto& opts = Task.GetProgram().GetSettings();
        return opts.GetHasMapJoin()/* || opts.GetHasSort()*/
            ? MemoryLimits.MkqlHeavyProgramMemoryLimit
            : MemoryLimits.MkqlLightProgramMemoryLimit;
    }

private:
    void InitializeTask() {
        for (ui32 i = 0; i < Task.InputsSize(); ++i) {
            const auto& inputDesc = Task.GetInputs(i);
            Y_ABORT_UNLESS(!inputDesc.HasSource() || inputDesc.ChannelsSize() == 0); // HasSource => no channels

            if (inputDesc.HasTransform()) {
                auto result = InputTransformsMap.emplace(
                    i,
                    static_cast<TDerived*>(this)->template CreateInputHelper<TAsyncInputTransformHelper>(LogPrefix, i, NDqProto::WATERMARKS_MODE_DISABLED)
                );
                YQL_ENSURE(result.second);
            }

            if (inputDesc.HasSource()) {
                const auto watermarksMode = inputDesc.GetSource().GetWatermarksMode();
                auto result = SourcesMap.emplace(
                    i, 
                    static_cast<TDerived*>(this)->template CreateInputHelper<TAsyncInputHelper>(LogPrefix, i, watermarksMode)
                );
                YQL_ENSURE(result.second);
            } else {
                for (auto& channel : inputDesc.GetChannels()) {
                    auto result = InputChannelsMap.emplace(
                        channel.GetId(),
                        TInputChannelInfo(
                            LogPrefix,
                            channel.GetId(),
                            channel.GetSrcStageId(),
                            channel.GetWatermarksMode(),
                            channel.GetCheckpointingMode())
                    );
                    YQL_ENSURE(result.second);
                }
            }
        }

        for (ui32 i = 0; i < Task.OutputsSize(); ++i) {
            const auto& outputDesc = Task.GetOutputs(i);
            Y_ABORT_UNLESS(!outputDesc.HasSink() || outputDesc.ChannelsSize() == 0); // HasSink => no channels

            if (outputDesc.HasTransform()) {
                auto result = OutputTransformsMap.emplace(std::piecewise_construct, std::make_tuple(i), std::make_tuple());
                YQL_ENSURE(result.second);
            }

            if (outputDesc.HasSink()) {
                auto result = SinksMap.emplace(i, TAsyncOutputInfoBase());
                YQL_ENSURE(result.second);
            } else {
                for (auto& channel : outputDesc.GetChannels()) {
                    TOutputChannelInfo outputChannel(channel.GetId(), channel.GetDstStageId());
                    outputChannel.HasPeer = channel.GetDstEndpoint().HasActorId();
                    outputChannel.IsTransformOutput = outputDesc.HasTransform();
                    outputChannel.WatermarksMode = channel.GetWatermarksMode();

                    if (Y_UNLIKELY(RuntimeSettings.StatsMode >= NDqProto::DQ_STATS_MODE_PROFILE)) {
                        outputChannel.Stats = MakeHolder<typename TOutputChannelInfo::TStats>();
                    }

                    auto result = OutputChannelsMap.emplace(channel.GetId(), std::move(outputChannel));
                    YQL_ENSURE(result.second);
                }
            }
        }

        if (OutputChannelSize) {
            OutputChannelSize->Add(OutputChannelsMap.size() * MemoryLimits.ChannelBufferSize);
        }

        RequestContext = MakeIntrusive<NYql::NDq::TRequestContext>(Task.GetRequestContext());
    }

    void InitializeWatermarks() {
        for (const auto& [id, source] : SourcesMap) {
            if (source.WatermarksMode == NDqProto::EWatermarksMode::WATERMARKS_MODE_DEFAULT) {
                WatermarksTracker.RegisterAsyncInput(id);
            }
        }

        for (const auto& [id, channel] : InputChannelsMap) {
            if (channel.WatermarksMode == NDqProto::EWatermarksMode::WATERMARKS_MODE_DEFAULT) {
                WatermarksTracker.RegisterInputChannel(id);
            }
        }

        for (const auto& [id, channel] : OutputChannelsMap) {
            if (channel.WatermarksMode == NDqProto::EWatermarksMode::WATERMARKS_MODE_DEFAULT) {
                WatermarksTracker.RegisterOutputChannel(id);
            }
        }
    }

    virtual const NYql::NDq::TTaskRunnerStatsBase* GetTaskRunnerStats() = 0;
    virtual const NYql::NDq::TDqMeteringStats* GetMeteringStats() = 0;

    virtual const IDqAsyncOutputBuffer* GetSink(ui64, const TAsyncOutputInfoBase& sinkInfo) const {
        return sinkInfo.Buffer.Get();
    }

public:

    TDuration GetSourceCpuTime() const {
        auto result = TDuration::Zero();
        for (auto& [inputIndex, sourceInfo] : SourcesMap) {
            result += sourceInfo.AsyncInput->GetCpuTime();
        }
        return result;
    }

    TDuration TakeSourceCpuTimeDelta() {
        auto newSourceCpuTime = GetSourceCpuTime();
        auto result = newSourceCpuTime - SourceCpuTime;
        SourceCpuTime = newSourceCpuTime;
        return result;
    }

    void FillStats(NDqProto::TDqComputeActorStats* dst, bool last) {
        if (RuntimeSettings.CollectNone()) {
            return;
        }

        if (last) {
            ReportEventElapsedTime();
        }

        dst->SetCpuTimeUs(CpuTime.MicroSeconds());
        dst->SetMaxMemoryUsage(MemoryLimits.MemoryQuotaManager->GetMaxMemorySize());

        if (auto memProfileStats = GetMemoryProfileStats(); memProfileStats) {
            dst->SetMkqlMaxMemoryUsage(memProfileStats->MkqlMaxUsedMemory);
            dst->SetMkqlExtraMemoryBytes(memProfileStats->MkqlExtraMemoryBytes);
            dst->SetMkqlExtraMemoryRequests(memProfileStats->MkqlExtraMemoryRequests);
        }

        if (Stat) { // for task_runner_actor
            Y_ABORT_UNLESS(!dst->HasExtra());
            NDqProto::TExtraStats extraStats;
            for (const auto& [name, entry]: Stat->Get()) {
                NDqProto::TDqStatsAggr metric;
                metric.SetSum(entry.Sum);
                metric.SetMax(entry.Max);
                metric.SetMin(entry.Min);
                //metric.SetAvg(entry.Avg);
                metric.SetCnt(entry.Count);
                (*extraStats.MutableStats())[name] = metric;
            }
            dst->MutableExtra()->PackFrom(extraStats);
            Stat->Clear();
        } else if (auto* taskStats = GetTaskRunnerStats()) { // for task_runner_actor_local
            auto* protoTask = dst->AddTasks();

            for (auto& [inputIndex, sourceInfo] : SourcesMap) {
                if (auto* source = sourceInfo.AsyncInput) {
                    source->FillExtraStats(protoTask, last, GetMeteringStats());
                }
            }
            FillTaskRunnerStats(Task.GetId(), Task.GetStageId(), *taskStats, protoTask, RuntimeSettings.GetCollectStatsLevel());

            // More accurate cpu time counter:
            if (TDerived::HasAsyncTaskRunner) {
                protoTask->SetCpuTimeUs(CpuTime.MicroSeconds() + taskStats->ComputeCpuTime.MicroSeconds() + taskStats->BuildCpuTime.MicroSeconds());
            }
            protoTask->SetSourceCpuTimeUs(SourceCpuTime.MicroSeconds());

            ui64 ingressBytes = 0;
            ui64 ingressRows = 0;
            auto startTimeMs = protoTask->GetStartTimeMs();

            if (RuntimeSettings.CollectFull()) {
                // in full/profile mode enumerate existing protos
                for (auto& protoSource : *protoTask->MutableSources()) {
                    auto inputIndex = protoSource.GetInputIndex();
                    if (auto* sourceInfoPtr = SourcesMap.FindPtr(inputIndex)) {
                        auto& sourceInfo = *sourceInfoPtr;
                        protoSource.SetIngressName(sourceInfo.Type);
                        const auto& ingressStats = sourceInfo.AsyncInput->GetIngressStats();
                        FillAsyncStats(*protoSource.MutableIngress(), ingressStats);
                        ingressBytes += ingressStats.Bytes;
                        // ingress rows are usually not reported, so we count rows in task runner input
                        ingressRows += ingressStats.Rows ? ingressStats.Rows : taskStats->Sources.at(inputIndex)->GetPopStats().Rows;
                        if (ingressStats.FirstMessageTs) {
                            auto firstMessageMs = ingressStats.FirstMessageTs.MilliSeconds();
                            if (!startTimeMs || startTimeMs > firstMessageMs) {
                                startTimeMs = firstMessageMs;
                            }
                        }
                    }
                }
            } else {
                // in basic mode enum sources directly
                for (auto& [inputIndex, sourceInfo] : SourcesMap) {
                    const auto& ingressStats = sourceInfo.AsyncInput->GetIngressStats();
                    ingressBytes += ingressStats.Bytes;
                    // ingress rows are usually not reported, so we count rows in task runner input
                    ingressRows += ingressStats.Rows ? ingressStats.Rows : taskStats->Sources.at(inputIndex)->GetPopStats().Rows;
                }
            }

            if (!startTimeMs) {
                startTimeMs = taskStats->StartTs.MilliSeconds();
            }
            protoTask->SetStartTimeMs(startTimeMs);
            protoTask->SetIngressBytes(ingressBytes);
            protoTask->SetIngressRows(ingressRows);

            ui64 egressBytes = 0;
            ui64 egressRows = 0;
            auto finishTimeMs = protoTask->GetFinishTimeMs();

            for (auto& [outputIndex, sinkInfo] : SinksMap) {
                if (auto* sink = GetSink(outputIndex, sinkInfo)) {
                    const auto& egressStats = sinkInfo.AsyncOutput->GetEgressStats();
                    const auto& pushStats = sink->GetPushStats();
                    if (RuntimeSettings.CollectFull()) {
                        const auto& popStats = sink->GetPopStats();
                        auto& protoSink = *protoTask->AddSinks();
                        protoSink.SetOutputIndex(outputIndex);
                        protoSink.SetEgressName(sinkInfo.Type);
                        FillAsyncStats(*protoSink.MutablePush(), pushStats);
                        FillAsyncStats(*protoSink.MutablePop(), popStats);
                        FillAsyncStats(*protoSink.MutableEgress(), egressStats);
                        protoSink.SetMaxMemoryUsage(popStats.MaxMemoryUsage);
                        protoSink.SetErrorsCount(sinkInfo.IssuesBuffer.GetAllAddedIssuesCount());
                        if (egressStats.LastMessageTs) {
                            auto lastMessageMs = egressStats.LastMessageTs.MilliSeconds();
                            if (!finishTimeMs || finishTimeMs > lastMessageMs) {
                                finishTimeMs = lastMessageMs;
                            }
                        }
                    }
                    egressBytes += egressStats.Bytes;
                    // egress rows are usually not reported, so we count rows in task runner output
                    egressRows += egressStats.Rows ? egressStats.Rows : pushStats.Rows;
                    // p.s. sink == sinkInfo.Buffer
                }
            }

            protoTask->SetFinishTimeMs(finishTimeMs);
            protoTask->SetEgressBytes(egressBytes);
            protoTask->SetEgressRows(egressRows);

            if (startTimeMs && finishTimeMs > startTimeMs) {
                // we may loose precision here a little bit ... rework sometimes
                dst->SetDurationUs((finishTimeMs - startTimeMs) * 1'000);
            }

            for (auto& [inputIndex, transformInfo] : InputTransformsMap) {
                auto* transform = static_cast<TDerived*>(this)->GetInputTransform(inputIndex, transformInfo);
                if (transform && RuntimeSettings.CollectFull()) {
                    // TODO: Ingress clarification
                    auto& protoTransform = *protoTask->AddInputTransforms();
                    protoTransform.SetInputIndex(inputIndex);
                    FillAsyncStats(*protoTransform.MutablePush(), transform->GetPushStats());
                    FillAsyncStats(*protoTransform.MutablePop(), transform->GetPopStats());
                    protoTransform.SetMaxMemoryUsage(transform->PushStats.MaxMemoryUsage);
                }

                if (auto* transform = transformInfo.AsyncInput) {
                    transform->FillExtraStats(protoTask, last, GetMeteringStats());
                }
            }

            if (RuntimeSettings.CollectFull()) {
                for (auto& protoSource : *protoTask->MutableSources()) {
                    if (auto* sourceInfo = SourcesMap.FindPtr(protoSource.GetInputIndex())) {
                        protoSource.SetErrorsCount(sourceInfo->IssuesBuffer.GetAllAddedIssuesCount());
                    }
                }

                for (auto& protoChannel : *protoTask->MutableInputChannels()) {
                    if (auto channelId = protoChannel.GetChannelId()) { // Profile or Full Single
                        if (auto* channelStats = Channels->GetInputChannelStats(channelId)) {
                            protoChannel.SetPollRequests(channelStats->PollRequests);
                            protoChannel.SetResentMessages(channelStats->ResentMessages);
                        }
                    } else if (auto srcStageId = protoChannel.GetSrcStageId()) { // Full Aggregated
                        // TODO Optimize
                        ui64 pollRequests = 0;
                        ui64 resentMessages = 0;
                        for (const auto& [channelId, channel] : InputChannelsMap) {
                            if (channel.SrcStageId == srcStageId) {
                                if (auto* channelStats = Channels->GetInputChannelStats(channelId)) {
                                    pollRequests += channelStats->PollRequests;
                                    resentMessages += channelStats->ResentMessages;
                                }
                            }
                        }
                        if (pollRequests) {
                            protoChannel.SetPollRequests(pollRequests);
                        }
                        if (resentMessages) {
                            protoChannel.SetResentMessages(resentMessages);
                        }
                    }
                }

                for (auto& protoChannel : *protoTask->MutableOutputChannels()) {
                    if (auto channelId = protoChannel.GetChannelId()) { // Profile or Full Single
                        if (auto* channelStats = Channels->GetOutputChannelStats(channelId)) {
                            protoChannel.SetResentMessages(channelStats->ResentMessages);
                        }
                    } else if (auto dstStageId = protoChannel.GetDstStageId()) { // Full Aggregated
                        // TODO Optimize
                        ui64 resentMessages = 0;
                        for (const auto& [channelId, channel] : OutputChannelsMap) {
                            if (channel.DstStageId == dstStageId) {
                                if (auto* channelStats = Channels->GetOutputChannelStats(channelId)) {
                                    resentMessages += channelStats->ResentMessages;
                                }
                            }
                        }
                        if (resentMessages) {
                            protoChannel.SetResentMessages(resentMessages);
                        }
                    }
                }
            }
        }

        static_cast<TDerived*>(this)->FillExtraStats(dst, last);

        if (last && MemoryQuota) {
            MemoryQuota->ResetProfileStats();
        }
    }

protected:
    enum class ESendStats {
        IfPossible,
        IfRequired
    };
    void ReportStats(TInstant now, ESendStats condition) {
        if (!RuntimeSettings.ReportStatsSettings) {
            return;
        }
        auto dT = now - LastSendStatsTime;
        switch(condition) {
            case ESendStats::IfPossible:
                if (dT < RuntimeSettings.ReportStatsSettings->MinInterval) {
                    return;
                }
                break;
            case ESendStats::IfRequired:
                if (dT < RuntimeSettings.ReportStatsSettings->MaxInterval) {
                    return;
                }
        }
        auto evState = std::make_unique<TEvDqCompute::TEvState>();
        evState->Record.SetState(NDqProto::COMPUTE_STATE_EXECUTING);
        evState->Record.SetTaskId(Task.GetId());
        FillStats(evState->Record.MutableStats(), /* last */ false);

        auto dbgPrintStats = [&]() {
            NProtoBuf::TextFormat::Printer printer;
            printer.SetUseShortRepeatedPrimitives(true);
            printer.SetSingleLineMode(true);
            printer.SetUseUtf8StringEscaping(true);

            TString result;
            printer.PrintToString(evState->Record.GetStats(), &result);
            return result;
        };

        CA_LOG_D("Send stats to executor actor " << ExecuterId << " TaskId: " << Task.GetId()
            << " Stats: " << dbgPrintStats());

        if (ComputeActorSpan) {
            ComputeActorSpan.End();
        }

        this->Send(ExecuterId, evState.release(), NActors::IEventHandle::FlagTrackDelivery);

        LastSendStatsTime = now;
    }
private:
    std::shared_ptr<NKikimr::NMiniKQL::TScopedAlloc> Alloc; //must be declared on top to be destroyed after all the rest
protected:
    const NActors::TActorId ExecuterId;
    const TTxId TxId;
    TDqTaskSettings Task;
    TString LogPrefix;
    const TComputeRuntimeSettings RuntimeSettings;
    TComputeMemoryLimits MemoryLimits;
    const bool CanAllocateExtraMemory = false;
    const IDqAsyncIoFactory::TPtr AsyncIoFactory;
    const NKikimr::NMiniKQL::IFunctionRegistry* FunctionRegistry = nullptr;
    const NDqProto::ECheckpointingMode CheckpointingMode;
    TDqComputeActorChannels* Channels = nullptr;
    TDqComputeActorCheckpoints* Checkpoints = nullptr;
    THashMap<ui64, TInputChannelInfo> InputChannelsMap; // Channel id -> Channel info
    THashMap<ui64, TAsyncInputHelper> SourcesMap; // Input index -> Source info
    THashMap<ui64, TAsyncInputTransformHelper> InputTransformsMap; // Input index -> Transforms info
    THashMap<ui64, TOutputChannelInfo> OutputChannelsMap; // Channel id -> Channel info
    THashMap<ui64, TAsyncOutputInfoBase> SinksMap; // Output index -> Sink info
    THashMap<ui64, TAsyncOutputTransformInfo> OutputTransformsMap; // Output index -> Transforms info
    bool ResumeEventScheduled = false;
    NDqProto::EComputeState State;
    TIntrusivePtr<NYql::NDq::TRequestContext> RequestContext;
    TDuration CpuTime;

    struct TProcessOutputsState {
        int Inflight = 0;
        bool ChannelsReady = true;
        bool HasDataToSend = false;
        bool DataWasSent = false;
        bool AllOutputsFinished = true;
        ERunStatus LastRunStatus = ERunStatus::PendingInput;
        bool LastPopReturnedNoData = false;
    };
    TProcessOutputsState ProcessOutputsState;

    THolder<TDqMemoryQuota> MemoryQuota;
    TDqComputeActorWatermarks WatermarksTracker;
    ::NMonitoring::TDynamicCounterPtr TaskCounters;
    TDqComputeActorMetrics MetricsReporter;
    NWilson::TSpan ComputeActorSpan;
    TDuration SourceCpuTime;
private:
    bool Running = true;
    TInstant LastSendStatsTime;
    bool PassExceptions = false;
    bool Terminated = false;
protected:
    ::NMonitoring::TDynamicCounters::TCounterPtr MkqlMemoryQuota;
    ::NMonitoring::TDynamicCounters::TCounterPtr OutputChannelSize;
    ::NMonitoring::TDynamicCounters::TCounterPtr SourceCpuTimeMs;
    THolder<NYql::TCounters> Stat;
    TDuration CpuTimeSpent;
};

} // namespace NYql
} // namespace NNq<|MERGE_RESOLUTION|>--- conflicted
+++ resolved
@@ -1528,12 +1528,8 @@
                         .TaskParams = taskParams,
                         .TypeEnv = typeEnv,
                         .HolderFactory = holderFactory,
-<<<<<<< HEAD
-                        .RandomProvider = TaskRunner ? TaskRunner->GetRandomProvider() : nullptr,
+                        .RandomProvider = randomProvider,
                         .TraceId = ComputeActorSpan.GetTraceId()
-=======
-                        .RandomProvider = randomProvider
->>>>>>> 17174395
                     });
             } catch (const std::exception& ex) {
                 throw yexception() << "Failed to create sink " << outputDesc.GetSink().GetType() << ": " << ex.what();
