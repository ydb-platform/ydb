--- conflicted
+++ resolved
@@ -8,13 +8,9 @@
 
 TDqTaskRunnerExecutionContext::TDqTaskRunnerExecutionContext(TTxId txId, TWakeUpCallback&& wakeUpCallback, TErrorCallback&& errorCallback)
     : TxId_(txId)
-<<<<<<< HEAD
-    , WakeUp_(std::move(wakeUp))
-    , SpillingTaskCounters_(MakeIntrusive<TSpillingTaskCounters>())
-=======
     , WakeUpCallback_(std::move(wakeUpCallback))
     , ErrorCallback_(std::move(errorCallback))
->>>>>>> 9095bb1c
+    , SpillingTaskCounters_(MakeIntrusive<TSpillingTaskCounters>())
 {
 }
 
@@ -24,11 +20,7 @@
 
 IDqChannelStorage::TPtr TDqTaskRunnerExecutionContext::CreateChannelStorage(ui64 channelId, bool withSpilling,  NActors::TActorSystem* actorSystem) const {
     if (withSpilling) {
-<<<<<<< HEAD
-        return CreateDqChannelStorage(TxId_, channelId, WakeUp_, SpillingTaskCounters_, actorSystem);
-=======
-        return CreateDqChannelStorage(TxId_, channelId, WakeUpCallback_, ErrorCallback_, actorSystem);
->>>>>>> 9095bb1c
+        return CreateDqChannelStorage(TxId_, channelId, WakeUpCallback_, ErrorCallback_, SpillingTaskCounters_, actorSystem);
     } else {
         return nullptr;
     }
