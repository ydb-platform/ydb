--- conflicted
+++ resolved
@@ -496,13 +496,8 @@
                 });
         TComputeMemoryLimits memoryLimits;
         memoryLimits.ChannelBufferSize = 1_MB;
-<<<<<<< HEAD
-        memoryLimits.MkqlLightProgramMemoryLimit = 30_MB;
-        memoryLimits.MkqlHeavyProgramMemoryLimit = 40_MB;
-=======
         memoryLimits.MkqlLightProgramMemoryLimit = 40_MB;
         memoryLimits.MkqlHeavyProgramMemoryLimit = 60_MB;
->>>>>>> 2663e554
         memoryLimits.MkqlProgramHardMemoryLimit = 80_MB;
         memoryLimits.MemoryQuotaManager = std::make_shared<TGuaranteeQuotaManager>(64_MB, 40_MB);
         TComputeRuntimeSettings runtimeSettings;
