--- conflicted
+++ resolved
@@ -78,7 +78,7 @@
             Y_DEBUG_ABORT_UNLESS(OtherInputIndexes[i] < InputRowType->GetElementsCount());
         }
         Y_DEBUG_ABORT_UNLESS(LookupInputIndexes.size() == LookupKeyType->GetMembersCount());
-<<<<<<< HEAD
+        InitMonCounters(taskCounters);
 #ifndef NDEBUG
         state = EState::Alive;
 #endif
@@ -89,9 +89,6 @@
 #ifndef NDEBUG
         state = EState::Destroyed;
 #endif
-=======
-        InitMonCounters(taskCounters);
->>>>>>> f1d756b9
     }
 
     void Bootstrap() {
@@ -167,15 +164,11 @@
     }
 
     void Handle(IDqAsyncLookupSource::TEvLookupResult::TPtr ev) {
-<<<<<<< HEAD
 #ifndef NDEBUG
         Y_ENSURE(state == EState::Bootstrapped);
 #endif
-        if (!KeysForLookup)
-=======
         auto startCycleCount = GetCycleCountFast();
         if (!KeysForLookup) {
->>>>>>> f1d756b9
             return;
         }
         auto guard = BindAllocator();
@@ -392,18 +385,15 @@
     NKikimr::NMiniKQL::TUnboxedValueBatch ReadyQueue;
     NYql::NDq::TDqAsyncStats IngressStats;
     std::shared_ptr<IDqAsyncLookupSource::TUnboxedValueMap> KeysForLookup;
-<<<<<<< HEAD
-#ifndef NDEBUG
-    enum class EState { Alive = 0x42244224U, Bootstrapped = 0x24242424U, Away = 0x42424242U, Destroyed = 0x24422442U } state;
-#endif
-=======
 
     ::NMonitoring::TDynamicCounters::TCounterPtr LruHits;
     ::NMonitoring::TDynamicCounters::TCounterPtr LruMiss;
     ::NMonitoring::TDynamicCounters::TCounterPtr CpuTimeUs;
     ::NMonitoring::TDynamicCounters::TCounterPtr Batches;
     TDuration CpuTime;
->>>>>>> f1d756b9
+#ifndef NDEBUG
+    enum class EState { Alive = 0x42244224U, Bootstrapped = 0x24242424U, Away = 0x42424242U, Destroyed = 0x24422442U } state;
+#endif
 };
 
 class TInputTransformStreamLookupWide: public TInputTransformStreamLookupBase {
