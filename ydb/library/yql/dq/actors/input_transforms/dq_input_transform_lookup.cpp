--- conflicted
+++ resolved
@@ -148,12 +148,8 @@
     }
 
     void Handle(IDqAsyncLookupSource::TEvLookupResult::TPtr ev) {
-<<<<<<< HEAD
         auto startCycleCount = GetCycleCountFast();
-        if (!KeysForLookup)
-=======
         if (!KeysForLookup) {
->>>>>>> f33f3fe4
             return;
         }
         auto guard = BindAllocator();
