--- conflicted
+++ resolved
@@ -146,12 +146,9 @@
     }
 
     void Handle(IDqAsyncLookupSource::TEvLookupResult::TPtr ev) {
-<<<<<<< HEAD
         auto StartCycleCount = GetCycleCountFast();
-=======
         if (!KeysForLookup)
             return;
->>>>>>> 4fe65051
         auto guard = BindAllocator();
         const auto now = std::chrono::steady_clock::now();
         auto lookupResult = ev->Get()->Result.lock();
@@ -167,15 +164,11 @@
         for (auto&& [k, v]: *lookupResult) {
             LruCache->Update(NUdf::TUnboxedValue(const_cast<NUdf::TUnboxedValue&&>(k)), std::move(v), now + CacheTtl);
         }
-<<<<<<< HEAD
-        KeysForLookup.reset();
+        KeysForLookup->clear();
         auto deltaTime = GetCpuTimeDelta(StartCycleCount);
         CpuTime += deltaTime;
         if (CpuTimeUs)
             CpuTimeUs->Add(deltaTime.MicroSeconds());
-=======
-        KeysForLookup->clear();
->>>>>>> 4fe65051
         Send(ComputeActorId, new TEvNewAsyncInputDataArrived{InputIndex});
     }
 
