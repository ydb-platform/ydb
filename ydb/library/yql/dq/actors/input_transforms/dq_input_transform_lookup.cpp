--- conflicted
+++ resolved
@@ -106,13 +106,10 @@
         auto [lookupSource, lookupSourceActor] = Factory->CreateDqLookupSource(Settings.GetRightSource().GetProviderName(), std::move(lookupSourceArgs));
         MaxKeysInRequest = lookupSource->GetMaxSupportedKeysInRequest();
         LookupSourceId = RegisterWithSameMailbox(lookupSourceActor);
-<<<<<<< HEAD
+        KeysForLookup = std::make_shared<IDqAsyncLookupSource::TUnboxedValueMap>(MaxKeysInRequest, KeyTypeHelper->GetValueHash(), KeyTypeHelper->GetValueEqual());
 #ifndef NDEBUG
         state = EState::Bootstrapped;
 #endif
-=======
-        KeysForLookup = std::make_shared<IDqAsyncLookupSource::TUnboxedValueMap>(MaxKeysInRequest, KeyTypeHelper->GetValueHash(), KeyTypeHelper->GetValueEqual());
->>>>>>> 38747d74
     }
 protected:
     virtual NUdf::EFetchStatus FetchWideInputValue(NUdf::TUnboxedValue* inputRowItems) = 0;
@@ -161,14 +158,11 @@
     }
 
     void Handle(IDqAsyncLookupSource::TEvLookupResult::TPtr ev) {
-<<<<<<< HEAD
 #ifndef NDEBUG
         Y_ENSURE(state == EState::Bootstrapped);
 #endif
-=======
         if (!KeysForLookup)
             return;
->>>>>>> 38747d74
         auto guard = BindAllocator();
         const auto now = std::chrono::steady_clock::now();
         auto lookupResult = ev->Get()->Result.lock();
