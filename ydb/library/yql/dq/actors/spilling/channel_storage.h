--- conflicted
+++ resolved
@@ -12,14 +12,10 @@
 
 namespace NYql::NDq {
 
-<<<<<<< HEAD
-IDqChannelStorage::TPtr CreateDqChannelStorage(TTxId txId, ui64 channelId, IDqChannelStorage::TWakeUpCallback wakeUpCb,
-    TIntrusivePtr<TSpillingTaskCounters> spillingTaskCounters, NActors::TActorSystem* actorSystem);
-=======
 IDqChannelStorage::TPtr CreateDqChannelStorage(TTxId txId, ui64 channelId,
     TWakeUpCallback wakeUpCallback,
     TErrorCallback errorCallback,
+    TIntrusivePtr<TSpillingTaskCounters> spillingTaskCounters,
     NActors::TActorSystem* actorSystem);
->>>>>>> 9095bb1c
 
 } // namespace NYql::NDq