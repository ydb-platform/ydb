--- conflicted
+++ resolved
@@ -16,13 +16,8 @@
 class TDqComputeStorage : public NKikimr::NMiniKQL::ISpiller
 {
 public:
-
-<<<<<<< HEAD
-    TDqComputeStorage(TTxId txId, std::function<void()> wakeUpCallback, TIntrusivePtr<TSpillingTaskCounters> spillingTaskCounters, 
-        NActors::TActorSystem* actorSystem);
-=======
-    TDqComputeStorage(TTxId txId, TWakeUpCallback wakeUpCallback, TErrorCallback errorCallback, NActors::TActorSystem* actorSystem);
->>>>>>> 9095bb1c
+    TDqComputeStorage(TTxId txId, TWakeUpCallback wakeUpCallback, TErrorCallback errorCallback,
+        TIntrusivePtr<TSpillingTaskCounters> spillingTaskCounters, NActors::TActorSystem* actorSystem);
 
     ~TDqComputeStorage();
 
