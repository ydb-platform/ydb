--- conflicted
+++ resolved
@@ -24,23 +24,15 @@
     }
 
     NKikimr::NMiniKQL::ISpiller::TPtr CreateSpiller() override {
-<<<<<<< HEAD
-        return std::make_shared<TDqComputeStorage>(TxId_, WakeUpCallback_, SpillingTaskCounters_, ActorSystem_);
-=======
-        return std::make_shared<TDqComputeStorage>(TxId_, WakeUpCallback_, ErrorCallback_, ActorSystem_);
->>>>>>> 9095bb1c
+        return std::make_shared<TDqComputeStorage>(TxId_, WakeUpCallback_, ErrorCallback_, SpillingTaskCounters_, ActorSystem_);
     }
 
 private:
     TActorSystem* ActorSystem_;
     TTxId TxId_;
-<<<<<<< HEAD
-    std::function<void()> WakeUpCallback_;
-    TIntrusivePtr<TSpillingTaskCounters> SpillingTaskCounters_;
-=======
     TWakeUpCallback WakeUpCallback_;
     TErrorCallback ErrorCallback_;
->>>>>>> 9095bb1c
+    TIntrusivePtr<TSpillingTaskCounters> SpillingTaskCounters_;
 };
 
 } // namespace NYql::NDq