#pragma once
#include "dq_hash_join_table.h"
#include <vector>
#include <ydb/library/yql/dq/comp_nodes/hash_join_utils/alloc.h>
#include <ydb/library/yql/dq/comp_nodes/hash_join_utils/layout_converter_common.h>
#include <ydb/library/yql/dq/comp_nodes/hash_join_utils/spilled_storage.h>
#include <yql/essentials/minikql/comp_nodes/mkql_counters.h>
#include <yql/essentials/minikql/computation/mkql_block_reader.h>
#include <yql/essentials/minikql/computation/mkql_computation_node.h>
#include <yql/essentials/minikql/computation/mkql_computation_node_holders.h>
#include <yql/essentials/minikql/mkql_program_builder.h>

namespace NKikimr::NMiniKQL {

struct TColumnsMetadata {
    TMKQLVector<ui32> KeyColumns;
    TMKQLVector<TType*> ColumnTypes;
};

struct TJoinMetadata {
    TColumnsMetadata Build;
    TColumnsMetadata Probe;
    TKeyTypes KeyTypes;
};

TKeyTypes KeyTypesFromColumns(const TMKQLVector<TType*>& types, const TMKQLVector<ui32>& keyIndexes);

template <EJoinKind Kind> struct TRenamedOutput {
    TRenamedOutput(TDqUserRenames renames, const TMKQLVector<TType*>& leftColumnTypes,
                   const TMKQLVector<TType*>& rightColumnTypes)
        : OutputBuffer()
        , NullTuples(std::max(leftColumnTypes.size(), rightColumnTypes.size()), NYql::NUdf::TUnboxedValuePod{})
        , Renames(std::move(renames))
    {}

    int TupleSize() const {
        return Renames.size();
    }

    int SizeTuples() const {
        MKQL_ENSURE(OutputBuffer.size() % TupleSize() == 0, "buffer contains tuple parts??");
        return OutputBuffer.size() / TupleSize();
    }

    TMKQLVector<NUdf::TUnboxedValue> OutputBuffer;

    auto MakeConsumeFn() {
        return [&] {
            if constexpr (SemiOrOnlyJoin(Kind)) {
                return [&](NJoinTable::TTuple tuple) {
                    MKQL_ENSURE(tuple != nullptr, "null output row in semi/only join?");
                    for (int index = 0; index < std::ssize(Renames); ++index) {
                        auto thisRename = Renames[index];
                        OutputBuffer.push_back(tuple[thisRename.Index]);
                    }
                };
            } else {
                return [&](NJoinTable::TTuple probe, NJoinTable::TTuple build) {
                    if (!probe) { // todo: remove nullptr checks for some join types.
                        probe = NullTuples.data();
                    }

                    if (!build) {
                        build = NullTuples.data();
                    }
                    for (int index = 0; index < std::ssize(Renames); ++index) {
                        auto thisRename = Renames[index];
                        if (thisRename.Side == EJoinSide::kLeft) {
                            OutputBuffer.push_back(probe[thisRename.Index]);
                        } else {
                            OutputBuffer.push_back(build[thisRename.Index]);
                        }
                    }
                };
            }
        }();
    }

  private:
    const TMKQLVector<NYql::NUdf::TUnboxedValue> NullTuples;
    const TDqUserRenames Renames;
};

// Some joins produce concatenation of 2 tuples, some produce one tuple(effectively)
template <typename Fun, typename Tuple>
concept JoinMatchFun = std::invocable<Fun, NJoinTable::TTuple> || std::invocable<Fun, TSides<Tuple>>;


template <typename Source, EJoinKind Kind> class TJoin : public TComputationValue<TJoin<Source, Kind>> {
    using TBase = TComputationValue<TJoin>;

  public:
    TJoin(TMemoryUsageInfo* memInfo, Source probe, Source build, TJoinMetadata meta, NUdf::TLoggerPtr logger,
          TString componentName)
        : TBase(memInfo)
        , Meta_(meta)
        , Logger_(logger)
        , LogComponent_(logger->RegisterComponent(componentName))
        , Build_(std::move(build))
        , Probe_(std::move(probe))
        , Table_(BuildSize(), TWideUnboxedEqual{Meta_.KeyTypes}, TWideUnboxedHasher{Meta_.KeyTypes},
                 NJoinTable::NeedToTrackUnusedRightTuples(Kind))
    {
        MKQL_ENSURE(BuildSize() == ProbeSize(), "unimplemented");
        MKQL_ENSURE(Kind != EJoinKind::Cross, "Unsupported join kind");
        UDF_LOG(Logger_, LogComponent_, NUdf::ELogLevel::Debug, "TScalarHashJoinState created");
    }

    const TJoinMetadata& Meta() const {
        return Meta_;
    }

    int ProbeSize() const {
        return Probe_.UserDataSize();
    }

    int BuildSize() const {
        return Build_.UserDataSize();
    }

    EFetchResult MatchRows(TComputationContext& ctx, auto consumeOneOrTwoTuples) {
        while (!Build_.Finished()) {
            auto res = Build_.ForEachRow(ctx, [&](auto tuple) { Table_.Add({tuple, tuple + Build_.UserDataSize()}); });
            switch (res) {
            case NYql::NUdf::EFetchStatus::Finish: {
                Table_.Build();
                break;
            }
            case NYql::NUdf::EFetchStatus::Yield: {
                return EFetchResult::Yield;
            }
            case NYql::NUdf::EFetchStatus::Ok: {
                break;
            }
            default:
                MKQL_ENSURE(false, "unreachable");
            }
        }
        if (!Probe_.Finished()) {
            auto result = Probe_.ForEachRow(ctx, [&](NJoinTable::TTuple probeTuple) {
                bool found = false;
                Table_.Lookup(probeTuple, [&](NJoinTable::TTuple matchedBuildTuple) {
                    if constexpr (ContainsRowsFromInnerJoin(Kind)) {
                        consumeOneOrTwoTuples(probeTuple, matchedBuildTuple);
                    }
                    found = true;
                });
                if (!found) {
                    if constexpr (Kind == EJoinKind::Exclusion || Kind == EJoinKind::Left || Kind == EJoinKind::Full) {
                        consumeOneOrTwoTuples(probeTuple, nullptr);
                    }
                    if constexpr (Kind == EJoinKind::LeftOnly) {
                        consumeOneOrTwoTuples(probeTuple);
                    }
                }
                if constexpr (Kind == EJoinKind::LeftSemi) {
                    if (found) {
                        consumeOneOrTwoTuples(probeTuple);
                    }
                }
            });
            switch (result) {
            case NYql::NUdf::EFetchStatus::Finish: {
                int consumedTotal = 0;
                if (Table_.UnusedTrackingOn()) {
                    if constexpr (Kind == EJoinKind::RightSemi) {
                        for (auto& v : Table_.MapView()) {
                            if (v.second.Used) {
                                for (NJoinTable::TTuple used : v.second.Tuples) {

                                    ++consumedTotal;
                                    consumeOneOrTwoTuples(used);
                                }
                            }
                        }
                    }
                    Table_.ForEachUnused([&](NJoinTable::TTuple unused) {
                        if constexpr (Kind == EJoinKind::RightOnly) {
                            ++consumedTotal;
                            consumeOneOrTwoTuples(unused);
                        }
                        if constexpr (Kind == EJoinKind::Exclusion || Kind == EJoinKind::Right ||
                                      Kind == EJoinKind::Full) {
                            ++consumedTotal;
                            consumeOneOrTwoTuples(nullptr, unused);
                        }
                    });
                }
                return consumedTotal == 0 ? EFetchResult::Finish : EFetchResult::One;
            }
            case NYql::NUdf::EFetchStatus::Yield: {
                return EFetchResult::Yield;
            }
            case NYql::NUdf::EFetchStatus::Ok: {
                return EFetchResult::One;
            }
            default:
                MKQL_ENSURE(false, "unreachable");
            }
        }
        return EFetchResult::Finish;
    }

  private:
    const TJoinMetadata Meta_;
    const NUdf::TLoggerPtr Logger_;
    const NUdf::TLogComponentId LogComponent_;

    Source Build_;
    Source Probe_;
    NJoinTable::TStdJoinTable Table_;
};


enum class EIsInMemory : bool {
    Spilled,
    InMemory,
};

template <typename T> [[nodiscard]] T ExtractReadyFuture(NThreading::TFuture<T>&& future) {
    MKQL_ENSURE(future.IsReady(), "no blocking wait in comp nodes");
    return future.ExtractValueSync();
}

TPackResult GetPage(TFuturePage&& future);

using ProbeSpillingPage = std::optional<TPackResult>;

struct TSpilledBucket : public TSides<TMKQLVector<ISpiller::TKey>> {};

using PairOfSpilledBuckets = TSides<TBucket>;

bool AllFuturesReady(const auto& futures) {
    return std::ranges::all_of(futures, [&](const auto& future) { return future.IsReady(); });
}

struct TFutureTableData {
    TMKQLVector<TFuturePage> Futures;
    NThreading::TFuture<void> All;
};

struct TTableAndSomeData {
    NJoinTable::TNeumannJoinTable Table;
    TMKQLDeque<TFuturePage> Futures;
};

namespace NJoinPackedTuples {
template <typename Source> class TInMemoryHashJoin {
  public:
    using TTable = NJoinTable::TNeumannJoinTable;

    TInMemoryHashJoin(TSides<Source> sources, TComputationContext& ctx, TString componentName,
                    TSides<const NPackedTuple::TTupleLayout*> layouts)
        : Logger_(ctx.MakeLogger())
        , LogComponent_(Logger_->RegisterComponent(componentName))
        , Sources_(std::move(sources))
        , Layouts_(layouts)
        , Table_(Layouts_.Build)
    {}

    TPackResult Flatten(TMKQLVector<TPackResult> tuples) {
        return Layouts_.Build->Flatten(tuples);
    }

    EFetchResult MatchRows([[maybe_unused]] TComputationContext& ctx,
                           JoinMatchFun<TSingleTuple> auto consumeOneOrTwoTuples) {
        while (!Sources_.Build.Finished()) {
            FetchResult<IBlockLayoutConverter::TPackResult> var = Sources_.Build.FetchRow();
            switch (AsStatus(var)) {
            case NYql::NUdf::EFetchStatus::Finish: {
                Table_.BuildWith(Flatten(std::move(BuildChunks_)));
                break;
            }
            case NYql::NUdf::EFetchStatus::Yield: {
                return EFetchResult::Yield;
            }
            case NYql::NUdf::EFetchStatus::Ok: {
                BuildChunks_.push_back(std::move(GetPayload(var)));
                break;
            }
            default:
                MKQL_ENSURE(false, "unreachable");
            }
        }
        if (Table_.Empty()) {
            return EFetchResult::Finish;
        }

        if (!Sources_.Probe.Finished()) {
            const FetchResult<IBlockLayoutConverter::TPackResult> var = Sources_.Probe.FetchRow();
            const NKikimr::NMiniKQL::EFetchResult resEnum = AsResult(var);

            if (resEnum == EFetchResult::One) {
                const IBlockLayoutConverter::TPackResult& thisPackResult =
                    std::get<One<IBlockLayoutConverter::TPackResult>>(var).Data;
                thisPackResult.ForEachTuple([&](TSingleTuple probeTuple) {
                    Table_.Lookup(probeTuple, [&](TSingleTuple buildTuple) {
                        consumeOneOrTwoTuples(TSides<TSingleTuple>{.Build = buildTuple, .Probe = probeTuple});
                    });
                });
            }

            return resEnum;
        }

        return EFetchResult::Finish;
    }

  private:
    const NUdf::TLoggerPtr Logger_;
    const NUdf::TLogComponentId LogComponent_;
    TSides<Source> Sources_;
    TSides<const NPackedTuple::TTupleLayout*> Layouts_;
    TTable Table_;
    TPackResult BuildData_;
    TMKQLVector<IBlockLayoutConverter::TPackResult> BuildChunks_;
};

template <typename Source, TSpillerSettings Settings> class THybridHashJoin {
    struct Logger {
        Logger(TComputationContext& ctx, TString name)
        : Logger_(ctx.MakeLogger())
        , LogComponent_(Logger_->RegisterComponent(name)) {}
        NUdf::TLoggerPtr Logger_;
        NUdf::TLogComponentId LogComponent_ ;

        void LogDebug(TStringRef msg) const {
            Cerr << msg << Endl;
            // UDF_LOG(Logger_, LogComponent_, NYql::NUdf::ELogLevel::Fatal, msg);
        }
    };

    using Self = THybridHashJoin<Source, Settings>;

  public:
    using TTable = NJoinTable::TNeumannJoinTable;

    struct Init {};

    struct FetchingBuild {
        FetchingBuild(Self& self)
            : Build(std::move(self.Sources_).Build())
            , Spiller(self.Spiller_, self.Layouts_.Build)
        {
            self.Logger_.LogDebug("FetchingBuild stage started");
        }

        Source Build;
        TBucketsSpiller<Settings> Spiller;
        std::optional<TPackResult> Pack;
    };

    struct BuildingInMemoryTable {
        BuildingInMemoryTable(Self& self, TBucketsSpiller<Settings> spiller)
            : Spiller(std::move(spiller))
        {
            for(int index = 0; index < std::ssize(Spiller.GetBuckets()); ++index) {
                ProbeState.Buckets.push_back(TTable{self.Layouts_.Build});
            }
            self.Logger_.LogDebug("BuildingInMemoryTable stage started");
        }

        TBucketsSpiller<Settings> Spiller;
        TProbeSpiller<Settings>::State ProbeState;
    };

    struct Probing {
        Probing(Self& self, TProbeSpiller<Settings>::State&& init)
            : Probe(std::move(self.Sources_).Probe())
            , Spiller(self.Spiller_, self.Layouts_.Probe, std::move(init))
        {
            using SpillerType = TProbeSpiller<Settings>;
            int inMemoryBuckets =
                std::accumulate(Spiller.GetState().Buckets.begin(), Spiller.GetState().Buckets.end(), 0,
                                [&](int im, const SpillerType::Bucket& bucket) { return im += !SpillerType::IsBucketSpilled(bucket); });
            int spilledBuckets =
                std::accumulate(Spiller.GetState().Buckets.begin(), Spiller.GetState().Buckets.end(), 0,
                                [&](int spilled, const SpillerType::Bucket& bucket) { return spilled += SpillerType::IsBucketSpilled(bucket); });

            self.Logger_.LogDebug(Sprintf("Probing stage started, in memory buckets: %i, spilled buckets: %i",
                                          inMemoryBuckets, spilledBuckets));
        }

        Source Probe;
        TProbeSpiller<Settings> Spiller;
        std::optional<TPackResult> FetchedPack;
    };

    using DumpedBuckets = std::unordered_map<int, TSpilledBucket>;

    struct DumpRestOfPages {
        DumpRestOfPages(Self& self, std::unordered_map<int, TSpilledBucket>&& base,
                        TMKQLVector<TValueAndLocation<NThreading::TFuture<ISpiller::TKey>>>&& futures)
            : AlreadyDumped(std::move(base))
            , Futures(std::move(futures))
        {
            NThreading::TWaitGroup<NThreading::TWaitPolicy::TAll> wg;
            for (auto& future : Futures) {
                wg.Add(future.Val);
            }
            All = std::move(wg).Finish();
            self.Logger_.LogDebug(Sprintf("DumpRestOfPages stage started, page count: %i", Futures.size()));
        }

        DumpedBuckets AlreadyDumped;
        TMKQLVector<TValueAndLocation<NThreading::TFuture<ISpiller::TKey>>> Futures;
        NThreading::TFuture<void> All;
    };

    struct PairAndMetadata {
        TSpilledBucket Buckets;
        int BucketIndex;
        std::variant<TFutureTableData, TTableAndSomeData> Table = TFutureTableData{};
    };

    struct JoinPairsOfPartitions {
        JoinPairsOfPartitions(Self& self, std::unordered_map<int, TSpilledBucket>&& pairs)
            : Pairs(std::move(pairs))
        {
            self.Logger_.LogDebug(Sprintf("JoinPairsOfPartitions stage started, partitions count: %i", pairs.size()));
        }

        std::unordered_map<int, TSpilledBucket> Pairs;
        std::optional<PairAndMetadata> SelectedPair;
    };

    class Sources {
      public:
        Sources(TSides<Source> data) {
            ForEachSide([&](ESide side) { Data_.SelectSide(side).emplace(std::move(data.SelectSide(side))); });
        }

        Source Build() && {
            MKQL_ENSURE(Data_.Build, "trying to clone Source");
            return std::move(*Data_.Build);
        }

        Source Probe() && {
            MKQL_ENSURE(Data_.Probe, "trying to clone Source");
            return std::move(*Data_.Probe);
        }

      private:
        TSides<std::optional<Source>> Data_;
    };

    THybridHashJoin(TSides<Source> sources, TComputationContext& ctx, TString componentName,
                    TSides<const NPackedTuple::TTupleLayout*> layouts)
        : Logger_(ctx, componentName)
        , Layouts_(layouts)
        , Spiller_(ctx.SpillerFactory->CreateSpiller())
        , Sources_(std::move(sources))
    {
    }

    struct Finish {};

    TPackResult Flatten(TMKQLVector<TPackResult> tuples) {
        return Layouts_.Build->Flatten(tuples);
    }

    EFetchResult WaitWhileSpilling() {
        return EFetchResult::Yield;
    }

    TPackResult GetPage(TFuturePage&& future, ESide side) {
        std::optional<NYql::TChunkedBuffer> buff = ExtractReadyFuture(std::move(future));
        MKQL_ENSURE(buff.has_value(), "corrupted extract key?");
        return Parse(std::move(*buff), Layouts_.SelectSide(side));
    }


    EFetchResult MatchRows([[maybe_unused]] TComputationContext& ctx,
                           std::invocable<TSides<TSingleTuple>> auto consumePairOfTuples) {
        auto notEnoughMemory = [] {
            return TlsAllocState->IsMemoryYellowZoneEnabled();
        };
        if (std::get_if<Init>(&State_)) {
            State_ = FetchingBuild{*this};
        } else if (auto* s = std::get_if<FetchingBuild>(&State_)) {
            FetchingBuild& state = *s;
            if (!state.Pack.has_value()) {
                FetchResult<TPackResult> var = state.Build.FetchRow();
                NYql::NUdf::EFetchStatus status = AsStatus(var);
                if (status == NYql::NUdf::EFetchStatus::Yield) {
                    return EFetchResult::Yield;
                } else if (status == NYql::NUdf::EFetchStatus::Ok) {
                    state.Pack = std::move(GetPayload(var));
                } else {
                    MKQL_ENSURE(status == NYql::NUdf::EFetchStatus::Finish, "unhandled status");
                    MKQL_ENSURE(state.Build.Finished(), "sanity check");
                    State_ = BuildingInMemoryTable{*this, std::move(state.Spiller)};
                }
            } else {
                ESpillResult res = state.Spiller.SpillWhile(notEnoughMemory);
                switch (res) {
                case Spilling:
                    return WaitWhileSpilling();
                case FinishedSpilling:
                    break;
                case DontHavePages:{
                    break;
                }
                }
                state.Pack->ForEachTuple([&](TSingleTuple tuple) { state.Spiller.AddRow(tuple); });
                state.Pack = std::nullopt;
            }
        } else if (auto* s = std::get_if<BuildingInMemoryTable>(&State_)) {
            BuildingInMemoryTable& state = *s;
<<<<<<< HEAD
            ESpillResult res = state.Spiller.SpillWhile(notEnoughMemory);
            switch (res) {
                case Spilling:
                    return WaitWhileSpilling();
                case FinishedSpilling:
                    break;
                case DontHavePages:
                    break;
            }
            std::optional<int> smallestBucket = std::nullopt;
            for (int index = 0; index < std::ssize(state.Spiller.GetBuckets()); ++index) {
                TBucket& bucket = state.Spiller.GetBuckets()[index];
                bucket.DetatchBuildingPage();
                if (!bucket.Empty() && !bucket.IsSpilled()) {
                    if (!smallestBucket || state.Spiller.GetBuckets()[*smallestBucket].InMemoryPages().size() > bucket.InMemoryPages().size()) {
                        smallestBucket = index;
=======
            TBuckets& buckets = state.Spiller.GetBuckets();
            const i64 memoryWithoutDummyStorage = TlsAllocState->GetAllocated();
            auto extraMemoryForBuild = [&] {
                i64 flattenMemory = 0;
                i64 inMemoryTuples = 0;
                for (const auto& bucket : buckets) {
                    if (!bucket.IsSpilled()) {
                        for (auto& page : bucket.InMemoryPages) {
                            flattenMemory += page.AllocatedBytes();
                            inMemoryTuples += page.NTuples;
                        }
                        flattenMemory += bucket.BuildingPage.AllocatedBytes();
                        inMemoryTuples += bucket.BuildingPage.NTuples;
>>>>>>> 70532057
                    }
                }
            }
            if (!smallestBucket) {
                for(int index = 0; index < std::ssize(state.Spiller.GetBuckets()); ++index) {
                    TBucket& bucket = state.Spiller.GetBuckets()[index];
                    typename TProbeSpiller<Settings>::Bucket& probeBucket = state.ProbeState.Buckets[index];
                    if (!bucket.Empty()) {
                        TTable* table = std::get_if<TTable>(&probeBucket);
                        MKQL_ENSURE(table && table->Empty(), "sanity check");
                        MKQL_ENSURE(bucket.IsSpilled(), "only spilled buckets are left after building in-memory tables");
                        TSides<TBucket> thisBucket;
                        thisBucket.Build = std::move(bucket);
                        thisBucket.Probe.SpilledPages.emplace();
                        probeBucket = std::move(thisBucket);
                    }
                }
                State_ = Probing{*this, std::move(state.ProbeState)};
            } else {
                TTable* table = std::get_if<TTable>(&state.ProbeState.Buckets[*smallestBucket]);
                MKQL_ENSURE(table, "sanity check");
                TBucket& buildBucket = state.Spiller.GetBuckets()[*smallestBucket];

                table->BuildWith(Flatten(buildBucket.ReleaseInMemoryPages()));
                MKQL_ENSURE(state.Spiller.GetBuckets()[*smallestBucket].Empty(), "this bucket should be empty now");
            }

        } else if (auto* s = std::get_if<Probing>(&State_)) {
            Probing& state = *s;
            if (!state.FetchedPack.has_value()) { 
                FetchResult<TPackResult> var = state.Probe.FetchRow();
                NYql::NUdf::EFetchStatus status = AsStatus(var);
                if (status == NYql::NUdf::EFetchStatus::Yield) {
                    return EFetchResult::Yield;
                } else if (status == NYql::NUdf::EFetchStatus::Ok) {
                    state.FetchedPack = std::move(GetPayload(var));
                } else {
                    MKQL_ENSURE(status == NYql::NUdf::EFetchStatus::Finish, "unexpected enum");
                    std::unordered_map<int, TSpilledBucket> alreadyDumped;
                    TMKQLVector<TValueAndLocation<NThreading::TFuture<ISpiller::TKey>>> futures;
                    for (int index = 0; index < std::ssize(state.Spiller.GetState().Buckets); ++index) {
                        if (state.Spiller.IsBucketSpilled(index)) {
                            TSides<TBucket>& thisPair = *std::get_if<TSides<TBucket>>(&state.Spiller.GetState().Buckets[index]);
                            ForEachSide([&](ESide side) {
                                TBucket& thisBucket = thisPair.SelectSide(side);
                                thisBucket.DetatchBuildingPage();
                                thisBucket.ForEachPage([&](TPackResult page){
                                    futures.push_back(TValueAndLocation<NThreading::TFuture<ISpiller::TKey>>{
                                        .Val = SpillPage(*Spiller_, std::move(page)), .Side = side,
                                        .BucketIndex = index});
                                });
                                alreadyDumped[index].SelectSide(side) = std::move(*thisBucket.SpilledPages);
                                thisBucket.SpilledPages = std::nullopt;
                            });
                        }
                    }
                    for (auto& page : state.Spiller.GetState().InMemoryPages) {
                        futures.push_back(TValueAndLocation<NThreading::TFuture<ISpiller::TKey>>{
                            .Val = SpillPage(*Spiller_, std::move(page.Val)), .Side = page.Side,
                            .BucketIndex = page.BucketIndex});
                    }
                    state.Spiller.GetState().InMemoryPages.clear();
                    state.Spiller.GetState().InMemoryPages.shrink_to_fit();
                    if (futures.empty()) {
                        if (alreadyDumped.empty()) {
                            State_ = Finish{};
                        } else {
                            State_ = JoinPairsOfPartitions{*this, std::move(alreadyDumped)};
                        }
                    } else {

                        MKQL_ENSURE(!alreadyDumped.empty(), "0 dumped buckets but have some parts in memory?");
                        State_ = DumpRestOfPages{*this, std::move(alreadyDumped), std::move(futures)};
                    }
                }
            } else {
                switch (state.Spiller.SpillWhile(notEnoughMemory)) {
                case Spilling:
                    return WaitWhileSpilling();
                case FinishedSpilling:
                    break;
                case DontHavePages: {
                    break;
                }
                default:
                    MKQL_ENSURE(false, "unhandled ESpillResult case");
                }
                state.FetchedPack->ForEachTuple([&](TSingleTuple tuple) {
                    int bucketIndex = Settings.BucketIndex(tuple);
                    bool thisBucketSpilled = state.Spiller.IsBucketSpilled(bucketIndex);
                    if (thisBucketSpilled) {
                        state.Spiller.AddRow({.Val = tuple, .Side = ESide::Probe, .BucketIndex = bucketIndex});
                    } else {
                        TTable* thisTable = std::get_if<TTable>(&state.Spiller.GetState().Buckets[bucketIndex]);
                        MKQL_ENSURE(thisTable, "sanity check");
                        thisTable->Lookup(tuple, [&](TSingleTuple tableMatch) {
                            consumePairOfTuples(TSides<TSingleTuple>{.Build = tableMatch, .Probe = tuple});
                        });
                    }
                });
                state.FetchedPack = std::nullopt;
            }
        } else if (auto* s = std::get_if<DumpRestOfPages>(&State_)) {
            DumpRestOfPages& state = *s;
            if (state.All.IsReady()) {
                for (auto& future : state.Futures) {
                    auto it = state.AlreadyDumped.find(future.BucketIndex);
                    MKQL_ENSURE(it != state.AlreadyDumped.end(), "bucket with this index is processed already");
                    it->second.SelectSide(future.Side).push_back(ExtractReadyFuture(std::move(future.Val)));
                }
                State_ = JoinPairsOfPartitions{*this, std::move(state.AlreadyDumped)};

            } else {
                return WaitWhileSpilling();
            }
        } else if (auto* s = std::get_if<JoinPairsOfPartitions>(&State_)) {
            // TODO: Implement repartitioning logic here to handle cases where a single partition is too large and may cause out-of-memory (OOM) errors.
            JoinPairsOfPartitions& state = *s;
            if (!state.SelectedPair.has_value()) {
                std::optional bucket = GetFrontOrNull(state.Pairs);
                if (bucket.has_value()) {
                    state.SelectedPair =
                        PairAndMetadata{.Buckets = std::move(bucket->second), .BucketIndex = bucket->first};
                    TFutureTableData data;
                    for (ISpiller::TKey key : state.SelectedPair->Buckets.Build) {
                        data.Futures.push_back(Spiller_->Extract(key));
                    }
                    data.All = NThreading::WaitAll(data.Futures);
                    state.SelectedPair->Table = std::move(data);
                } else {
                    State_ = Finish{};
                }
            } else {
                TMKQLVector<ISpiller::TKey>& currentProbe = state.SelectedPair->Buckets.Probe;
                if (auto* tdata = std::get_if<TFutureTableData>(&state.SelectedPair->Table)) {
                    if (tdata->All.IsReady()) {
                        TMKQLVector<TPackResult> vec;
                        for (auto& future : tdata->Futures) {
                            vec.push_back(GetPage(std::move(future), ESide::Build));
                        }
                        NJoinTable::TNeumannJoinTable table{Layouts_.Build};
                        table.BuildWith(Flatten(std::move(vec)));
                        state.SelectedPair->Table = TTableAndSomeData{.Table = std::move(table), .Futures = {}};
                    } else {
                        return WaitWhileSpilling();
                    }
                } else {
                    auto* table = std::get_if<TTableAndSomeData>(&state.SelectedPair->Table);
                    MKQL_ENSURE(table, "sanity check");
                    constexpr int MinFuturesInBuffer = 10;
                    while (table->Futures.size() < MinFuturesInBuffer && !currentProbe.empty()) {
                        table->Futures.push_back(Spiller_->Extract(*GetBackOrNull(currentProbe)));
                    }
                    if (table->Futures.empty()) {
                        MKQL_ENSURE(currentProbe.empty(), "sanity check");
                        state.SelectedPair = std::nullopt;
                    } else {
                        if (table->Futures.front().IsReady()) {
                            TPackResult pack = GetPage(*GetFrontOrNull(table->Futures), ESide::Probe);
                            pack.ForEachTuple([&](TSingleTuple probeTuple) {
                                table->Table.Lookup(probeTuple, [&](TSingleTuple buildTuple) {
                                    consumePairOfTuples({.Build = buildTuple, .Probe = probeTuple});
                                });
                            });
                        } else {
                            return WaitWhileSpilling();
                        }
                    }
                }
            }
        } else if (std::get_if<Finish>(&State_)) {
            return EFetchResult::Finish;
        } else {
            MKQL_ENSURE(false, "unreachable");
        }

        return EFetchResult::One;
    }

  private:
    const Logger Logger_;
    TSides<const NPackedTuple::TTupleLayout*> Layouts_;
    ISpiller::TPtr Spiller_;
    Sources Sources_;
    std::variant<Init, FetchingBuild, BuildingInMemoryTable, Probing, DumpRestOfPages, JoinPairsOfPartitions, Finish>
        State_ = Init{};
};
} // namespace NJoinPackedTuples

} // namespace NKikimr::NMiniKQL<|MERGE_RESOLUTION|>--- conflicted
+++ resolved
@@ -507,7 +507,6 @@
             }
         } else if (auto* s = std::get_if<BuildingInMemoryTable>(&State_)) {
             BuildingInMemoryTable& state = *s;
-<<<<<<< HEAD
             ESpillResult res = state.Spiller.SpillWhile(notEnoughMemory);
             switch (res) {
                 case Spilling:
@@ -524,21 +523,6 @@
                 if (!bucket.Empty() && !bucket.IsSpilled()) {
                     if (!smallestBucket || state.Spiller.GetBuckets()[*smallestBucket].InMemoryPages().size() > bucket.InMemoryPages().size()) {
                         smallestBucket = index;
-=======
-            TBuckets& buckets = state.Spiller.GetBuckets();
-            const i64 memoryWithoutDummyStorage = TlsAllocState->GetAllocated();
-            auto extraMemoryForBuild = [&] {
-                i64 flattenMemory = 0;
-                i64 inMemoryTuples = 0;
-                for (const auto& bucket : buckets) {
-                    if (!bucket.IsSpilled()) {
-                        for (auto& page : bucket.InMemoryPages) {
-                            flattenMemory += page.AllocatedBytes();
-                            inMemoryTuples += page.NTuples;
-                        }
-                        flattenMemory += bucket.BuildingPage.AllocatedBytes();
-                        inMemoryTuples += bucket.BuildingPage.NTuples;
->>>>>>> 70532057
                     }
                 }
             }
