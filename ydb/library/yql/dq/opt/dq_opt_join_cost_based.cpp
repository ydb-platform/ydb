--- conflicted
+++ resolved
@@ -388,7 +388,6 @@
             Y_ENSURE(OrderingsFSM != nullptr);
 
             EliminateShuffles(hypergraph, bestJoinOrder, *OrderingsFSM);
-<<<<<<< HEAD
         }
 
         auto resTree = ConvertFromInternal(bestJoinOrder, EnableShuffleElimination, OrderingsFSM? &OrderingsFSM->FDStorage: nullptr);
@@ -396,15 +395,6 @@
             resTree->Stats.LogicalOrderings = OrderingsFSM->CreateState();
         }
 
-=======
-        }
-
-        auto resTree = ConvertFromInternal(bestJoinOrder, EnableShuffleElimination, OrderingsFSM? &OrderingsFSM->FDStorage: nullptr);
-        if (OrderingsFSMWasRebuilt) {
-            resTree->Stats.LogicalOrderings = OrderingsFSM->CreateState();
-        }
-
->>>>>>> 832cd121
         AddMissingConditions(hypergraph, resTree);
         return resTree;
     }
@@ -536,13 +526,10 @@
 
     auto equiJoin = equiJoinNode.Cast<TCoEquiJoin>();
     auto stats = typeCtx.GetStats(equiJoinNode.Raw());
-<<<<<<< HEAD
-=======
     TTableAliasMap* tableAliases = nullptr;
     if (stats) {
         tableAliases = stats->TableAliases.Get();
     }
->>>>>>> 832cd121
 
     TVector<std::shared_ptr<TRelOptimizerNode>> rels;
     for (size_t i = 0; i < equiJoin.ArgCount() - 2; ++i) {
@@ -576,15 +563,6 @@
     interestingOrderingIdxes.reserve(hypergraph.GetEdges().size());
     for (const auto& edge: hypergraph.GetEdges()) {
         for (const auto& [lhs, rhs]: Zip(edge.LeftJoinKeys, edge.RightJoinKeys)) {
-<<<<<<< HEAD
-            fdStorage.AddFD(lhs, rhs, TFunctionalDependency::EEquivalence, false, nullptr);
-        }
-
-        TString idx;
-        idx = ToString(fdStorage.AddInterestingOrdering(edge.LeftJoinKeys, TOrdering::EShuffle, nullptr));
-        interestingOrderingIdxes.insert(std::move(idx));
-        idx = ToString(fdStorage.AddInterestingOrdering(edge.RightJoinKeys, TOrdering::EShuffle, nullptr));
-=======
             fdStorage.AddFD(lhs, rhs, TFunctionalDependency::EEquivalence, false, tableAliases);
         }
 
@@ -592,7 +570,6 @@
         idx = ToString(fdStorage.AddInterestingOrdering(edge.LeftJoinKeys, TOrdering::EShuffle, tableAliases));
         interestingOrderingIdxes.insert(std::move(idx));
         idx = ToString(fdStorage.AddInterestingOrdering(edge.RightJoinKeys, TOrdering::EShuffle, tableAliases));
->>>>>>> 832cd121
         interestingOrderingIdxes.insert(std::move(idx));
     }
 
@@ -635,11 +612,7 @@
     YQL_ENSURE(equiJoin.ArgCount() >= 4);
 
     auto stats = typesCtx.GetStats(equiJoin.Raw());
-<<<<<<< HEAD
-    if (stats) {
-=======
     if (stats && stats->CBOFired) {
->>>>>>> 832cd121
         return node;
     }
 
