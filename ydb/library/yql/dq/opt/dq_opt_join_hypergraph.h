--- conflicted
+++ resolved
@@ -558,11 +558,7 @@
             shuffleOrderingIdxByNodeIdx[i] = fdStorage.AddInterestingOrdering(shuffledBy, TOrdering::EShuffle, nullptr);
         }
 
-<<<<<<< HEAD
-        TOrderingsStateMachine orderingsFSM(std::move(fdStorage));
-=======
         TOrderingsStateMachine orderingsFSM(std::move(fdStorage), TOrdering::EShuffle);
->>>>>>> 832cd121
 
         for (std::size_t i = 0; i < edges.size(); ++i) {
             edges[i].FDs = orderingsFSM.GetFDSet(fdsByEdgeIdx[i]);
