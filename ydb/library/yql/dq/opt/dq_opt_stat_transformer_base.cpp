--- conflicted
+++ resolved
@@ -118,25 +118,7 @@
 
     // Do nothing in case of EquiJoin, otherwise the EquiJoin rule won't fire
     else if(TCoEquiJoin::Match(input.Get())){
-<<<<<<< HEAD
-        auto equiJoin = TExprBase(input).Cast<TCoEquiJoin>();
-        for (size_t i = 0; i < equiJoin.ArgCount() - 2; ++i) {
-            auto input = equiJoin.Arg(i).Cast<TCoEquiJoinInput>();
-
-            auto scope = input.Scope();
-            if (!scope.Maybe<TCoAtom>()){
-                continue;
-            }
-
-            TString label = scope.Cast<TCoAtom>().StringValue();
-            auto joinArg = input.List();
-            if (auto stats = TypeCtx->GetStats(joinArg.Raw()); stats && stats->Aliases) {
-                stats->Aliases->insert(std::move(label));
-            }
-        }
-=======
         InferStatisticsForEquiJoin(input, TypeCtx);
->>>>>>> 832cd121
     }
     // In case of DqSource, propagate the statistics from the correct argument
     else if (TDqSource::Match(input.Get())) {
@@ -148,8 +130,6 @@
     else if (auto extendBase = TMaybeNode<TCoExtendBase>(input)) { // == union all
         InferStatisticsForExtendBase(input, TypeCtx);
     }
-<<<<<<< HEAD
-=======
     else if (TCoAsStruct::Match(input.Get())) {
         InferStatisticsForAsStruct(input, TypeCtx);
     }
@@ -159,7 +139,6 @@
     else if (auto sortBase = TMaybeNode<TCoSortBase>(input)) {
         InferStatisticsForSortBase(input, TypeCtx);
     }
->>>>>>> 832cd121
     else {
         matched = false;
     }
