#pragma once

#include <ydb/library/yql/dq/common/dq_common.h>
#include <ydb/library/yql/dq/proto/dq_tasks.pb.h>
#include <ydb/library/yql/dq/runtime/dq_async_output.h>
#include <ydb/library/yql/dq/runtime/dq_compute.h>
#include <ydb/library/yql/dq/runtime/dq_input_channel.h>
#include <ydb/library/yql/dq/runtime/dq_input_producer.h>
#include <ydb/library/yql/dq/runtime/dq_output_channel.h>
#include <ydb/library/yql/dq/runtime/dq_output_consumer.h>
#include <ydb/library/yql/dq/runtime/dq_async_input.h>

#include <ydb/library/yql/minikql/computation/mkql_computation_pattern_cache.h>
#include <ydb/library/yql/minikql/mkql_alloc.h>
#include <ydb/library/yql/minikql/mkql_function_registry.h>
#include <ydb/library/yql/minikql/mkql_node_visitor.h>
#include <ydb/library/yql/minikql/mkql_node.h>
#include <ydb/library/yql/minikql/mkql_watermark.h>

#include <library/cpp/monlib/metrics/histogram_collector.h>

#include <util/generic/size_literals.h>
#include <util/system/types.h>

namespace NActors {
    class TActorSystem;
};

namespace NYql::NDq {

enum class ERunStatus : ui32 {
    Finished,
    PendingInput,
    PendingOutput
};

struct TMkqlStat {
    NKikimr::NMiniKQL::TStatKey Key;
    i64 Value = 0;
};

struct TTaskRunnerStatsBase {
    // basic stats
    TDuration BuildCpuTime;
    TInstant FinishTs;
    TInstant StartTs;

    TDuration ComputeCpuTime;
    TDuration WaitInputTime;
    TDuration WaitOutputTime;

    ui64 SpillingComputeWriteBytes;
    ui64 SpillingChannelWriteBytes;

    TDuration SpillingComputeReadTime;
    TDuration SpillingComputeWriteTime;
    TDuration SpillingChannelReadTime;
    TDuration SpillingChannelWriteTime;

    // profile stats
    NMonitoring::IHistogramCollectorPtr ComputeCpuTimeByRun; // in millis

    THashMap<ui32, THashMap<ui64, IDqInputChannel::TPtr>> InputChannels;   // SrcStageId => {ChannelId => Channel}
    THashMap<ui64, IDqAsyncInputBuffer::TPtr> Sources;                     // InputIndex => Source
    THashMap<ui32, THashMap<ui64, IDqOutputChannel::TPtr>> OutputChannels; // DstStageId => {ChannelId => Channel}

    TVector<TMkqlStat> MkqlStats;

    TTaskRunnerStatsBase() = default;
    TTaskRunnerStatsBase(TTaskRunnerStatsBase&&) = default;
    TTaskRunnerStatsBase& operator=(TTaskRunnerStatsBase&&) = default;

    virtual ~TTaskRunnerStatsBase() = default;
};

struct TDqTaskRunnerStats : public TTaskRunnerStatsBase {
};

// Provides read access to TTaskRunnerStatsBase
// May or may not own the underlying object
class TDqTaskRunnerStatsView {
public:
    TDqTaskRunnerStatsView() : IsDefined(false) {}

    TDqTaskRunnerStatsView(const TDqTaskRunnerStats* stats)   // used in TLocalTaskRunnerActor, cause it holds this stats, and does not modify it asyncronously from TDqAsyncComputeActor
        : StatsPtr(stats)
        , IsDefined(true) {
    }

    TDqTaskRunnerStatsView(const TDqTaskRunnerStats* stats, THashMap<ui32, const IDqAsyncOutputBuffer*>&& sinks,
        THashMap<ui32, const IDqAsyncInputBuffer*>&& inputTransforms)
        : StatsPtr(stats)
        , IsDefined(true)
        , Sinks(std::move(sinks))
        , InputTransforms(std::move(inputTransforms)) {
    }

    const TTaskRunnerStatsBase* Get() {
        if (!IsDefined) {
            return nullptr;
        }
        return StatsPtr;
    }

    operator bool() const {
        return IsDefined;
    }

    const IDqAsyncOutputBuffer* GetSink(ui32 sinkId) const {
        return Sinks.at(sinkId);
    }

    const IDqAsyncInputBuffer* GetInputTransform(ui32 inputTransformId) const {
        return InputTransforms.at(inputTransformId);
    }

private:
    const TDqTaskRunnerStats* StatsPtr;
    bool IsDefined;
    THashMap<ui32, const IDqAsyncOutputBuffer*> Sinks;
    THashMap<ui32, const IDqAsyncInputBuffer*> InputTransforms;
};

struct TDqTaskRunnerContext {
    const NKikimr::NMiniKQL::IFunctionRegistry* FuncRegistry = nullptr;
    IRandomProvider* RandomProvider = nullptr;
    ITimeProvider* TimeProvider = nullptr;
    TDqComputeContextBase* ComputeCtx = nullptr;
    NKikimr::NMiniKQL::TComputationNodeFactory ComputationFactory;
    NUdf::IApplyContext* ApplyCtx = nullptr;
    NKikimr::NMiniKQL::TCallableVisitFuncProvider FuncProvider;
    NKikimr::NMiniKQL::TTypeEnvironment* TypeEnv = nullptr;
    std::shared_ptr<NKikimr::NMiniKQL::TComputationPatternLRUCache> PatternCache;
};

class IDqTaskRunnerExecutionContext {
public:
    virtual ~IDqTaskRunnerExecutionContext() = default;

    virtual IDqOutputConsumer::TPtr CreateOutputConsumer(const NDqProto::TTaskOutput& outputDesc,
        const NKikimr::NMiniKQL::TType* type, NUdf::IApplyContext* applyCtx,
        const NKikimr::NMiniKQL::TTypeEnvironment& typeEnv,
        const NKikimr::NMiniKQL::THolderFactory& holderFactory,
        TVector<IDqOutput::TPtr>&& outputs) const = 0;

    virtual IDqChannelStorage::TPtr CreateChannelStorage(ui64 channelId, bool withSpilling) const = 0;
    virtual IDqChannelStorage::TPtr CreateChannelStorage(ui64 channelId, bool withSpilling, NActors::TActorSystem* actorSystem) const = 0;

<<<<<<< HEAD
    virtual std::function<void()> GetWakeupCallback() const = 0;
    virtual TIntrusivePtr<TSpillingTaskCounters> GetSpillingTaskCounters() const = 0;
=======
    virtual TWakeUpCallback GetWakeupCallback() const = 0;
    virtual TErrorCallback GetErrorCallback() const = 0;
>>>>>>> 9095bb1c
    virtual TTxId GetTxId() const = 0;
};

class TDqTaskRunnerExecutionContextBase : public IDqTaskRunnerExecutionContext {
public:
    IDqOutputConsumer::TPtr CreateOutputConsumer(const NDqProto::TTaskOutput& outputDesc,
        const NKikimr::NMiniKQL::TType* type, NUdf::IApplyContext* applyCtx,
        const NKikimr::NMiniKQL::TTypeEnvironment& typeEnv,
        const NKikimr::NMiniKQL::THolderFactory& holderFactory,
        TVector<IDqOutput::TPtr>&& outputs) const override;
};

class TDqTaskRunnerExecutionContextDefault : public TDqTaskRunnerExecutionContextBase {
public:
    IDqChannelStorage::TPtr CreateChannelStorage(ui64 /*channelId*/, bool /*withSpilling*/) const override {
        return {};
    };

    IDqChannelStorage::TPtr CreateChannelStorage(ui64 /*channelId*/, bool /*withSpilling*/, NActors::TActorSystem* /*actorSystem*/) const override {
        return {};
    };

    TWakeUpCallback GetWakeupCallback() const override {
        return {};
    }

    TErrorCallback GetErrorCallback() const override {
        return {};
    }

    TIntrusivePtr<TSpillingTaskCounters> GetSpillingTaskCounters() const override {
        return {};
    }

    TTxId GetTxId() const override {
        return {};
    }

};

struct TDqTaskRunnerSettings {
    NDqProto::EDqStatsMode StatsMode = NDqProto::DQ_STATS_MODE_NONE;
    bool TerminateOnError = false;
    bool UseCacheForLLVM = true;
    TString OptLLVM = "";
    THashMap<TString, TString> SecureParams;
    THashMap<TString, TString> TaskParams;
    TVector<TString> ReadRanges;
};

struct TDqTaskRunnerMemoryLimits {
    ui32 ChannelBufferSize = 0;
    ui32 OutputChunkMaxSize = 0;
    ui32 ChunkSizeLimit = 48_MB;
};

NUdf::TUnboxedValue DqBuildInputValue(const NDqProto::TTaskInput& inputDesc, const NKikimr::NMiniKQL::TType* type,
    TVector<IDqInputChannel::TPtr>&& channels, const NKikimr::NMiniKQL::THolderFactory& holderFactory);

IDqOutputConsumer::TPtr DqBuildOutputConsumer(const NDqProto::TTaskOutput& outputDesc, const NKikimr::NMiniKQL::TType* type,
    const NKikimr::NMiniKQL::TTypeEnvironment& typeEnv, const NKikimr::NMiniKQL::THolderFactory& holderFactory,
    TVector<IDqOutput::TPtr>&& channels);

using TDqTaskRunnerParameterProvider = std::function<
    bool(std::string_view name, NKikimr::NMiniKQL::TType* type, const NKikimr::NMiniKQL::TTypeEnvironment& typeEnv,
         const NKikimr::NMiniKQL::THolderFactory& holderFactory, NUdf::TUnboxedValue& value)
>;


/// TDqTaskSettings class that holds all the settings of the DqTask.
/// It accepts pointer and accepts ownership.
class TDqTaskSettings {
public:
    explicit TDqTaskSettings(NDqProto::TDqTask* task, TIntrusivePtr<NActors::TProtoArenaHolder> arena = nullptr)
        : Task_(nullptr)
        , Arena(std::move(arena))
    {
        if (!task->GetArena()) {
            HeapTask_ = std::make_unique<NDqProto::TDqTask>();
            HeapTask_->Swap(task);
            Task_ = HeapTask_.get();
            Y_ABORT_UNLESS(!Arena);
        } else {
            Task_ = task;
            Y_ABORT_UNLESS(Arena);
            Y_ABORT_UNLESS(task->GetArena() == Arena->Get());
        }
    }

    TDqTaskSettings(const TDqTaskSettings& task) {
        if (Y_LIKELY(task.HeapTask_)) {
            HeapTask_ = std::make_unique<NDqProto::TDqTask>();
            HeapTask_->CopyFrom(*task.Task_);
            Task_ = HeapTask_.get();
            Y_ABORT_UNLESS(!task.Arena);
        } else {
            Y_ABORT("not allowed to copy dq settings for arena allocated messages.");
        }
    }

    ui64 GetId() const {
        return Task_->GetId();
    }

    bool GetCreateSuspended() const {
        return Task_->GetCreateSuspended();
    }

    const NDqProto::TDqTask& GetSerializedTask() const {
        Y_ABORT_UNLESS(!ParamProvider, "GetSerialized isn't supported if external ParamProvider callback is specified!");
        return *Task_;
    }

    const ::NYql::NDqProto::TTaskInput& GetInputs(size_t index) const {
        return Task_->GetInputs(index);
    }

    const ::NYql::NDqProto::TTaskOutput& GetOutputs(size_t index) const {
        return Task_->GetOutputs(index);
    }

    const ::google::protobuf::RepeatedPtrField<::NYql::NDqProto::TTaskInput>& GetInputs() const {
        return Task_->GetInputs();
    }

    size_t InputsSize() const {
        return Task_->InputsSize();
    }

    size_t OutputsSize() const {
        return Task_->OutputsSize();
    }

    void SetParamsProvider(TDqTaskRunnerParameterProvider&& provider) {
        ParamProvider = std::move(provider);
    }

    void GetParameterValue(std::string_view name, NKikimr::NMiniKQL::TType* type, const NKikimr::NMiniKQL::TTypeEnvironment& typeEnv,
        const NKikimr::NMiniKQL::THolderFactory& holderFactory, NUdf::TUnboxedValue& value) const
    {
        if (ParamProvider && ParamProvider(name, type, typeEnv, holderFactory, value)) {
#ifndef NDEBUG
            YQL_ENSURE(!Task_->GetParameters().contains(name), "param: " << name);
#endif
        } else {
            auto it = Task_->GetParameters().find(name);
            YQL_ENSURE(it != Task_->GetParameters().end());

            auto guard = typeEnv.BindAllocator();
            TDqDataSerializer::DeserializeParam(it->second, type, holderFactory, value);
        }
    }

    ui64 GetStageId() const {
        return Task_->GetStageId();
    }

    const ::NYql::NDqProto::TProgram& GetProgram() const {
        return Task_->GetProgram();
    }

    const TProtoStringType & GetRateLimiterResource() const {
        return Task_->GetRateLimiterResource();
    }

    const TProtoStringType& GetRateLimiter() const {
        return Task_->GetRateLimiter();
    }

    const ::google::protobuf::Map<TProtoStringType, ::NYql::NDqProto::TData>& GetParameters() const {
        return Task_->GetParameters();
    }

    const ::google::protobuf::Map<TProtoStringType, TProtoStringType>& GetTaskParams() const {
        return Task_->GetTaskParams();
    }

    const ::google::protobuf::RepeatedPtrField<TString>& GetReadRanges() const {
        return Task_->GetReadRanges();
    }

    const ::google::protobuf::Map<TProtoStringType, TProtoStringType>& GetSecureParams() const {
        return Task_->GetSecureParams();
    }

    const ::google::protobuf::RepeatedPtrField<::NYql::NDqProto::TTaskOutput>& GetOutputs() const {
        return Task_->GetOutputs();
    }

    const ::google::protobuf::Any& GetMeta() const {
        return Task_->GetMeta();
    }

    bool GetUseLlvm() const {
        return Task_->GetUseLlvm();
    }

    bool HasUseLlvm() const {
        return Task_->HasUseLlvm();
    }

    bool IsLLVMDisabled() const {
        return HasUseLlvm() && !GetUseLlvm();
    }

    const TVector<google::protobuf::Message*>& GetSourceSettings() const {
        return SourceSettings;
    }

    TVector<google::protobuf::Message*>& MutableSourceSettings() {
        return SourceSettings;
    }

    const TIntrusivePtr<NActors::TProtoArenaHolder>& GetArena() const {
        return Arena;
    }

    const google::protobuf::Map<TProtoStringType, TProtoStringType>& GetRequestContext() const {
        return Task_->GetRequestContext();
    }

    bool GetEnableSpilling() const {
        return Task_->HasEnableSpilling() && Task_->GetEnableSpilling();
    }

private:

    // external callback to retrieve parameter value.
    TDqTaskRunnerParameterProvider ParamProvider;
    NDqProto::TDqTask* Task_ = nullptr;
    std::unique_ptr<NDqProto::TDqTask> HeapTask_;
    TIntrusivePtr<NActors::TProtoArenaHolder> Arena;
    TVector<google::protobuf::Message*> SourceSettings;  // used only in case if we execute compute actor locally
};

class IDqTaskRunner : public TSimpleRefCount<IDqTaskRunner>, private TNonCopyable {
public:
    virtual ~IDqTaskRunner() = default;

    virtual ui64 GetTaskId() const = 0;

    virtual void Prepare(const TDqTaskSettings& task, const TDqTaskRunnerMemoryLimits& memoryLimits,
        const IDqTaskRunnerExecutionContext& execCtx) = 0;
    virtual ERunStatus Run() = 0;

    virtual bool HasEffects() const = 0;

    virtual IDqInputChannel::TPtr GetInputChannel(ui64 channelId) = 0;
    virtual IDqAsyncInputBuffer::TPtr GetSource(ui64 inputIndex) = 0;
    virtual IDqOutputChannel::TPtr GetOutputChannel(ui64 channelId) = 0;
    virtual IDqAsyncOutputBuffer::TPtr GetSink(ui64 outputIndex) = 0;
    virtual std::optional<std::pair<NUdf::TUnboxedValue, IDqAsyncInputBuffer::TPtr>> GetInputTransform(ui64 inputIndex) = 0;
    virtual std::pair<IDqAsyncOutputBuffer::TPtr, IDqOutputConsumer::TPtr> GetOutputTransform(ui64 outputIndex) = 0;

    virtual IRandomProvider* GetRandomProvider() const = 0;

    // if memoryLimit = Nothing()  then don't set memory limit, use existing one (if any)
    // if memoryLimit = 0          then set unlimited
    // otherwise use particular memory limit
    virtual TGuard<NKikimr::NMiniKQL::TScopedAlloc> BindAllocator(TMaybe<ui64> memoryLimit = Nothing()) = 0;
    virtual bool IsAllocatorAttached() = 0;
    virtual const NKikimr::NMiniKQL::TTypeEnvironment& GetTypeEnv() const = 0;
    virtual const NKikimr::NMiniKQL::THolderFactory& GetHolderFactory() const = 0;
    virtual NKikimr::NMiniKQL::TScopedAlloc& GetAllocator() const = 0;

    virtual const THashMap<TString, TString>& GetSecureParams() const = 0;
    virtual const THashMap<TString, TString>& GetTaskParams() const = 0;
    virtual const TVector<TString>& GetReadRanges() const = 0;

    virtual const TDqTaskRunnerStats* GetStats() const = 0;
    virtual const TDqMeteringStats* GetMeteringStats() const = 0;

    [[nodiscard]]
    virtual TString Save() const = 0;
    virtual void Load(TStringBuf in) = 0;

    virtual void SetWatermarkIn(TInstant time) = 0;
    virtual const NKikimr::NMiniKQL::TWatermark& GetWatermark() const = 0;

    virtual void SetSpillerFactory(std::shared_ptr<NKikimr::NMiniKQL::ISpillerFactory> spillerFactory) = 0;
};

TIntrusivePtr<IDqTaskRunner> MakeDqTaskRunner(
    std::shared_ptr<NKikimr::NMiniKQL::TScopedAlloc> alloc, 
    const TDqTaskRunnerContext& ctx, 
    const TDqTaskRunnerSettings& settings,
    const TLogFunc& logFunc
);

} // namespace NYql::NDq

template <>
inline void Out<NYql::NDq::TTaskRunnerStatsBase>(IOutputStream& os, TTypeTraits<NYql::NDq::TTaskRunnerStatsBase>::TFuncParam stats) {
    os << "TTaskRunnerStatsBase:" << Endl
       << "\tBuildCpuTime: " << stats.BuildCpuTime << Endl
       << "\tStartTs: " << stats.StartTs << Endl
       << "\tFinishTs: " << stats.FinishTs << Endl
       << "\tComputeCpuTime: " << stats.ComputeCpuTime << Endl
       << "\tWaitInputTime: " << stats.WaitInputTime << Endl
       << "\tWaitOutputTime: " << stats.WaitOutputTime << Endl
       << "\tsize of InputChannels: " << stats.InputChannels.size() << Endl
       << "\tsize of Sources: " << stats.Sources.size() << Endl
       << "\tsize of OutputChannels: " << stats.OutputChannels.size();
}<|MERGE_RESOLUTION|>--- conflicted
+++ resolved
@@ -146,13 +146,9 @@
     virtual IDqChannelStorage::TPtr CreateChannelStorage(ui64 channelId, bool withSpilling) const = 0;
     virtual IDqChannelStorage::TPtr CreateChannelStorage(ui64 channelId, bool withSpilling, NActors::TActorSystem* actorSystem) const = 0;
 
-<<<<<<< HEAD
-    virtual std::function<void()> GetWakeupCallback() const = 0;
-    virtual TIntrusivePtr<TSpillingTaskCounters> GetSpillingTaskCounters() const = 0;
-=======
     virtual TWakeUpCallback GetWakeupCallback() const = 0;
     virtual TErrorCallback GetErrorCallback() const = 0;
->>>>>>> 9095bb1c
+    virtual TIntrusivePtr<TSpillingTaskCounters> GetSpillingTaskCounters() const = 0;
     virtual TTxId GetTxId() const = 0;
 };
 
