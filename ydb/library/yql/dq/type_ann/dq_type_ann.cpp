--- conflicted
+++ resolved
@@ -301,14 +301,9 @@
 
 template <bool IsMapJoin>
 const TStructExprType* GetDqJoinResultType(TPositionHandle pos, const TStructExprType& leftRowType,
-<<<<<<< HEAD
-    const TStringBuf& leftLabel, const TStructExprType& rightRowType, const TStringBuf& rightLabel,
+    const THashSet<TStringBuf>& leftLabels, const TStructExprType& rightRowType, const THashSet<TStringBuf>& rightLabels,
     const TStringBuf& joinType, const TDqJoinKeyTupleList& joinKeys, TExprContext& ctx,
     bool isMultiget = false)
-=======
-    const THashSet<TStringBuf>& leftLabels, const TStructExprType& rightRowType, const THashSet<TStringBuf>& rightLabels,
-    const TStringBuf& joinType, const TDqJoinKeyTupleList& joinKeys, TExprContext& ctx)
->>>>>>> 4858642a
 {
     // check left
     bool isLeftOptional = IsLeftJoinSideOptional(joinType);
@@ -584,15 +579,9 @@
         }
     }
 
-<<<<<<< HEAD
-    return GetDqJoinResultType<IsMapJoin>(join.Pos(), *leftStructType, leftTableLabel, *rightStructType,
-        rightTableLabel, join.JoinType(), join.JoinKeys(), ctx, isMultiget);
-}
-=======
     return GetDqJoinResultType<IsMapJoin>(join.Pos(), *leftStructType, leftTableLabels, *rightStructType,
-        rightTableLabels, join.JoinType(), join.JoinKeys(), ctx);
-    }
->>>>>>> 4858642a
+        rightTableLabels, join.JoinType(), join.JoinKeys(), ctx, isMultiget);
+    }
 
 } // unnamed
 
@@ -768,11 +757,9 @@
     if (!EnsureStructType(input->Pos(), rightRowType, ctx)) {
         return TStatus::Error;
     }
-<<<<<<< HEAD
     bool isMultiget = input->ChildrenSize() > TDqCnStreamLookup::idx_IsMultiget
         && cnStreamLookup.IsMultiget().Maybe<TCoAtom>()
         && FromString<bool>(cnStreamLookup.IsMultiget().Cast().StringValue());
-=======
 
     THashSet<TStringBuf> leftLabels;
     if (cnStreamLookup.LeftLabel().Maybe<TCoAtom>()) {
@@ -792,7 +779,6 @@
         }
     }
 
->>>>>>> 4858642a
     const auto outputRowType = GetDqJoinResultType<true>(
         input->Pos(),
         *leftRowType.Cast<TStructExprType>(),
