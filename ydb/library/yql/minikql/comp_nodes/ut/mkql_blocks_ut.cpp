#include "mkql_computation_node_ut.h"

#include <ydb/library/yql/minikql/computation/mkql_computation_node_holders.h>

#include <arrow/compute/exec_internal.h>
#include <arrow/array/builder_primitive.h>

#include <ydb/library/yql/public/udf/udf_helpers.h>
#include <ydb/library/yql/public/udf/arrow/udf_arrow_helpers.h>

BEGIN_SIMPLE_ARROW_UDF(TInc, i32(i32)) {
    Y_UNUSED(valueBuilder);
    const i32 arg = args[0].Get<i32>();
    return NYql::NUdf::TUnboxedValuePod(arg + 1);
}

struct TIncKernelExec : public NYql::NUdf::TUnaryKernelExec<TIncKernelExec> {
    template <typename TSink>
<<<<<<< HEAD
    static void Process(NYql::NUdf::TBlockItem arg, const NYql::NUdf::IValueBuilder& valueBuilder, const TSink& sink) {
=======
    static void Process(const NYql::NUdf::IValueBuilder* valueBuilder, NYql::NUdf::TBlockItem arg, const TSink& sink) {
>>>>>>> 893f3254
        Y_UNUSED(valueBuilder);
        sink(NYql::NUdf::TBlockItem(arg.As<i32>() + 1));
    }
};

END_SIMPLE_ARROW_UDF(TInc, TIncKernelExec::Do);

SIMPLE_MODULE(TBlockUTModule,
    TInc
)

namespace NKikimr {
namespace NMiniKQL {

namespace {
    arrow::Datum ExecuteOneKernel(const IArrowKernelComputationNode* kernelNode,
        const std::vector<arrow::Datum>& argDatums, arrow::compute::ExecContext& execContext) {
        const auto& kernel = kernelNode->GetArrowKernel();
        arrow::compute::KernelContext kernelContext(&execContext);
        std::unique_ptr<arrow::compute::KernelState> state;
        if (kernel.init) {
            state = ARROW_RESULT(kernel.init(&kernelContext, { &kernel, kernelNode->GetArgsDesc(), nullptr }));
            kernelContext.SetState(state.get());
        }

        auto executor = arrow::compute::detail::KernelExecutor::MakeScalar();
        ARROW_OK(executor->Init(&kernelContext, { &kernel, kernelNode->GetArgsDesc(), nullptr }));
        auto listener = std::make_shared<arrow::compute::detail::DatumAccumulator>();
        ARROW_OK(executor->Execute(argDatums, listener.get()));
        return executor->WrapResults(argDatums, listener->values());
    }

    void ExecuteAllKernels(std::vector<arrow::Datum>& datums, const TArrowKernelsTopology* topology, arrow::compute::ExecContext& execContext) {
        for (ui32 i = 0; i < topology->Items.size(); ++i) {
            std::vector<arrow::Datum> argDatums;
            argDatums.reserve(topology->Items[i].Inputs.size());
            for (auto j : topology->Items[i].Inputs) {
                argDatums.emplace_back(datums[j]);
            }

            arrow::Datum output = ExecuteOneKernel(topology->Items[i].Node.get(), argDatums, execContext);
            datums[i + topology->InputArgsCount] = output;
        }
    }
}

Y_UNIT_TEST_SUITE(TMiniKQLBlocksTest) {
Y_UNIT_TEST_LLVM(TestEmpty) {
    TSetup<LLVM> setup;
    auto& pb = *setup.PgmBuilder;

    const auto type = pb.NewDataType(NUdf::TDataType<ui64>::Id);
    const auto list = pb.NewEmptyList(type);
    const auto sourceFlow = pb.ToFlow(list);
    const auto flowAfterBlocks = pb.FromBlocks(pb.ToBlocks(sourceFlow));
    const auto pgmReturn = pb.ForwardList(flowAfterBlocks);

    const auto graph = setup.BuildGraph(pgmReturn);
    const auto iterator = graph->GetValue().GetListIterator();
    NUdf::TUnboxedValue item;
    UNIT_ASSERT(!iterator.Next(item));
}

Y_UNIT_TEST_LLVM(TestSimple) {
    static const size_t dataCount = 1000;
    TSetup<LLVM> setup;
    auto& pb = *setup.PgmBuilder;

    TRuntimeNode::TList data;
    data.reserve(dataCount);
    for (ui64 i = 0ULL; i < dataCount; ++i) {
        data.push_back(pb.NewDataLiteral(i));
    }
    const auto type = pb.NewDataType(NUdf::TDataType<ui64>::Id);
    const auto list = pb.NewList(type, data);
    const auto sourceFlow = pb.ToFlow(list);
    const auto flowAfterBlocks = pb.FromBlocks(pb.ToBlocks(sourceFlow));
    const auto pgmReturn = pb.ForwardList(flowAfterBlocks);

    const auto graph = setup.BuildGraph(pgmReturn);
    const auto iterator = graph->GetValue().GetListIterator();

    for (size_t i = 0; i < dataCount; ++i) {
        NUdf::TUnboxedValue item;
        UNIT_ASSERT(iterator.Next(item));
        UNIT_ASSERT_VALUES_EQUAL(item.Get<ui64>(), i);
    }
    NUdf::TUnboxedValue item;
    UNIT_ASSERT(!iterator.Next(item));
    UNIT_ASSERT(!iterator.Next(item));
}

Y_UNIT_TEST_LLVM(TestWideToBlocks) {
    TSetup<LLVM> setup;
    TProgramBuilder& pb = *setup.PgmBuilder;

    const auto ui64Type = pb.NewDataType(NUdf::TDataType<ui64>::Id);
    const auto tupleType = pb.NewTupleType({ui64Type, ui64Type});

    const auto data1 = pb.NewTuple(tupleType, {pb.NewDataLiteral<ui64>(1), pb.NewDataLiteral<ui64>(10)});
    const auto data2 = pb.NewTuple(tupleType, {pb.NewDataLiteral<ui64>(2), pb.NewDataLiteral<ui64>(20)});
    const auto data3 = pb.NewTuple(tupleType, {pb.NewDataLiteral<ui64>(3), pb.NewDataLiteral<ui64>(30)});

    const auto list = pb.NewList(tupleType, {data1, data2, data3});
    const auto flow = pb.ToFlow(list);

    const auto wideFlow = pb.ExpandMap(flow, [&](TRuntimeNode item) -> TRuntimeNode::TList {
        return {pb.Nth(item, 0U), pb.Nth(item, 1U)};
    });
    const auto wideBlocksFlow = pb.WideToBlocks(wideFlow);
    const auto narrowBlocksFlow = pb.NarrowMap(wideBlocksFlow, [&](TRuntimeNode::TList items) -> TRuntimeNode {
        return items[1];
    });
    const auto narrowFlow = pb.FromBlocks(narrowBlocksFlow);
    const auto pgmReturn = pb.ForwardList(narrowFlow);

    const auto graph = setup.BuildGraph(pgmReturn);
    const auto iterator = graph->GetValue().GetListIterator();

    NUdf::TUnboxedValue item;
    UNIT_ASSERT(iterator.Next(item));
    UNIT_ASSERT_VALUES_EQUAL(item.Get<ui64>(), 10);

    UNIT_ASSERT(iterator.Next(item));
    UNIT_ASSERT_VALUES_EQUAL(item.Get<ui64>(), 20);

    UNIT_ASSERT(iterator.Next(item));
    UNIT_ASSERT_VALUES_EQUAL(item.Get<ui64>(), 30);

    UNIT_ASSERT(!iterator.Next(item));
    UNIT_ASSERT(!iterator.Next(item));
}

namespace {
template<bool LLVM>
void TestChunked(bool withBlockExpand) {
    TSetup<LLVM> setup;
    TProgramBuilder& pb = *setup.PgmBuilder;

    const auto ui64Type   = pb.NewDataType(NUdf::TDataType<ui64>::Id);
    const auto boolType   = pb.NewDataType(NUdf::TDataType<bool>::Id);
    const auto stringType = pb.NewDataType(NUdf::EDataSlot::String);
    const auto utf8Type   = pb.NewDataType(NUdf::EDataSlot::Utf8);

    const auto tupleType = pb.NewTupleType({ui64Type, boolType, stringType, utf8Type});

    TRuntimeNode::TList items;
    const size_t bigStrSize = 1024 * 1024 + 100;
    const size_t smallStrSize = 256 * 1024;
    for (size_t i = 0; i < 20; ++i) {

        if (i % 2 == 0) {
            std::string big(bigStrSize, '0' + i);
            std::string small(smallStrSize, 'A' + i);

            items.push_back(pb.NewTuple(tupleType, { pb.NewDataLiteral<ui64>(i), pb.NewDataLiteral<bool>(true),
                                                     pb.NewDataLiteral<NUdf::EDataSlot::String>(big),
                                                     pb.NewDataLiteral<NUdf::EDataSlot::Utf8>(small),
                                                     }));
        } else {
            items.push_back(pb.NewTuple(tupleType, { pb.NewDataLiteral<ui64>(i), pb.NewDataLiteral<bool>(false),
                                                     pb.NewDataLiteral<NUdf::EDataSlot::String>(""),
                                                     pb.NewDataLiteral<NUdf::EDataSlot::Utf8>(""),
                                                     }));

        }
    }

    const auto list = pb.NewList(tupleType, std::move(items));

    auto node = pb.ToFlow(list);
    node = pb.ExpandMap(node, [&](TRuntimeNode item) -> TRuntimeNode::TList {
        return {pb.Nth(item, 0U), pb.Nth(item, 1U), pb.Nth(item, 2U), pb.Nth(item, 3U)};
    });
    node = pb.WideToBlocks(node);
    if (withBlockExpand) {
        node = pb.BlockExpandChunked(node);
        // WideTakeBlocks won't work on chunked blocks
        node = pb.WideTakeBlocks(node, pb.NewDataLiteral<ui64>(19));
        node = pb.WideFromBlocks(node);
    } else {
        // WideFromBlocks should support chunked blocks
        node = pb.WideFromBlocks(node);
        node = pb.Take(node, pb.NewDataLiteral<ui64>(19));
    }
    node = pb.NarrowMap(node, [&](TRuntimeNode::TList items) -> TRuntimeNode {
        return pb.NewTuple(tupleType, {items[0], items[1], items[2], items[3]});
    });

    const auto pgmReturn = pb.ForwardList(node);
    const auto graph = setup.BuildGraph(pgmReturn);
    const auto iterator = graph->GetValue().GetListIterator();

    for (size_t i = 0; i < 19; ++i) {
        NUdf::TUnboxedValue item;
        UNIT_ASSERT(iterator.Next(item));
        ui64 num = item.GetElement(0).Get<ui64>();
        bool bl = item.GetElement(1).Get<bool>();
        auto strVal = item.GetElement(2);
        auto utf8Val = item.GetElement(3);
        std::string_view str = strVal.AsStringRef();
        std::string_view utf8 = utf8Val.AsStringRef();

        UNIT_ASSERT_VALUES_EQUAL(num, i);
        UNIT_ASSERT_VALUES_EQUAL(bl, i % 2 == 0);
        if (i % 2 == 0) {
            std::string big(bigStrSize, '0' + i);
            std::string small(smallStrSize, 'A' + i);
            UNIT_ASSERT_VALUES_EQUAL(str, big);
            UNIT_ASSERT_VALUES_EQUAL(utf8, small);
        } else {
            UNIT_ASSERT_VALUES_EQUAL(str.size(), 0);
            UNIT_ASSERT_VALUES_EQUAL(utf8.size(), 0);
        }
    }

    NUdf::TUnboxedValue item;
    UNIT_ASSERT(!iterator.Next(item));
    UNIT_ASSERT(!iterator.Next(item));

}

} // namespace

Y_UNIT_TEST_LLVM(TestBlockExpandChunked) {
    TestChunked<LLVM>(true);
}

Y_UNIT_TEST_LLVM(TestWideFromBlocksForChunked) {
    TestChunked<LLVM>(false);
}

Y_UNIT_TEST(TestScalar) {
    const ui64 testValue = 42;

    TSetup<false> setup;
    auto& pb = *setup.PgmBuilder;

    auto dataLiteral = pb.NewDataLiteral<ui64>(testValue);
    const auto dataAfterBlocks = pb.AsScalar(dataLiteral);

    const auto graph = setup.BuildGraph(dataAfterBlocks);
    const auto value = graph->GetValue();
    UNIT_ASSERT(value.HasValue() && value.IsBoxed());
    UNIT_ASSERT_VALUES_EQUAL(TArrowBlock::From(value).GetDatum().scalar_as<arrow::UInt64Scalar>().value, testValue);
}

Y_UNIT_TEST_LLVM(TestReplicateScalar) {
    const ui64 count = 1000;
    const ui32 value = 42;

    TSetup<LLVM> setup;
    TProgramBuilder& pb = *setup.PgmBuilder;

    const auto valueType = pb.NewDataType(NUdf::TDataType<ui32>::Id);

    const auto scalarValue = pb.AsScalar(pb.NewDataLiteral<ui32>(value));
    const auto scalarCount = pb.AsScalar(pb.NewDataLiteral<ui64>(count));

    const auto replicated = pb.ReplicateScalar(scalarValue, scalarCount);

    const auto replicatedType = pb.NewBlockType(valueType, TBlockType::EShape::Many);

    const auto listOfReplicated = pb.NewList(replicatedType, { replicated });

    const auto flowOfReplicated = pb.ToFlow(listOfReplicated);

    const auto flowAfterBlocks = pb.FromBlocks(flowOfReplicated);
    const auto pgmReturn = pb.ForwardList(flowAfterBlocks);

    const auto graph = setup.BuildGraph(pgmReturn);
    const auto iterator = graph->GetValue().GetListIterator();

    for (size_t i = 0; i < count; ++i) {
        NUdf::TUnboxedValue item;
        UNIT_ASSERT(iterator.Next(item));
        UNIT_ASSERT_VALUES_EQUAL(item.Get<ui32>(), value);
    }

    NUdf::TUnboxedValue item;
    UNIT_ASSERT(!iterator.Next(item));
}

Y_UNIT_TEST_LLVM(TestBlockFunc) {
    TSetup<LLVM> setup;
    TProgramBuilder& pb = *setup.PgmBuilder;

    const auto ui64Type = pb.NewDataType(NUdf::TDataType<ui64>::Id);
    const auto tupleType = pb.NewTupleType({ui64Type, ui64Type});
    const auto ui64BlockType = pb.NewBlockType(ui64Type, TBlockType::EShape::Many);

    const auto data1 = pb.NewTuple(tupleType, {pb.NewDataLiteral<ui64>(1), pb.NewDataLiteral<ui64>(10)});
    const auto data2 = pb.NewTuple(tupleType, {pb.NewDataLiteral<ui64>(2), pb.NewDataLiteral<ui64>(20)});
    const auto data3 = pb.NewTuple(tupleType, {pb.NewDataLiteral<ui64>(3), pb.NewDataLiteral<ui64>(30)});

    const auto list = pb.NewList(tupleType, {data1, data2, data3});
    const auto flow = pb.ToFlow(list);

    const auto wideFlow = pb.ExpandMap(flow, [&](TRuntimeNode item) -> TRuntimeNode::TList {
        return {pb.Nth(item, 0U), pb.Nth(item, 1U)};
    });
    const auto wideBlocksFlow = pb.WideToBlocks(wideFlow);
    const auto sumWideFlow = pb.WideMap(wideBlocksFlow, [&](TRuntimeNode::TList items) -> TRuntimeNode::TList {
        return {pb.BlockFunc("Add", ui64BlockType, {items[0], items[1]})};
    });
    const auto sumNarrowFlow = pb.NarrowMap(sumWideFlow, [&](TRuntimeNode::TList items) -> TRuntimeNode {
        return items[0];
    });
    const auto pgmReturn = pb.Collect(pb.FromBlocks(sumNarrowFlow));

    const auto graph = setup.BuildGraph(pgmReturn);
    const auto iterator = graph->GetValue().GetListIterator();

    NUdf::TUnboxedValue item;
    UNIT_ASSERT(iterator.Next(item));
    UNIT_ASSERT_VALUES_EQUAL(item.Get<ui64>(), 11);

    UNIT_ASSERT(iterator.Next(item));
    UNIT_ASSERT_VALUES_EQUAL(item.Get<ui64>(), 22);

    UNIT_ASSERT(iterator.Next(item));
    UNIT_ASSERT_VALUES_EQUAL(item.Get<ui64>(), 33);
    UNIT_ASSERT(!iterator.Next(item));
    UNIT_ASSERT(!iterator.Next(item));
}

Y_UNIT_TEST_LLVM(TestBlockFuncWithNullables) {
    TSetup<LLVM> setup;
    TProgramBuilder& pb = *setup.PgmBuilder;

    const auto optionalUi64Type = pb.NewDataType(NUdf::TDataType<ui64>::Id, true);
    const auto tupleType = pb.NewTupleType({optionalUi64Type, optionalUi64Type});
    const auto emptyOptionalUi64 = pb.NewEmptyOptional(optionalUi64Type);
    const auto ui64OptBlockType = pb.NewBlockType(optionalUi64Type, TBlockType::EShape::Many);

    const auto data1 = pb.NewTuple(tupleType, {
        pb.NewOptional(pb.NewDataLiteral<ui64>(1)),
        emptyOptionalUi64
    });
    const auto data2 = pb.NewTuple(tupleType, {
        emptyOptionalUi64,
        pb.NewOptional(pb.NewDataLiteral<ui64>(20))
    });
    const auto data3 = pb.NewTuple(tupleType, {
        emptyOptionalUi64,
        emptyOptionalUi64
    });
    const auto data4 = pb.NewTuple(tupleType, {
        pb.NewOptional(pb.NewDataLiteral<ui64>(10)),
        pb.NewOptional(pb.NewDataLiteral<ui64>(20))
    });

    const auto list = pb.NewList(tupleType, {data1, data2, data3, data4});
    const auto flow = pb.ToFlow(list);

    const auto wideFlow = pb.ExpandMap(flow, [&](TRuntimeNode item) -> TRuntimeNode::TList {
        return {pb.Nth(item, 0U), pb.Nth(item, 1U)};
    });
    const auto wideBlocksFlow = pb.WideToBlocks(wideFlow);
    const auto sumWideFlow = pb.WideMap(wideBlocksFlow, [&](TRuntimeNode::TList items) -> TRuntimeNode::TList {
        return {pb.BlockFunc("Add", ui64OptBlockType, {items[0], items[1]})};
    });
    const auto sumNarrowFlow = pb.NarrowMap(sumWideFlow, [&](TRuntimeNode::TList items) -> TRuntimeNode {
        return items[0];
    });
    const auto pgmReturn = pb.Collect(pb.FromBlocks(sumNarrowFlow));

    const auto graph = setup.BuildGraph(pgmReturn);
    const auto iterator = graph->GetValue().GetListIterator();

    NUdf::TUnboxedValue item;
    UNIT_ASSERT(iterator.Next(item));
    UNIT_ASSERT(!item);

    UNIT_ASSERT(iterator.Next(item));
    UNIT_ASSERT(!item);

    UNIT_ASSERT(iterator.Next(item));
    UNIT_ASSERT(!item);

    UNIT_ASSERT(iterator.Next(item));
    UNIT_ASSERT_VALUES_EQUAL(item.Get<ui64>(), 30);

    UNIT_ASSERT(!iterator.Next(item));
    UNIT_ASSERT(!iterator.Next(item));
}

Y_UNIT_TEST_LLVM(TestBlockFuncWithNullableScalar) {
    TSetup<LLVM> setup;
    TProgramBuilder& pb = *setup.PgmBuilder;

    const auto optionalUi64Type = pb.NewDataType(NUdf::TDataType<ui64>::Id, true);
    const auto ui64OptBlockType = pb.NewBlockType(optionalUi64Type, TBlockType::EShape::Many);
    const auto emptyOptionalUi64 = pb.NewEmptyOptional(optionalUi64Type);

    const auto list = pb.NewList(optionalUi64Type, {
        pb.NewOptional(pb.NewDataLiteral<ui64>(10)),
        pb.NewOptional(pb.NewDataLiteral<ui64>(20)),
        pb.NewOptional(pb.NewDataLiteral<ui64>(30))
    });
    const auto flow = pb.ToFlow(list);
    const auto blocksFlow = pb.ToBlocks(flow);

    THolder<IComputationGraph> graph;
    auto map = [&](const TProgramBuilder::TUnaryLambda& func) {
        const auto pgmReturn = pb.Collect(pb.FromBlocks(pb.Map(blocksFlow, func)));
        graph = setup.BuildGraph(pgmReturn);
        return graph->GetValue().GetListIterator();
    };

    {
        const auto scalar = pb.AsScalar(emptyOptionalUi64);
        auto iterator = map([&](TRuntimeNode item) -> TRuntimeNode {
            return {pb.BlockFunc("Add", ui64OptBlockType, {scalar, item})};
        });

        NUdf::TUnboxedValue item;
        UNIT_ASSERT(iterator.Next(item));
        UNIT_ASSERT(!item);

        UNIT_ASSERT(iterator.Next(item));
        UNIT_ASSERT(!item);

        UNIT_ASSERT(iterator.Next(item));
        UNIT_ASSERT(!item);

        UNIT_ASSERT(!iterator.Next(item));
        UNIT_ASSERT(!iterator.Next(item));
    }

    {
        const auto scalar = pb.AsScalar(emptyOptionalUi64);
        auto iterator = map([&](TRuntimeNode item) -> TRuntimeNode {
            return {pb.BlockFunc("Add", ui64OptBlockType, {item, scalar})};
        });

        NUdf::TUnboxedValue item;
        UNIT_ASSERT(iterator.Next(item));
        UNIT_ASSERT(!item);

        UNIT_ASSERT(iterator.Next(item));
        UNIT_ASSERT(!item);

        UNIT_ASSERT(iterator.Next(item));
        UNIT_ASSERT(!item);

        UNIT_ASSERT(!iterator.Next(item));
        UNIT_ASSERT(!iterator.Next(item));
    }

    {
        const auto scalar = pb.AsScalar(pb.NewDataLiteral<ui64>(100));
        auto iterator = map([&](TRuntimeNode item) -> TRuntimeNode {
            return {pb.BlockFunc("Add", ui64OptBlockType, {item, scalar})};
        });

        NUdf::TUnboxedValue item;
        UNIT_ASSERT(iterator.Next(item));
        UNIT_ASSERT_VALUES_EQUAL(item.Get<ui64>(), 110);

        UNIT_ASSERT(iterator.Next(item));
        UNIT_ASSERT_VALUES_EQUAL(item.Get<ui64>(), 120);

        UNIT_ASSERT(iterator.Next(item));
        UNIT_ASSERT_VALUES_EQUAL(item.Get<ui64>(), 130);

        UNIT_ASSERT(!iterator.Next(item));
        UNIT_ASSERT(!iterator.Next(item));
    }
}

Y_UNIT_TEST_LLVM(TestBlockFuncWithScalar) {
    TSetup<LLVM> setup;
    TProgramBuilder& pb = *setup.PgmBuilder;

    const auto ui64Type = pb.NewDataType(NUdf::TDataType<ui64>::Id);
    const auto ui64BlockType = pb.NewBlockType(ui64Type, TBlockType::EShape::Many);

    const auto data1 = pb.NewDataLiteral<ui64>(10);
    const auto data2 = pb.NewDataLiteral<ui64>(20);
    const auto data3 = pb.NewDataLiteral<ui64>(30);
    const auto rightScalar = pb.AsScalar(pb.NewDataLiteral<ui64>(100));
    const auto leftScalar = pb.AsScalar(pb.NewDataLiteral<ui64>(1000));

    const auto list = pb.NewList(ui64Type, {data1, data2, data3});
    const auto flow = pb.ToFlow(list);
    const auto blocksFlow = pb.ToBlocks(flow);
    const auto sumBlocksFlow = pb.Map(blocksFlow, [&](TRuntimeNode item) -> TRuntimeNode {
        return {pb.BlockFunc("Add", ui64BlockType, { leftScalar, {pb.BlockFunc("Add", ui64BlockType, { item, rightScalar } )}})};
    });
    const auto pgmReturn = pb.Collect(pb.FromBlocks(sumBlocksFlow));

    const auto graph = setup.BuildGraph(pgmReturn);
    const auto iterator = graph->GetValue().GetListIterator();

    NUdf::TUnboxedValue item;
    UNIT_ASSERT(iterator.Next(item));
    UNIT_ASSERT_VALUES_EQUAL(item.Get<ui64>(), 1110);

    UNIT_ASSERT(iterator.Next(item));
    UNIT_ASSERT_VALUES_EQUAL(item.Get<ui64>(), 1120);

    UNIT_ASSERT(iterator.Next(item));
    UNIT_ASSERT_VALUES_EQUAL(item.Get<ui64>(), 1130);

    UNIT_ASSERT(!iterator.Next(item));
    UNIT_ASSERT(!iterator.Next(item));
}

Y_UNIT_TEST_LLVM(TestWideFromBlocks) {
    TSetup<LLVM> setup;
    TProgramBuilder& pb = *setup.PgmBuilder;

    const auto ui64Type = pb.NewDataType(NUdf::TDataType<ui64>::Id);

    const auto data1 = pb.NewDataLiteral<ui64>(10);
    const auto data2 = pb.NewDataLiteral<ui64>(20);
    const auto data3 = pb.NewDataLiteral<ui64>(30);

    const auto list = pb.NewList(ui64Type, {data1, data2, data3});
    const auto flow = pb.ToFlow(list);

    const auto blocksFlow = pb.ToBlocks(flow);
    const auto wideFlow = pb.ExpandMap(blocksFlow, [&](TRuntimeNode item) -> TRuntimeNode::TList { return {item, pb.AsScalar(pb.NewDataLiteral<ui64>(3ULL))}; });
    const auto wideFlow2 = pb.WideFromBlocks(wideFlow);
    const auto narrowFlow = pb.NarrowMap(wideFlow2, [&](TRuntimeNode::TList items) -> TRuntimeNode { return items.front(); });

    const auto pgmReturn = pb.Collect(narrowFlow);

    const auto graph = setup.BuildGraph(pgmReturn);
    const auto iterator = graph->GetValue().GetListIterator();

    NUdf::TUnboxedValue item;
    UNIT_ASSERT(iterator.Next(item));
    UNIT_ASSERT_VALUES_EQUAL(item.Get<ui64>(), 10);

    UNIT_ASSERT(iterator.Next(item));
    UNIT_ASSERT_VALUES_EQUAL(item.Get<ui64>(), 20);

    UNIT_ASSERT(iterator.Next(item));
    UNIT_ASSERT_VALUES_EQUAL(item.Get<ui64>(), 30);

    UNIT_ASSERT(!iterator.Next(item));
    UNIT_ASSERT(!iterator.Next(item));
}

Y_UNIT_TEST_LLVM(TestWideToAndFromBlocks) {
    TSetup<LLVM> setup;
    TProgramBuilder& pb = *setup.PgmBuilder;

    const auto ui64Type = pb.NewDataType(NUdf::TDataType<ui64>::Id);
    const auto tupleType = pb.NewTupleType({ui64Type, ui64Type});

    const auto data1 = pb.NewTuple(tupleType, {pb.NewDataLiteral<ui64>(1), pb.NewDataLiteral<ui64>(10)});
    const auto data2 = pb.NewTuple(tupleType, {pb.NewDataLiteral<ui64>(2), pb.NewDataLiteral<ui64>(20)});
    const auto data3 = pb.NewTuple(tupleType, {pb.NewDataLiteral<ui64>(3), pb.NewDataLiteral<ui64>(30)});

    const auto list = pb.NewList(tupleType, {data1, data2, data3});
    const auto flow = pb.ToFlow(list);

    const auto wideFlow = pb.ExpandMap(flow, [&](TRuntimeNode item) -> TRuntimeNode::TList {
        return {pb.Nth(item, 0U), pb.Nth(item, 1U)};
    });
    const auto wideBlocksFlow = pb.WideToBlocks(wideFlow);
    const auto wideFlow2 = pb.WideFromBlocks(wideBlocksFlow);
    const auto narrowFlow = pb.NarrowMap(wideFlow2, [&](TRuntimeNode::TList items) -> TRuntimeNode {
        return items[1];
    });

    const auto pgmReturn = pb.ForwardList(narrowFlow);

    const auto graph = setup.BuildGraph(pgmReturn);
    const auto iterator = graph->GetValue().GetListIterator();

    NUdf::TUnboxedValue item;
    UNIT_ASSERT(iterator.Next(item));
    UNIT_ASSERT_VALUES_EQUAL(item.Get<ui64>(), 10);

    UNIT_ASSERT(iterator.Next(item));
    UNIT_ASSERT_VALUES_EQUAL(item.Get<ui64>(), 20);

    UNIT_ASSERT(iterator.Next(item));
    UNIT_ASSERT_VALUES_EQUAL(item.Get<ui64>(), 30);

    UNIT_ASSERT(!iterator.Next(item));
    UNIT_ASSERT(!iterator.Next(item));
}
}

Y_UNIT_TEST_SUITE(TMiniKQLDirectKernelTest) {
Y_UNIT_TEST(Simple) {
    TSetup<false> setup;
    auto& pb = *setup.PgmBuilder;

    const auto boolType = pb.NewDataType(NUdf::TDataType<bool>::Id);
    const auto ui64Type = pb.NewDataType(NUdf::TDataType<ui64>::Id);
    const auto boolBlocksType = pb.NewBlockType(boolType, TBlockType::EShape::Many);
    const auto ui64BlocksType = pb.NewBlockType(ui64Type, TBlockType::EShape::Many);
    const auto arg1 = pb.Arg(boolBlocksType);
    const auto arg2 = pb.Arg(ui64BlocksType);
    const auto arg3 = pb.Arg(ui64BlocksType);
    const auto ifNode = pb.BlockIf(arg1, arg2, arg3);
    const auto eqNode = pb.BlockFunc("Equals", boolBlocksType, { ifNode, arg2 });

    const auto graph = setup.BuildGraph(eqNode, {arg1.GetNode(), arg2.GetNode(), arg3.GetNode()});
    const auto topology = graph->GetKernelsTopology();
    UNIT_ASSERT(topology);
    UNIT_ASSERT_VALUES_EQUAL(topology->InputArgsCount, 3);
    UNIT_ASSERT_VALUES_EQUAL(topology->Items.size(), 2);
    UNIT_ASSERT_VALUES_EQUAL(topology->Items[0].Node->GetKernelName(), "If");
    const std::vector<ui32> expectedInputs1{{0, 1, 2}};
    UNIT_ASSERT_VALUES_EQUAL(topology->Items[0].Inputs, expectedInputs1);
    UNIT_ASSERT_VALUES_EQUAL(topology->Items[1].Node->GetKernelName(), "Equals");
    const std::vector<ui32> expectedInputs2{{3, 1}};
    UNIT_ASSERT_VALUES_EQUAL(topology->Items[1].Inputs, expectedInputs2);

    arrow::compute::ExecContext execContext;
    const size_t blockSize = 100000;
    std::vector<arrow::Datum> datums(topology->InputArgsCount + topology->Items.size());
    {
        arrow::UInt8Builder builder1(execContext.memory_pool());
        arrow::UInt64Builder builder2(execContext.memory_pool()), builder3(execContext.memory_pool());
        ARROW_OK(builder1.Reserve(blockSize));
        ARROW_OK(builder2.Reserve(blockSize));
        ARROW_OK(builder3.Reserve(blockSize));
        for (size_t i = 0; i < blockSize; ++i) {
            builder1.UnsafeAppend(i & 1);
            builder2.UnsafeAppend(i);
            builder3.UnsafeAppend(3 * i);
        }

        std::shared_ptr<arrow::ArrayData> data1;
        ARROW_OK(builder1.FinishInternal(&data1));
        std::shared_ptr<arrow::ArrayData> data2;
        ARROW_OK(builder2.FinishInternal(&data2));
        std::shared_ptr<arrow::ArrayData> data3;
        ARROW_OK(builder3.FinishInternal(&data3));
        datums[0] = data1;
        datums[1] = data2;
        datums[2] = data3;
    }

    ExecuteAllKernels(datums, topology, execContext);

    auto res = datums.back().array()->GetValues<ui8>(1);
    for (size_t i = 0; i < blockSize; ++i) {
        auto expected = (((i & 1) ? i : i * 3) == i) ? 1 : 0;
        UNIT_ASSERT_VALUES_EQUAL(res[i], expected);
    }
}

Y_UNIT_TEST(WithScalars) {
    TSetup<false> setup;
    auto& pb = *setup.PgmBuilder;

    const auto ui64Type = pb.NewDataType(NUdf::TDataType<ui64>::Id);
    const auto ui64BlocksType = pb.NewBlockType(ui64Type, TBlockType::EShape::Many);
    const auto scalar = pb.AsScalar(pb.NewDataLiteral(false));
    const auto arg1 = pb.Arg(ui64BlocksType);
    const auto arg2 = pb.Arg(ui64BlocksType);
    const auto ifNode = pb.BlockIf(scalar, arg1, arg2);

    const auto graph = setup.BuildGraph(ifNode, {arg1.GetNode(), arg2.GetNode()});
    const auto topology = graph->GetKernelsTopology();
    UNIT_ASSERT(topology);
    UNIT_ASSERT_VALUES_EQUAL(topology->InputArgsCount, 2);
    UNIT_ASSERT_VALUES_EQUAL(topology->Items.size(), 2);
    UNIT_ASSERT_VALUES_EQUAL(topology->Items[0].Node->GetKernelName(), "AsScalar");
    const std::vector<ui32> expectedInputs1;
    UNIT_ASSERT_VALUES_EQUAL(topology->Items[0].Inputs, expectedInputs1);
    UNIT_ASSERT_VALUES_EQUAL(topology->Items[1].Node->GetKernelName(), "If");
    const std::vector<ui32> expectedInputs2{{2, 0, 1}};
    UNIT_ASSERT_VALUES_EQUAL(topology->Items[1].Inputs, expectedInputs2);

    arrow::compute::ExecContext execContext;
    const size_t blockSize = 100000;
    std::vector<arrow::Datum> datums(topology->InputArgsCount + topology->Items.size());
    {
        arrow::UInt64Builder builder1(execContext.memory_pool()), builder2(execContext.memory_pool());
        ARROW_OK(builder1.Reserve(blockSize));
        ARROW_OK(builder2.Reserve(blockSize));
        for (size_t i = 0; i < blockSize; ++i) {
            builder1.UnsafeAppend(i);
            builder2.UnsafeAppend(3 * i);
        }

        std::shared_ptr<arrow::ArrayData> data1;
        ARROW_OK(builder1.FinishInternal(&data1));
        std::shared_ptr<arrow::ArrayData> data2;
        ARROW_OK(builder2.FinishInternal(&data2));
        datums[0] = data1;
        datums[1] = data2;
    }

    ExecuteAllKernels(datums, topology, execContext);

    auto res = datums.back().array()->GetValues<ui64>(1);
    for (size_t i = 0; i < blockSize; ++i) {
        auto expected = 3 * i;
        UNIT_ASSERT_VALUES_EQUAL(res[i], expected);
    }
}

Y_UNIT_TEST(Udf) {
    TVector<TUdfModuleInfo> modules;
    modules.emplace_back(TUdfModuleInfo{"", "BlockUT", new TBlockUTModule()});
    TSetup<false> setup(GetTestFactory(), std::move(modules));

    auto& pb = *setup.PgmBuilder;

    const auto i32Type = pb.NewDataType(NUdf::TDataType<i32>::Id);
    const auto i32BlocksType = pb.NewBlockType(i32Type, TBlockType::EShape::Many);
    const auto arg1 = pb.Arg(i32BlocksType);
    const auto userType = pb.NewTupleType({
        pb.NewTupleType({i32BlocksType}),
        pb.NewEmptyStructType(),
        pb.NewEmptyTupleType()});
    const auto udf = pb.Udf("BlockUT.Inc_BlocksImpl", pb.NewVoid(), userType);
    const auto apply = pb.Apply(udf, {arg1});

    const auto graph = setup.BuildGraph(apply, {arg1.GetNode() });
    const auto topology = graph->GetKernelsTopology();
    UNIT_ASSERT(topology);
    UNIT_ASSERT_VALUES_EQUAL(topology->InputArgsCount, 1);
    UNIT_ASSERT_VALUES_EQUAL(topology->Items.size(), 1);
    UNIT_ASSERT_VALUES_EQUAL(topology->Items[0].Node->GetKernelName(), "Apply");
    const std::vector<ui32> expectedInputs1{0};
    UNIT_ASSERT_VALUES_EQUAL(topology->Items[0].Inputs, expectedInputs1);

    arrow::compute::ExecContext execContext;
    const size_t blockSize = 10000;
    std::vector<arrow::Datum> datums(topology->InputArgsCount + topology->Items.size());
    {
        arrow::Int32Builder builder1(execContext.memory_pool());
        ARROW_OK(builder1.Reserve(blockSize));
        for (size_t i = 0; i < blockSize; ++i) {
            builder1.UnsafeAppend(i);
        }

        std::shared_ptr<arrow::ArrayData> data1;
        ARROW_OK(builder1.FinishInternal(&data1));
        datums[0] = data1;
    }

    ExecuteAllKernels(datums, topology, execContext);

    auto res = datums.back().array()->GetValues<i32>(1);
    for (size_t i = 0; i < blockSize; ++i) {
        auto expected = i + 1;
        UNIT_ASSERT_VALUES_EQUAL(res[i], expected);
    }
}

Y_UNIT_TEST(ScalarApply) {
    TSetup<false> setup;
    auto& pb = *setup.PgmBuilder;

    const auto ui64Type = pb.NewDataType(NUdf::TDataType<ui64>::Id);
    const auto ui64BlocksType = pb.NewBlockType(ui64Type, TBlockType::EShape::Many);
    const auto arg1 = pb.Arg(ui64BlocksType);
    const auto arg2 = pb.Arg(ui64BlocksType);
    const auto scalarApply = pb.ScalarApply({arg1,arg2}, [&](auto args){
        return pb.Add(args[0], args[1]);
    });

    const auto graph = setup.BuildGraph(scalarApply, {arg1.GetNode(), arg2.GetNode()});
    const auto topology = graph->GetKernelsTopology();
    UNIT_ASSERT(topology);
    UNIT_ASSERT_VALUES_EQUAL(topology->InputArgsCount, 2);
    UNIT_ASSERT_VALUES_EQUAL(topology->Items.size(), 1);
    UNIT_ASSERT_VALUES_EQUAL(topology->Items[0].Node->GetKernelName(), "ScalarApply");
    const std::vector<ui32> expectedInputs1{{0, 1}};
    UNIT_ASSERT_VALUES_EQUAL(topology->Items[0].Inputs, expectedInputs1);

    arrow::compute::ExecContext execContext;
    const size_t blockSize = 100000;
    std::vector<arrow::Datum> datums(topology->InputArgsCount + topology->Items.size());
    {
        arrow::UInt64Builder builder1(execContext.memory_pool()), builder2(execContext.memory_pool());
        ARROW_OK(builder1.Reserve(blockSize));
        ARROW_OK(builder2.Reserve(blockSize));
        for (size_t i = 0; i < blockSize; ++i) {
            builder1.UnsafeAppend(i);
            builder2.UnsafeAppend(2 * i);
        }

        std::shared_ptr<arrow::ArrayData> data1;
        ARROW_OK(builder1.FinishInternal(&data1));
        std::shared_ptr<arrow::ArrayData> data2;
        ARROW_OK(builder2.FinishInternal(&data2));
        datums[0] = data1;
        datums[1] = data2;
    }

    ExecuteAllKernels(datums, topology, execContext);

    auto res = datums.back().array()->GetValues<ui64>(1);
    for (size_t i = 0; i < blockSize; ++i) {
        auto expected = 3 * i;
        UNIT_ASSERT_VALUES_EQUAL(res[i], expected);
    }
}

}

}
}<|MERGE_RESOLUTION|>--- conflicted
+++ resolved
@@ -16,11 +16,7 @@
 
 struct TIncKernelExec : public NYql::NUdf::TUnaryKernelExec<TIncKernelExec> {
     template <typename TSink>
-<<<<<<< HEAD
-    static void Process(NYql::NUdf::TBlockItem arg, const NYql::NUdf::IValueBuilder& valueBuilder, const TSink& sink) {
-=======
     static void Process(const NYql::NUdf::IValueBuilder* valueBuilder, NYql::NUdf::TBlockItem arg, const TSink& sink) {
->>>>>>> 893f3254
         Y_UNUSED(valueBuilder);
         sink(NYql::NUdf::TBlockItem(arg.As<i32>() + 1));
     }
