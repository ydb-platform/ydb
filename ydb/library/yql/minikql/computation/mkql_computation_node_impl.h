--- conflicted
+++ resolved
@@ -856,13 +856,8 @@
 [[noreturn]]
 void ThrowNotSupportedImplForClass(const TString& className, const char *func);
 
-<<<<<<< HEAD
-template <typename TBaseExt = NYql::NUdf::IBoxedValue>
-class TComputationValueBaseNotSupportedStub: public TBaseExt
-=======
-template <typename TDerived>
-class TComputationValueBase: public NYql::NUdf::IBoxedValue
->>>>>>> 2cb59733
+
+class TComputationValueBaseNotSupportedStub: public NYql::NUdf::IBoxedValue
 {
 private:
     using TBase = NYql::NUdf::IBoxedValue;
@@ -1103,11 +1098,11 @@
 };
 
 
-template <typename TDerived, typename TBaseExt = NYql::NUdf::IBoxedValue>
-class TComputationValueBase: public TComputationValueBaseNotSupportedStub<TBaseExt>
-{
-private:
-    using TBase = TComputationValueBaseNotSupportedStub<TBaseExt>;
+template <typename TDerived>
+class TComputationValueBase: public TComputationValueBaseNotSupportedStub
+{
+private:
+    using TBase = TComputationValueBaseNotSupportedStub;
 public:
     template <typename... Args>
     TComputationValueBase(Args&&... args)
