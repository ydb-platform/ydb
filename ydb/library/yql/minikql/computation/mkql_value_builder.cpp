#include "mkql_value_builder.h"
#include "mkql_validate.h"

#include <ydb/library/yql/minikql/mkql_node_cast.h>
#include <ydb/library/yql/minikql/mkql_string_util.h>
#include <ydb/library/yql/minikql/mkql_type_builder.h>
#include <ydb/library/yql/parser/pg_wrapper/interface/utils.h>
#include <library/cpp/yson/node/node_io.h>

#include <arrow/chunked_array.h>
#include <arrow/array/array_base.h>
#include <arrow/array/util.h>
#include <arrow/c/bridge.h>

#include <util/system/env.h>

namespace NKikimr {
namespace NMiniKQL {

///////////////////////////////////////////////////////////////////////////////
// TDefaultValueBuilder
///////////////////////////////////////////////////////////////////////////////
TDefaultValueBuilder::TDefaultValueBuilder(const THolderFactory& holderFactory, NUdf::EValidatePolicy policy)
    : HolderFactory_(holderFactory)
    , Policy_(policy)
    , PgBuilder_(NYql::CreatePgBuilder())
{}

void TDefaultValueBuilder::SetSecureParamsProvider(const NUdf::ISecureParamsProvider* provider) {
    SecureParamsProvider_ = provider;
}

void TDefaultValueBuilder::RethrowAtTerminate() {
    Rethrow_ = true;
}

void TDefaultValueBuilder::SetCalleePositionHolder(const NUdf::TSourcePosition*& position) {
    CalleePositionPtr_ = &position;
}

void TDefaultValueBuilder::Terminate(const char* message) const {
    TStringBuf reason = (message ? TStringBuf(message) : TStringBuf("(unknown)"));
    TString fullMessage = TStringBuilder() <<
        "Terminate was called, reason(" << reason.size() << "): " << reason << Endl;
    HolderFactory_.CleanupModulesOnTerminate();
    if (Policy_ == NUdf::EValidatePolicy::Exception) {
        if (Rethrow_ && std::current_exception()) {
            throw;
        }

        Rethrow_ = true;
        ythrow yexception() << fullMessage;
    }

    Cerr << fullMessage << Flush;
    _exit(1);
}

NUdf::TUnboxedValue TDefaultValueBuilder::NewStringNotFilled(ui32 size) const
{
    return MakeStringNotFilled(size);
}

NUdf::TUnboxedValue TDefaultValueBuilder::NewString(const NUdf::TStringRef& ref) const
{
    return MakeString(ref);
}

NUdf::TUnboxedValue TDefaultValueBuilder::ConcatStrings(NUdf::TUnboxedValuePod first, NUdf::TUnboxedValuePod second) const
{
    return ::NKikimr::NMiniKQL::ConcatStrings(first, second);
}

NUdf::TUnboxedValue TDefaultValueBuilder::AppendString(NUdf::TUnboxedValuePod value, const NUdf::TStringRef& ref) const
{
    return ::NKikimr::NMiniKQL::AppendString(value, ref);
}

NUdf::TUnboxedValue TDefaultValueBuilder::PrependString(const NUdf::TStringRef& ref, NUdf::TUnboxedValuePod value) const
{
    return ::NKikimr::NMiniKQL::PrependString(ref, value);
}

NUdf::TUnboxedValue TDefaultValueBuilder::SubString(NUdf::TUnboxedValuePod value, ui32 offset, ui32 size) const
{
    return ::NKikimr::NMiniKQL::SubString(value, offset, size);
}

NUdf::TUnboxedValue TDefaultValueBuilder::NewList(NUdf::TUnboxedValue* items, ui64 count) const {
    if (items == nullptr || count == 0) {
        return HolderFactory_.GetEmptyContainerLazy();
    }

    NUdf::TUnboxedValue* inplace = nullptr;
    auto array = HolderFactory_.CreateDirectArrayHolder(count, inplace);
    std::copy_n(std::make_move_iterator(items), count, inplace);

    return array;
}

NUdf::TUnboxedValue TDefaultValueBuilder::ReverseList(const NUdf::TUnboxedValuePod& list) const
{
    return HolderFactory_.ReverseList(this, list);
}

NUdf::TUnboxedValue TDefaultValueBuilder::SkipList(const NUdf::TUnboxedValuePod& list, ui64 count) const
{
    return HolderFactory_.SkipList(this, list, count);
}

NUdf::TUnboxedValue TDefaultValueBuilder::TakeList(const NUdf::TUnboxedValuePod& list, ui64 count) const
{
    return HolderFactory_.TakeList(this, list, count);
}

NUdf::TUnboxedValue TDefaultValueBuilder::ToIndexDict(const NUdf::TUnboxedValuePod& list) const
{
    return HolderFactory_.ToIndexDict(this, list);
}

NUdf::TUnboxedValue TDefaultValueBuilder::NewArray32(ui32 count, NUdf::TUnboxedValue*& itemsPtr) const {
    return HolderFactory_.CreateDirectArrayHolder(count, itemsPtr);
}

NUdf::TUnboxedValue TDefaultValueBuilder::NewArray64(ui64 count, NUdf::TUnboxedValue*& itemsPtr) const {
    return HolderFactory_.CreateDirectArrayHolder(count, itemsPtr);
}

NUdf::TUnboxedValue TDefaultValueBuilder::NewVariant(ui32 index, NUdf::TUnboxedValue&& value) const {
    return HolderFactory_.CreateVariantHolder(value.Release(), index);
}

NUdf::IDictValueBuilder::TPtr TDefaultValueBuilder::NewDict(const NUdf::TType* dictType, ui32 flags) const
{
    return HolderFactory_.NewDict(dictType, flags);
}

bool TDefaultValueBuilder::MakeDate(ui32 year, ui32 month, ui32 day, ui16& value) const {
    return ::NKikimr::NMiniKQL::MakeDate(year, month, day, value);
}

bool TDefaultValueBuilder::SplitDate(ui16 value, ui32& year, ui32& month, ui32& day) const {
    return ::NKikimr::NMiniKQL::SplitDate(value, year, month, day);
}

bool TDefaultValueBuilder::MakeDatetime(ui32 year, ui32 month, ui32 day, ui32 hour, ui32 minute, ui32 second, ui32& value, ui16 tzId) const
{
    return ::NKikimr::NMiniKQL::MakeTzDatetime(year, month, day, hour, minute, second, value, tzId);
}

bool TDefaultValueBuilder::SplitDatetime(ui32 value, ui32& year, ui32& month, ui32& day, ui32& hour, ui32& minute, ui32& second, ui16 tzId) const
{
    return ::NKikimr::NMiniKQL::SplitTzDatetime(value, year, month, day, hour, minute, second, tzId);
}

bool TDefaultValueBuilder::FullSplitDate(ui16 value, ui32& year, ui32& month, ui32& day,
    ui32& dayOfYear, ui32& weekOfYear, ui32& dayOfWeek, ui16 tzId) const {
    ui32 unusedWeekOfYearIso8601 = 0;
    return ::NKikimr::NMiniKQL::SplitTzDate(value, year, month, day, dayOfYear, weekOfYear, unusedWeekOfYearIso8601, dayOfWeek, tzId);
}

bool TDefaultValueBuilder::FullSplitDate2(ui16 value, ui32& year, ui32& month, ui32& day,
    ui32& dayOfYear, ui32& weekOfYear, ui32& weekOfYearIso8601, ui32& dayOfWeek, ui16 tzId) const {
    return ::NKikimr::NMiniKQL::SplitTzDate(value, year, month, day, dayOfYear, weekOfYear, weekOfYearIso8601, dayOfWeek, tzId);
}

bool TDefaultValueBuilder::FullSplitDatetime(ui32 value, ui32& year, ui32& month, ui32& day, ui32& hour, ui32& minute, ui32& second,
    ui32& dayOfYear, ui32& weekOfYear, ui32& dayOfWeek, ui16 tzId) const {
    ui32 unusedWeekOfYearIso8601 = 0;
    return ::NKikimr::NMiniKQL::SplitTzDatetime(value, year, month, day, hour, minute, second, dayOfYear, weekOfYear, unusedWeekOfYearIso8601, dayOfWeek, tzId);
}

bool TDefaultValueBuilder::FullSplitDatetime2(ui32 value, ui32& year, ui32& month, ui32& day, ui32& hour, ui32& minute, ui32& second,
    ui32& dayOfYear, ui32& weekOfYear, ui32& weekOfYearIso8601, ui32& dayOfWeek, ui16 tzId) const {
    return ::NKikimr::NMiniKQL::SplitTzDatetime(value, year, month, day, hour, minute, second, dayOfYear, weekOfYear, weekOfYearIso8601, dayOfWeek, tzId);
}

bool TDefaultValueBuilder::EnrichDate(ui16 date, ui32& dayOfYear, ui32& weekOfYear, ui32& dayOfWeek) const {
    ui32 unusedWeekOfYearIso8601 = 0;
    return ::NKikimr::NMiniKQL::EnrichDate(date, dayOfYear, weekOfYear, unusedWeekOfYearIso8601, dayOfWeek);
}

bool TDefaultValueBuilder::EnrichDate2(ui16 date, ui32& dayOfYear, ui32& weekOfYear, ui32& weekOfYearIso8601, ui32& dayOfWeek) const {
    return ::NKikimr::NMiniKQL::EnrichDate(date, dayOfYear, weekOfYear, weekOfYearIso8601, dayOfWeek);
}

bool TDefaultValueBuilder::GetTimezoneShift(ui32 year, ui32 month, ui32 day, ui32 hour, ui32 minute, ui32 second, ui16 tzId, i32& value) const
{
    return ::NKikimr::NMiniKQL::GetTimezoneShift(year, month, day, hour, minute, second, tzId, value);
}

const NUdf::TSourcePosition* TDefaultValueBuilder::CalleePosition() const {
    return *CalleePositionPtr_;
}

NUdf::TUnboxedValue TDefaultValueBuilder::Run(const NUdf::TSourcePosition& callee, const NUdf::IBoxedValue& value, const NUdf::TUnboxedValuePod* args) const {
    const auto prev = *CalleePositionPtr_;
    *CalleePositionPtr_ = &callee;
    const auto ret = NUdf::TBoxedValueAccessor::Run(value, this, args);
    *CalleePositionPtr_ = prev;
    return ret;
}

void TDefaultValueBuilder::ExportArrowBlock(NUdf::TUnboxedValuePod value, ui32 chunk, ArrowArray* out) const {
    const auto& datum = TArrowBlock::From(value).GetDatum();
    std::shared_ptr<arrow::Array> arr;
    if (datum.is_scalar()) {
        if (chunk != 0) {
            UdfTerminate("Bad chunk index");
        }

        auto arrRes = arrow::MakeArrayFromScalar(*datum.scalar(), 1);
        if (!arrRes.status().ok()) {
            UdfTerminate(arrRes.status().ToString().c_str());
        }

        arr = std::move(arrRes).ValueOrDie();
    } else if (datum.is_array()) {
        if (chunk != 0) {
            UdfTerminate("Bad chunk index");
        }

        arr = datum.make_array();
    } else if (datum.is_arraylike()) {
        const auto& chunks = datum.chunks();
        if (chunk >= chunks.size()) {
            UdfTerminate("Bad chunk index");
        }

        arr = chunks[chunk];
    } else {
        UdfTerminate("Unexpected kind of arrow::Datum");
    }

    auto status = arrow::ExportArray(*arr, out);
    if (!status.ok()) {
        UdfTerminate(status.ToString().c_str());
    }
}

NUdf::TUnboxedValue TDefaultValueBuilder::ImportArrowBlock(ArrowArray* arrays, ui32 chunkCount, bool isScalar, const NUdf::IArrowType& type) const {
    const auto dataType = static_cast<const TArrowType&>(type).GetType();   
    if (isScalar) {
        if (chunkCount != 1) {
            UdfTerminate("Bad chunkCount value");
        }

        auto arrRes = arrow::ImportArray(arrays, dataType);
        auto arr = std::move(arrRes).ValueOrDie();
        if (arr->length() != 1) {
            UdfTerminate("Expected array with one element");
        }

        auto scalarRes = arr->GetScalar(0);
        if (!scalarRes.status().ok()) {
            UdfTerminate(scalarRes.status().ToString().c_str());
        }

        auto scalar = std::move(scalarRes).ValueOrDie();
        return HolderFactory_.CreateArrowBlock(std::move(scalar));
    } else {
        if (chunkCount < 1) {
            UdfTerminate("Bad chunkCount value");
        }

        TVector<std::shared_ptr<arrow::Array>> imported(chunkCount);
        for (ui32 i = 0; i < chunkCount; ++i) {
            auto arrRes = arrow::ImportArray(arrays + i, dataType);
            if (!arrRes.status().ok()) {
                UdfTerminate(arrRes.status().ToString().c_str());
            }

            imported[i] = std::move(arrRes).ValueOrDie();
        }

        if (chunkCount == 1) {
            return HolderFactory_.CreateArrowBlock(imported.front());
        } else {
            return HolderFactory_.CreateArrowBlock(arrow::ChunkedArray::Make(std::move(imported), dataType).ValueOrDie());
        }
    }
}

ui32 TDefaultValueBuilder::GetArrowBlockChunks(NUdf::TUnboxedValuePod value, bool& isScalar, ui64& length) const {
    const auto& datum = TArrowBlock::From(value).GetDatum();
    isScalar = false;
    length = datum.length();
    if (datum.is_scalar()) {
        isScalar = true;
        return 1;
    } else if (datum.is_array()) {
        return 1;
    } else if (datum.is_arraylike()) {
        return datum.chunks().size();
    } else {
        UdfTerminate("Unexpected kind of arrow::Datum");
    }
}

bool TDefaultValueBuilder::FindTimezoneName(ui32 id, NUdf::TStringRef& name) const {
    auto res = ::NKikimr::NMiniKQL::FindTimezoneIANAName(id);
    if (!res) {
        return false;
    }

    name = *res;
    return true;
}

bool TDefaultValueBuilder::FindTimezoneId(const NUdf::TStringRef& name, ui32& id) const {
    auto res = ::NKikimr::NMiniKQL::FindTimezoneId(name);
    if (!res) {
        return false;
    }

    id = *res;
    return true;
}

bool TDefaultValueBuilder::GetSecureParam(NUdf::TStringRef key, NUdf::TStringRef& value) const {
    if (SecureParamsProvider_)
        return SecureParamsProvider_->GetSecureParam(key, value);
    return false;
}

<<<<<<< HEAD
bool TDefaultValueBuilder::SplitTzDate32(i32 date, i32& year, ui32& month, ui32& day,
        ui32& dayOfYear, ui32& weekOfYear, ui32& weekOfYearIso8601, ui32& dayOfWeek, ui16 timezoneId) const
{
    return ::NKikimr::NMiniKQL::SplitTzDate32(date, year, month, day, dayOfYear, weekOfYear, weekOfYearIso8601, dayOfWeek, timezoneId);
}

bool TDefaultValueBuilder::SplitTzDatetime64(i64 datetime, i32& year, ui32& month, ui32& day,
        ui32& hour, ui32& minute, ui32& second,
        ui32& dayOfYear, ui32& weekOfYear, ui32& weekOfYearIso8601, ui32& dayOfWeek, ui16 timezoneId) const
{
    return ::NKikimr::NMiniKQL::SplitTzDatetime64(
                datetime, year, month, day, hour, minute, second,
                dayOfYear, weekOfYear, weekOfYearIso8601, dayOfWeek, timezoneId);
}

bool TDefaultValueBuilder::MakeTzDate32(i32 year, ui32 month, ui32 day, i32& date, ui16 timezoneId) const {
    return ::NKikimr::NMiniKQL::MakeTzDate32(year, month, day, date, timezoneId);
}

bool TDefaultValueBuilder::MakeTzDatetime64(i32 year, ui32 month, ui32 day,
        ui32 hour, ui32 minute, ui32 second, i64& datetime, ui16 timezoneId) const
{
    return ::NKikimr::NMiniKQL::MakeTzDatetime64(year, month, day, hour, minute, second, datetime, timezoneId);
=======
NUdf::IListValueBuilder::TPtr TDefaultValueBuilder::NewListBuilder() const {
    return HolderFactory_.NewList();
>>>>>>> e0463f5b
}

} // namespace NMiniKQL
} // namespace Nkikimr<|MERGE_RESOLUTION|>--- conflicted
+++ resolved
@@ -323,7 +323,6 @@
     return false;
 }
 
-<<<<<<< HEAD
 bool TDefaultValueBuilder::SplitTzDate32(i32 date, i32& year, ui32& month, ui32& day,
         ui32& dayOfYear, ui32& weekOfYear, ui32& weekOfYearIso8601, ui32& dayOfWeek, ui16 timezoneId) const
 {
@@ -347,10 +346,10 @@
         ui32 hour, ui32 minute, ui32 second, i64& datetime, ui16 timezoneId) const
 {
     return ::NKikimr::NMiniKQL::MakeTzDatetime64(year, month, day, hour, minute, second, datetime, timezoneId);
-=======
+}
+
 NUdf::IListValueBuilder::TPtr TDefaultValueBuilder::NewListBuilder() const {
     return HolderFactory_.NewList();
->>>>>>> e0463f5b
 }
 
 } // namespace NMiniKQL
