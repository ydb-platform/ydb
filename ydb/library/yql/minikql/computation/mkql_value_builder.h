#pragma once

#include "mkql_computation_node_holders.h"

#include <ydb/library/yql/public/udf/udf_value_builder.h>
#include <ydb/library/yql/public/udf/udf_validate.h>

#include <util/generic/noncopyable.h>
#include <util/memory/pool.h>

#include <ydb/library/yql/minikql/mkql_node.h>
#include <ydb/library/yql/minikql/mkql_terminator.h>

namespace NKikimr {
namespace NMiniKQL {

///////////////////////////////////////////////////////////////////////////////
// TDefaultValueBuilder
///////////////////////////////////////////////////////////////////////////////
class TDefaultValueBuilder final: public NUdf::IValueBuilder, private TNonCopyable, public ITerminator,
    public NUdf::IDateBuilder
{
public:
    explicit TDefaultValueBuilder(const THolderFactory& holderFactory, NUdf::EValidatePolicy policy = NUdf::EValidatePolicy::Fail);

    void SetSecureParamsProvider(const NUdf::ISecureParamsProvider* provider);
    void RethrowAtTerminate();
    void SetCalleePositionHolder(const NUdf::TSourcePosition*& position);

    void Terminate(const char* message) const final;

    NUdf::TUnboxedValue NewStringNotFilled(ui32 size) const final;

    NUdf::TUnboxedValue ConcatStrings(NUdf::TUnboxedValuePod first, NUdf::TUnboxedValuePod second) const final;

    NUdf::TUnboxedValue AppendString(NUdf::TUnboxedValuePod value, const NUdf::TStringRef& ref) const final;
    NUdf::TUnboxedValue PrependString(const NUdf::TStringRef& ref,NUdf::TUnboxedValuePod value) const final;

    NUdf::TUnboxedValue SubString(NUdf::TUnboxedValuePod value, ui32 offset, ui32 size) const final;
    NUdf::TUnboxedValue NewList(NUdf::TUnboxedValue* items, ui64 count) const final; // Destroys (moves out from) items

    NUdf::TUnboxedValue NewString(const NUdf::TStringRef& ref) const final;

    NUdf::IDictValueBuilder::TPtr NewDict(const NUdf::TType* dictType, ui32 flags) const final;

    NUdf::TUnboxedValue ReverseList(const NUdf::TUnboxedValuePod& list) const final;
    NUdf::TUnboxedValue SkipList(const NUdf::TUnboxedValuePod& list, ui64 count) const final;
    NUdf::TUnboxedValue TakeList(const NUdf::TUnboxedValuePod& list, ui64 count) const final;
    NUdf::TUnboxedValue ToIndexDict(const NUdf::TUnboxedValuePod& list) const final;

    NUdf::TUnboxedValue NewArray32(ui32 count, NUdf::TUnboxedValue*& itemsPtr) const final;
    NUdf::TUnboxedValue NewVariant(ui32 index, NUdf::TUnboxedValue&& value) const final;
    const NUdf::IDateBuilder& GetDateBuilder() const final {
        return *this;
    }

    bool GetSecureParam(NUdf::TStringRef key, NUdf::TStringRef &value) const final;
    const NUdf::TSourcePosition* CalleePosition() const final;
    NUdf::TUnboxedValue Run(const NUdf::TSourcePosition& callee, const NUdf::IBoxedValue& value, const NUdf::TUnboxedValuePod* args) const final;
    void ExportArrowBlock(NUdf::TUnboxedValuePod value, ui32 chunk, ArrowArray* out) const final;
    NUdf::TUnboxedValue ImportArrowBlock(ArrowArray* arrays, ui32 chunkCount, bool isScalar, const NUdf::IArrowType& type) const final;
    ui32 GetArrowBlockChunks(NUdf::TUnboxedValuePod value, bool& isScalar, ui64& length) const final;
    bool MakeDate(ui32 year, ui32 month, ui32 day, ui16& value) const final;
    bool SplitDate(ui16 value, ui32& year, ui32& month, ui32& day) const final;

    bool MakeDatetime(ui32 year, ui32 month, ui32 day, ui32 hour, ui32 minute, ui32 second, ui32& value, ui16 tzId = 0) const final;
    bool SplitDatetime(ui32 value, ui32& year, ui32& month, ui32& day, ui32& hour, ui32& minute, ui32& second, ui16 tzId = 0) const final;

    bool EnrichDate(ui16 date, ui32& dayOfYear, ui32& weekOfYear, ui32& dayOfWeek) const final;

    // in minutes
    bool GetTimezoneShift(ui32 year, ui32 month, ui32 day, ui32 hour, ui32 minute, ui32 second, ui16 tzId, i32& value) const final;

    bool FullSplitDate(ui16 value, ui32& year, ui32& month, ui32& day,
        ui32& dayOfYear, ui32& weekOfYear, ui32& dayOfWeek, ui16 timezoneId = 0) const final;
    bool FullSplitDatetime(ui32 value, ui32& year, ui32& month, ui32& day, ui32& hour, ui32& minute, ui32& second,
        ui32& dayOfYear, ui32& weekOfYear, ui32& dayOfWeek, ui16 timezoneId = 0) const final;

    bool FindTimezoneName(ui32 id, NUdf::TStringRef& name) const final;
    bool FindTimezoneId(const NUdf::TStringRef& name, ui32& id) const final;

    bool EnrichDate2(ui16 date, ui32& dayOfYear, ui32& weekOfYear, ui32& weekOfYearIso8601, ui32& dayOfWeek) const final;
    bool FullSplitDate2(ui16 value, ui32& year, ui32& month, ui32& day,
        ui32& dayOfYear, ui32& weekOfYear, ui32& weekOfYearIso8601, ui32& dayOfWeek, ui16 timezoneId = 0) const final;
    bool FullSplitDatetime2(ui32 value, ui32& year, ui32& month, ui32& day, ui32& hour, ui32& minute, ui32& second,
        ui32& dayOfYear, ui32& weekOfYear, ui32& weekOfYearIso8601, ui32& dayOfWeek, ui16 timezoneId = 0) const final;

    const NUdf::IPgBuilder& GetPgBuilder() const final {
        return *PgBuilder_;
    }

    NUdf::TUnboxedValue NewArray64(ui64 count, NUdf::TUnboxedValue*& itemsPtr) const final;

<<<<<<< HEAD
    bool SplitTzDate32(i32 date, i32& year, ui32& month, ui32& day,
            ui32& dayOfYear, ui32& weekOfYear, ui32& weekOfYearIso8601, ui32& dayOfWeek, ui16 timezoneId = 0) const final;
    bool SplitTzDatetime64(i64 datetime, i32& year, ui32& month, ui32& day,
            ui32& hour, ui32& minute, ui32& second,
            ui32& dayOfYear, ui32& weekOfYear, ui32& weekOfYearIso8601, ui32& dayOfWeek, ui16 timezoneId = 0) const final;
    bool MakeTzDate32(i32 year, ui32 month, ui32 day, i32& date, ui16 timezoneId = 0) const final;
    bool MakeTzDatetime64(i32 year, ui32 month, ui32 day,
            ui32 hour, ui32 minute, ui32 second, i64& datetime, ui16 timezoneId = 0) const final;
=======
    NUdf::IListValueBuilder::TPtr NewListBuilder() const final;
>>>>>>> e0463f5b

private:
    const THolderFactory& HolderFactory_;
    NUdf::EValidatePolicy Policy_;
    std::unique_ptr<NUdf::IPgBuilder> PgBuilder_;
    const NUdf::ISecureParamsProvider* SecureParamsProvider_ = nullptr;
    const NUdf::TSourcePosition** CalleePositionPtr_ = nullptr;
    mutable bool Rethrow_ = false;
};

} // namespace NMiniKQL
} // namespace Nkikimr<|MERGE_RESOLUTION|>--- conflicted
+++ resolved
@@ -91,7 +91,6 @@
 
     NUdf::TUnboxedValue NewArray64(ui64 count, NUdf::TUnboxedValue*& itemsPtr) const final;
 
-<<<<<<< HEAD
     bool SplitTzDate32(i32 date, i32& year, ui32& month, ui32& day,
             ui32& dayOfYear, ui32& weekOfYear, ui32& weekOfYearIso8601, ui32& dayOfWeek, ui16 timezoneId = 0) const final;
     bool SplitTzDatetime64(i64 datetime, i32& year, ui32& month, ui32& day,
@@ -100,9 +99,8 @@
     bool MakeTzDate32(i32 year, ui32 month, ui32 day, i32& date, ui16 timezoneId = 0) const final;
     bool MakeTzDatetime64(i32 year, ui32 month, ui32 day,
             ui32 hour, ui32 minute, ui32 second, i64& datetime, ui16 timezoneId = 0) const final;
-=======
+
     NUdf::IListValueBuilder::TPtr NewListBuilder() const final;
->>>>>>> e0463f5b
 
 private:
     const THolderFactory& HolderFactory_;
