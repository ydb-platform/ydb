--- conflicted
+++ resolved
@@ -66,20 +66,11 @@
     TArenaMemoryContext arena;
  
     arrow::DoubleBuilder builder;
-<<<<<<< HEAD
-    builder.Append(1.1);
-    builder.Append(31.37);
-    builder.AppendNull();
-    builder.Append(-1.337);
-    builder.Append(0.0);
-    builder.Append(1.234111);
-=======
     ARROW_OK(builder.Append(1.1));
     ARROW_OK(builder.Append(31.37));
     ARROW_OK(builder.AppendNull());
     ARROW_OK(builder.Append(-1.337));
     ARROW_OK(builder.Append(0.0));
->>>>>>> 922d72d7
 
     std::shared_ptr<arrow::Array> array;
     ARROW_OK(builder.Finish(&array));
@@ -106,12 +97,12 @@
         "12345.0", "-12345.0", nullptr
     };
 
-    builder.Append(arrow::Decimal128::FromString("12345.0").ValueOrDie());
-    builder.Append(arrow::Decimal128::FromString("-12345.0").ValueOrDie());
-    builder.AppendNull();
-
-    std::shared_ptr<arrow::Array> array;
-    builder.Finish(&array);
+    ARROW_OK(builder.Append(arrow::Decimal128::FromString("12345.0").ValueOrDie()));
+    ARROW_OK(builder.Append(arrow::Decimal128::FromString("-12345.0").ValueOrDie()));
+    ARROW_OK(builder.AppendNull());
+
+    std::shared_ptr<arrow::Array> array;
+    ARROW_OK(builder.Finish(&array));
 
     auto result = PgDecimal128ConvertNumeric(array, precision, scale);
 
@@ -131,12 +122,12 @@
         "123.45", "-123.45", nullptr
     };
 
-    builder.Append(arrow::Decimal128::FromString("123.45").ValueOrDie());
-    builder.Append(arrow::Decimal128::FromString("-123.45").ValueOrDie());
-    builder.AppendNull();
-
-    std::shared_ptr<arrow::Array> array;
-    builder.Finish(&array);
+    ARROW_OK(builder.Append(arrow::Decimal128::FromString("123.45").ValueOrDie()));
+    ARROW_OK(builder.Append(arrow::Decimal128::FromString("-123.45").ValueOrDie()));
+    ARROW_OK(builder.AppendNull());
+
+    std::shared_ptr<arrow::Array> array;
+    ARROW_OK(builder.Finish(&array));
 
     auto result = PgDecimal128ConvertNumeric(array, precision, scale);
 
@@ -156,12 +147,12 @@
         "0.123", "-0.123", nullptr
     };
 
-    builder.Append(arrow::Decimal128::FromString("0.123").ValueOrDie());
-    builder.Append(arrow::Decimal128::FromString("-0.123").ValueOrDie());
-    builder.AppendNull();
-
-    std::shared_ptr<arrow::Array> array;
-    builder.Finish(&array);
+    ARROW_OK(builder.Append(arrow::Decimal128::FromString("0.123").ValueOrDie()));
+    ARROW_OK(builder.Append(arrow::Decimal128::FromString("-0.123").ValueOrDie()));
+    ARROW_OK(builder.AppendNull());
+
+    std::shared_ptr<arrow::Array> array;
+    ARROW_OK(builder.Finish(&array));
 
     auto result = PgDecimal128ConvertNumeric(array, precision, scale);
 
@@ -181,12 +172,12 @@
         "12.34567", "-12.34567", nullptr
     };
 
-    builder.Append(arrow::Decimal128::FromReal(12.34567, precision, scale).ValueOrDie());
-    builder.Append(arrow::Decimal128::FromReal(-12.34567, precision, scale).ValueOrDie());
-    builder.AppendNull();
-
-    std::shared_ptr<arrow::Array> array;
-    builder.Finish(&array);
+    ARROW_OK(builder.Append(arrow::Decimal128::FromReal(12.34567, precision, scale).ValueOrDie()));
+    ARROW_OK(builder.Append(arrow::Decimal128::FromReal(-12.34567, precision, scale).ValueOrDie()));
+    ARROW_OK(builder.AppendNull());
+
+    std::shared_ptr<arrow::Array> array;
+    ARROW_OK(builder.Finish(&array));
 
     auto result = PgDecimal128ConvertNumeric(array, precision, scale);
 
@@ -198,20 +189,11 @@
     TArenaMemoryContext arena;
  
     arrow::Int64Builder builder;
-<<<<<<< HEAD
-
-    builder.Append(11);
-    builder.Append(3137);
-    builder.AppendNull();
-    builder.Append(-1337);
-    builder.Append(0);
-=======
     ARROW_OK(builder.Append(11));
     ARROW_OK(builder.Append(3137));
     ARROW_OK(builder.AppendNull());
     ARROW_OK(builder.Append(-1337));
     ARROW_OK(builder.Append(0));
->>>>>>> 922d72d7
 
     std::shared_ptr<arrow::Array> array;
     ARROW_OK(builder.Finish(&array));
