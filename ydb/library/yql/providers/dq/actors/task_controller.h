--- conflicted
+++ resolved
@@ -12,11 +12,7 @@
     const TString& traceId,
     const NActors::TActorId& executerId,
     const NActors::TActorId& resultId,
-<<<<<<< HEAD
-     const NActors::TActorId& checkpointCoordinatorId,
-=======
     const NActors::TActorId& checkpointCoordinatorId,
->>>>>>> f43a538d
     const TDqConfiguration::TPtr& settings,
     const ::NYql::NCommon::TServiceCounters& serviceCounters,
     const TDuration& pingPeriod = TDuration::Zero(),
