#pragma once

#include <yql/essentials/providers/common/config/yql_dispatch.h>
#include <yql/essentials/providers/common/config/yql_setting.h>

#include <yql/essentials/core/yql_data_provider.h>
#include <ydb/library/yql/dq/common/dq_common.h>
#include <ydb/library/yql/dq/proto/dq_transport.pb.h>

#include <library/cpp/string_utils/parse_size/parse_size.h>

#include <util/generic/size_literals.h>
#include <util/random/random.h>

namespace NYql {

struct TDqSettings {
    friend struct TDqConfiguration;

    enum class ETaskRunnerStats {
        Disable,
        Basic,
        Full,
        Profile
    };

    enum class ESpillingEngine {
        Disable     /* "disable" */,
        File        /* "file" */,
    };

    struct TDefault {
        static constexpr ui32 MaxTasksPerStage = 20U;
        static constexpr ui32 MaxTasksPerOperation = 70U;
        static constexpr bool EnablePorto = false;
        static constexpr ui64 DataSizePerJob = 128_MB;
        static constexpr ui64 MaxDataSizePerJob = 600_MB;
        static constexpr int MaxNetworkRetries = 5;
        static constexpr ui64 LiteralTimeout = 60000; // 1 minutes
        static constexpr ui64 TableTimeout = 600000; // 10 minutes
        static constexpr ui64 LongWorkersAllocationFailTimeout = TableTimeout;
        static constexpr ui64 LongWorkersAllocationWarnTimeout = 30000; // 30 seconds
        static constexpr ui32 CloudFunctionConcurrency = 10;
        static constexpr ui64 ChannelBufferSize = 2000_MB;
        static constexpr ui64 OutputChunkMaxSize = 4_MB;
        static constexpr ui64 ChunkSizeLimit = 128_MB;
        static constexpr bool EnableDqReplicate = false;
        static constexpr ui64 WatermarksGranularityMs = 1000;
        static constexpr ui64 WatermarksLateArrivalDelayMs = 5000;
        static constexpr ui64 ParallelOperationsLimit = 16;
        static constexpr double HashShuffleTasksRatio = 0.5;
        static constexpr ui32 HashShuffleMaxTasks = 24;
        static constexpr bool UseFastPickleTransport = false;
        static constexpr bool UseOOBTransport = false;
        static constexpr bool AggregateStatsByStage = true;
        static constexpr bool EnableChannelStats = false;
        static constexpr bool ExportStats = false;
        static constexpr ETaskRunnerStats TaskRunnerStats = ETaskRunnerStats::Basic;
        static constexpr ESpillingEngine SpillingEngine = ESpillingEngine::Disable;
        static constexpr ui32 CostBasedOptimizationLevel = 4;
        static constexpr ui32 MaxDPHypDPTableSize = 95'000U;
        static constexpr ui64 MaxAttachmentsSize = 2_GB;
        static constexpr bool SplitStageOnDqReplicate = true;
        static constexpr ui64 EnableSpillingNodes = 0;
        static constexpr bool EnableSpillingInChannels = false;
    };

    using TPtr = std::shared_ptr<TDqSettings>;

private:
<<<<<<< HEAD
#ifdef YQL_BETTER_CONF_SETTING_API
    static constexpr NCommon::EConfSettingType Static = NCommon::EConfSettingType::Static;
#else
    static constexpr bool Static = false;
#endif
=======
    static constexpr NCommon::EConfSettingType Static = NCommon::EConfSettingType::Static;
>>>>>>> 832cd121
public:

    NCommon::TConfSetting<ui64, Static> DataSizePerJob;
    NCommon::TConfSetting<ui64, Static> MaxDataSizePerJob;
    NCommon::TConfSetting<ui32, Static> MaxTasksPerStage;
    NCommon::TConfSetting<ui32, Static> MaxTasksPerOperation;
    NCommon::TConfSetting<ui32, Static> WorkersPerOperation;
    NCommon::TConfSetting<ui64, Static> MaxDataSizePerQuery;
    NCommon::TConfSetting<bool, Static> AnalyticsHopping;
    NCommon::TConfSetting<bool, Static> AnalyzeQuery;
    NCommon::TConfSetting<int, Static> _AnalyzeQueryPercentage;
    NCommon::TConfSetting<int, Static> MaxRetries;
    NCommon::TConfSetting<int, Static> MaxNetworkRetries;
    NCommon::TConfSetting<ui64, Static> RetryBackoffMs;
    NCommon::TConfSetting<bool, Static> CollectCoreDumps;
    NCommon::TConfSetting<EFallbackPolicy, Static> FallbackPolicy;
    NCommon::TConfSetting<ui64, Static> PullRequestTimeoutMs;
    NCommon::TConfSetting<ui64, Static> PingTimeoutMs;
    NCommon::TConfSetting<bool, Static> UseSimpleYtReader;
    NCommon::TConfSetting<TString, Static> OptLLVM;
    NCommon::TConfSetting<ui64, Static> ChannelBufferSize;
    NCommon::TConfSetting<ui64, Static> OutputChunkMaxSize;
    NCommon::TConfSetting<ui64, Static> ChunkSizeLimit;
    NCommon::TConfSetting<NSize::TSize, Static> MemoryLimit;
    NCommon::TConfSetting<ui64, Static> _LiteralTimeout;
private:
    NCommon::TConfSetting<ui64, Static> _TableTimeout;
    NCommon::TConfSetting<ui64, Static> QueryTimeout; // less or equal than _TableTimeout
public:
    NCommon::TConfSetting<ui64, Static> _LongWorkersAllocationWarnTimeout;
    NCommon::TConfSetting<ui64, Static> _LongWorkersAllocationFailTimeout;
    NCommon::TConfSetting<bool, Static> EnableInsert;
    NCommon::TConfSetting<ui64, Static> _AllResultsBytesLimit;
    NCommon::TConfSetting<ui64, Static> _RowsLimitPerWrite;
    NCommon::TConfSetting<bool, Static> EnableStrip;
    NCommon::TConfSetting<bool, Static> EnableComputeActor;
    NCommon::TConfSetting<TString, Static> ComputeActorType;
    NCommon::TConfSetting<bool, Static> _EnablePorto;
    NCommon::TConfSetting<ui64, Static> _PortoMemoryLimit;
    NCommon::TConfSetting<bool, Static> EnableFullResultWrite;
    NCommon::TConfSetting<bool, Static> _OneGraphPerQuery;
    NCommon::TConfSetting<TString, Static> _FallbackOnRuntimeErrors;
    NCommon::TConfSetting<bool, Static> _EnablePrecompute;
    NCommon::TConfSetting<bool, Static> UseFinalizeByKey;
    NCommon::TConfSetting<bool, Static> EnableDqReplicate;
    NCommon::TConfSetting<TString, Static> WatermarksMode;
    NCommon::TConfSetting<bool, Static> WatermarksEnableIdlePartitions;
    NCommon::TConfSetting<ui64, Static> WatermarksGranularityMs;
    NCommon::TConfSetting<ui64, Static> WatermarksLateArrivalDelayMs;
    NCommon::TConfSetting<bool, Static> UseAggPhases;
    NCommon::TConfSetting<ui64, Static> ParallelOperationsLimit;

    NCommon::TConfSetting<TString, Static> WorkerFilter;
    NCommon::TConfSetting<NDq::EHashJoinMode, Static> HashJoinMode;
    NCommon::TConfSetting<double, Static> HashShuffleTasksRatio;
    NCommon::TConfSetting<ui32, Static> HashShuffleMaxTasks;

    NCommon::TConfSetting<bool, Static> UseWideChannels;
    NCommon::TConfSetting<bool, Static> UseWideBlockChannels;
    NCommon::TConfSetting<bool, Static> UseFastPickleTransport;
    NCommon::TConfSetting<bool, Static> UseOOBTransport;

    NCommon::TConfSetting<bool, Static> AggregateStatsByStage;
    NCommon::TConfSetting<bool, Static> EnableChannelStats;
    NCommon::TConfSetting<bool, Static> ExportStats;
    NCommon::TConfSetting<ETaskRunnerStats, Static> TaskRunnerStats;
    NCommon::TConfSetting<bool, Static> _SkipRevisionCheck;
    NCommon::TConfSetting<bool, Static> UseBlockReader;
    NCommon::TConfSetting<ESpillingEngine, Static> SpillingEngine;
    NCommon::TConfSetting<bool, Static> DisableLLVMForBlockStages;
    NCommon::TConfSetting<bool, Static> SplitStageOnDqReplicate;

    NCommon::TConfSetting<ui64, Static> EnableSpillingNodes;
    NCommon::TConfSetting<bool, Static> EnableSpillingInChannels;

    NCommon::TConfSetting<ui64, Static> _MaxAttachmentsSize;
    NCommon::TConfSetting<bool, Static> DisableCheckpoints;
    NCommon::TConfSetting<bool, Static> UseGraceJoinCoreForMap;
    NCommon::TConfSetting<TString, Static> Scheduler;

    // This options will be passed to executor_actor and worker_actor
    template <typename TProtoConfig>
    void Save(TProtoConfig& config) {
#define SAVE_SETTING(name) \
        if (this->name.Get()) { \
            auto* s = config.AddSettings(); \
            s->SetName(#name); \
            s->SetValue(ToString(*this->name.Get())); \
        }

        // The below pragmas are intended to be used in actors (like Compute Actor, Executer, Worker Managers ...) and TaskRunner only.
        // If your pragma is used only in graph transformer don't place it here.
        SAVE_SETTING(AnalyticsHopping);
        SAVE_SETTING(MaxRetries);
        SAVE_SETTING(MaxNetworkRetries);
        SAVE_SETTING(WorkersPerOperation);
        SAVE_SETTING(RetryBackoffMs);
        SAVE_SETTING(FallbackPolicy);
        SAVE_SETTING(CollectCoreDumps);
        SAVE_SETTING(PullRequestTimeoutMs);
        SAVE_SETTING(PingTimeoutMs);
        SAVE_SETTING(OptLLVM);
        SAVE_SETTING(ChannelBufferSize);
        SAVE_SETTING(OutputChunkMaxSize);
        SAVE_SETTING(MemoryLimit);
        SAVE_SETTING(_LiteralTimeout);
        SAVE_SETTING(_TableTimeout);
        SAVE_SETTING(QueryTimeout);
        SAVE_SETTING(_LongWorkersAllocationWarnTimeout);
        SAVE_SETTING(_LongWorkersAllocationFailTimeout);
        SAVE_SETTING(_AllResultsBytesLimit);
        SAVE_SETTING(_RowsLimitPerWrite);
        SAVE_SETTING(EnableComputeActor);
        SAVE_SETTING(_EnablePorto);
        SAVE_SETTING(_PortoMemoryLimit);
        SAVE_SETTING(EnableFullResultWrite);
        SAVE_SETTING(_FallbackOnRuntimeErrors);
        SAVE_SETTING(WorkerFilter);
        SAVE_SETTING(ComputeActorType);
        SAVE_SETTING(WatermarksMode);
        SAVE_SETTING(WatermarksEnableIdlePartitions);
        SAVE_SETTING(WatermarksGranularityMs);
        SAVE_SETTING(WatermarksLateArrivalDelayMs);
        SAVE_SETTING(UseWideChannels);
        SAVE_SETTING(UseWideBlockChannels);
        SAVE_SETTING(UseFastPickleTransport);
        SAVE_SETTING(UseOOBTransport);
        SAVE_SETTING(AggregateStatsByStage);
        SAVE_SETTING(EnableChannelStats);
        SAVE_SETTING(ExportStats);
        SAVE_SETTING(TaskRunnerStats);
        SAVE_SETTING(SpillingEngine);
        SAVE_SETTING(EnableSpillingInChannels);
        SAVE_SETTING(DisableCheckpoints);
        SAVE_SETTING(Scheduler);
#undef SAVE_SETTING
    }

    TDqSettings::TPtr WithFillSettings(const IDataProvider::TFillSettings& fillSettings) const {
        auto copy = std::make_shared<TDqSettings>(*this);
        if (fillSettings.RowsLimitPerWrite && !copy->_RowsLimitPerWrite.Get()) {
            copy->_RowsLimitPerWrite = *fillSettings.RowsLimitPerWrite;
        }
        if (fillSettings.AllResultsBytesLimit && !copy->_AllResultsBytesLimit.Get()) {
            copy->_AllResultsBytesLimit = *fillSettings.AllResultsBytesLimit;
        }

        return copy;
    }

    NDqProto::EDataTransportVersion GetDataTransportVersion() const {
        const bool fastPickle = UseFastPickleTransport.Get().GetOrElse(TDqSettings::TDefault::UseFastPickleTransport);
        const bool oob = UseOOBTransport.Get().GetOrElse(TDqSettings::TDefault::UseOOBTransport);
        if (oob) {
            return fastPickle ? NDqProto::EDataTransportVersion::DATA_TRANSPORT_OOB_FAST_PICKLE_1_0 : NDqProto::EDataTransportVersion::DATA_TRANSPORT_OOB_PICKLE_1_0;
        } else {
            return fastPickle ? NDqProto::EDataTransportVersion::DATA_TRANSPORT_UV_FAST_PICKLE_1_0 : NDqProto::EDataTransportVersion::DATA_TRANSPORT_UV_PICKLE_1_0;
        }
    }

    ui64 GetQueryTimeout() const {
        auto upper = _TableTimeout.Get().GetOrElse(TDefault::TableTimeout);
        if (QueryTimeout.Get().Defined()) {
            return Min(*QueryTimeout.Get(), upper);
        }

        return upper;
    }

    bool IsSpillingEngineEnabled() const {
        return SpillingEngine.Get().GetOrElse(TDqSettings::TDefault::SpillingEngine) != ESpillingEngine::Disable;
    }

    bool IsSpillingInChannelsEnabled() const {
        if (!IsSpillingEngineEnabled()) return false;
        return EnableSpillingInChannels.Get().GetOrElse(TDqSettings::TDefault::EnableSpillingInChannels) != false;
    }

    ui64 GetEnabledSpillingNodes() const {
        if (!IsSpillingEngineEnabled()) return 0;
        return EnableSpillingNodes.Get().GetOrElse(TDqSettings::TDefault::EnableSpillingNodes);
    }

    bool IsDqReplicateEnabled(const TTypeAnnotationContext& typesCtx) const {
        return EnableDqReplicate.Get().GetOrElse(
            typesCtx.BlockEngineMode != EBlockEngineMode::Disable || TDqSettings::TDefault::EnableDqReplicate);
    }
};

struct TDqConfiguration: public TDqSettings, public NCommon::TSettingDispatcher {
    using TPtr = TIntrusivePtr<TDqConfiguration>;

    TDqConfiguration();
    TDqConfiguration(const TDqConfiguration&) = delete;

    template <class TProtoConfig, typename TFilter>
    void Init(const TProtoConfig& config, const TFilter& filter) {
        // Init settings from config
        this->Dispatch(config.GetDefaultSettings(), filter);

        this->FreezeDefaults();
    }
};

} //namespace NYql<|MERGE_RESOLUTION|>--- conflicted
+++ resolved
@@ -68,15 +68,7 @@
     using TPtr = std::shared_ptr<TDqSettings>;
 
 private:
-<<<<<<< HEAD
-#ifdef YQL_BETTER_CONF_SETTING_API
     static constexpr NCommon::EConfSettingType Static = NCommon::EConfSettingType::Static;
-#else
-    static constexpr bool Static = false;
-#endif
-=======
-    static constexpr NCommon::EConfSettingType Static = NCommon::EConfSettingType::Static;
->>>>>>> 832cd121
 public:
 
     NCommon::TConfSetting<ui64, Static> DataSizePerJob;
