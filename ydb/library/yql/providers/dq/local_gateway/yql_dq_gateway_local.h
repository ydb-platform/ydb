--- conflicted
+++ resolved
@@ -21,11 +21,6 @@
     NDq::IDqAsyncIoFactory::TPtr = nullptr, int threads = 16,
     IMetricsRegistryPtr metricsRegistry = {},
     const std::function<NActors::IActor*(void)>& metricsPusherFactory = {},
-<<<<<<< HEAD
-    NFq::NConfig::TConfig fqConfig = NFq::NConfig::TConfig{},
-    const NYql::IPqGateway::TPtr& pqGateway = {});
-=======
     TVector<std::pair<NActors::TActorId, NActors::TActorSetupCmd>>&& additionalLocalServices = {});
->>>>>>> 2b4c9f9b
 
 } // namespace NYql