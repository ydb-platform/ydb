--- conflicted
+++ resolved
@@ -400,7 +400,7 @@
                 if (retriesRemaining) {
                     const auto retry = RequestRetriesLimit - retriesRemaining;
                     const auto delay = TDuration::MilliSeconds(1u << retry); // Exponential delay from 1ms to ~0.5s
-                    // <<< TODO tune/tweak
+                    // << TODO tune/tweak
                     YQL_CLOG(WARN, ProviderGeneric) << "ActorId=" << selfId << " Got retrievable GRPC Error from Connector: " << status.ToDebugString() << ", retry " << (retry + 1) << " of " << RequestRetriesLimit << ", scheduled in " << delay;
                     --retriesRemaining;
                     if (status.GRpcStatusCode == grpc::DEADLINE_EXCEEDED) {
@@ -481,7 +481,8 @@
 
             NConnector::NApi::TPredicate::TDisjunction disjunction;
             for (const auto& [k, _] : *Request) {
-<<<<<<< HEAD
+                // TODO consider skipping already retrieved keys
+                // ... but careful, can we end up with zero? TODO
                 AddClause(disjunction, KeyType->GetMembersCount(), [&k = k](auto c) {
                     return k.GetElement(c);
                 });
@@ -492,21 +493,6 @@
                 AddClause(disjunction, KeyType->GetMembersCount(), [&k = k](auto c) {
                     return k.GetElement(c);
                 });
-=======
-                // TODO consider skipping already retrieved keys
-                // ... but careful, can we end up with zero? TODO
-                NConnector::NApi::TPredicate_TConjunction conjunction;
-                for (ui32 c = 0; c != KeyType->GetMembersCount(); ++c) {
-                    NConnector::NApi::TPredicate_TComparison eq;
-                    eq.Setoperation(NConnector::NApi::TPredicate_TComparison_EOperation::TPredicate_TComparison_EOperation_EQ);
-                    eq.mutable_left_value()->Setcolumn(TString(KeyType->GetMemberName(c)));
-                    auto rightTypedValue = eq.mutable_right_value()->mutable_typed_value();
-                    ExportTypeToProto(KeyType->GetMemberType(c), *rightTypedValue->mutable_type());
-                    ExportValueToProto(KeyType->GetMemberType(c), k.GetElement(c), *rightTypedValue->mutable_value());
-                    *conjunction.mutable_operands()->Add()->mutable_comparison() = eq;
-                }
-                *disjunction.mutable_operands()->Add()->mutable_conjunction() = conjunction;
->>>>>>> 8fa34d2d
             }
             *select.mutable_where()->mutable_filter_typed()->mutable_disjunction() = disjunction;
             return {};
