services:
  fq-connector-go:
    container_name: fq-tests-oracle-fq-connector-go
<<<<<<< HEAD
    image: ghcr.io/ydb-platform/fq-connector-go:v0.5.2@sha256:c007dc10b89aa0342bea93d843cca7097e66b2e45310010d9321259aeee453cc
=======
    image: ghcr.io/ydb-platform/fq-connector-go:v0.5.3@sha256:b79727ebf2d3ce20cf25dbf8509ad533c4696d59c165af03b445ef7a97301028
>>>>>>> bba4ed8f
    ports:
    - 2130
    volumes:
    - ../../fq-connector-go/:/opt/ydb/cfg/
  oracle:
<<<<<<< HEAD
    container_name: fq-tests-oracle
=======
    container_name: fq-tests-oracle-oracle
>>>>>>> bba4ed8f
    environment:
      ORACLE_PWD: password
      TEST_USER_NAME: C##ADMIN
    image: container-registry.oracle.com/database/free:latest@sha256:83edd0756fda0e5faecc0fdf047814f0177d4224d7bf037e4900123ee3e08718
    ports:
    - 1521
    volumes:
    - ./init/startup:/opt/oracle/scripts/startup
version: "3.4"<|MERGE_RESOLUTION|>--- conflicted
+++ resolved
@@ -1,21 +1,13 @@
 services:
   fq-connector-go:
     container_name: fq-tests-oracle-fq-connector-go
-<<<<<<< HEAD
-    image: ghcr.io/ydb-platform/fq-connector-go:v0.5.2@sha256:c007dc10b89aa0342bea93d843cca7097e66b2e45310010d9321259aeee453cc
-=======
     image: ghcr.io/ydb-platform/fq-connector-go:v0.5.3@sha256:b79727ebf2d3ce20cf25dbf8509ad533c4696d59c165af03b445ef7a97301028
->>>>>>> bba4ed8f
     ports:
     - 2130
     volumes:
     - ../../fq-connector-go/:/opt/ydb/cfg/
   oracle:
-<<<<<<< HEAD
-    container_name: fq-tests-oracle
-=======
     container_name: fq-tests-oracle-oracle
->>>>>>> bba4ed8f
     environment:
       ORACLE_PWD: password
       TEST_USER_NAME: C##ADMIN
