version: '3.4'
services:
  postgresql:
    image: postgres:15-bullseye@sha256:3411b9f2e5239cd7867f34fcf22fe964230f7d447a71d63c283e3593d3f84085
    container_name: ${USER}_connector-integration-tests-postgresql
    environment:
      POSTGRES_DB: db
      POSTGRES_USER: user
      POSTGRES_PASSWORD: password
    ports:
      - 5432
  clickhouse:
    image: clickhouse/clickhouse-server:23-alpine@sha256:b078c1cd294632afa2aeba3530e7ba2e568513da23304354f455a25fab575c06
    container_name: ${USER}_connector-integration-tests-clickhouse
    environment:
      CLICKHOUSE_DB: db
      CLICKHOUSE_USER: user
      CLICKHOUSE_DEFAULT_ACCESS_MANAGEMENT: 1
      CLICKHOUSE_PASSWORD: password
    ports:
      - 9000
      - 8123
  fq-connector-go:
<<<<<<< HEAD
    image: ghcr.io/ydb-platform/fq-connector-go:v0.1.1-rc.2@sha256:e5c2d86bce9cb43420eed0ed534afe760fb90ad41229dbbf34af28023b219af3
    container_name: ${USER}_connector-integration-tests-fq-connector-go
=======
    image: ghcr.io/ydb-platform/fq-connector-go:v0.1.1@sha256:47e24df143aee31a83d4a4cd0acc20b4cab8c03a9c63e81a6e99cb017a31f916
>>>>>>> a2883f6e
    ports:
      - 50051<|MERGE_RESOLUTION|>--- conflicted
+++ resolved
@@ -21,11 +21,7 @@
       - 9000
       - 8123
   fq-connector-go:
-<<<<<<< HEAD
-    image: ghcr.io/ydb-platform/fq-connector-go:v0.1.1-rc.2@sha256:e5c2d86bce9cb43420eed0ed534afe760fb90ad41229dbbf34af28023b219af3
     container_name: ${USER}_connector-integration-tests-fq-connector-go
-=======
     image: ghcr.io/ydb-platform/fq-connector-go:v0.1.1@sha256:47e24df143aee31a83d4a4cd0acc20b4cab8c03a9c63e81a6e99cb017a31f916
->>>>>>> a2883f6e
     ports:
       - 50051