from datetime import datetime
import json
import os
import shutil
import socket
import subprocess
import yaml
from typing import Dict, Any, Sequence

import time

import yatest.common

from ydb.library.yql.providers.generic.connector.tests.utils.log import make_logger

LOGGER = make_logger(__name__)


class DockerComposeHelper:
    docker_bin_path: os.PathLike
    docker_compose_bin_path: os.PathLike

    docker_compose_yml_path: os.PathLike
    docker_compose_yml_data: Dict[str, Any]

    def __init__(self, docker_compose_yml_path: os.PathLike):
        self.docker_bin_path = shutil.which('docker')

        self.docker_compose_bin_path = None
        try:
            self.docker_compose_bin_path = yatest.common.build_path('library/recipes/docker_compose/bin/docker-compose')
        except Exception as e:
            LOGGER.warn(f"Exception while determining docker-compose path: {e}")

            self.docker_compose_bin_path = shutil.which('docker-compose')
        finally:
            if self.docker_compose_bin_path is None:
                raise ValueError("no `docker-compose` installed on the host")

        self.docker_compose_yml_path = docker_compose_yml_path

        with open(self.docker_compose_yml_path) as f:
            self.docker_compose_yml_data = yaml.load(f)

    def get_external_port(self, service_name: str, internal_port: int) -> int:
        cmd = [
            self.docker_compose_bin_path,
            '-f',
            self.docker_compose_yml_path,
            'port',
            service_name,
            str(internal_port),
        ]
        try:
            out = subprocess.check_output(cmd, stderr=subprocess.STDOUT)
            external_port = int(out.split(b':')[1])
            return external_port
        except subprocess.CalledProcessError as e:
            raise RuntimeError(f"docker-compose error: {e.output} (code {e.returncode})")

    @staticmethod
    def __is_valid_ipv4_address(address: str) -> bool:
        try:
            socket.inet_pton(socket.AF_INET, address)
        except AttributeError as e1:  # no inet_pton here, sorry
            LOGGER.warn(f"validate '{address}' with inet_pton error: {e1}")
            try:
                socket.inet_aton(address)
            except socket.error as e2:
                LOGGER.error(f"validate '{address}' with inet_aton error: {e2}")
                return False
            return address.count('.') == 3
        except socket.error as e3:  # not a valid address
            LOGGER.error(f"validate '{address}' with inet_pton error: {e3}")
            return False

        return True

    @staticmethod
    def __is_valid_ipv6_address(address: str) -> bool:
        try:
            socket.inet_pton(socket.AF_INET6, address)
        except socket.error:  # not a valid address
            return False
        return True

    @staticmethod
    def __is_valid_ip_address(address: str) -> bool:
        return DockerComposeHelper.__is_valid_ipv4_address(address) or DockerComposeHelper.__is_valid_ipv6_address(
            address
        )

    def get_internal_ip(self, service_name: str) -> str:
        container_name = self.docker_compose_yml_data['services'][service_name]['container_name']
        cmd = [
            self.docker_bin_path,
            "inspect",
            "-f",
            "'{{range .NetworkSettings.Networks}}{{.IPAddress}}{{end}}'",
            container_name,
        ]
        try:
            out = subprocess.check_output(cmd, stderr=subprocess.STDOUT).decode('utf8').strip().strip("'")

            if not DockerComposeHelper.__is_valid_ip_address(out):
                raise ValueError(f"IP determined for container '{container_name}' is invalid: '{out}'")

            return out
        except subprocess.CalledProcessError as e:
            raise RuntimeError(f"docker-compose error: {e.output} (code {e.returncode})")

    def get_container_name(self, service_name: str) -> str:
        return self.docker_compose_yml_data['services'][service_name]['container_name']

    def list_ydb_tables(self) -> Sequence[str]:
        cmd = [
            self.docker_bin_path,
            'exec',
            self.docker_compose_yml_data["services"]["ydb"]["container_name"],
            '/ydb',
            '--endpoint=grpc://localhost:2136',
            '--database=/local',
            'scheme',
            'ls',
            '--format=json',
        ]

        LOGGER.debug("calling command: " + " ".join(cmd))

        # let tables initialize
        # TODO maybe try except where timeout (quick check: to get it set sleep to zero and review error log for ../datasource/ydb -F *optional*)
<<<<<<< HEAD
=======
        # time.sleep(15)
>>>>>>> ad1c6182

        # This should be enough for database to initialize
        #   makes CalledProcessError if database did not initialize it`s first tables before check
        passed = False
        err = None
        start = datetime.now()

        timeout = 15
        while (datetime.now() - start).total_seconds() < timeout and not passed:
            try:
                out = subprocess.check_output(cmd, stderr=subprocess.STDOUT).decode('utf8')
                passed = True
            except subprocess.CalledProcessError as e:
                err = RuntimeError(f"docker-compose error: {e.output} (code {e.returncode})")

        if not passed:
            if err is not None:
                raise err
            else:
                raise RuntimeError("docker-compose error: timed out to check cmd output")

        data = json.loads(out)

        result = []
        for item in data:
            if item['type'] == 'table':
                result.append(item['path'])

        return result<|MERGE_RESOLUTION|>--- conflicted
+++ resolved
@@ -129,10 +129,6 @@
 
         # let tables initialize
         # TODO maybe try except where timeout (quick check: to get it set sleep to zero and review error log for ../datasource/ydb -F *optional*)
-<<<<<<< HEAD
-=======
-        # time.sleep(15)
->>>>>>> ad1c6182
 
         # This should be enough for database to initialize
         #   makes CalledProcessError if database did not initialize it`s first tables before check
