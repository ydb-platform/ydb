--- conflicted
+++ resolved
@@ -186,7 +186,6 @@
 }
 
 QueryServiceConfig {
-<<<<<<< HEAD
   AvailableExternalDataSources: "ObjectStorage"
   AvailableExternalDataSources: "ClickHouse"
   AvailableExternalDataSources: "PostgreSQL"
@@ -201,9 +200,7 @@
   AvailableExternalDataSources: "Redis"
   AvailableExternalDataSources: "Prometheus"
   AvailableExternalDataSources: "OpenSearch"
-=======
   AllExternalDataSourcesAreAvailable: true
->>>>>>> 33732bf7
   Generic {
     Connector {
         Endpoint {
