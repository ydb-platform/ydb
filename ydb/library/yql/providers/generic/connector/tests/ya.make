PY3TEST()

STYLE_PYTHON()
NO_CHECK_IMPORTS()

IF (AUTOCHECK) 
    # Split tests to chunks only when they're running on different machines with distbuild,
    # otherwise this directive will slow down local test execution.
    # Look through https://st.yandex-team.ru/DEVTOOLSSUPPORT-39642 for more information.
    FORK_SUBTESTS()

    # TAG and REQUIREMENTS are copied from: https://docs.yandex-team.ru/devtools/test/environment#docker-compose
    TAG(
        ya:external
        ya:force_sandbox
        ya:fat
    )

    REQUIREMENTS(
        container:4467981730
        cpu:all
        dns:dns64
    )
ENDIF()

INCLUDE(${ARCADIA_ROOT}/library/recipes/docker_compose/recipe.inc)

# Including of docker_compose/recipe.inc automatically converts these tests into LARGE, 
# which makes it impossible to run them during precommit checks on Github CI. 
# Next several lines forces these tests to be MEDIUM. To see discussion, visit YDBOPS-8928.
<<<<<<< HEAD
IF (OPENSOURCE)
    SIZE(MEDIUM)

=======
SIZE(MEDIUM)

IF (OPENSOURCE)
>>>>>>> eee3fb56
    SET(TEST_TAGS_VALUE)
    SET(TEST_REQUIREMENTS_VALUE)
ENDIF()

TEST_SRCS(
    conftest.py
    clickhouse.py
    postgresql.py
    test.py
)

PEERDIR(
    contrib/python/Jinja2
    contrib/python/clickhouse-connect
    contrib/python/grpcio
    contrib/python/pg8000
    contrib/python/pytest
    contrib/python/tzlocal
    ydb/library/yql/providers/generic/connector/api/common
    ydb/library/yql/providers/generic/connector/api/service
    ydb/library/yql/providers/generic/connector/api/service/protos
    ydb/library/yql/providers/generic/connector/tests/test_cases
    ydb/library/yql/providers/generic/connector/tests/utils
    ydb/public/api/protos
    yt/python/yt/yson
)

DEPENDS(
    ydb/library/yql/tools/dqrun
    ydb/tests/tools/kqprun
)

END()

RECURSE_FOR_TESTS(
    test_cases
    utils
)<|MERGE_RESOLUTION|>--- conflicted
+++ resolved
@@ -28,15 +28,9 @@
 # Including of docker_compose/recipe.inc automatically converts these tests into LARGE, 
 # which makes it impossible to run them during precommit checks on Github CI. 
 # Next several lines forces these tests to be MEDIUM. To see discussion, visit YDBOPS-8928.
-<<<<<<< HEAD
+
 IF (OPENSOURCE)
     SIZE(MEDIUM)
-
-=======
-SIZE(MEDIUM)
-
-IF (OPENSOURCE)
->>>>>>> eee3fb56
     SET(TEST_TAGS_VALUE)
     SET(TEST_REQUIREMENTS_VALUE)
 ENDIF()
