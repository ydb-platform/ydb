#include "yql_generic_predicate_pushdown.h"

#include <ydb/library/yql/providers/generic/connector/api/service/protos/connector.pb.h>

#include <util/string/cast.h>

namespace NYql {

    using namespace NNodes;
    using namespace NConnector::NApi;

    TString FormatColumn(const TString& value);
    TString FormatValue(const Ydb::TypedValue& value) ;
    TString FormatNull(const TExpression_TNull&);
    TString FormatExpression(const TExpression& expression);
    TString FormatArithmeticalExpression(const TExpression_TArithmeticalExpression& expression);
    TString FormatNegation(const TPredicate_TNegation& negation);
    TString FormatComparison(const TPredicate_TComparison comparison);
    TString FormatConjunction(const TPredicate_TConjunction& conjunction, bool topLevel);
    TString FormatDisjunction(const TPredicate_TDisjunction& disjunction);
    TString FormatIsNull(const TPredicate_TIsNull& isNull);
    TString FormatIsNotNull(const TPredicate_TIsNotNull& isNotNull);
    TString FormatPredicate(const TPredicate& predicate, bool topLevel);

    namespace {

        bool SerializeMember(const TCoMember& member, TExpression* proto, const TCoArgument& arg, TStringBuilder& err) {
            if (member.Struct().Raw() != arg.Raw()) { // member callable called not for lambda argument
                err << "member callable called not for lambda argument";
                return false;
            }
            proto->set_column(member.Name().StringValue());
            return true;
        }

        template <class T>
        T Cast(const TStringBuf& from) {
            return FromString<T>(from);
        }

        // Special convertation from TStringBuf to TString
        template <>
        TString Cast<TString>(const TStringBuf& from) {
            return TString(from);
        }

#define MATCH_ATOM(AtomType, ATOM_ENUM, proto_name, cpp_type)                             \
    if (auto atom = expression.Maybe<Y_CAT(TCo, AtomType)>()) {                           \
        auto* value = proto->mutable_typed_value();                                       \
        auto* t = value->mutable_type();                                                  \
        t->set_type_id(Ydb::Type::ATOM_ENUM);                                             \
        auto* v = value->mutable_value();                                                 \
        v->Y_CAT(Y_CAT(set_, proto_name), _value)(Cast<cpp_type>(atom.Cast().Literal())); \
        return true;                                                                      \
    }

#define MATCH_ARITHMETICAL(OpType, OP_ENUM)                                                                                                                                  \
    if (auto maybeExpr = expression.Maybe<Y_CAT(TCo, OpType)>()) {                                                                                                           \
        auto expr = maybeExpr.Cast();                                                                                                                                        \
        auto* exprProto = proto->mutable_arithmetical_expression();                                                                                                          \
        exprProto->set_operation(TExpression::TArithmeticalExpression::OP_ENUM);                                                                                             \
        return SerializeExpression(expr.Left(), exprProto->mutable_left_value(), arg, err) && SerializeExpression(expr.Right(), exprProto->mutable_right_value(), arg, err); \
    }

        bool SerializeExpression(const TExprBase& expression, TExpression* proto, const TCoArgument& arg, TStringBuilder& err) {
            if (auto member = expression.Maybe<TCoMember>()) {
                return SerializeMember(member.Cast(), proto, arg, err);
            }

            // data
            MATCH_ATOM(Int8, INT8, int32, i8);
            MATCH_ATOM(Uint8, UINT8, uint32, ui8);
            MATCH_ATOM(Int16, INT16, int32, i16);
            MATCH_ATOM(Uint16, UINT16, uint32, ui16);
            MATCH_ATOM(Int32, INT32, int32, i32);
            MATCH_ATOM(Uint32, UINT32, uint32, ui32);
            MATCH_ATOM(Int64, INT64, int64, i64);
            MATCH_ATOM(Uint64, UINT64, uint64, ui64);
            MATCH_ATOM(Float, FLOAT, float, float);
            MATCH_ATOM(Double, DOUBLE, double, double);
            MATCH_ATOM(String, STRING, bytes, TString);
            MATCH_ATOM(Utf8, UTF8, text, TString);
            MATCH_ATOM(Timestamp, TIMESTAMP, int64, i64);
            MATCH_ARITHMETICAL(Sub, SUB);
            MATCH_ARITHMETICAL(Add, ADD);
            MATCH_ARITHMETICAL(Mul, MUL);

            if (auto maybeNull = expression.Maybe<TCoNull>()) {
                proto->mutable_null();
                return true;
            }

            err << "unknown expression: " << expression.Raw()->Content();
            return false;
        }

#undef MATCH_ATOM

#define EXPR_NODE_TO_COMPARE_TYPE(TExprNodeType, COMPARE_TYPE)       \
    if (!opMatched && compare.Maybe<TExprNodeType>()) {              \
        opMatched = true;                                            \
        proto->set_operation(TPredicate::TComparison::COMPARE_TYPE); \
    }

        bool SerializeCompare(const TCoCompare& compare, TPredicate* predicateProto, const TCoArgument& arg, TStringBuilder& err) {
            TPredicate::TComparison* proto = predicateProto->mutable_comparison();
            bool opMatched = false;

            EXPR_NODE_TO_COMPARE_TYPE(TCoCmpEqual, EQ);
            EXPR_NODE_TO_COMPARE_TYPE(TCoCmpNotEqual, NE);
            EXPR_NODE_TO_COMPARE_TYPE(TCoCmpLess, L);
            EXPR_NODE_TO_COMPARE_TYPE(TCoCmpLessOrEqual, LE);
            EXPR_NODE_TO_COMPARE_TYPE(TCoCmpGreater, G);
            EXPR_NODE_TO_COMPARE_TYPE(TCoCmpGreaterOrEqual, GE);

            if (proto->operation() == TPredicate::TComparison::COMPARISON_OPERATION_UNSPECIFIED) {
                err << "unknown operation: " << compare.Raw()->Content();
                return false;
            }
            return SerializeExpression(compare.Left(), proto->mutable_left_value(), arg, err) && SerializeExpression(compare.Right(), proto->mutable_right_value(), arg, err);
        }

#undef EXPR_NODE_TO_COMPARE_TYPE

        bool SerializeCoalesce(const TCoCoalesce& coalesce, TPredicate* proto, const TCoArgument& arg, TStringBuilder& err) {
            auto predicate = coalesce.Predicate();
            if (auto compare = predicate.Maybe<TCoCompare>()) {
                return SerializeCompare(compare.Cast(), proto, arg, err);
            }

            err << "unknown coalesce predicate: " << predicate.Raw()->Content();
            return false;
        }

        bool SerializePredicate(const TExprBase& predicate, TPredicate* proto, const TCoArgument& arg, TStringBuilder& err);

        bool SerializeExists(const TCoExists& exists, TPredicate* proto, const TCoArgument& arg, TStringBuilder& err, bool withNot = false) {
            auto* expressionProto = withNot ? proto->mutable_is_null()->mutable_value() : proto->mutable_is_not_null()->mutable_value();
            return SerializeExpression(exists.Optional(), expressionProto, arg, err);
        }

        bool SerializeAnd(const TCoAnd& andExpr, TPredicate* proto, const TCoArgument& arg, TStringBuilder& err) {
            auto* dstProto = proto->mutable_conjunction();
            for (const auto& child : andExpr.Ptr()->Children()) {
                if (!SerializePredicate(TExprBase(child), dstProto->add_operands(), arg, err)) {
                    return false;
                }
            }
            return true;
        }

        bool SerializeOr(const TCoOr& orExpr, TPredicate* proto, const TCoArgument& arg, TStringBuilder& err) {
            auto* dstProto = proto->mutable_disjunction();
            for (const auto& child : orExpr.Ptr()->Children()) {
                if (!SerializePredicate(TExprBase(child), dstProto->add_operands(), arg, err)) {
                    return false;
                }
            }
            return true;
        }

        bool SerializeNot(const TCoNot& notExpr, TPredicate* proto, const TCoArgument& arg, TStringBuilder& err) {
            // Special case: (Not (Exists ...))
            if (auto exists = notExpr.Value().Maybe<TCoExists>()) {
                return SerializeExists(exists.Cast(), proto, arg, err, true);
            }
            auto* dstProto = proto->mutable_negation();
            return SerializePredicate(notExpr.Value(), dstProto->mutable_operand(), arg, err);
        }

        bool SerializeMember(const TCoMember& member, TPredicate* proto, const TCoArgument& arg, TStringBuilder& err) {
            return SerializeMember(member, proto->mutable_bool_expression()->mutable_value(), arg, err);
        }

        bool SerializePredicate(const TExprBase& predicate, TPredicate* proto, const TCoArgument& arg, TStringBuilder& err) {
            if (auto compare = predicate.Maybe<TCoCompare>()) {
                return SerializeCompare(compare.Cast(), proto, arg, err);
            }
            if (auto coalesce = predicate.Maybe<TCoCoalesce>()) {
                return SerializeCoalesce(coalesce.Cast(), proto, arg, err);
            }
            if (auto andExpr = predicate.Maybe<TCoAnd>()) {
                return SerializeAnd(andExpr.Cast(), proto, arg, err);
            }
            if (auto orExpr = predicate.Maybe<TCoOr>()) {
                return SerializeOr(orExpr.Cast(), proto, arg, err);
            }
            if (auto notExpr = predicate.Maybe<TCoNot>()) {
                return SerializeNot(notExpr.Cast(), proto, arg, err);
            }
            if (auto member = predicate.Maybe<TCoMember>()) {
                return SerializeMember(member.Cast(), proto, arg, err);
            }
            if (auto exists = predicate.Maybe<TCoExists>()) {
                return SerializeExists(exists.Cast(), proto, arg, err);
            }

            err << "unknown predicate: " << predicate.Raw()->Content();
            return false;
        }
    }

    TString FormatColumn(const TString& value) {
        return value;
    }

    TString FormatValue(const Ydb::TypedValue& value) {
        switch (value.value().value_case()) {
        case  Ydb::Value::kBoolValue:
            return ToString(value.value().bool_value());
        case Ydb::Value::kInt32Value:
            return ToString(value.value().int32_value());
        case Ydb::Value::kUint32Value:
            return ToString(value.value().uint32_value());
        case Ydb::Value::kInt64Value:
            return ToString(value.value().int64_value());
        case Ydb::Value::kUint64Value:
            return ToString(value.value().uint64_value());
        case Ydb::Value::kFloatValue:
            return ToString(value.value().float_value());
        case Ydb::Value::kDoubleValue:
            return ToString(value.value().double_value());
        case Ydb::Value::kBytesValue:
            return "\"" + ToString(value.value().bytes_value()) + "\"";
        case Ydb::Value::kTextValue:
            return "\"" + ToString(value.value().text_value()) + "\"";
        default:
            ythrow yexception() << "ErrUnimplementedTypedValue, value case " << static_cast<ui64>(value.value().value_case());
        }
    }

    TString FormatNull(const TExpression_TNull&) {
        return "NULL";
    }

    TString FormatExpression(const TExpression& expression) {
        switch (expression.payload_case()) {
        case TExpression::kColumn:
            return FormatColumn(expression.column());
        case TExpression::kTypedValue:
            return FormatValue(expression.typed_value());
        case TExpression::kArithmeticalExpression:
            return FormatArithmeticalExpression(expression.arithmetical_expression());
        case TExpression::kNull:
            return FormatNull(expression.null());
        default:
            ythrow yexception() << "UnimplementedExpression, payload_case " << static_cast<ui64>(expression.payload_case());
        }
    }

    TString FormatArithmeticalExpression(const TExpression_TArithmeticalExpression& expression) {
        TString operation;
        switch (expression.operation()) {
        case TExpression_TArithmeticalExpression::MUL:
            operation = " * ";
            break;
        case TExpression_TArithmeticalExpression::ADD:
            operation = " + ";
            break;
        case TExpression_TArithmeticalExpression::SUB:
            operation = " - ";
            break;
        case TExpression_TArithmeticalExpression::BIT_AND:
            operation = " & ";
            break;
        case TExpression_TArithmeticalExpression::BIT_OR:
            operation = " | ";
            break;
        case TExpression_TArithmeticalExpression::BIT_XOR:
            operation = " ^ ";
            break;
        default:
            ythrow yexception() << "ErrUnimplementedArithmeticalExpression, operation " << static_cast<ui64>(expression.operation());
        }

        auto left = FormatExpression(expression.left_value());
        auto right = FormatExpression(expression.right_value());
        return left + operation + right;
    }

    TString FormatNegation(const TPredicate_TNegation& negation) {
        auto pred = FormatPredicate(negation.operand(), false);
        return "(NOT " + pred + ")";
    }

    TString FormatConjunction(const TPredicate_TConjunction& conjunction, bool /*topLevel*/) {
        ui32 succeeded = 0;
        TStringStream stream;
        TString first;

        for (const auto& predicate : conjunction.operands()) {
            auto statement = FormatPredicate(predicate, false);

            if (succeeded > 0) {
                if (succeeded == 1) {
                    stream << "(";
                    stream << first;
                }
                stream << " AND ";
                stream << statement;
            } else {
                first = statement;
            }
            succeeded++;
        }

        if (succeeded == 0) {
            ythrow yexception() << "failed to format AND statement, no operands";
        }

        if (succeeded == 1) {
            stream << first;
        } else {
            stream << ")";
        }

<<<<<<< HEAD
        return stream.Str();
    }

    TString FormatDisjunction(const TPredicate_TDisjunction& disjunction) {
        TStringStream stream;
        TString first;
        ui32 cnt = 0;

        for (const auto& predicate : disjunction.operands()) {
            auto statement = FormatPredicate(predicate, false);

            if (cnt > 0) {
                if (cnt == 1) {
                    stream << "(";
                    stream << first;
                }

                stream << " OR ";
                stream << statement;
            } else {
                first = statement;
            }
            cnt++;
        }

        if (cnt == 0) {
            ythrow yexception() << "failed to format OR statement: no operands";
        }

        if (cnt == 1) {
            stream << first;
        } else {
            stream << ")";
        }

        return stream.Str();
    }

    TString FormatIsNull(const TPredicate_TIsNull& isNull) {
        auto statement = FormatExpression(isNull.value());
        return "(" + statement + " IS NULL)";
    }

    TString FormatIsNotNull(const TPredicate_TIsNotNull& isNotNull) {
        auto statement = FormatExpression(isNotNull.value());
        return "(" + statement + " IS NOT NULL)";
    }

    TString FormatComparison(TPredicate_TComparison comparison) {
        TString operation;

        switch (comparison.operation()) {
        case TPredicate_TComparison::L:
            operation = " < ";
            break;
        case TPredicate_TComparison::LE:
            operation = " <= ";
            break;
        case TPredicate_TComparison::EQ:
            operation = " = ";
            break;
        case TPredicate_TComparison::NE:
            operation = " <> ";
            break;
        case TPredicate_TComparison::GE:
            operation = " >= ";
            break;
        case TPredicate_TComparison::G:
            operation = " > ";
            break;
        default:
            ythrow yexception() << "UnimplementedOperation, operation " << static_cast<ui64>(comparison.operation());
        }

        auto left = FormatExpression(comparison.left_value());
        auto right = FormatExpression(comparison.right_value());

        return left + operation + right;
    }

    TString FormatPredicate(const TPredicate& predicate, bool topLevel ) {
        switch (predicate.payload_case()) {
            case TPredicate::PAYLOAD_NOT_SET:
                    return {};
            case TPredicate::kNegation:
                return FormatNegation(predicate.negation());
            case TPredicate::kConjunction:
                return FormatConjunction(predicate.conjunction(), topLevel);
            case TPredicate::kDisjunction:
                return FormatDisjunction(predicate.disjunction());
            case TPredicate::kIsNull:
                return FormatIsNull(predicate.is_null());
            case TPredicate::kIsNotNull:
                return FormatIsNotNull(predicate.is_not_null());
            case TPredicate::kComparison:
                return FormatComparison(predicate.comparison());
            case TPredicate::kBoolExpression:
                return FormatExpression(predicate.bool_expression().value());
            default:
                ythrow yexception() << "UnimplementedPredicateType, payload_case " << static_cast<ui64>(predicate.payload_case());
        }
    }
=======
    } // namespace
>>>>>>> 69a57074

    bool IsEmptyFilterPredicate(const TCoLambda& lambda) {
        auto maybeBool = lambda.Body().Maybe<TCoBool>();
        if (!maybeBool) {
            return false;
        }
        return TStringBuf(maybeBool.Cast().Literal()) == "true"sv;
    }

    bool SerializeFilterPredicate(const TCoLambda& predicate, TPredicate* proto, TStringBuilder& err) {
        return SerializePredicate(predicate.Body(), proto, predicate.Args().Arg(0), err);
    }

    TString FormatWhere(const TPredicate& predicate) {
        auto stream = FormatPredicate(predicate, true);
        if (stream.empty()) {
            return "";
        }
        return "WHERE " + stream;
    }
} // namespace NYql<|MERGE_RESOLUTION|>--- conflicted
+++ resolved
@@ -313,8 +313,6 @@
         } else {
             stream << ")";
         }
-
-<<<<<<< HEAD
         return stream.Str();
     }
 
@@ -417,9 +415,6 @@
                 ythrow yexception() << "UnimplementedPredicateType, payload_case " << static_cast<ui64>(predicate.payload_case());
         }
     }
-=======
-    } // namespace
->>>>>>> 69a57074
 
     bool IsEmptyFilterPredicate(const TCoLambda& lambda) {
         auto maybeBool = lambda.Body().Maybe<TCoBool>();
