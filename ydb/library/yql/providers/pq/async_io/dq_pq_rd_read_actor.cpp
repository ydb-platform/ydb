#include "dq_pq_rd_read_actor.h"
#include "probes.h"

#include <ydb/library/yql/dq/common/dq_common.h>
#include <ydb/library/yql/dq/actors/protos/dq_events.pb.h>
#include <ydb/library/yql/dq/actors/compute/dq_compute_actor_async_io_factory.h>
#include <ydb/library/yql/dq/actors/compute/dq_compute_actor_async_io.h>
#include <ydb/library/yql/dq/actors/compute/dq_checkpoints_states.h>
#include <ydb/library/yql/dq/actors/compute/dq_source_watermark_tracker.h>
#include <ydb/library/yql/dq/actors/common/retry_queue.h>

#include <ydb/library/yql/minikql/comp_nodes/mkql_saveload.h>
#include <ydb/library/yql/minikql/mkql_alloc.h>
#include <ydb/library/yql/minikql/mkql_string_util.h>
#include <ydb/library/yql/providers/pq/async_io/dq_pq_meta_extractor.h>
#include <ydb/library/yql/providers/pq/async_io/dq_pq_read_actor_base.h>
#include <ydb/library/yql/providers/pq/common/pq_meta_fields.h>
#include <ydb/library/yql/providers/pq/proto/dq_io_state.pb.h>
#include <ydb/library/yql/utils/log/log.h>
#include <ydb/library/yql/utils/yql_panic.h>
#include <ydb/core/fq/libs/events/events.h>
#include <ydb/core/fq/libs/row_dispatcher/events/data_plane.h>

#include <ydb/public/sdk/cpp/client/ydb_topic/topic.h>
#include <ydb/public/sdk/cpp/client/ydb_types/credentials/credentials.h>

#include <ydb/library/actors/core/actor.h>
#include <ydb/library/actors/core/event_local.h>
#include <ydb/library/actors/core/events.h>
#include <ydb/library/actors/core/hfunc.h>
#include <ydb/library/actors/core/log.h>
#include <ydb/library/actors/log_backend/actor_log_backend.h>
#include <library/cpp/lwtrace/mon/mon_lwtrace.h>

#include <util/generic/algorithm.h>
#include <util/generic/hash.h>
#include <util/generic/utility.h>
#include <util/string/join.h>
#include <ydb/library/actors/core/interconnect.h>

#include <queue>
#include <variant>

#define SRC_LOG_T(s) \
    LOG_TRACE_S(*NActors::TlsActivationContext, NKikimrServices::KQP_COMPUTE, LogPrefix << s)
#define SRC_LOG_D(s) \
    LOG_DEBUG_S(*NActors::TlsActivationContext, NKikimrServices::KQP_COMPUTE, LogPrefix << s)
#define SRC_LOG_I(s) \
    LOG_INFO_S(*NActors::TlsActivationContext,  NKikimrServices::KQP_COMPUTE, LogPrefix << s)
#define SRC_LOG_W(s) \
    LOG_WARN_S(*NActors::TlsActivationContext, NKikimrServices::KQP_COMPUTE, LogPrefix << s)
#define SRC_LOG_N(s) \
    LOG_NOTICE_S(*NActors::TlsActivationContext, NKikimrServices::KQP_COMPUTE, LogPrefix << s)
#define SRC_LOG_E(s) \
    LOG_ERROR_S(*NActors::TlsActivationContext, NKikimrServices::KQP_COMPUTE, LogPrefix << s)
#define SRC_LOG_C(s) \
    LOG_CRIT_S(*NActors::TlsActivationContext,  NKikimrServices::KQP_COMPUTE, LogPrefix << s)
#define SRC_LOG(prio, s) \
    LOG_LOG_S(*NActors::TlsActivationContext, prio, NKikimrServices::KQP_COMPUTE, LogPrefix << s)

namespace NYql::NDq {

using namespace NActors;
using namespace NLog;
using namespace NKikimr::NMiniKQL;

namespace {

LWTRACE_USING(DQ_PQ_PROVIDER);

} // namespace

struct TRowDispatcherReadActorMetrics {
    explicit TRowDispatcherReadActorMetrics(const TTxId& txId, ui64 taskId, const ::NMonitoring::TDynamicCounterPtr& counters)
        : TxId(std::visit([](auto arg) { return ToString(arg); }, txId))
        , Counters(counters) {
        SubGroup = Counters->GetSubgroup("sink", "RdPqRead");
        auto sink = SubGroup->GetSubgroup("tx_id", TxId);
        auto task = sink->GetSubgroup("task_id", ToString(taskId));
        InFlyGetNextBatch = task->GetCounter("InFlyGetNextBatch");
        InFlyAsyncInputData = task->GetCounter("InFlyAsyncInputData");
    }

    ~TRowDispatcherReadActorMetrics() {
        SubGroup->RemoveSubgroup("id", TxId);
    }

    TString TxId;
    ::NMonitoring::TDynamicCounterPtr Counters;
    ::NMonitoring::TDynamicCounterPtr SubGroup;
    ::NMonitoring::TDynamicCounters::TCounterPtr InFlyGetNextBatch;
    ::NMonitoring::TDynamicCounters::TCounterPtr InFlyAsyncInputData;
};

struct TEvPrivate {
    enum EEv : ui32 {
        EvBegin = EventSpaceBegin(NActors::TEvents::ES_PRIVATE),
        EvPrintState = EvBegin + 20,
        EvProcessState = EvBegin + 21,
        EvEnd
    };
    static_assert(EvEnd < EventSpaceEnd(NActors::TEvents::ES_PRIVATE), "expect EvEnd < EventSpaceEnd(NActors::TEvents::ES_PRIVATE)");
    struct TEvPrintState : public NActors::TEventLocal<TEvPrintState, EvPrintState> {};
    struct TEvProcessState : public NActors::TEventLocal<TEvProcessState, EvProcessState> {};
};

class TDqPqRdReadActor : public NActors::TActor<TDqPqRdReadActor>, public NYql::NDq::NInternal::TDqPqReadActorBase {

    const ui64 PrintStatePeriodSec = 300;
    const ui64 ProcessStatePeriodSec = 2;

    using TDebugOffsets = TMaybe<std::pair<ui64, ui64>>;

    struct TReadyBatch {
    public:
        TReadyBatch(ui64 partitionId, ui32 dataCapacity) 
            : PartitionId(partitionId) {
            Data.reserve(dataCapacity);
        }

    public:
        TVector<TString> Data;
        i64 UsedSpace = 0;
        ui64 NextOffset = 0;
        ui64 PartitionId;
    };

    enum class EState {
        INIT,
        WAIT_COORDINATOR_ID,
        WAIT_PARTITIONS_ADDRES,
        STARTED
    };

    struct TCounters {
        ui64 GetAsyncInputData = 0;
        ui64 CoordinatorChanged = 0;
        ui64 CoordinatorResult = 0;
        ui64 MessageBatch = 0;
        ui64 StartSessionAck = 0;
        ui64 NewDataArrived = 0;
        ui64 SessionError = 0;
        ui64 Statistics = 0;
        ui64 NodeDisconnected = 0;
        ui64 NodeConnected = 0;
        ui64 Undelivered = 0;
        ui64 Retry = 0;
        ui64 PrivateHeartbeat = 0;
        ui64 SessionClosed = 0;
        ui64 Pong = 0;
        ui64 Heartbeat = 0;
        ui64 PrintState = 0;
        ui64 ProcessState = 0;
        ui64 NotifyCA = 0;
    };

private:
    std::vector<std::tuple<TString, TPqMetaExtractor::TPqMetaExtractorLambda>> MetadataFields;
    const TString Token;
    TMaybe<NActors::TActorId> CoordinatorActorId;
    NActors::TActorId LocalRowDispatcherActorId;
    std::queue<TReadyBatch> ReadyBuffer;
    EState State = EState::INIT;
    ui64 CoordinatorRequestCookie = 0;
    TRowDispatcherReadActorMetrics Metrics;
    bool SchedulePrintStatePeriod = false;
    bool ProcessStateScheduled = false;
    bool InFlyAsyncInputData = false;
    TCounters Counters; 

    struct SessionInfo {
        enum class ESessionStatus {
            NoSession,
            Started,
        };
        SessionInfo(
            const TTxId& txId,
            const NActors::TActorId selfId,
            TActorId rowDispatcherActorId,
            ui64 partitionId,
            ui64 eventQueueId,
            ui64 generation)
            : RowDispatcherActorId(rowDispatcherActorId)
            , PartitionId(partitionId)
            , Generation(generation) {
            EventsQueue.Init(txId, selfId, selfId, eventQueueId, /* KeepAlive */ true);
            EventsQueue.OnNewRecipientId(rowDispatcherActorId);
        }

        ESessionStatus Status = ESessionStatus::NoSession;
        ui64 NextOffset = 0;
        bool IsWaitingStartSessionAck = false;
        NYql::NDq::TRetryEventsQueue EventsQueue;
        bool HasPendingData = false;
        bool IsWaitingMessageBatch = false;
        TActorId RowDispatcherActorId;
        ui64 PartitionId;
        ui64 Generation;
    };
    
    TMap<ui64, SessionInfo> Sessions;
    const THolderFactory& HolderFactory;
    const i64 MaxBufferSize;
    i64 ReadyBufferSizeBytes = 0;
    ui64 NextGeneration = 0;

public:
    TDqPqRdReadActor(
        ui64 inputIndex,
        TCollectStatsLevel statsLevel,
        const TTxId& txId,
        ui64 taskId,
        const THolderFactory& holderFactory,
        NPq::NProto::TDqPqTopicSource&& sourceParams,
        NPq::NProto::TDqReadTaskParams&& readParams,
        const NActors::TActorId& computeActorId,
        const NActors::TActorId& localRowDispatcherActorId,
        const TString& token,
        const ::NMonitoring::TDynamicCounterPtr& counters,
        i64 bufferSize);

    void Handle(NFq::TEvRowDispatcher::TEvCoordinatorChanged::TPtr& ev);
    void Handle(NFq::TEvRowDispatcher::TEvCoordinatorResult::TPtr& ev);
    void Handle(NFq::TEvRowDispatcher::TEvMessageBatch::TPtr& ev);
    void Handle(NFq::TEvRowDispatcher::TEvStartSessionAck::TPtr& ev);
    void Handle(NFq::TEvRowDispatcher::TEvNewDataArrived::TPtr& ev);
    void Handle(NFq::TEvRowDispatcher::TEvSessionError::TPtr& ev);
    void Handle(NFq::TEvRowDispatcher::TEvStatistics::TPtr& ev);

    void HandleDisconnected(TEvInterconnect::TEvNodeDisconnected::TPtr& ev);
    void HandleConnected(TEvInterconnect::TEvNodeConnected::TPtr& ev);
    void Handle(NActors::TEvents::TEvUndelivered::TPtr& ev);
    void Handle(const NYql::NDq::TEvRetryQueuePrivate::TEvRetry::TPtr&);
    void Handle(const NYql::NDq::TEvRetryQueuePrivate::TEvEvHeartbeat::TPtr&);
    void Handle(NActors::TEvents::TEvPong::TPtr& ev);
    void Handle(const NFq::TEvRowDispatcher::TEvHeartbeat::TPtr&);
    void Handle(TEvPrivate::TEvPrintState::TPtr&);
    void Handle(TEvPrivate::TEvProcessState::TPtr&);

    STRICT_STFUNC(StateFunc, {
        hFunc(NFq::TEvRowDispatcher::TEvCoordinatorChanged, Handle);
        hFunc(NFq::TEvRowDispatcher::TEvCoordinatorResult, Handle);
        hFunc(NFq::TEvRowDispatcher::TEvNewDataArrived, Handle);
        hFunc(NFq::TEvRowDispatcher::TEvMessageBatch, Handle);
        hFunc(NFq::TEvRowDispatcher::TEvStartSessionAck, Handle);
        hFunc(NFq::TEvRowDispatcher::TEvSessionError, Handle);
        hFunc(NFq::TEvRowDispatcher::TEvStatistics, Handle);

        hFunc(NActors::TEvents::TEvPong, Handle);
        hFunc(TEvInterconnect::TEvNodeConnected, HandleConnected);
        hFunc(TEvInterconnect::TEvNodeDisconnected, HandleDisconnected);
        hFunc(NActors::TEvents::TEvUndelivered, Handle);
        hFunc(NYql::NDq::TEvRetryQueuePrivate::TEvRetry, Handle);
        hFunc(NYql::NDq::TEvRetryQueuePrivate::TEvEvHeartbeat, Handle);
        hFunc(NFq::TEvRowDispatcher::TEvHeartbeat, Handle);
        hFunc(TEvPrivate::TEvPrintState, Handle);
        hFunc(TEvPrivate::TEvProcessState, Handle);
    })

    static constexpr char ActorName[] = "DQ_PQ_READ_ACTOR";

    void CommitState(const NDqProto::TCheckpoint& checkpoint) override;
    void PassAway() override;
    i64 GetAsyncInputData(NKikimr::NMiniKQL::TUnboxedValueBatch& buffer, TMaybe<TInstant>& watermark, bool&, i64 freeSpace) override;
    std::vector<ui64> GetPartitionsToRead() const;
    std::pair<NUdf::TUnboxedValuePod, i64> CreateItem(const TString& data);
    void ProcessState();
    void Stop(const TString& message);
    void StopSessions();
    void ReInit(const TString& reason);
    void PrintInternalState();
    void TrySendGetNextBatch(SessionInfo& sessionInfo);
    template <class TEventPtr>
    bool CheckSession(SessionInfo& session, const TEventPtr& ev, ui64 partitionId);
    void SendStopSession(const NActors::TActorId& recipient, ui64 partitionId, ui64 cookie);
    void NotifyCA();
};

TDqPqRdReadActor::TDqPqRdReadActor(
        ui64 inputIndex,
        TCollectStatsLevel statsLevel,
        const TTxId& txId,
        ui64 taskId,
        const THolderFactory& holderFactory,
        NPq::NProto::TDqPqTopicSource&& sourceParams,
        NPq::NProto::TDqReadTaskParams&& readParams,
        const NActors::TActorId& computeActorId,
        const NActors::TActorId& localRowDispatcherActorId,
        const TString& token,
        const ::NMonitoring::TDynamicCounterPtr& counters,
        i64 bufferSize)
        : TActor<TDqPqRdReadActor>(&TDqPqRdReadActor::StateFunc)
        , TDqPqReadActorBase(inputIndex, taskId, this->SelfId(), txId, std::move(sourceParams), std::move(readParams), computeActorId)
        , Token(token)
        , LocalRowDispatcherActorId(localRowDispatcherActorId)
        , Metrics(txId, taskId, counters)
        , HolderFactory(holderFactory)
        , MaxBufferSize(bufferSize)
{
    MetadataFields.reserve(SourceParams.MetadataFieldsSize());
    TPqMetaExtractor fieldsExtractor;
    for (const auto& fieldName : SourceParams.GetMetadataFields()) {
        MetadataFields.emplace_back(fieldName, fieldsExtractor.FindExtractorLambda(fieldName));
    }

    IngressStats.Level = statsLevel;
    SRC_LOG_I("Start read actor, local row dispatcher " << LocalRowDispatcherActorId.ToString() << ", metadatafields: " << JoinSeq(',', SourceParams.GetMetadataFields()));
}

void TDqPqRdReadActor::ProcessState() {
    switch (State) {
    case EState::INIT:
        LogPrefix = (TStringBuilder() << "SelfId: " << SelfId() << ", TxId: " << TxId << ", task: " << TaskId << ". PQ source. ");

        if (!ReadyBuffer.empty()) {
            return;
        }
        if (!ProcessStateScheduled) {
            ProcessStateScheduled = true;
            Schedule(TDuration::Seconds(ProcessStatePeriodSec), new TEvPrivate::TEvProcessState());
        }
        if (!CoordinatorActorId) {
            SRC_LOG_I("Send TEvCoordinatorChangesSubscribe to local row dispatcher, self id " << SelfId());
            Send(LocalRowDispatcherActorId, new NFq::TEvRowDispatcher::TEvCoordinatorChangesSubscribe());
            if (!SchedulePrintStatePeriod) {
                SchedulePrintStatePeriod = true;
                Schedule(TDuration::Seconds(PrintStatePeriodSec), new TEvPrivate::TEvPrintState());
            }
        }
        State = EState::WAIT_COORDINATOR_ID; 
        [[fallthrough]];
    case EState::WAIT_COORDINATOR_ID: {
        if (!CoordinatorActorId) {
            return;
        }
        State = EState::WAIT_PARTITIONS_ADDRES;
        auto partitionToRead = GetPartitionsToRead();
        auto cookie = ++CoordinatorRequestCookie;
        SRC_LOG_I("Send TEvCoordinatorRequest to coordinator " << CoordinatorActorId->ToString() << ", partIds: "
            << JoinSeq(", ", partitionToRead) << " cookie " << cookie);
        Send(
            *CoordinatorActorId,
            new NFq::TEvRowDispatcher::TEvCoordinatorRequest(SourceParams, partitionToRead),
            IEventHandle::FlagTrackDelivery | IEventHandle::FlagSubscribeOnSession,
            cookie);
        return;
    }
    case EState::WAIT_PARTITIONS_ADDRES:
        if (Sessions.empty()) {
            return;
        }

        for (auto& [partitionId, sessionInfo] : Sessions) {
            if (sessionInfo.Status == SessionInfo::ESessionStatus::NoSession) {
                TMaybe<ui64> readOffset;
                TPartitionKey partitionKey{TString{}, partitionId};
                const auto offsetIt = PartitionToOffset.find(partitionKey);
                if (offsetIt != PartitionToOffset.end()) {
                    SRC_LOG_D("ReadOffset found" );
                    readOffset = offsetIt->second;
                }

                SRC_LOG_I("Send TEvStartSession to " << sessionInfo.RowDispatcherActorId 
                        << ", offset " << readOffset 
                        << ", partitionId " << partitionId
                        << ", connection id " << sessionInfo.Generation);

                auto event = new NFq::TEvRowDispatcher::TEvStartSession(
                    SourceParams,
                    partitionId,
                    Token,
                    readOffset,
                    StartingMessageTimestamp.MilliSeconds(),
                    std::visit([](auto arg) { return ToString(arg); }, TxId));
                sessionInfo.EventsQueue.Send(event, sessionInfo.Generation);
                sessionInfo.IsWaitingStartSessionAck = true;
                sessionInfo.Status = SessionInfo::ESessionStatus::Started;
            }
        }
        State = EState::STARTED;
        return;
    case EState::STARTED:
        return;
    }
}


void TDqPqRdReadActor::CommitState(const NDqProto::TCheckpoint& /*checkpoint*/) {
}

void TDqPqRdReadActor::StopSessions() {
    SRC_LOG_I("Stop all session");
    for (auto& [partitionId, sessionInfo] : Sessions) {
        if (sessionInfo.Status == SessionInfo::ESessionStatus::NoSession) {
            continue;
        }
        auto event = std::make_unique<NFq::TEvRowDispatcher::TEvStopSession>();
        *event->Record.MutableSource() = SourceParams;
        event->Record.SetPartitionId(partitionId);
        SRC_LOG_I("Send StopSession to " << sessionInfo.RowDispatcherActorId);
        sessionInfo.EventsQueue.Send(event.release(), sessionInfo.Generation);
    }
}

// IActor & IDqComputeActorAsyncInput
void TDqPqRdReadActor::PassAway() { // Is called from Compute Actor
    SRC_LOG_I("PassAway");
    PrintInternalState();
    StopSessions();
    TActor<TDqPqRdReadActor>::PassAway();
    
    // TODO: RetryQueue::Unsubscribe()
}

i64 TDqPqRdReadActor::GetAsyncInputData(NKikimr::NMiniKQL::TUnboxedValueBatch& buffer, TMaybe<TInstant>& /*watermark*/, bool&, i64 freeSpace) {
    SRC_LOG_T("GetAsyncInputData freeSpace = " << freeSpace);
    Metrics.InFlyAsyncInputData->Set(0);
    InFlyAsyncInputData = false;

    ProcessState();
    if (ReadyBuffer.empty() || !freeSpace) {
        return 0;
    }
    i64 usedSpace = 0;
    buffer.clear();
    do {
        auto& readyBatch = ReadyBuffer.front();

        for (const auto& message : readyBatch.Data) {
            auto [item, size] = CreateItem(message);
            buffer.push_back(std::move(item));
        }
        usedSpace += readyBatch.UsedSpace;
        freeSpace -= readyBatch.UsedSpace;
        TPartitionKey partitionKey{TString{}, readyBatch.PartitionId};
        PartitionToOffset[partitionKey] = readyBatch.NextOffset;
        SRC_LOG_T("NextOffset " << readyBatch.NextOffset);
        ReadyBuffer.pop();
    } while (freeSpace > 0 && !ReadyBuffer.empty());

    ReadyBufferSizeBytes -= usedSpace;
    SRC_LOG_T("Return " << buffer.RowCount() << " rows, buffer size " << ReadyBufferSizeBytes << ", free space " << freeSpace << ", result size " << usedSpace);

    if (!ReadyBuffer.empty()) {
        NotifyCA();
    }
    for (auto& [partitionId, sessionInfo] : Sessions) {
        TrySendGetNextBatch(sessionInfo);
    }
    ProcessState();
    return usedSpace;
}

std::vector<ui64> TDqPqRdReadActor::GetPartitionsToRead() const {
    std::vector<ui64> res;

    ui64 currentPartition = ReadParams.GetPartitioningParams().GetEachTopicPartitionGroupId();
    do {
        res.emplace_back(currentPartition); // 0-based in topic API
        currentPartition += ReadParams.GetPartitioningParams().GetDqPartitionsCount();
    } while (currentPartition < ReadParams.GetPartitioningParams().GetTopicPartitionsCount());
    return res;
}

void TDqPqRdReadActor::Handle(NFq::TEvRowDispatcher::TEvStartSessionAck::TPtr& ev) {
    const NYql::NDqProto::TMessageTransportMeta& meta = ev->Get()->Record.GetTransportMeta();
    SRC_LOG_I("TEvStartSessionAck from " << ev->Sender << ", seqNo " << meta.GetSeqNo() << ", ConfirmedSeqNo " << meta.GetConfirmedSeqNo());
    Counters.StartSessionAck++;

    ui64 partitionId = ev->Get()->Record.GetConsumer().GetPartitionId();
    auto sessionIt = Sessions.find(partitionId);
    if (sessionIt == Sessions.end()) {
        SRC_LOG_W("Ignore TEvStartSessionAck from " << ev->Sender << ", seqNo " << meta.GetSeqNo() 
            << ", ConfirmedSeqNo " << meta.GetConfirmedSeqNo() << ", PartitionId " << partitionId << ", cookie " << ev->Cookie);
        YQL_ENSURE(State != EState::STARTED);
        SendStopSession(ev->Sender, partitionId, ev->Cookie);
        return;
    }
    auto& sessionInfo = sessionIt->second;
    if (!CheckSession(sessionInfo, ev, partitionId)) {
        return;
    }
    sessionInfo.IsWaitingStartSessionAck = false;
}

void TDqPqRdReadActor::Handle(NFq::TEvRowDispatcher::TEvSessionError::TPtr& ev) {
    const NYql::NDqProto::TMessageTransportMeta& meta = ev->Get()->Record.GetTransportMeta();
    SRC_LOG_I("TEvSessionError from " << ev->Sender << ", seqNo " << meta.GetSeqNo() << ", ConfirmedSeqNo " << meta.GetConfirmedSeqNo());
    Counters.SessionError++;

    ui64 partitionId = ev->Get()->Record.GetPartitionId();
    auto sessionIt = Sessions.find(partitionId);
    if (sessionIt == Sessions.end()) {
        SRC_LOG_W("Ignore TEvSessionError from " << ev->Sender << ", seqNo " << meta.GetSeqNo() 
            << ", ConfirmedSeqNo " << meta.GetConfirmedSeqNo() << ", PartitionId " << partitionId << ", cookie " << ev->Cookie);
        YQL_ENSURE(State != EState::STARTED);
        SendStopSession(ev->Sender, partitionId, ev->Cookie);
        return;
    }

    auto& sessionInfo = sessionIt->second;
    if (!CheckSession(sessionInfo, ev, partitionId)) {
        return;
    }
    Stop(ev->Get()->Record.GetMessage());
}

void TDqPqRdReadActor::Handle(NFq::TEvRowDispatcher::TEvStatistics::TPtr& ev) {
    const NYql::NDqProto::TMessageTransportMeta& meta = ev->Get()->Record.GetTransportMeta();
    SRC_LOG_T("TEvStatistics from " << ev->Sender << ", offset " << ev->Get()->Record.GetNextMessageOffset() << ", seqNo " << meta.GetSeqNo() << ", ConfirmedSeqNo " << meta.GetConfirmedSeqNo());
    Counters.Statistics++;

    ui64 partitionId = ev->Get()->Record.GetPartitionId();
    auto sessionIt = Sessions.find(partitionId);
    if (sessionIt == Sessions.end()) {
        SRC_LOG_W("Ignore TEvStatistics from " << ev->Sender << ", seqNo " << meta.GetSeqNo() 
            << ", ConfirmedSeqNo " << meta.GetConfirmedSeqNo() << ", PartitionId " << partitionId);
        YQL_ENSURE(State != EState::STARTED);
        SendStopSession(ev->Sender, partitionId, ev->Cookie);
        return;
    }
    auto& sessionInfo = sessionIt->second;
    IngressStats.Bytes += ev->Get()->Record.GetReadBytes();

    if (!CheckSession(sessionInfo, ev, partitionId)) {
        return;
    }

    if (ReadyBuffer.empty()) {
        TPartitionKey partitionKey{TString{}, partitionId};
        PartitionToOffset[partitionKey] = ev->Get()->Record.GetNextMessageOffset();
    }
}

void TDqPqRdReadActor::Handle(NFq::TEvRowDispatcher::TEvNewDataArrived::TPtr& ev) {
    const NYql::NDqProto::TMessageTransportMeta& meta = ev->Get()->Record.GetTransportMeta();
    SRC_LOG_T("TEvNewDataArrived from " << ev->Sender << ", part id " << ev->Get()->Record.GetPartitionId() << ", seqNo " << meta.GetSeqNo() << ", ConfirmedSeqNo " << meta.GetConfirmedSeqNo());
    Counters.NewDataArrived++;

    ui64 partitionId = ev->Get()->Record.GetPartitionId();
    auto sessionIt = Sessions.find(partitionId);
    if (sessionIt == Sessions.end()) {
        SRC_LOG_W("Ignore TEvNewDataArrived from " << ev->Sender << ", seqNo " << meta.GetSeqNo() 
            << ", ConfirmedSeqNo " << meta.GetConfirmedSeqNo() << ", PartitionId " << partitionId);
        YQL_ENSURE(State != EState::STARTED);
        SendStopSession(ev->Sender, partitionId, ev->Cookie);
        return;
    }

    auto& sessionInfo = sessionIt->second;
    if (!CheckSession(sessionInfo, ev, partitionId)) {
        return;
    }
    sessionInfo.HasPendingData = true;
    TrySendGetNextBatch(sessionInfo);
}

void TDqPqRdReadActor::Handle(const NYql::NDq::TEvRetryQueuePrivate::TEvRetry::TPtr& ev) {
    SRC_LOG_D("TEvRetry");
    Counters.Retry++;
    ui64 partitionId = ev->Get()->EventQueueId;

    auto sessionIt = Sessions.find(partitionId);
    if (sessionIt == Sessions.end()) {
        SRC_LOG_W("Unknown partition id " << partitionId << ", skip TEvRetry");
        return;
    }
    sessionIt->second.EventsQueue.Retry();
}

void TDqPqRdReadActor::Handle(const NYql::NDq::TEvRetryQueuePrivate::TEvEvHeartbeat::TPtr& ev) {
    SRC_LOG_T("TEvRetryQueuePrivate::TEvEvHeartbeat");
    Counters.PrivateHeartbeat++;
    ui64 partitionId = ev->Get()->EventQueueId;

    auto sessionIt = Sessions.find(partitionId);
    if (sessionIt == Sessions.end()) {
        SRC_LOG_W("Unknown partition id " << partitionId << ", skip TEvPing");
        return;
    }
    auto& sessionInfo = sessionIt->second;
    bool needSend = sessionInfo.EventsQueue.Heartbeat();
    if (needSend) {
        SRC_LOG_T("Send TEvEvHeartbeat");
        sessionInfo.EventsQueue.Send(new NFq::TEvRowDispatcher::TEvHeartbeat(sessionInfo.PartitionId), sessionInfo.Generation);
    }
}

void TDqPqRdReadActor::Handle(const NFq::TEvRowDispatcher::TEvHeartbeat::TPtr& ev) {
    SRC_LOG_T("Received TEvHeartbeat from " << ev->Sender);
    Counters.Heartbeat++;
    const NYql::NDqProto::TMessageTransportMeta& meta = ev->Get()->Record.GetTransportMeta();

    ui64 partitionId = ev->Get()->Record.GetPartitionId();
    auto sessionIt = Sessions.find(partitionId);
    if (sessionIt == Sessions.end()) {
        SRC_LOG_W("Ignore TEvHeartbeat from " << ev->Sender << ", seqNo " << meta.GetSeqNo() 
            << ", ConfirmedSeqNo " << meta.GetConfirmedSeqNo() << ", PartitionId " << partitionId << ", cookie " << ev->Cookie);
        SendStopSession(ev->Sender, partitionId, ev->Cookie);
        return;
    }
    CheckSession(sessionIt->second, ev, partitionId);
}

void TDqPqRdReadActor::Handle(NFq::TEvRowDispatcher::TEvCoordinatorChanged::TPtr& ev) {
    SRC_LOG_D("TEvCoordinatorChanged, new coordinator " << ev->Get()->CoordinatorActorId);
    Counters.GetAsyncInputData++;

    if (CoordinatorActorId
        && CoordinatorActorId == ev->Get()->CoordinatorActorId) {
        return;
    }

    if (!CoordinatorActorId) {
        CoordinatorActorId = ev->Get()->CoordinatorActorId;
        ProcessState();
        return;
    }

    CoordinatorActorId = ev->Get()->CoordinatorActorId;
    ReInit("Coordinator is changed");
    ProcessState();
}

void TDqPqRdReadActor::ReInit(const TString& reason) {
    SRC_LOG_I("ReInit state, reason " << reason);
    StopSessions();
    Sessions.clear();
    State = EState::INIT;
    if (!ReadyBuffer.empty()) {
        NotifyCA();
    }
    PrintInternalState();
}

void TDqPqRdReadActor::Stop(const TString& message) {
    NYql::TIssues issues;
    issues.AddIssue(NYql::TIssue{message});
    SRC_LOG_E("Stop read actor, error: " << message);
    Send(ComputeActorId, new TEvAsyncInputError(InputIndex, issues, NYql::NDqProto::StatusIds::BAD_REQUEST)); // TODO: use UNAVAILABLE ?
}

void TDqPqRdReadActor::Handle(NFq::TEvRowDispatcher::TEvCoordinatorResult::TPtr& ev) {
    SRC_LOG_I("TEvCoordinatorResult from " << ev->Sender.ToString() << ", cookie " << ev->Cookie);
    Counters.CoordinatorChanged++;
    if (ev->Cookie != CoordinatorRequestCookie) {
        SRC_LOG_W("Ignore TEvCoordinatorResult. wrong cookie");
        return;
    }
    if (State != EState::WAIT_PARTITIONS_ADDRES) {
        SRC_LOG_W("Ignore TEvCoordinatorResult. wrong state " << static_cast<ui64>(EState::WAIT_PARTITIONS_ADDRES));
        return;
    }
    for (auto& p : ev->Get()->Record.GetPartitions()) {
        TActorId rowDispatcherActorId = ActorIdFromProto(p.GetActorId());
        for (auto partitionId : p.GetPartitionId()) {
            if (Sessions.contains(partitionId)) {
                Stop("Internal error: session already exists");
                return;
            }
            SRC_LOG_I("Create session to RD (" << rowDispatcherActorId << "), partitionId " << partitionId);
            Sessions.emplace(
                std::piecewise_construct,
                std::forward_as_tuple(partitionId),
                std::forward_as_tuple(TxId, SelfId(), rowDispatcherActorId, partitionId, partitionId, ++NextGeneration));
        }
    }
    ProcessState();
}

void TDqPqRdReadActor::HandleConnected(TEvInterconnect::TEvNodeConnected::TPtr& ev) {
    SRC_LOG_D("EvNodeConnected " << ev->Get()->NodeId);
    Counters.NodeConnected++;
    for (auto& [partitionId, sessionInfo] : Sessions) {
        sessionInfo.EventsQueue.HandleNodeConnected(ev->Get()->NodeId);
    }
}

void TDqPqRdReadActor::HandleDisconnected(TEvInterconnect::TEvNodeDisconnected::TPtr& ev) {
    SRC_LOG_D("TEvNodeDisconnected, node id " << ev->Get()->NodeId);
    Counters.NodeDisconnected++;
    for (auto& [partitionId, sessionInfo] : Sessions) {
        sessionInfo.EventsQueue.HandleNodeDisconnected(ev->Get()->NodeId);
    }
    // In case of row dispatcher disconnection: wait connected or SessionClosed(). TODO: Stop actor after timeout.
    // In case of row dispatcher disconnection: wait CoordinatorChanged().
    //Stop(TString{"Node disconnected, nodeId "} + ToString(ev->Get()->NodeId));
}

void TDqPqRdReadActor::Handle(NActors::TEvents::TEvUndelivered::TPtr& ev) {
<<<<<<< HEAD
    SRC_LOG_D("TEvUndelivered, " << ev->Get()->ToString() << " from " << ev->Sender.ToString());
=======
    SRC_LOG_D("TEvUndelivered,  " << ev->Get()->ToString() << " from " << ev->Sender.ToString());
>>>>>>> bb6096cb
    Counters.Undelivered++;
    for (auto& [partitionId, sessionInfo] : Sessions) {
        if (sessionInfo.EventsQueue.HandleUndelivered(ev) == NYql::NDq::TRetryEventsQueue::ESessionState::SessionClosed) {
            ReInit(TStringBuilder() << "Session closed, partition id " << sessionInfo.PartitionId);
            break;
        }
    }

    if (CoordinatorActorId && *CoordinatorActorId == ev->Sender) {
        ReInit("TEvUndelivered to coordinator");
    }
}

void TDqPqRdReadActor::Handle(NFq::TEvRowDispatcher::TEvMessageBatch::TPtr& ev) {
    const NYql::NDqProto::TMessageTransportMeta& meta = ev->Get()->Record.GetTransportMeta();
    SRC_LOG_T("TEvMessageBatch from " << ev->Sender << ", seqNo " << meta.GetSeqNo() << ", ConfirmedSeqNo " << meta.GetConfirmedSeqNo());
    Counters.MessageBatch++;
    ui64 partitionId = ev->Get()->Record.GetPartitionId();
    auto sessionIt = Sessions.find(partitionId);
    if (sessionIt == Sessions.end()) {
        SRC_LOG_W("Ignore TEvMessageBatch from " << ev->Sender << ", seqNo " << meta.GetSeqNo() 
            << ", ConfirmedSeqNo " << meta.GetConfirmedSeqNo() << ", PartitionId " << partitionId << ", cookie " << ev->Cookie);
        YQL_ENSURE(State != EState::STARTED);
        SendStopSession(ev->Sender, partitionId, ev->Cookie);
        return;
    }

    Metrics.InFlyGetNextBatch->Set(0);
    auto& sessionInfo = sessionIt->second;
    if (!CheckSession(sessionInfo, ev, partitionId)) {
        return;
    }
    ReadyBuffer.emplace(partitionId, ev->Get()->Record.MessagesSize());
    TReadyBatch& activeBatch = ReadyBuffer.back();

    ui64 bytes = 0;
    for (const auto& message : ev->Get()->Record.GetMessages()) {
        SRC_LOG_T("Json: " << message.GetJson());    
        activeBatch.Data.emplace_back(message.GetJson());
        sessionInfo.NextOffset = message.GetOffset() + 1;
        bytes += message.GetJson().size();
        SRC_LOG_T("TEvMessageBatch NextOffset " << sessionInfo.NextOffset);
    }
    activeBatch.UsedSpace = bytes;
    ReadyBufferSizeBytes += bytes;
    activeBatch.NextOffset = ev->Get()->Record.GetNextMessageOffset();
    sessionInfo.IsWaitingMessageBatch = false;
    NotifyCA();
}

std::pair<NUdf::TUnboxedValuePod, i64> TDqPqRdReadActor::CreateItem(const TString& data) {
    i64 usedSpace = 0;
    NUdf::TUnboxedValuePod item;
    if (MetadataFields.empty()) {
        item = NKikimr::NMiniKQL::MakeString(NUdf::TStringRef(data.data(), data.size()));
        usedSpace += data.size();
        return std::make_pair(item, usedSpace);
    } 

    NUdf::TUnboxedValue* itemPtr;
    item = HolderFactory.CreateDirectArrayHolder(MetadataFields.size() + 1, itemPtr);
    *(itemPtr++) = NKikimr::NMiniKQL::MakeString(NUdf::TStringRef(data.data(), data.size()));
    usedSpace += data.size();

    for ([[maybe_unused]] const auto& [name, extractor] : MetadataFields) {
        auto ub = NYql::NUdf::TUnboxedValuePod(0);  // TODO: use real values
        *(itemPtr++) = std::move(ub);
    }
    return std::make_pair(item, usedSpace);
}

<<<<<<< HEAD
=======
void TDqPqRdReadActor::Handle(const NYql::NDq::TEvRetryQueuePrivate::TEvSessionClosed::TPtr& ev) {
    Counters.SessionClosed++;
    if (State != EState::STARTED) {
        if (!Sessions.empty()) {
            Stop(TStringBuilder() << "Internal error: wrong state on TEvSessionClosed, session size " << Sessions.size() << " state " << static_cast<ui64>(State));
        }
        return;
    }
    ReInit(TStringBuilder() << "Session closed, event queue id " << ev->Get()->EventQueueId);
}

>>>>>>> bb6096cb
void TDqPqRdReadActor::Handle(NActors::TEvents::TEvPong::TPtr& ev) {
    SRC_LOG_T("TEvPong from " << ev->Sender);
    Counters.Pong++;
}

void TDqPqRdReadActor::Handle(TEvPrivate::TEvPrintState::TPtr&) {
    Counters.PrintState++;
    Schedule(TDuration::Seconds(PrintStatePeriodSec), new TEvPrivate::TEvPrintState());
    PrintInternalState();
}

void TDqPqRdReadActor::PrintInternalState() {
    TStringStream str;
    str << "State: used buffer size " << ReadyBufferSizeBytes << " ready buffer event size " << ReadyBuffer.size()  << " state " << static_cast<ui64>(State) << " InFlyAsyncInputData " << InFlyAsyncInputData << "\n";
    str << "Counters: GetAsyncInputData " << Counters.GetAsyncInputData << " CoordinatorChanged " << Counters.CoordinatorChanged << " CoordinatorResult " << Counters.CoordinatorResult
        << " MessageBatch " << Counters.MessageBatch << " StartSessionAck " << Counters.StartSessionAck << " NewDataArrived " << Counters.NewDataArrived
        << " SessionError " << Counters.SessionError << " Statistics " << Counters.Statistics << " NodeDisconnected " << Counters.NodeDisconnected
        << " NodeConnected " << Counters.NodeConnected << " Undelivered " << Counters.Undelivered << " Retry " << Counters.Retry
        << " PrivateHeartbeat " << Counters.PrivateHeartbeat << " SessionClosed " << Counters.SessionClosed << " Pong " << Counters.Pong
        << " Heartbeat " << Counters.Heartbeat << " PrintState " << Counters.PrintState << " ProcessState " << Counters.ProcessState
        << " NotifyCA " << Counters.NotifyCA << "\n";
    
    for (auto& [partitionId, sessionInfo] : Sessions) {
        str << "   partId " << partitionId << " status " << static_cast<ui64>(sessionInfo.Status)
            << " next offset " << sessionInfo.NextOffset
            << " is waiting ack " << sessionInfo.IsWaitingStartSessionAck << " is waiting batch " << sessionInfo.IsWaitingMessageBatch
            << " has pending data " << sessionInfo.HasPendingData << " connection id " << sessionInfo.Generation << " ";
        sessionInfo.EventsQueue.PrintInternalState(str);
    }
    SRC_LOG_I(str.Str());
}

void TDqPqRdReadActor::Handle(TEvPrivate::TEvProcessState::TPtr&) {
    Counters.ProcessState++;
    Schedule(TDuration::Seconds(ProcessStatePeriodSec), new TEvPrivate::TEvProcessState());
    ProcessState();
}

void TDqPqRdReadActor::TrySendGetNextBatch(SessionInfo& sessionInfo) {
    if (!sessionInfo.HasPendingData) {
        return;
    }
    if (ReadyBufferSizeBytes > MaxBufferSize) {
        return;
    }
    Metrics.InFlyGetNextBatch->Inc();
    auto event = std::make_unique<NFq::TEvRowDispatcher::TEvGetNextBatch>();
    sessionInfo.HasPendingData = false;
    sessionInfo.IsWaitingMessageBatch = true; 
    event->Record.SetPartitionId(sessionInfo.PartitionId);
    sessionInfo.EventsQueue.Send(event.release(), sessionInfo.Generation);
}

template <class TEventPtr>
bool TDqPqRdReadActor::CheckSession(SessionInfo& session, const TEventPtr& ev, ui64 partitionId) {
    if (ev->Cookie != session.Generation) {
        SRC_LOG_W("Wrong message generation (" << typeid(TEventPtr).name()  << "), sender " << ev->Sender << " cookie " << ev->Cookie << ", session generation " << session.Generation << ", send TEvStopSession");
        SendStopSession(ev->Sender, partitionId, ev->Cookie);
        return false;
    }
    if (!session.EventsQueue.OnEventReceived(ev)) {
        const NYql::NDqProto::TMessageTransportMeta& meta = ev->Get()->Record.GetTransportMeta();
        SRC_LOG_W("Wrong seq num ignore message (" << typeid(TEventPtr).name() << ") seqNo " << meta.GetSeqNo() << " from " << ev->Sender.ToString());
        return false;
    }
    return true;
}

void TDqPqRdReadActor::SendStopSession(const NActors::TActorId& recipient, ui64 partitionId, ui64 cookie) {
    auto event = std::make_unique<NFq::TEvRowDispatcher::TEvStopSession>();
    *event->Record.MutableSource() = SourceParams;
    event->Record.SetPartitionId(partitionId);
    Send(recipient, event.release(), 0, cookie);
}

void TDqPqRdReadActor::NotifyCA() {
    Metrics.InFlyAsyncInputData->Set(1);
    InFlyAsyncInputData = true;
    Counters.NotifyCA++;
    Send(ComputeActorId, new TEvNewAsyncInputDataArrived(InputIndex));
}

std::pair<IDqComputeActorAsyncInput*, NActors::IActor*> CreateDqPqRdReadActor(
    NPq::NProto::TDqPqTopicSource&& settings,
    ui64 inputIndex,
    TCollectStatsLevel statsLevel,
    TTxId txId,
    ui64 taskId,
    const THashMap<TString, TString>& secureParams,
    const THashMap<TString, TString>& taskParams,
    const NActors::TActorId& computeActorId,
    const NActors::TActorId& localRowDispatcherActorId,
    const NKikimr::NMiniKQL::THolderFactory& holderFactory,
    const ::NMonitoring::TDynamicCounterPtr& counters,
    i64 bufferSize)
{
    auto taskParamsIt = taskParams.find("pq");
    YQL_ENSURE(taskParamsIt != taskParams.end(), "Failed to get pq task params");

    NPq::NProto::TDqReadTaskParams readTaskParamsMsg;
    YQL_ENSURE(readTaskParamsMsg.ParseFromString(taskParamsIt->second), "Failed to parse DqPqRead task params");

    const TString& tokenName = settings.GetToken().GetName();
    const TString token = secureParams.Value(tokenName, TString());

    TDqPqRdReadActor* actor = new TDqPqRdReadActor(
        inputIndex,
        statsLevel,
        txId,
        taskId,
        holderFactory,
        std::move(settings),
        std::move(readTaskParamsMsg),
        computeActorId,
        localRowDispatcherActorId,
        token,
        counters,
        bufferSize
    );

    return {actor, actor};
}

} // namespace NYql::NDq<|MERGE_RESOLUTION|>--- conflicted
+++ resolved
@@ -688,11 +688,7 @@
 }
 
 void TDqPqRdReadActor::Handle(NActors::TEvents::TEvUndelivered::TPtr& ev) {
-<<<<<<< HEAD
     SRC_LOG_D("TEvUndelivered, " << ev->Get()->ToString() << " from " << ev->Sender.ToString());
-=======
-    SRC_LOG_D("TEvUndelivered,  " << ev->Get()->ToString() << " from " << ev->Sender.ToString());
->>>>>>> bb6096cb
     Counters.Undelivered++;
     for (auto& [partitionId, sessionInfo] : Sessions) {
         if (sessionInfo.EventsQueue.HandleUndelivered(ev) == NYql::NDq::TRetryEventsQueue::ESessionState::SessionClosed) {
@@ -764,20 +760,6 @@
     return std::make_pair(item, usedSpace);
 }
 
-<<<<<<< HEAD
-=======
-void TDqPqRdReadActor::Handle(const NYql::NDq::TEvRetryQueuePrivate::TEvSessionClosed::TPtr& ev) {
-    Counters.SessionClosed++;
-    if (State != EState::STARTED) {
-        if (!Sessions.empty()) {
-            Stop(TStringBuilder() << "Internal error: wrong state on TEvSessionClosed, session size " << Sessions.size() << " state " << static_cast<ui64>(State));
-        }
-        return;
-    }
-    ReInit(TStringBuilder() << "Session closed, event queue id " << ev->Get()->EventQueueId);
-}
-
->>>>>>> bb6096cb
 void TDqPqRdReadActor::Handle(NActors::TEvents::TEvPong::TPtr& ev) {
     SRC_LOG_T("TEvPong from " << ev->Sender);
     Counters.Pong++;
