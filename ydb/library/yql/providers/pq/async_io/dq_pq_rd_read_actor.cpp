--- conflicted
+++ resolved
@@ -284,12 +284,8 @@
     void StopSession(TSession& sessionInfo);
     void ReInit(const TString& reason);
     void PrintInternalState();
-<<<<<<< HEAD
     void TrySendGetNextBatch(TSession& sessionInfo);
-=======
     TString GetInternalState();
-    void TrySendGetNextBatch(SessionInfo& sessionInfo);
->>>>>>> 9b2bdb08
     template <class TEventPtr>
     bool CheckSession(TSession& session, const TEventPtr& ev, ui64 partitionId);
     void NotifyCA();
