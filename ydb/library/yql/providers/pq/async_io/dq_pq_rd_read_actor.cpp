--- conflicted
+++ resolved
@@ -166,12 +166,9 @@
     };
     
     TMap<ui64, SessionInfo> Sessions;
-<<<<<<< HEAD
+    const THolderFactory& HolderFactory;
     const i64 BufferSize;
     i64 UsedSpace = 0;
-=======
-    const THolderFactory& HolderFactory;
->>>>>>> a0078aaf
 
 public:
     TDqPqRdReadActor(
@@ -260,11 +257,8 @@
         , Token(token)
         , LocalRowDispatcherActorId(localRowDispatcherActorId)
         , Metrics(txId, taskId, counters)
-<<<<<<< HEAD
+        , HolderFactory(holderFactory)
         , BufferSize(bufferSize)
-=======
-        , HolderFactory(holderFactory)
->>>>>>> a0078aaf
 {
     MetadataFields.reserve(SourceParams.MetadataFieldsSize());
     TPqMetaExtractor fieldsExtractor;
