--- conflicted
+++ resolved
@@ -122,15 +122,12 @@
 class TDqPqReadActor : public NActors::TActor<TDqPqReadActor>, public NYql::NDq::NInternal::TDqPqReadActorBase  {
     static constexpr bool StaticDiscovery = true;
     struct TMetrics {
-<<<<<<< HEAD
-        TMetrics(const TTxId& txId, ui64 taskId, const ::NMonitoring::TDynamicCounterPtr& counters, const NPq::NProto::TDqPqTopicSource& sourceParams)
-            : TxId(std::visit([](auto arg) { return ToString(arg); }, txId))
-            , Counters(counters) {
-            SubGroup = Counters->GetSubgroup("source", "PqRead");
-            for (const auto& sensor : sourceParams.GetTaskSensorLabel()) {
-                SubGroup = SubGroup->GetSubgroup(sensor.GetLabel(), sensor.GetValue());
-=======
-        TMetrics(const TTxId& txId, ui64 taskId, const ::NMonitoring::TDynamicCounterPtr& counters, const ::NMonitoring::TDynamicCounterPtr& taskCounters)
+        TMetrics(
+            const TTxId& txId,
+            ui64 taskId,
+            const ::NMonitoring::TDynamicCounterPtr& counters,
+            const ::NMonitoring::TDynamicCounterPtr& taskCounters,
+            const NPq::NProto::TDqPqTopicSource& sourceParams)
             : TxId(std::visit([](auto arg) { return ToString(arg); }, txId))
             , Counters(counters)
             , TaskCounters(taskCounters) {
@@ -140,7 +137,10 @@
                 SubGroup = TaskCounters->GetSubgroup("source", "PqRead");
             } else {
                 SubGroup = MakeIntrusive<::NMonitoring::TDynamicCounters>();
->>>>>>> 851d6616
+            }
+
+            for (const auto& sensor : sourceParams.GetTaskSensorLabel()) {
+                SubGroup = SubGroup->GetSubgroup(sensor.GetLabel(), sensor.GetValue());
             }
             auto source = SubGroup->GetSubgroup("tx_id", TxId);
             auto task = source->GetSubgroup("task_id", ToString(taskId));
@@ -208,11 +208,7 @@
         ui32 topicPartitionsCount)
         : TActor<TDqPqReadActor>(&TDqPqReadActor::StateFunc)
         , TDqPqReadActorBase(inputIndex, taskId, this->SelfId(), txId, std::move(sourceParams), std::move(readParams), computeActorId)
-<<<<<<< HEAD
-        , Metrics(txId, taskId, counters, SourceParams)
-=======
-        , Metrics(txId, taskId, counters, taskCounters)
->>>>>>> 851d6616
+        , Metrics(txId, taskId, counters, taskCounters, SourceParams)
         , BufferSize(bufferSize)
         , HolderFactory(holderFactory)
         , Driver(std::move(driver))
