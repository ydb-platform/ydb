--- conflicted
+++ resolved
@@ -137,14 +137,7 @@
         , HolderFactory(holderFactory)
         , Driver(std::move(driver))
         , CredentialsProviderFactory(std::move(credentialsProviderFactory))
-<<<<<<< HEAD
-        , SourceParams(std::move(sourceParams))
-        , ReadParams(std::move(readParams))
-        , StartingMessageTimestamp(TInstant::MilliSeconds(TInstant::Now().MilliSeconds())) // this field is serialized as milliseconds, so drop microseconds part to be consistent with storage
-        , ComputeActorId(computeActorId)
         , PqGateway(pqGateway)
-=======
->>>>>>> d04225de
     {
         MetadataFields.reserve(SourceParams.MetadataFieldsSize());
         TPqMetaExtractor fieldsExtractor;
@@ -194,19 +187,7 @@
         }
     }
 
-<<<<<<< HEAD
-    ui64 GetInputIndex() const override {
-        return InputIndex;
-    }
-
-    const TDqAsyncStats& GetIngressStats() const override {
-        return IngressStats;
-    }
-
     ITopicClient& GetTopicClient() {
-=======
-    NYdb::NTopic::TTopicClient& GetTopicClient() {
->>>>>>> d04225de
         if (!TopicClient) {
             TopicClient = PqGateway->GetTopicClient(Driver, GetTopicClientSettings());
         }
@@ -589,13 +570,7 @@
     const THolderFactory& HolderFactory;
     NYdb::TDriver Driver;
     std::shared_ptr<NYdb::ICredentialsProviderFactory> CredentialsProviderFactory;
-<<<<<<< HEAD
-    const NPq::NProto::TDqPqTopicSource SourceParams;
-    const NPq::NProto::TDqReadTaskParams ReadParams;
     ITopicClient::TPtr TopicClient;
-=======
-    std::unique_ptr<NYdb::NTopic::TTopicClient> TopicClient;
->>>>>>> d04225de
     std::shared_ptr<NYdb::NTopic::IReadSession> ReadSession;
     NThreading::TFuture<void> EventFuture;
     std::queue<std::pair<ui64, NYdb::NTopic::TDeferredCommit>> DeferredCommits;
@@ -676,6 +651,7 @@
                 args.ComputeActorId,
                 args.HolderFactory,
                 counters,
+                pqGateway,
                 PQReadDefaultFreeSpace);
         }
 
@@ -691,7 +667,6 @@
             NFq::RowDispatcherServiceActorId(),
             args.HolderFactory,
             counters,
-            pqGateway,
             PQReadDefaultFreeSpace);
     });
 
