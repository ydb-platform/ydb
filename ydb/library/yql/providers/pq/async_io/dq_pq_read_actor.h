#pragma once

#include <ydb/library/yql/dq/actors/compute/dq_compute_actor_async_io_factory.h>
#include <ydb/library/yql/dq/actors/compute/dq_compute_actor_async_io.h>

#include <ydb/library/yql/providers/common/token_accessor/client/factory.h>
#include <ydb/library/yql/minikql/computation/mkql_computation_node_holders.h>

#include <ydb/library/yql/providers/pq/proto/dq_io.pb.h>
#include <ydb/library/yql/providers/pq/proto/dq_task_params.pb.h>

#include <ydb/public/sdk/cpp/client/ydb_driver/driver.h>

#include <ydb/library/actors/core/actor.h>

#include <util/generic/size_literals.h>
#include <util/system/types.h>


namespace NYql::NDq {
class TDqAsyncIoFactory;

const i64 PQReadDefaultFreeSpace = 16_MB;

std::pair<IDqComputeActorAsyncInput*, NActors::IActor*> CreateDqPqReadActor(
    NPq::NProto::TDqPqTopicSource&& settings,
    ui64 inputIndex,
    TCollectStatsLevel statsLevel,
    TTxId txId,
    ui64 taskId,
    const THashMap<TString, TString>& secureParams,
    const THashMap<TString, TString>& taskParams,
    NYdb::TDriver driver,
    ISecuredServiceAccountCredentialsFactory::TPtr credentialsFactory,
    const NActors::TActorId& computeActorId,
    const NKikimr::NMiniKQL::THolderFactory& holderFactory,
    i64 bufferSize = PQReadDefaultFreeSpace
    );

<<<<<<< HEAD
void RegisterDqPqReadActorFactory(
    TDqAsyncIoFactory& factory,
    NYdb::TDriver driver,
    ISecuredServiceAccountCredentialsFactory::TPtr credentialsFactory,
    bool rangesMode = true);
=======
void RegisterDqPqReadActorFactory(TDqAsyncIoFactory& factory, NYdb::TDriver driver, ISecuredServiceAccountCredentialsFactory::TPtr credentialsFactory);
>>>>>>> d32315a4

} // namespace NYql::NDq<|MERGE_RESOLUTION|>--- conflicted
+++ resolved
@@ -37,14 +37,6 @@
     i64 bufferSize = PQReadDefaultFreeSpace
     );
 
-<<<<<<< HEAD
-void RegisterDqPqReadActorFactory(
-    TDqAsyncIoFactory& factory,
-    NYdb::TDriver driver,
-    ISecuredServiceAccountCredentialsFactory::TPtr credentialsFactory,
-    bool rangesMode = true);
-=======
 void RegisterDqPqReadActorFactory(TDqAsyncIoFactory& factory, NYdb::TDriver driver, ISecuredServiceAccountCredentialsFactory::TPtr credentialsFactory);
->>>>>>> d32315a4
 
 } // namespace NYql::NDq