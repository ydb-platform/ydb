#include "yql_pq_file_topic_client.h"
#include "util/stream/file.h"

#include <thread>

#include <library/cpp/threading/blocking_queue/blocking_queue.h>
#include <library/cpp/threading/future/async.h>

#include <util/system/file.h>

namespace NYql {

class TBlockingEQueue {
public:
    TBlockingEQueue(size_t maxSize):MaxSize_(maxSize) {
    }
    void Push(NYdb::NTopic::TReadSessionEvent::TEvent&& e, size_t size) {
        with_lock(Mutex_) {
            CanPush_.WaitI(Mutex_, [this] () {return Stopped_ || Size_ < MaxSize_;});
            Events_.emplace_back(std::move(e), size );
            Size_ += size;
        }
        CanPop_.BroadCast();
    }
    
    void BlockUntilEvent() {
        with_lock(Mutex_) {
            CanPop_.WaitI(Mutex_, [this] () {return Stopped_ || !Events_.empty();});
        }
    }

    TMaybe<NYdb::NTopic::TReadSessionEvent::TEvent> Pop(bool block) {
        with_lock(Mutex_) {
            if (block) {
                CanPop_.WaitI(Mutex_, [this] () {return CanPopPredicate();});
            } else {
                if (!CanPopPredicate()) {
                    return {};
                }
            }
            auto [front, size] = std::move(Events_.front());
            Events_.pop_front();
            Size_ -= size;
            if (Size_ < MaxSize_) {
                CanPush_.BroadCast();
            }
            return front;
        }
    }

    void Stop() {
        with_lock(Mutex_) {
            Stopped_ = true;
            CanPop_.BroadCast();
            CanPush_.BroadCast();
        }
    }
    
    bool IsStopped() {
        with_lock(Mutex_) {
            return Stopped_;
        }
    }

private:
    bool CanPopPredicate() {
        return !Events_.empty() && !Stopped_;
    }

    size_t MaxSize_;
    size_t Size_ = 0;
    TDeque<std::pair<NYdb::NTopic::TReadSessionEvent::TEvent, size_t>> Events_;
    bool Stopped_ = false;
    TMutex Mutex_;
    TCondVar CanPop_;
    TCondVar CanPush_;
};

class TFileTopicReadSession : public NYdb::NTopic::IReadSession {

constexpr static auto FILE_POLL_PERIOD = TDuration::MilliSeconds(5);    

public:
    TFileTopicReadSession(TFile file, NYdb::NTopic::TPartitionSession::TPtr session, const TString& producerId = ""): 
        File_(std::move(file)), Session_(std::move(session)), ProducerId_(producerId), 
        FilePoller_([this] () {
            PollFileForChanges();
        }), Counters_()
    {
        Pool_.Start(1);
    }

    NThreading::TFuture<void> WaitEvent() override {
        return NThreading::Async([this] () {
            EventsQ_.BlockUntilEvent();
            return NThreading::MakeFuture();
        }, Pool_);
    }

    TVector<NYdb::NTopic::TReadSessionEvent::TEvent> GetEvents(bool block, TMaybe<size_t> maxEventsCount, size_t maxByteSize) override {
        // TODO
        Y_UNUSED(maxByteSize);

        TVector<NYdb::NTopic::TReadSessionEvent::TEvent> res;
        for (auto event = EventsQ_.Pop(block); !event.Empty() &&  res.size() <= maxEventsCount.GetOrElse(std::numeric_limits<size_t>::max()); event = EventsQ_.Pop(/*block=*/ false)) {
            res.push_back(*event);
        }
        return res;
    }

    TVector<NYdb::NTopic::TReadSessionEvent::TEvent> GetEvents(const NYdb::NTopic::TReadSessionGetEventSettings& settings) override {
        return GetEvents(settings.Block_, settings.MaxEventsCount_, settings.MaxByteSize_);
    }

    TMaybe<NYdb::NTopic::TReadSessionEvent::TEvent> GetEvent(bool block, size_t maxByteSize) override {
        // TODO
        Y_UNUSED(maxByteSize);

        return EventsQ_.Pop(block);
    }

    TMaybe<NYdb::NTopic::TReadSessionEvent::TEvent> GetEvent(const NYdb::NTopic::TReadSessionGetEventSettings& settings) override {
        return GetEvent(settings.Block_, settings.MaxByteSize_);
    }

    bool Close(TDuration timeout = TDuration::Max()) override {
        Y_UNUSED(timeout);
        // TOOD send TSessionClosedEvent
        EventsQ_.Stop();
        Pool_.Stop();

        if (FilePoller_.joinable()) {
            FilePoller_.join();
        }
        return true;
    }

    NYdb::NTopic::TReaderCounters::TPtr GetCounters() const override {
        return Counters_;
    }

    TString GetSessionId() const override {
        return ToString(Session_->GetPartitionSessionId());
    }

    ~TFileTopicReadSession() {
        EventsQ_.Stop();
        Pool_.Stop();
        if (FilePoller_.joinable()) {
            FilePoller_.join();
        }
    }

private:
    using TMessageInformation = NYdb::NTopic::TReadSessionEvent::TDataReceivedEvent::TMessageInformation; 
    using TMessage = NYdb::NTopic::TReadSessionEvent::TDataReceivedEvent::TMessage; 

    TMessageInformation MakeNextMessageInformation(size_t offset, size_t uncompressedSize, const TString& messageGroupId = "") { 
        auto now = TInstant::Now(); 
        TMessageInformation msgInfo(
            offset,
            ProducerId_,
            SeqNo_,
            now,
            now,
            MakeIntrusive<NYdb::NTopic::TWriteSessionMeta>(),
            MakeIntrusive<NYdb::NTopic::TMessageMeta>(),
            uncompressedSize,
            messageGroupId
        );
        return msgInfo;
    }
    
    TMessage MakeNextMessage(const TString& msgBuff) {
        TMessage msg(msgBuff, nullptr, MakeNextMessageInformation(MsgOffset_, msgBuff.size()), Session_);
        return msg;
    }

    void PollFileForChanges() {
        TFileInput fi(File_);
        while (!EventsQ_.IsStopped()) {
            TString rawMsg;
            TVector<TMessage> msgs;
            size_t size = 0;

            ui64 maxBatchRowSize = 100;
            while (size_t read = fi.ReadLine(rawMsg)) {
                msgs.emplace_back(MakeNextMessage(rawMsg));
                MsgOffset_++;
<<<<<<< HEAD
                if (!maxBatchRowSize--) {
                    break;
                }
=======
                size += rawMsg.size();
>>>>>>> ed1e8830
            }
            if (!msgs.empty()) {
                EventsQ_.Push(NYdb::NTopic::TReadSessionEvent::TDataReceivedEvent(msgs, {}, Session_), size);
            }

            Sleep(FILE_POLL_PERIOD);
        }
    }
    
    TFile File_;
    TBlockingEQueue EventsQ_ {4_MB};
    NYdb::NTopic::TPartitionSession::TPtr Session_;
    TString ProducerId_;
    std::thread FilePoller_;
    NYdb::NTopic::TReaderCounters::TPtr Counters_;

    TThreadPool Pool_;
    size_t MsgOffset_ = 0;
    ui64 SeqNo_ = 0;
};

struct TDummyPartitionSession: public NYdb::NTopic::TPartitionSession {
    TDummyPartitionSession(ui64 sessionId, const TString& topicPath, ui64 partId) {
        PartitionSessionId = sessionId;
        TopicPath = topicPath;
        PartitionId = partId;
    }

    void RequestStatus() override {
        // TODO send TPartitionSessionStatusEvent
    }
};

std::shared_ptr<NYdb::NTopic::IReadSession> TFileTopicClient::CreateReadSession(const NYdb::NTopic::TReadSessionSettings& settings) {
    Y_ENSURE(!settings.Topics_.empty());
    TString topicPath = settings.Topics_.front().Path_;

    auto topicsIt = Topics_.find(make_pair("pq", topicPath));
    Y_ENSURE(topicsIt != Topics_.end());
    auto filePath = topicsIt->second.FilePath;
    Y_ENSURE(filePath);
    
    // TODO
    ui64 sessionId = 0;
    ui64 partitionId = 0;

    return std::make_shared<TFileTopicReadSession>(
        TFile(*filePath, EOpenMode::TEnum::RdOnly),
        MakeIntrusive<TDummyPartitionSession>(sessionId, topicPath, partitionId)
    );
}

NYdb::TAsyncStatus TFileTopicClient::CreateTopic(const TString& path, const NYdb::NTopic::TCreateTopicSettings& settings) {
    Y_UNUSED(path);
    Y_UNUSED(settings);
    return NThreading::MakeFuture(NYdb::TStatus(NYdb::EStatus::SUCCESS, {}));
}

NYdb::TAsyncStatus TFileTopicClient::AlterTopic(const TString& path, const NYdb::NTopic::TAlterTopicSettings& settings) {
    Y_UNUSED(path);
    Y_UNUSED(settings);
    return NThreading::MakeFuture(NYdb::TStatus(NYdb::EStatus::SUCCESS, {}));
}

NYdb::TAsyncStatus TFileTopicClient::DropTopic(const TString& path, const NYdb::NTopic::TDropTopicSettings& settings) {
    Y_UNUSED(path);
    Y_UNUSED(settings);
    return NThreading::MakeFuture(NYdb::TStatus(NYdb::EStatus::SUCCESS, {}));
}

NYdb::NTopic::TAsyncDescribeTopicResult TFileTopicClient::DescribeTopic(const TString& path, 
    const NYdb::NTopic::TDescribeTopicSettings& settings) {
    Y_UNUSED(path);
    Y_UNUSED(settings);

    NYdb::TStatus success(NYdb::EStatus::SUCCESS, {});
    return NThreading::MakeFuture(NYdb::NTopic::TDescribeTopicResult(std::move(success), {}));
}

NYdb::NTopic::TAsyncDescribeConsumerResult TFileTopicClient::DescribeConsumer(const TString& path, const TString& consumer, 
    const NYdb::NTopic::TDescribeConsumerSettings& settings) {
    Y_UNUSED(path);
    Y_UNUSED(consumer);
    Y_UNUSED(settings);

    NYdb::TStatus success(NYdb::EStatus::SUCCESS, {});
    return NThreading::MakeFuture(NYdb::NTopic::TDescribeConsumerResult(std::move(success), {}));
}

NYdb::NTopic::TAsyncDescribePartitionResult TFileTopicClient::DescribePartition(const TString& path, i64 partitionId, 
    const NYdb::NTopic::TDescribePartitionSettings& settings) {
    Y_UNUSED(path);
    Y_UNUSED(partitionId);
    Y_UNUSED(settings);

    NYdb::TStatus success(NYdb::EStatus::SUCCESS, {});
    return NThreading::MakeFuture(NYdb::NTopic::TDescribePartitionResult(std::move(success), {}));
}

std::shared_ptr<NYdb::NTopic::ISimpleBlockingWriteSession> TFileTopicClient::CreateSimpleBlockingWriteSession(
    const NYdb::NTopic::TWriteSessionSettings& settings) {
    Y_UNUSED(settings);
    return nullptr;
}

std::shared_ptr<NYdb::NTopic::IWriteSession> TFileTopicClient::CreateWriteSession(const NYdb::NTopic::TWriteSessionSettings& settings) {
    Y_UNUSED(settings);
    return nullptr;
}

NYdb::TAsyncStatus TFileTopicClient::CommitOffset(const TString& path, ui64 partitionId, const TString& consumerName, ui64 offset,
    const NYdb::NTopic::TCommitOffsetSettings& settings) {
    Y_UNUSED(path);
    Y_UNUSED(partitionId);
    Y_UNUSED(consumerName);
    Y_UNUSED(offset);
    Y_UNUSED(settings);
    return NThreading::MakeFuture(NYdb::TStatus(NYdb::EStatus::SUCCESS, {}));
}

}<|MERGE_RESOLUTION|>--- conflicted
+++ resolved
@@ -187,13 +187,10 @@
             while (size_t read = fi.ReadLine(rawMsg)) {
                 msgs.emplace_back(MakeNextMessage(rawMsg));
                 MsgOffset_++;
-<<<<<<< HEAD
                 if (!maxBatchRowSize--) {
                     break;
                 }
-=======
                 size += rawMsg.size();
->>>>>>> ed1e8830
             }
             if (!msgs.empty()) {
                 EventsQ_.Push(NYdb::NTopic::TReadSessionEvent::TDataReceivedEvent(msgs, {}, Session_), size);
