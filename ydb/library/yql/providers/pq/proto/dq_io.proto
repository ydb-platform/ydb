syntax = "proto3";
option cc_enable_arenas = true;

package NYql.NPq.NProto;

import "google/protobuf/duration.proto";
import "google/protobuf/timestamp.proto";
import "google/protobuf/empty.proto";

message TToken {
    string Name = 1; // Key in secure params.
    // TODO: token type (oauth, tvm, iam etc).
}

enum EClusterType {
    Unspecified = 0;
    PersQueue = 1;
    DataStreams = 2;
}

message TWatermarks {
    bool Enabled = 1;
    uint64 GranularityUs = 2;
    uint64 LateArrivalDelayUs = 3;
    bool IdlePartitionsEnabled = 4;
}

message TDqPqFederatedCluster {
    string Name = 1;
    string Endpoint = 2;
    string Database = 3;
    uint32 PartitionsCount = 4;
}

// For streaming queries only
message StreamingDisposition {
    message FromTime {
        google.protobuf.Timestamp timestamp = 1;
    }

    message TimeAgo {
        google.protobuf.Duration duration = 1;
    }

    message FromLastCheckpoint {
        // By default if new query streams set doesn't equal to old query streams set,
        // error will occur and query won't be allowed to load offsets for streams for the last checkpoint.
        // If this flag is set all offsets that can be matched with previous query checkpoint will be matched.
        // Others will use "fresh" streaming disposition.
        bool force = 1;
    }

    oneof disposition {
        google.protobuf.Empty oldest = 1; // Start processing with the oldest offset
        google.protobuf.Empty fresh = 2; // Start processing with the fresh offset
        FromTime from_time = 3; // Start processing with offset from the specified time
        TimeAgo time_ago = 4; // Start processing with offset some time ago
        FromLastCheckpoint from_last_checkpoint = 5; // Start processing with offset which corresponds to the last checkpoint
    }
}

message TDqPqTopicSource {
    string TopicPath = 1;
    string ConsumerName = 2;
    string Endpoint = 3;
    TToken Token = 4;
    string Database = 5;
    EClusterType ClusterType = 6;
    bool UseSsl = 7;
    bool AddBearerToToken = 8;
    string DatabaseId = 9;
    repeated string MetadataFields = 10;
    TWatermarks Watermarks = 11;
    repeated string Columns = 12;
    repeated string ColumnTypes = 13;
    string Predicate = 14;
    bool SharedReading = 15;
    string ReconnectPeriod = 16; // disabled by default, example of a parameter: 5m
    bool EnabledLLVM = 17;
    string ReadGroup = 18;
    string Format = 19;
    string RowType = 20; // Final row type with metadata columns
    repeated TDqPqFederatedCluster FederatedClusters = 21;
<<<<<<< HEAD
    bool UseReducedMetrics = 22;
=======
    StreamingDisposition Disposition = 22;
>>>>>>> 3d969a10
}

message TDqPqTopicSink {
    string TopicPath = 1;
    string Endpoint = 2;
    TToken Token = 3;
    string Database = 4;
    bool UseSsl = 5;
    bool AddBearerToToken = 6;
    EClusterType ClusterType = 7;
}<|MERGE_RESOLUTION|>--- conflicted
+++ resolved
@@ -81,11 +81,8 @@
     string Format = 19;
     string RowType = 20; // Final row type with metadata columns
     repeated TDqPqFederatedCluster FederatedClusters = 21;
-<<<<<<< HEAD
-    bool UseReducedMetrics = 22;
-=======
     StreamingDisposition Disposition = 22;
->>>>>>> 3d969a10
+    bool UseReducedMetrics = 23;
 }
 
 message TDqPqTopicSink {
