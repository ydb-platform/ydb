--- conflicted
+++ resolved
@@ -350,13 +350,8 @@
         Add(props, SharedReading, ToString(clusterConfiguration->SharedReading), pos, ctx);
         Add(props, ReconnectPeriod, ToString(clusterConfiguration->ReconnectPeriod), pos, ctx);
         Add(props, Format, format, pos, ctx);
-<<<<<<< HEAD
         Add(props, ReadGroup, clusterConfiguration->ReadGroup, pos, ctx);
-        
-=======
-
-
->>>>>>> 7466d627
+
         if (clusterConfiguration->UseSsl) {
             Add(props, UseSslSetting, "1", pos, ctx);
         }
