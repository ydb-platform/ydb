#include "yql_pq_dq_integration.h"
#include "yql_pq_helpers.h"
#include "yql_pq_mkql_compiler.h"

#include <yql/essentials/ast/yql_expr.h>
#include <ydb/library/yql/dq/expr_nodes/dq_expr_nodes.h>
#include <yql/essentials/providers/common/dq/yql_dq_integration_impl.h>
#include <yql/essentials/providers/common/schema/expr/yql_expr_schema.h>
#include <ydb/library/yql/providers/dq/common/yql_dq_settings.h>
#include <ydb/library/yql/providers/dq/expr_nodes/dqs_expr_nodes.h>
#include <ydb/library/yql/providers/generic/connector/api/service/protos/connector.pb.h>
#include <ydb/library/yql/providers/generic/provider/yql_generic_predicate_pushdown.h>
#include <ydb/library/yql/providers/pq/common/pq_meta_fields.h>
#include <ydb/library/yql/providers/pq/common/yql_names.h>
#include <ydb/library/yql/providers/pq/expr_nodes/yql_pq_expr_nodes.h>
#include <ydb/library/yql/providers/pq/proto/dq_io.pb.h>
#include <ydb/library/yql/providers/pq/proto/dq_task_params.pb.h>
#include <yql/essentials/utils/log/log.h>

#include <util/string/builder.h>

namespace NYql {

using namespace NNodes;

namespace {

class TPqDqIntegration: public TDqIntegrationBase {
public:
    explicit TPqDqIntegration(const TPqState::TPtr& state)
        : State_(state.Get())
    {
    }

    ui64 PartitionTopicRead(const TPqTopic& topic, size_t maxPartitions, TVector<TString>& partitions) {
        size_t topicPartitionsCount = 0;
        for (auto kv : topic.Props()) {
            auto key = kv.Name().Value();
            if (key == PartitionsCountProp) {
                topicPartitionsCount = FromString(kv.Value().Ref().Content());
            }
        }
        YQL_ENSURE(topicPartitionsCount > 0);

        const size_t tasks = Min(maxPartitions, topicPartitionsCount);
        partitions.reserve(tasks);
        for (size_t i = 0; i < tasks; ++i) {
            NPq::NProto::TDqReadTaskParams params;
            auto* partitioninigParams = params.MutablePartitioningParams();
            partitioninigParams->SetTopicPartitionsCount(topicPartitionsCount);
            partitioninigParams->SetEachTopicPartitionGroupId(i);
            partitioninigParams->SetDqPartitionsCount(tasks);
            YQL_CLOG(DEBUG, ProviderPq) << "Create DQ reading partition " << params;

            TString serializedParams;
            YQL_ENSURE(params.SerializeToString(&serializedParams));
            partitions.emplace_back(std::move(serializedParams));
        }
        return 0;
    }

    ui64 Partition(const TExprNode& node, TVector<TString>& partitions, TString*, TExprContext&, const TPartitionSettings& settings) override {
        if (auto maybePqRead = TMaybeNode<TPqReadTopic>(&node)) {
            return PartitionTopicRead(maybePqRead.Cast().Topic(), settings.MaxPartitions, partitions);
        }
        if (auto maybeDqSource = TMaybeNode<TDqSource>(&node)) {
            auto srcSettings = maybeDqSource.Cast().Settings();
            if (auto topicSource = TMaybeNode<TDqPqTopicSource>(srcSettings.Raw())) {
                return PartitionTopicRead(topicSource.Cast().Topic(), settings.MaxPartitions, partitions);
            }
        }
        return 0;
    }

    TExprNode::TPtr WrapRead(const TExprNode::TPtr& read, TExprContext& ctx, const TWrapReadSettings& wrSettings) override {
        if (const auto& maybePqReadTopic = TMaybeNode<TPqReadTopic>(read)) {
            const auto& pqReadTopic = maybePqReadTopic.Cast();
            YQL_ENSURE(pqReadTopic.Ref().GetTypeAnn(), "No type annotation for node " << pqReadTopic.Ref().Content());

            const auto rowType = pqReadTopic.Ref().GetTypeAnn()
                ->Cast<TTupleExprType>()->GetItems().back()->Cast<TListExprType>()
                ->GetItemType()->Cast<TStructExprType>();
            const auto& clusterName = pqReadTopic.DataSource().Cluster().StringValue();

            TVector<TCoNameValueTuple> settings;
            settings.push_back(Build<TCoNameValueTuple>(ctx, pqReadTopic.Pos())
                .Name().Build("format")
                .Value(pqReadTopic.Format())
                .Done());

            auto format = pqReadTopic.Format().Ref().Content();

            TVector<TCoNameValueTuple> innerSettings;
            if (pqReadTopic.Compression() != "") {
                innerSettings.push_back(Build<TCoNameValueTuple>(ctx, pqReadTopic.Pos())
                        .Name().Build("compression")
                        .Value(pqReadTopic.Compression())
                    .Done());
            }

            if (!innerSettings.empty()) {
                settings.push_back(Build<TCoNameValueTuple>(ctx, pqReadTopic.Pos())
                    .Name().Build("settings")
                    .Value<TCoNameValueTupleList>()
                        .Add(innerSettings)
                        .Build()
                    .Done());
            }

            TExprNode::TListType metadataFieldsList;
            for (auto sysColumn : AllowedPqMetaSysColumns()) {
                metadataFieldsList.push_back(ctx.NewAtom(pqReadTopic.Pos(), sysColumn));
            }

            settings.push_back(Build<TCoNameValueTuple>(ctx, pqReadTopic.Pos())
                .Name().Build("metadataColumns")
                .Value(ctx.NewList(pqReadTopic.Pos(), std::move(metadataFieldsList)))
                .Done());


            settings.push_back(Build<TCoNameValueTuple>(ctx, pqReadTopic.Pos())
                .Name().Build("formatSettings")
                .Value(std::move(pqReadTopic.Settings()))
                .Done());

            const auto token = "cluster:default_" + clusterName;

            const auto& typeItems = pqReadTopic.Topic().RowSpec().Ref().GetTypeAnn()->Cast<TTypeExprType>()->GetType()->Cast<TStructExprType>()->GetItems();
            const auto pos = read->Pos();

            TExprNode::TListType colNames;
            colNames.reserve(typeItems.size());
            std::transform(typeItems.cbegin(), typeItems.cend(), std::back_inserter(colNames),
                [&](const TItemExprType* item) {
                    return ctx.NewAtom(pos, item->GetName());
                });
            auto columnNames = ctx.NewList(pos, std::move(colNames));

            auto row = Build<TCoArgument>(ctx, read->Pos())
                .Name("row")
                .Done();
            TString emptyPredicate;

            return Build<TDqSourceWrap>(ctx, read->Pos())
                .Input<TDqPqTopicSource>()
                    .World(pqReadTopic.World())
                    .Topic(pqReadTopic.Topic())
                    .Columns(std::move(columnNames))
                    .Settings(BuildTopicReadSettings(clusterName, wrSettings, read->Pos(), format, ctx))
                    .Token<TCoSecureParam>()
                        .Name().Build(token)
                        .Build()
                    .FilterPredicate().Value(emptyPredicate).Build()
                    .Build()
                .RowType(ExpandType(pqReadTopic.Pos(), *rowType, ctx))
                .DataSource(pqReadTopic.DataSource().Cast<TCoDataSource>())
                .Settings(Build<TCoNameValueTupleList>(ctx, read->Pos()).Add(settings).Done())
                .Done().Ptr();
        }
        return read;
    }

    TMaybe<bool> CanWrite(const TExprNode&, TExprContext&) override {
        YQL_ENSURE(false, "Unimplemented");
    }

    void RegisterMkqlCompiler(NCommon::TMkqlCallableCompilerBase& compiler) override {
        RegisterDqPqMkqlCompilers(compiler);
    }

    static TStringBuf Name(const TCoNameValueTuple& nameValue) {
        return nameValue.Name().Value();
    }

    static TStringBuf Value(const TCoNameValueTuple& nameValue) {
        if (TMaybeNode<TExprBase> maybeValue = nameValue.Value()) {
            const TExprNode& value = maybeValue.Cast().Ref();
            YQL_ENSURE(value.IsAtom());
            return value.Content();
        }

        return {};
    }

    static NPq::NProto::EClusterType ToClusterType(NYql::TPqClusterConfig::EClusterType t) {
        switch (t) {
        case NYql::TPqClusterConfig::CT_UNSPECIFIED:
            return NPq::NProto::Unspecified;
        case NYql::TPqClusterConfig::CT_PERS_QUEUE:
            return NPq::NProto::PersQueue;
        case NYql::TPqClusterConfig::CT_DATA_STREAMS:
            return NPq::NProto::DataStreams;
        }
    }

    void FillSourceSettings(const TExprNode& node, ::google::protobuf::Any& protoSettings, TString& sourceType, size_t, TExprContext& ctx) override {
        if (auto maybeDqSource = TMaybeNode<TDqSource>(&node)) {
            auto settings = maybeDqSource.Cast().Settings();
            if (auto maybeTopicSource = TMaybeNode<TDqPqTopicSource>(settings.Raw())) {
                NPq::NProto::TDqPqTopicSource srcDesc;
                TDqPqTopicSource topicSource = maybeTopicSource.Cast();

                TPqTopic topic = topicSource.Topic();
                srcDesc.SetTopicPath(TString(topic.Path().Value()));
                srcDesc.SetDatabase(TString(topic.Database().Value()));
                const TStringBuf cluster = topic.Cluster().Value();
                const auto* clusterDesc = State_->Configuration->ClustersConfigurationSettings.FindPtr(cluster);
                YQL_ENSURE(clusterDesc, "Unknown cluster " << cluster);
                srcDesc.SetClusterType(ToClusterType(clusterDesc->ClusterType));
                srcDesc.SetDatabaseId(clusterDesc->DatabaseId);

                if (const auto& types = State_->Types) {
                    if (const auto& optLLVM = types->OptLLVM) {
                        srcDesc.SetEnabledLLVM(!optLLVM->empty() && *optLLVM != "OFF");
                    }
                }

                bool sharedReading = false;
                TString format;
                size_t const settingsCount = topicSource.Settings().Size();
                for (size_t i = 0; i < settingsCount; ++i) {
                    TCoNameValueTuple setting = topicSource.Settings().Item(i);
                    const TStringBuf name = Name(setting);
                    if (name == ConsumerSetting) {
                        srcDesc.SetConsumerName(TString(Value(setting)));
                    } else if (name == EndpointSetting) {
                        srcDesc.SetEndpoint(TString(Value(setting)));
                    } else if (name == SharedReading) {
                        sharedReading = FromString<bool>(Value(setting));
                    } else if (name == ReconnectPeriod) {
                        srcDesc.SetReconnectPeriod(TString(Value(setting)));
                    } else if (name == ReadGroup) {
                        srcDesc.SetReadGroup(TString(Value(setting)));
                    } else if (name == Format) {
                        format = TString(Value(setting));
                    } else if (name == UseSslSetting) {
                        srcDesc.SetUseSsl(FromString<bool>(Value(setting)));
                    } else if (name == AddBearerToTokenSetting) {
                        srcDesc.SetAddBearerToToken(FromString<bool>(Value(setting)));
                    } else if (name == WatermarksEnableSetting) {
                        srcDesc.MutableWatermarks()->SetEnabled(true);
                    } else if (name == WatermarksGranularityUsSetting) {
                        srcDesc.MutableWatermarks()->SetGranularityUs(FromString<ui64>(Value(setting)));
                    } else if (name == WatermarksLateArrivalDelayUsSetting) {
                        srcDesc.MutableWatermarks()->SetLateArrivalDelayUs(FromString<ui64>(Value(setting)));
                    } else if (name == WatermarksIdlePartitionsSetting) {
                        srcDesc.MutableWatermarks()->SetIdlePartitionsEnabled(true);
                    }
                }

                if (auto maybeToken = TMaybeNode<TCoSecureParam>(topicSource.Token().Raw())) {
                    srcDesc.MutableToken()->SetName(TString(maybeToken.Cast().Name().Value()));
                }

                if (clusterDesc->ClusterType == NYql::TPqClusterConfig::CT_PERS_QUEUE) {
                    YQL_ENSURE(srcDesc.GetConsumerName(), "No consumer specified for PersQueue cluster");
                }

                for (const auto metadata : topic.Metadata()) {
                    srcDesc.AddMetadataFields(metadata.Value().Maybe<TCoAtom>().Cast().StringValue());
                }

                const auto rowSchema = topic.RowSpec().Ref().GetTypeAnn()->Cast<TTypeExprType>()->GetType()->Cast<TStructExprType>();
                for (const auto& item : rowSchema->GetItems()) {
                    srcDesc.AddColumns(TString(item->GetName()));
                    srcDesc.AddColumnTypes(NCommon::WriteTypeToYson(item->GetItemType(), NYT::NYson::EYsonFormat::Text));
                }

                NYql::NConnector::NApi::TPredicate predicateProto;
                auto serializedProto = topicSource.FilterPredicate().Ref().Content();
                YQL_ENSURE (predicateProto.ParseFromString(serializedProto));

                sharedReading = sharedReading && (format == "json_each_row" || format == "raw");
                TString predicateSql = NYql::FormatWhere(predicateProto);
                if (sharedReading) {
                    if (format == "json_each_row") {
                        srcDesc.SetPredicate(predicateSql);
                    }
                    srcDesc.SetSharedReading(true);
                }
                protoSettings.PackFrom(srcDesc);
                if (sharedReading && !predicateSql.empty()) {
                    ctx.AddWarning(TIssue(ctx.GetPosition(node.Pos()), "Row dispatcher will use the predicate: " + predicateSql));
                }
                sourceType = "PqSource";
            }
        }
    }

    void FillSinkSettings(const TExprNode& node, ::google::protobuf::Any& protoSettings, TString& sinkType) override {
        if (auto maybeDqSink = TMaybeNode<TDqSink>(&node)) {
            auto settings = maybeDqSink.Cast().Settings();
            if (auto maybeTopicSink = TMaybeNode<TDqPqTopicSink>(settings.Raw())) {
                NPq::NProto::TDqPqTopicSink sinkDesc;
                TDqPqTopicSink topicSink = maybeTopicSink.Cast();

                TPqTopic topic = topicSink.Topic();
                const TStringBuf cluster = topic.Cluster().Value();
                const auto* clusterDesc = State_->Configuration->ClustersConfigurationSettings.FindPtr(cluster);
                YQL_ENSURE(clusterDesc, "Unknown cluster " << cluster);
                sinkDesc.SetClusterType(ToClusterType(clusterDesc->ClusterType));
                sinkDesc.SetTopicPath(TString(topic.Path().Value()));
                sinkDesc.SetDatabase(TString(topic.Database().Value()));

                size_t const settingsCount = topicSink.Settings().Size();
                for (size_t i = 0; i < settingsCount; ++i) {
                    TCoNameValueTuple setting = topicSink.Settings().Item(i);
                    const TStringBuf name = Name(setting);
                    if (name == EndpointSetting) {
                        sinkDesc.SetEndpoint(TString(Value(setting)));
                    } else if (name == UseSslSetting) {
                        sinkDesc.SetUseSsl(FromString<bool>(Value(setting)));
                    } else if (name == AddBearerToTokenSetting) {
                        sinkDesc.SetAddBearerToToken(FromString<bool>(Value(setting)));
                    }
                }

                if (auto maybeToken = TMaybeNode<TCoSecureParam>(topicSink.Token().Raw())) {
                    sinkDesc.MutableToken()->SetName(TString(maybeToken.Cast().Name().Value()));
                }

                protoSettings.PackFrom(sinkDesc);
                sinkType = "PqSink";
            }
        }
    }

    NNodes::TCoNameValueTupleList BuildTopicReadSettings(
        const TString& cluster,
        const IDqIntegration::TWrapReadSettings& wrSettings,
        TPositionHandle pos,
        std::string_view format,
        TExprContext& ctx) const
    {
        TVector<TCoNameValueTuple> props;

        {
            TMaybe<TString> consumer = State_->Configuration->Consumer.Get();
            if (consumer) {
                Add(props, ConsumerSetting, *consumer, pos, ctx);
            }
        }

        auto clusterConfiguration = State_->Configuration->ClustersConfigurationSettings.FindPtr(cluster);
        if (!clusterConfiguration) {
            ythrow yexception() << "Unknown pq cluster \"" << cluster << "\"";
        }

        Add(props, EndpointSetting, clusterConfiguration->Endpoint, pos, ctx);
        Add(props, SharedReading, ToString(clusterConfiguration->SharedReading), pos, ctx);
        Add(props, ReconnectPeriod, ToString(clusterConfiguration->ReconnectPeriod), pos, ctx);
        Add(props, Format, format, pos, ctx);
        Add(props, ReadGroup, clusterConfiguration->ReadGroup, pos, ctx);
<<<<<<< HEAD
        
=======

>>>>>>> 2300face
        if (clusterConfiguration->UseSsl) {
            Add(props, UseSslSetting, "1", pos, ctx);
        }

        if (clusterConfiguration->AddBearerToToken) {
            Add(props, AddBearerToTokenSetting, "1", pos, ctx);
        }

        if (wrSettings.WatermarksMode.GetOrElse("") == "default") {
            Add(props, WatermarksEnableSetting, ToString(true), pos, ctx);

            const auto granularity = TDuration::MilliSeconds(wrSettings
                .WatermarksGranularityMs
                .GetOrElse(TDqSettings::TDefault::WatermarksGranularityMs));
            Add(props, WatermarksGranularityUsSetting, ToString(granularity.MicroSeconds()), pos, ctx);

            const auto lateArrivalDelay = TDuration::MilliSeconds(wrSettings
                .WatermarksLateArrivalDelayMs
                .GetOrElse(TDqSettings::TDefault::WatermarksLateArrivalDelayMs));
            Add(props, WatermarksLateArrivalDelayUsSetting, ToString(lateArrivalDelay.MicroSeconds()), pos, ctx);
        }

        if (wrSettings.WatermarksEnableIdlePartitions.GetOrElse(false)) {
            Add(props, WatermarksIdlePartitionsSetting, ToString(true), pos, ctx);
        }

        return Build<TCoNameValueTupleList>(ctx, pos)
            .Add(props)
            .Done();
    }

private:
    TPqState* State_; // State owns dq integration, so back reference must be not smart.
};

}

THolder<IDqIntegration> CreatePqDqIntegration(const TPqState::TPtr& state) {
    return MakeHolder<TPqDqIntegration>(state);
}

}<|MERGE_RESOLUTION|>--- conflicted
+++ resolved
@@ -351,11 +351,7 @@
         Add(props, ReconnectPeriod, ToString(clusterConfiguration->ReconnectPeriod), pos, ctx);
         Add(props, Format, format, pos, ctx);
         Add(props, ReadGroup, clusterConfiguration->ReadGroup, pos, ctx);
-<<<<<<< HEAD
-        
-=======
-
->>>>>>> 2300face
+
         if (clusterConfiguration->UseSsl) {
             Add(props, UseSslSetting, "1", pos, ctx);
         }
