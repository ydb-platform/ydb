--- conflicted
+++ resolved
@@ -30,11 +30,7 @@
             : NPushdown::TSettings(NLog::EComponent::ProviderGeneric)
         {
             using EFlag = NPushdown::TSettings::EFeatureFlag;
-<<<<<<< HEAD
-            Enable(EFlag::ExpressionAsPredicate | EFlag::ArithmeticalExpressions | EFlag::ImplicitConversionToInt64 | EFlag::StringTypes | EFlag::LikeOperator | EFlag::InOperator);
-=======
-            Enable(EFlag::ExpressionAsPredicate | EFlag::ArithmeticalExpressions | EFlag::ImplicitConversionToInt64 | EFlag::StringTypes | EFlag::LikeOperator | EFlag::DoNotCheckCompareArgumentsTypes);
->>>>>>> ef036a2d
+            Enable(EFlag::ExpressionAsPredicate | EFlag::ArithmeticalExpressions | EFlag::ImplicitConversionToInt64 | EFlag::StringTypes | EFlag::LikeOperator | EFlag::DoNotCheckCompareArgumentsTypes | EFlag::InOperator);
         }
     };
 
