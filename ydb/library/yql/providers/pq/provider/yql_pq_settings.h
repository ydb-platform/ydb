#pragma once

#include <yql/essentials/utils/log/log.h>
#include <yql/essentials/providers/common/structured_token/yql_token_builder.h>
#include <yql/essentials/providers/common/config/yql_dispatch.h>
#include <yql/essentials/providers/common/config/yql_setting.h>
#include <yql/essentials/providers/common/proto/gateways_config.pb.h>

#include <ydb/library/yql/providers/common/db_id_async_resolver/db_async_resolver.h>

namespace NYql {

struct TPqSettings {
    using TConstPtr = std::shared_ptr<const TPqSettings>;
private:
<<<<<<< HEAD
#ifdef YQL_BETTER_CONF_SETTING_API
    static constexpr NCommon::EConfSettingType Static = NCommon::EConfSettingType::Static;
#else
    static constexpr bool Static = false;
#endif
=======
    static constexpr NCommon::EConfSettingType Static = NCommon::EConfSettingType::Static;
>>>>>>> 832cd121
public:
    NCommon::TConfSetting<TString, Static> Consumer;
    NCommon::TConfSetting<TString, Static> Database; // It is needed in case of Cloud.LB for external users, but can be taken from config for internal LB.
    NCommon::TConfSetting<TString, Static> PqReadByRtmrCluster_;
};

struct TPqClusterConfigurationSettings {
    TString ClusterName;
    NYql::TPqClusterConfig::EClusterType ClusterType = NYql::TPqClusterConfig::CT_UNSPECIFIED;
    TString Endpoint;
    TString ConfigManagerEndpoint;
    bool UseSsl = false;
    TString Database;
    TString DatabaseId;
    ui32 TvmId = 0;
    TString AuthToken;
    bool AddBearerToToken = false;
    bool SharedReading = false;
    TString ReconnectPeriod;
    TString ReadGroup;
};

struct TPqConfiguration : public TPqSettings, public NCommon::TSettingDispatcher {
    using TPtr = TIntrusivePtr<TPqConfiguration>;

    TPqConfiguration();
    TPqConfiguration(const TPqConfiguration&) = delete;

    void Init(
        const TPqGatewayConfig& config,
        TIntrusivePtr<TTypeAnnotationContext> typeCtx,
        const std::shared_ptr<NYql::IDatabaseAsyncResolver> dbResolver,
        THashMap<std::pair<TString, NYql::EDatabaseType>, NYql::TDatabaseAuth>& databaseIds);

    TString GetDatabaseForTopic(const TString& cluster) const;

    TPqSettings::TConstPtr Snapshot() const;
    THashMap<TString, TPqClusterConfigurationSettings> ClustersConfigurationSettings;
    THashMap<TString, TString> Tokens;
    THashMap<TString, TVector<TString>> DbId2Clusters; // DatabaseId -> ClusterNames
};

} // NYql<|MERGE_RESOLUTION|>--- conflicted
+++ resolved
@@ -13,15 +13,7 @@
 struct TPqSettings {
     using TConstPtr = std::shared_ptr<const TPqSettings>;
 private:
-<<<<<<< HEAD
-#ifdef YQL_BETTER_CONF_SETTING_API
     static constexpr NCommon::EConfSettingType Static = NCommon::EConfSettingType::Static;
-#else
-    static constexpr bool Static = false;
-#endif
-=======
-    static constexpr NCommon::EConfSettingType Static = NCommon::EConfSettingType::Static;
->>>>>>> 832cd121
 public:
     NCommon::TConfSetting<TString, Static> Consumer;
     NCommon::TConfSetting<TString, Static> Database; // It is needed in case of Cloud.LB for external users, but can be taken from config for internal LB.
