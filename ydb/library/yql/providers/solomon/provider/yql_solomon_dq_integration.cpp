#include "yql_solomon_dq_integration.h"
#include "yql_solomon_mkql_compiler.h"
#include <ydb/library/actors/core/actorsystem.h>
#include <ydb/library/actors/protos/actors.pb.h>
#include <yql/essentials/ast/yql_expr.h>
#include <ydb/library/yql/dq/expr_nodes/dq_expr_nodes.h>
#include <yql/essentials/utils/log/log.h>
#include <yql/essentials/providers/common/dq/yql_dq_integration_impl.h>
#include <yql/essentials/providers/common/schema/expr/yql_expr_schema.h>
#include <ydb/library/yql/providers/dq/common/yql_dq_settings.h>
#include <ydb/library/yql/providers/dq/expr_nodes/dqs_expr_nodes.h>
#include <ydb/library/yql/providers/solomon/actors/dq_solomon_metrics_queue.h>
#include <ydb/library/yql/providers/solomon/common/util.h>
#include <ydb/library/yql/providers/solomon/expr_nodes/yql_solomon_expr_nodes.h>
#include <ydb/library/yql/providers/solomon/proto/dq_solomon_shard.pb.h>
#include <ydb/library/yql/providers/solomon/solomon_accessor/client/solomon_accessor_client.h>

#include <util/string/builder.h>

namespace NYql {

using namespace NNodes;

namespace {

bool ExtractSettingValue(const TExprNode& value, TStringBuf settingName, TExprContext& ctx, TStringBuf& settingValue) {
    if (value.IsAtom()) {
        settingValue = value.Content();
        return true;
    }

    if (!value.IsCallable({ "String", "Utf8" })) {
        ctx.AddError(TIssue(ctx.GetPosition(value.Pos()), TStringBuilder() << settingName << " must be literal value"));
        return false;
    }
    settingValue = value.Head().Content();
    return true;
}

void FillScheme(const TTypeAnnotationNode& itemType, NSo::NProto::TDqSolomonShardScheme& scheme) {
    int index = 0;
    for (const TItemExprType* structItem : itemType.Cast<TStructExprType>()->GetItems()) {
        const auto itemName = structItem->GetName();
        const TDataExprType* itemType = nullptr;

        bool isOptionalUnused = false;
        YQL_ENSURE(IsDataOrOptionalOfData(structItem->GetItemType(), isOptionalUnused, itemType), "Failed to unwrap optional type");

        const auto dataType = NUdf::GetDataTypeInfo(itemType->GetSlot());

        NSo::NProto::TDqSolomonSchemeItem schemeItem;
        schemeItem.SetKey(TString(itemName));
        schemeItem.SetIndex(index++);
        schemeItem.SetDataTypeId(dataType.TypeId);

        if (dataType.Features & NUdf::DateType || dataType.Features & NUdf::TzDateType) {
            *scheme.MutableTimestamp() = std::move(schemeItem);
        } else if (dataType.Features & NUdf::NumericType) {
            scheme.MutableSensors()->Add(std::move(schemeItem));
        } else if (dataType.Features & NUdf::StringType) {
            scheme.MutableLabels()->Add(std::move(schemeItem));
        } else {
            YQL_ENSURE(false, "Invalid data type for monitoring sink: " << dataType.Name);
        }
    }
}

class TSolomonDqIntegration: public TDqIntegrationBase {
public:
    explicit TSolomonDqIntegration(const TSolomonState::TPtr& state)
        : State_(state.Get())
    {
    }

    ui64 Partition(const TExprNode& node, TVector<TString>& partitions, TString*, TExprContext&, const TPartitionSettings& settings) override {
        const TDqSource dqSource(&node);

        if (const auto maybeSettings = dqSource.Settings().Maybe<TSoSourceSettings>()) {
            const auto soSourceSettings = maybeSettings.Cast();
            if (!soSourceSettings.Selectors().StringValue().empty()) {
                ui64 totalMetricsCount;
                YQL_ENSURE(TryFromString(soSourceSettings.TotalMetricsCount().StringValue(), totalMetricsCount));

                for (size_t i = 0; i < std::min<ui64>(settings.MaxPartitions, totalMetricsCount); ++i) {
                    partitions.push_back(TStringBuilder() << "partition" << i);
                }

                return 0;
            }
        }

        partitions.push_back("partition");
        return 0;
    }

    bool CanRead(const TExprNode& read, TExprContext&, bool) override {
        return TSoReadObject::Match(&read);
    }

    TMaybe<ui64> EstimateReadSize(ui64 /*dataSizePerJob*/, ui32 /*maxTasksPerStage*/, const TVector<const TExprNode*>& read, TExprContext&) override {
        if (AllOf(read, [](const auto val) { return TSoReadObject::Match(val); })) {
            return 0ul; // TODO: return real size
        }
        return Nothing();
    }

    TExprNode::TPtr WrapRead(const TExprNode::TPtr& read, TExprContext& ctx, const TWrapReadSettings&) override {
        if (const auto& maybeSoReadObject = TMaybeNode<TSoReadObject>(read)) {
            const auto& soReadObject = maybeSoReadObject.Cast();
            YQL_ENSURE(soReadObject.Ref().GetTypeAnn(), "No type annotation for node " << soReadObject.Ref().Content());

            const auto& clusterName = soReadObject.DataSource().Cluster().StringValue();

            const auto token = "cluster:default_" + clusterName;
            YQL_CLOG(INFO, ProviderSolomon) << "Wrap " << read->Content() << " with token: " << token;

            auto settings = soReadObject.Object().Settings();
            auto& settingsRef = settings.Ref();
            TInstant from = TInstant::Now() - TDuration::Hours(1);
            TInstant to = TInstant::Now();
            TString program;
            TString selectors;
            std::optional<bool> downsamplingDisabled;
            std::optional<TString> downsamplingAggregation;
            std::optional<TString> downsamplingFill;
            std::optional<ui32> downsamplingGridSec;

            for (auto i = 0U; i < settingsRef.ChildrenSize(); ++i) {
                if (settingsRef.Child(i)->Head().IsAtom("from"sv)) {
                    TStringBuf value;
                    if (!ExtractSettingValue(settingsRef.Child(i)->Tail(), settingsRef.Child(i)->Head().Content(), ctx, value)) {
                        return {};
                    }
                    if (!TInstant::TryParseIso8601(value, from)) {
                        ctx.AddError(TIssue(ctx.GetPosition(settingsRef.Child(i)->Head().Pos()), "couldn't parse `from`, use Iso8601 format, e.g. 2025-03-12T14:40:39Z"));
                        return {};
                    }
                    continue;
                }
                if (settingsRef.Child(i)->Head().IsAtom("to"sv)) {
                    TStringBuf value;
                    if (!ExtractSettingValue(settingsRef.Child(i)->Tail(), settingsRef.Child(i)->Head().Content(), ctx, value)) {
                        return {};
                    }
                    if (!TInstant::TryParseIso8601(value, to)) {
                        ctx.AddError(TIssue(ctx.GetPosition(settingsRef.Child(i)->Head().Pos()), "couldn't parse `to`, use Iso8601 format, e.g. 2025-03-12T14:40:39Z"));
                        return {};
                    }
                    continue;
                }
                if (settingsRef.Child(i)->Head().IsAtom("program"sv)) {
                    TStringBuf value;
                    if (!ExtractSettingValue(settingsRef.Child(i)->Tail(), settingsRef.Child(i)->Head().Content(), ctx, value)) {
                        return {};
                    }

                    program = value;
                    continue;
                }
                if (settingsRef.Child(i)->Head().IsAtom("selectors"sv)) {
                    TStringBuf value;
                    if (!ExtractSettingValue(settingsRef.Child(i)->Tail(), settingsRef.Child(i)->Head().Content(), ctx, value)) {
                        return {};
                    }

                    selectors = value;
                    continue;
                }
                if (settingsRef.Child(i)->Head().IsAtom("downsampling.disabled"sv)) {
                    TStringBuf value;
                    if (!ExtractSettingValue(settingsRef.Child(i)->Tail(), settingsRef.Child(i)->Head().Content(), ctx, value)) {
                        return {};
                    }
                    bool boolValue;
                    if (!TryFromString<bool>(value, boolValue)) {
                        ctx.AddError(TIssue(ctx.GetPosition(settingsRef.Child(i)->Head().Pos()), TStringBuilder() << "downsampling.disabled must be true or false, but has " << value));
                        return {};
                    }

                    downsamplingDisabled = boolValue;
                    continue;
                }
                if (settingsRef.Child(i)->Head().IsAtom("downsampling.aggregation"sv)) {
                    TStringBuf value;
                    if (!ExtractSettingValue(settingsRef.Child(i)->Tail(), settingsRef.Child(i)->Head().Content(), ctx, value)) {
                        return {};
                    }
                    if (!IsIn({ "AVG"sv, "COUNT"sv, "DEFAULT_AGGREGATION"sv, "LAST"sv, "MAX"sv, "MIN"sv, "SUM"sv }, value)) {
                        ctx.AddError(TIssue(ctx.GetPosition(settingsRef.Child(i)->Head().Pos()), TStringBuilder() << "downsampling.aggregation must be one of AVG, COUNT, DEFAULT_AGGREGATION, LAST, MAX, MIN, SUM, but has " << value));
                        return {};
                    }
                    downsamplingAggregation = value;
                    continue;
                }
                if (settingsRef.Child(i)->Head().IsAtom("downsampling.fill"sv)) {
                    TStringBuf value;
                    if (!ExtractSettingValue(settingsRef.Child(i)->Tail(), settingsRef.Child(i)->Head().Content(), ctx, value)) {
                        return {};
                    }
                    if (!IsIn({ "NONE"sv, "NULL"sv, "PREVIOUS"sv }, value)) {
                        ctx.AddError(TIssue(ctx.GetPosition(settingsRef.Child(i)->Head().Pos()), TStringBuilder() << "downsampling.fill must be one of NONE, NULL, PREVIOUS, but has " << value));
                        return {};
                    }
                    downsamplingFill = value;
                    continue;
                }
                if (settingsRef.Child(i)->Head().IsAtom("downsampling.gridinterval"sv)) {
                    TStringBuf value;
                    if (!ExtractSettingValue(settingsRef.Child(i)->Tail(), "downsampling.grid_interval"sv, ctx, value)) {
                        return {};
                    }
                    ui32 intValue = 0;
                    if (!TryFromString(value, intValue)) {
                        ctx.AddError(TIssue(ctx.GetPosition(settingsRef.Child(i)->Head().Pos()), TStringBuilder() << "downsampling.grid_interval must be positive number, but has " << value));
                        return {};
                    }
                    downsamplingGridSec = intValue;
                    continue;
                }

                ctx.AddError(TIssue(ctx.GetPosition(settingsRef.Child(i)->Head().Pos()), TStringBuilder() << "Unknown setting " << settingsRef.Child(i)->Head().Content()));
                return {};
            }

            if (downsamplingDisabled.has_value() && *downsamplingDisabled) {
                if (downsamplingAggregation || downsamplingFill || downsamplingGridSec) {
                    ctx.AddError(TIssue(ctx.GetPosition(settingsRef.Pos()), "downsampling.disabled must be false if downsampling.aggregation, downsampling.fill or downsamplig.grid_interval is specified"));
                    return {};
                }
            } else {
                downsamplingDisabled = false;
                if (!downsamplingAggregation) {
                    downsamplingAggregation = "AVG";
                }
                if (!downsamplingFill) {
                    downsamplingFill = "PREVIOUS";
                }
                if (!downsamplingGridSec) {
                    downsamplingGridSec = 15;
                }
            }

            return Build<TDqSourceWrap>(ctx, read->Pos())
                .Input<TSoSourceSettings>()
                    .World(soReadObject.World())
                    .Project(soReadObject.Object().Project())
                    .Token<TCoSecureParam>()
                        .Name().Build(token)
                        .Build()
                    .RowType(soReadObject.RowType())
                    .SystemColumns(soReadObject.SystemColumns())
                    .LabelNames(soReadObject.LabelNames())
                    .RequiredLabelNames(soReadObject.RequiredLabelNames())
                    .From<TCoAtom>().Build(from.ToStringUpToSeconds())
                    .To<TCoAtom>().Build(to.ToStringUpToSeconds())
                    .Selectors<TCoAtom>().Build(selectors)
                    .Program<TCoAtom>().Build(program)
                    .DownsamplingDisabled<TCoBool>().Literal().Build(*downsamplingDisabled ? "true" : "false").Build()
                    .DownsamplingAggregation<TCoAtom>().Build(downsamplingAggregation ? *downsamplingAggregation : "")
                    .DownsamplingFill<TCoAtom>().Build(downsamplingFill ? *downsamplingFill : "")
                    .DownsamplingGridSec<TCoUint32>().Literal().Build(ToString(downsamplingGridSec ? *downsamplingGridSec : 0)).Build()
                    .TotalMetricsCount(soReadObject.TotalMetricsCount())
                    .Build()
                .DataSource(soReadObject.DataSource().Cast<TCoDataSource>())
                .RowType(soReadObject.RowType())
                .Settings(settings)
                .Done().Ptr();
        }
        return read;
    }

    TMaybe<bool> CanWrite(const TExprNode& write, TExprContext&) override {
        return TSoWrite::Match(&write);
    }

    void FillSourceSettings(const TExprNode& node, ::google::protobuf::Any& protoSettings, TString& sourceType, size_t maxTasksPerStage, TExprContext&) override {
        const TDqSource dqSource(&node);
        const auto maybeSettings = dqSource.Settings().Maybe<TSoSourceSettings>();
        if (!maybeSettings) {
            return;
        }

        const auto settings = maybeSettings.Cast();
        const auto& cluster = dqSource.DataSource().Cast<TSoDataSource>().Cluster().StringValue();
        const auto* clusterDesc = State_->Configuration->ClusterConfigs.FindPtr(cluster);
        YQL_ENSURE(clusterDesc, "Unknown cluster " << cluster);

        NSo::NProto::TDqSolomonSource source = NSo::FillSolomonSource(clusterDesc, settings.Project().StringValue());
        
        source.SetFrom(TInstant::ParseIso8601(settings.From().StringValue()).Seconds());
        source.SetTo(TInstant::ParseIso8601(settings.To().StringValue()).Seconds());
        
        auto selectors = settings.Selectors().StringValue();
        if (!selectors.empty()) {
            auto labelValues = NSo::ExtractSelectorValues(selectors);
            if (source.GetClusterType() == NSo::NProto::CT_MONITORING) {
                labelValues.insert({ "service", settings.Project().StringValue() });
                labelValues.insert({ "cluster", source.GetCluster() });
            } else {
                labelValues.insert({ "project", source.GetProject() });
            }

            source.MutableSelectors()->insert(labelValues.begin(), labelValues.end());
        }

        auto program = settings.Program().StringValue();
        if (!program.empty()) {
            source.SetProgram(program);
        }

        auto& downsampling = *source.MutableDownsampling();
        const bool isDisabled = FromString<bool>(settings.DownsamplingDisabled().Literal().Value());
        downsampling.SetDisabled(isDisabled);
        downsampling.SetAggregation(settings.DownsamplingAggregation().StringValue());
        downsampling.SetFill(settings.DownsamplingFill().StringValue());
        const ui32 gridIntervalSec = FromString<ui32>(settings.DownsamplingGridSec().Literal().Value());
        downsampling.SetGridMs(gridIntervalSec * 1000);

        source.MutableToken()->SetName(settings.Token().Name().StringValue());

        THashSet<TString> uniqueColumns;
        for (const auto& c : settings.SystemColumns()) {
            const auto& columnAsString = c.StringValue();
            uniqueColumns.insert(columnAsString);
            source.AddSystemColumns(columnAsString);
        }

        for (const auto& c : settings.LabelNames()) {
            const auto& columnAsString = c.StringValue();
            if (!uniqueColumns.insert(columnAsString).second) {
                throw yexception() << "Column " << columnAsString << " already registered";
            }
            source.AddLabelNames(columnAsString);
        }

        for (const auto& c : settings.RequiredLabelNames()) {
            const auto& labelAsString = c.StringValue();
            source.AddRequiredLabelNames(labelAsString);
        }

        auto defaultReplica = (source.GetClusterType() == NSo::NProto::CT_SOLOMON ? "sas" : "cloud-prod-a");

        auto& solomonConfig = State_->Configuration;
        auto& sourceSettings = *source.MutableSettings();

        auto metricsQueuePageSize = solomonConfig->MetricsQueuePageSize.Get().OrElse(2000);
        sourceSettings.insert({"metricsQueuePageSize", ToString(metricsQueuePageSize)});

        auto metricsQueuePrefetchSize = solomonConfig->MetricsQueuePrefetchSize.Get().OrElse(4000);
        sourceSettings.insert({"metricsQueuePrefetchSize", ToString(metricsQueuePrefetchSize)});

        auto metricsQueueBatchCountLimit = solomonConfig->MetricsQueueBatchCountLimit.Get().OrElse(10);
        sourceSettings.insert({"metricsQueueBatchCountLimit", ToString(metricsQueueBatchCountLimit)});

        auto solomonClientDefaultReplica = solomonConfig->SolomonClientDefaultReplica.Get().OrElse(defaultReplica);
        sourceSettings.insert({"solomonClientDefaultReplica", ToString(solomonClientDefaultReplica)});

        auto computeActorBatchSize = solomonConfig->ComputeActorBatchSize.Get().OrElse(100);
        sourceSettings.insert({"computeActorBatchSize", ToString(computeActorBatchSize)});

<<<<<<< HEAD
        auto truePointsFindRange = solomonConfig->_TruePointsFindRange.Get().OrElse(301);
        sourceSettings.insert({"truePointsFindRange", ToString(truePointsFindRange)});
=======
        auto maxApiInflight = solomonConfig->MaxApiInflight.Get().OrElse(40);
        sourceSettings.insert({"maxApiInflight", ToString(maxApiInflight)});
>>>>>>> 4e27de67

        if (!selectors.empty()) {
            ui64 totalMetricsCount;
            YQL_ENSURE(TryFromString(settings.TotalMetricsCount(), totalMetricsCount));

            auto providerFactory = CreateCredentialsProviderFactoryForStructuredToken(State_->CredentialsFactory, State_->Configuration->Tokens.at(cluster));
            auto credentialsProvider = providerFactory->CreateProvider();
            
            NDq::TDqSolomonReadParams readParams{ .Source = source };

            YQL_ENSURE(NActors::TlsActivationContext);
            auto metricsQueueActor = NActors::TActivationContext::ActorSystem()->Register(
                NDq::CreateSolomonMetricsQueueActor(
                    std::min<ui64>(maxTasksPerStage, totalMetricsCount),
                    readParams,
                    credentialsProvider
                ),
                NActors::TMailboxType::HTSwap,
                State_->ExecutorPoolId
            );

            NActorsProto::TActorId protoId;
            ActorIdToProto(metricsQueueActor, &protoId);
            TString stringId;
            google::protobuf::TextFormat::PrintToString(protoId, &stringId);

            source.MutableSettings()->insert({"metricsQueueActor", stringId});
        }

        protoSettings.PackFrom(source);
        sourceType = "SolomonSource";
    }

    void FillSinkSettings(const TExprNode& node, ::google::protobuf::Any& protoSettings, TString& sinkType) override {
        const auto maybeDqSink = TMaybeNode<TDqSink>(&node);
        if (!maybeDqSink) {
            return;
        }
        const auto dqSink = maybeDqSink.Cast();

        const auto settings = dqSink.Settings();
        const auto maybeShard = TMaybeNode<TSoShard>(settings.Raw());
        if (!maybeShard) {
            return;
        }

        const TSoShard shard = maybeShard.Cast();

        const auto solomonCluster = shard.SolomonCluster().StringValue();
        const auto* clusterDesc = State_->Configuration->ClusterConfigs.FindPtr(solomonCluster);
        YQL_ENSURE(clusterDesc, "Unknown cluster " << solomonCluster);

        NSo::NProto::TDqSolomonShard shardDesc;
        shardDesc.SetEndpoint(clusterDesc->GetCluster());
        shardDesc.SetProject(shard.Project().StringValue());
        shardDesc.SetCluster(shard.Cluster().StringValue());
        shardDesc.SetService(shard.Service().StringValue());

        shardDesc.SetClusterType(NSo::MapClusterType(clusterDesc->GetClusterType()));
        shardDesc.SetUseSsl(clusterDesc->GetUseSsl());

        const TTypeAnnotationNode* itemType = shard.RowType().Ref().GetTypeAnn()->Cast<TTypeExprType>()->GetType();
        FillScheme(*itemType, *shardDesc.MutableScheme());

        if (auto maybeToken = shard.Token()) {
            shardDesc.MutableToken()->SetName(TString(maybeToken.Cast().Name().Value()));
        }

        protoSettings.PackFrom(shardDesc);
        sinkType = "SolomonSink";
    }

    void RegisterMkqlCompiler(NCommon::TMkqlCallableCompilerBase& compiler) override {
        RegisterDqSolomonMkqlCompilers(compiler);
    }

private:
    TSolomonState* State_; // State owns dq integration, so back reference must be not smart.
};

}

THolder<IDqIntegration> CreateSolomonDqIntegration(const TSolomonState::TPtr& state) {
    return MakeHolder<TSolomonDqIntegration>(state);
}

}<|MERGE_RESOLUTION|>--- conflicted
+++ resolved
@@ -358,13 +358,11 @@
         auto computeActorBatchSize = solomonConfig->ComputeActorBatchSize.Get().OrElse(100);
         sourceSettings.insert({"computeActorBatchSize", ToString(computeActorBatchSize)});
 
-<<<<<<< HEAD
         auto truePointsFindRange = solomonConfig->_TruePointsFindRange.Get().OrElse(301);
         sourceSettings.insert({"truePointsFindRange", ToString(truePointsFindRange)});
-=======
+
         auto maxApiInflight = solomonConfig->MaxApiInflight.Get().OrElse(40);
         sourceSettings.insert({"maxApiInflight", ToString(maxApiInflight)});
->>>>>>> 4e27de67
 
         if (!selectors.empty()) {
             ui64 totalMetricsCount;
