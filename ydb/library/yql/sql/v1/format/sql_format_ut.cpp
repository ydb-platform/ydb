#include <library/cpp/testing/unittest/registar.h>

#include "sql_format.h"

#include <google/protobuf/arena.h>
#include <util/string/subst.h>
#include <util/string/join.h>

namespace {

using TCases = TVector<std::pair<TString, TString>>;

struct TSetup {
    TSetup() {
        NSQLTranslation::TTranslationSettings settings;
        settings.Arena = &Arena;
        Formatter = NSQLFormat::MakeSqlFormatter(settings);
    }
    
    void Run(const TCases& cases, NSQLFormat::EFormatMode mode = NSQLFormat::EFormatMode::Pretty) {
        for (const auto& c : cases) {
            NYql::TIssues issues;
            TString formatted;
            auto res = Formatter->Format(c.first, formatted, issues, mode);
            UNIT_ASSERT_C(res, issues.ToString());
            auto expected = c.second;
            SubstGlobal(expected, "\t", TString(NSQLFormat::OneIndent, ' '));
            UNIT_ASSERT_NO_DIFF(formatted, expected);

            TString formatted2;
            auto res2 = Formatter->Format(formatted, formatted2, issues);
            UNIT_ASSERT_C(res2, issues.ToString());
            UNIT_ASSERT_NO_DIFF(formatted, formatted2);

            if (mode == NSQLFormat::EFormatMode::Pretty) {
                auto mutatedQuery = NSQLFormat::MutateQuery(c.first);
                auto res3 = Formatter->Format(mutatedQuery, formatted, issues);
                UNIT_ASSERT_C(res3, issues.ToString());
            }
        }
    }

    google::protobuf::Arena Arena;
    NSQLFormat::ISqlFormatter::TPtr Formatter;
};

}

Y_UNIT_TEST_SUITE(CheckSqlFormatter) {
<<<<<<< HEAD
    Y_UNIT_TEST(Pragma) {
        TCases cases = {
            {"pragma user = user;","PRAGMA user = user;\n"},
            {"pragma user = default;","PRAGMA user = default;\n"},
            {"pragma user.user = user;","PRAGMA user.user = user;\n"},
            {"pragma user.user(user);","PRAGMA user.user(user);\n"},
            {"pragma user.user(user, user);","PRAGMA user.user(user, user);\n"},
        };

        TSetup setup;
        setup.Run(cases);
    }

    Y_UNIT_TEST(DotAfterDigits) {
        TCases cases = {
            {"select a.1 .b from plato.foo;","SELECT\n\ta.1 .b\nFROM plato.foo;\n"},
        };

        TSetup setup;
        setup.Run(cases);
    }

    Y_UNIT_TEST(GrantPermissions) {
        TCases cases {
            {"use plato;grant connect, modify tables, list on `/Root` to user;", "USE plato;\n\nGRANT CONNECT, MODIFY TABLES, LIST ON `/Root` TO user;\n"},
            {"use plato;grant select , select tables, select attributes on `/Root` to user;", "USE plato;\n\nGRANT SELECT, SELECT TABLES, SELECT ATTRIBUTES ON `/Root` TO user;\n"},
            {"use plato;grant insert, modify attributes on `/Root` to user;", "USE plato;\n\nGRANT INSERT, MODIFY ATTRIBUTES ON `/Root` TO user;\n"},
            {"use plato;grant use legacy, use on `/Root` to user1, user2;", "USE plato;\n\nGRANT USE LEGACY, USE ON `/Root` TO user1, user2;\n"},
            {"use plato;grant manage, full legacy, full, create on `/Root` to user;", "USE plato;\n\nGRANT MANAGE, FULL LEGACY, FULL, CREATE ON `/Root` TO user;\n"},
            {"use plato;grant drop, grant, select row, update row on `/Root` to user;", "USE plato;\n\nGRANT DROP, GRANT, SELECT ROW, UPDATE ROW ON `/Root` TO user;\n"},
            {"use plato;grant erase row, create directory on `/Root` to user;", "USE plato;\n\nGRANT ERASE ROW, CREATE DIRECTORY ON `/Root` TO user;\n"},
            {"use plato;grant create table, create queue, remove schema on `/Root` to user;", "USE plato;\n\nGRANT CREATE TABLE, CREATE QUEUE, REMOVE SCHEMA ON `/Root` TO user;\n"},
            {"use plato;grant describe schema, alter schema on `/Root` to user;", "USE plato;\n\nGRANT DESCRIBE SCHEMA, ALTER SCHEMA ON `/Root` TO user;\n"},
            {"use plato;grant select, on `/Root` to user, with grant option;", "USE plato;\n\nGRANT SELECT, ON `/Root` TO user, WITH GRANT OPTION;\n"},
            {"use plato;grant all privileges on `/Root` to user;", "USE plato;\n\nGRANT ALL PRIVILEGES ON `/Root` TO user;\n"},
            {"use plato;grant list on `/Root/db1`, `/Root/db2` to user;", "USE plato;\n\nGRANT LIST ON `/Root/db1`, `/Root/db2` TO user;\n"}
        };

        TSetup setup;
        setup.Run(cases);
    }

    Y_UNIT_TEST(RevokePermissions) {
        TCases cases {
            {"use plato;revoke connect, modify tables, list on `/Root` from user;", "USE plato;\n\nREVOKE CONNECT, MODIFY TABLES, LIST ON `/Root` FROM user;\n"},
            {"use plato;revoke select , select tables, select attributes on `/Root` from user;", "USE plato;\n\nREVOKE SELECT, SELECT TABLES, SELECT ATTRIBUTES ON `/Root` FROM user;\n"},
            {"use plato;revoke insert, modify attributes on `/Root` from user;", "USE plato;\n\nREVOKE INSERT, MODIFY ATTRIBUTES ON `/Root` FROM user;\n"},
            {"use plato;revoke use legacy, use on `/Root` from user1, user2;", "USE plato;\n\nREVOKE USE LEGACY, USE ON `/Root` FROM user1, user2;\n"},
            {"use plato;revoke manage, full legacy, full, create on `/Root` from user;", "USE plato;\n\nREVOKE MANAGE, FULL LEGACY, FULL, CREATE ON `/Root` FROM user;\n"},
            {"use plato;revoke drop, grant, select row, update row on `/Root` from user;", "USE plato;\n\nREVOKE DROP, GRANT, SELECT ROW, UPDATE ROW ON `/Root` FROM user;\n"},
            {"use plato;revoke erase row, create directory on `/Root` from user;", "USE plato;\n\nREVOKE ERASE ROW, CREATE DIRECTORY ON `/Root` FROM user;\n"},
            {"use plato;revoke create table, create queue, remove schema on `/Root` from user;", "USE plato;\n\nREVOKE CREATE TABLE, CREATE QUEUE, REMOVE SCHEMA ON `/Root` FROM user;\n"},
            {"use plato;revoke describe schema, alter schema on `/Root` from user;", "USE plato;\n\nREVOKE DESCRIBE SCHEMA, ALTER SCHEMA ON `/Root` FROM user;\n"},
            {"use plato;revoke grant option for insert, on `/Root` from user;", "USE plato;\n\nREVOKE GRANT OPTION FOR INSERT, ON `/Root` FROM user;\n"},
            {"use plato;revoke all privileges on `/Root` from user;", "USE plato;\n\nREVOKE ALL PRIVILEGES ON `/Root` FROM user;\n"},
            {"use plato;revoke list on `/Root/db1`, `/Root/db2` from user;", "USE plato;\n\nREVOKE LIST ON `/Root/db1`, `/Root/db2` FROM user;\n"}
        };

        TSetup setup;
        setup.Run(cases);
    }

    Y_UNIT_TEST(DropRole) {
        TCases cases = {
            {"use plato;drop user user,user,user;","USE plato;\n\nDROP USER user, user, user;\n"},
            {"use plato;drop group if exists user;","USE plato;\n\nDROP GROUP IF EXISTS user;\n"},
            {"use plato;drop group user,;","USE plato;\n\nDROP GROUP user,;\n"},
        };

        TSetup setup;
        setup.Run(cases);
    }

    Y_UNIT_TEST(CreateUser) {
        TCases cases = {
            {"use plato;create user user;","USE plato;\n\nCREATE USER user;\n"},
            {"use plato;create user user encrypted password 'foo';","USE plato;\n\nCREATE USER user ENCRYPTED PASSWORD 'foo';\n"},
        };

        TSetup setup;
        setup.Run(cases);
    }

    Y_UNIT_TEST(CreateGroup) {
        TCases cases = {
            {"use plato;create group user;","USE plato;\n\nCREATE GROUP user;\n"},
            {"use plato;create group user with user user;","USE plato;\n\nCREATE GROUP user WITH USER user;\n"},
            {"use plato;create group user with user user, user,;","USE plato;\n\nCREATE GROUP user WITH USER user, user,;\n"},
        };

        TSetup setup;
        setup.Run(cases);
    }

    Y_UNIT_TEST(AlterUser) {
        TCases cases = {
            {"use plato;alter user user rename to user;","USE plato;\n\nALTER USER user RENAME TO user;\n"},
            {"use plato;alter user user encrypted password 'foo';","USE plato;\n\nALTER USER user ENCRYPTED PASSWORD 'foo';\n"},
            {"use plato;alter user user with encrypted password 'foo';","USE plato;\n\nALTER USER user WITH ENCRYPTED PASSWORD 'foo';\n"},
        };

        TSetup setup;
        setup.Run(cases);
    }

    Y_UNIT_TEST(AlterGroup) {
        TCases cases = {
            {"use plato;alter group user add user user;","USE plato;\n\nALTER GROUP user ADD USER user;\n"},
            {"use plato;alter group user drop user user;","USE plato;\n\nALTER GROUP user DROP USER user;\n"},
            {"use plato;alter group user add user user, user,;","USE plato;\n\nALTER GROUP user ADD USER user, user,;\n"},
            {"use plato;alter group user rename to user;","USE plato;\n\nALTER GROUP user RENAME TO user;\n"},
        };

        TSetup setup;
        setup.Run(cases);
    }

    Y_UNIT_TEST(Use) {
        TCases cases = {
            {"use user;","USE user;\n"},
            {"use user:user;","USE user: user;\n"},
            {"use user:*;","USE user: *;\n"},
        };

        TSetup setup;
        setup.Run(cases);
    }

    Y_UNIT_TEST(Commit) {
        TCases cases = {
            {"commit;","COMMIT;\n"},
        };

        TSetup setup;
        setup.Run(cases);
    }

    Y_UNIT_TEST(Rollback) {
        TCases cases = {
            {"rollback;","ROLLBACK;\n"},
        };

        TSetup setup;
        setup.Run(cases);
    }

    Y_UNIT_TEST(Export) {
        TCases cases = {
            {"export $foo;","EXPORT $foo;\n"},
            {"export $foo, $bar;","EXPORT $foo, $bar;\n"},
        };

        TSetup setup;
        setup.Run(cases);
    }

    Y_UNIT_TEST(Import) {
        TCases cases = {
            {"import user symbols $foo;","IMPORT user SYMBOLS $foo;\n"},
            {"import user symbols $foo,$bar;","IMPORT user SYMBOLS $foo, $bar;\n"},
        };

        TSetup setup;
        setup.Run(cases);
    }

    Y_UNIT_TEST(Values) {
        TCases cases = {
            {"values (1);","VALUES\n\t(1);\n"},
            {"values (1,2),(3,4);","VALUES\n\t(1, 2),\n\t(3, 4);\n"},
            {"values ('a\nb');","VALUES\n\t('a\nb');\n"},
        };

        TSetup setup;
        setup.Run(cases);
    }

    Y_UNIT_TEST(Declare) {
        TCases cases = {
            {"declare $foo as int32;","DECLARE $foo AS int32;\n"},
            {"declare $foo as bool ?","DECLARE $foo AS bool?;\n"},
            {"declare $foo as bool ? ?","DECLARE $foo AS bool??;\n"},
        };

        TSetup setup;
        setup.Run(cases);
    }

    Y_UNIT_TEST(NamedNode) {
        TCases cases = {
            {"$x=1","$x = 1;\n"},
            {"$x,$y=(2,3)","$x, $y = (2, 3);\n"},
            {"$a = select 1 union all select 2","$a =\n\tSELECT\n\t\t1\n\tUNION ALL\n\tSELECT\n\t\t2;\n"},
        };

        TSetup setup;
        setup.Run(cases);
    }

    Y_UNIT_TEST(DropTable) {
        TCases cases = {
            {"drop table user","DROP TABLE user;\n"},
            {"drop table if exists user","DROP TABLE IF EXISTS user;\n"},
        };

        TSetup setup;
        setup.Run(cases);
    }

    Y_UNIT_TEST(CreateTable) {
        TCases cases = {
            {"create table user(user int32)","CREATE TABLE user (\n\tuser int32\n);\n"},
            {"create table user(user int32,user bool ?)","CREATE TABLE user (\n\tuser int32,\n\tuser bool?\n);\n"},
            {"create table user(user int32) with (user=user)","CREATE TABLE user (\n\tuser int32\n)\nWITH (user = user);\n"},
            {"create table user(primary key (user))","CREATE TABLE user (\n\tPRIMARY KEY (user)\n);\n"},
            {"create table user(primary key (user,user))","CREATE TABLE user (\n\tPRIMARY KEY (user, user)\n);\n"},
            {"create table user(partition by (user))","CREATE TABLE user (\n\tPARTITION BY (user)\n);\n"},
            {"create table user(partition by (user,user))","CREATE TABLE user (\n\tPARTITION BY (user, user)\n);\n"},
            {"create table user(order by (user asc))","CREATE TABLE user (\n\tORDER BY (user ASC)\n);\n"},
            {"create table user(order by (user desc,user))","CREATE TABLE user (\n\tORDER BY (user DESC, user)\n);\n"},
            {"create table user(user int32) with (ttl=interval('P1D') on user as seconds)",
             "CREATE TABLE user (\n\tuser int32\n)\nWITH (ttl = interval('P1D') ON user AS SECONDS);\n"},
            {"create table user(user int32) with (ttl=interval('P1D') on user as MilliSeconds)",
             "CREATE TABLE user (\n\tuser int32\n)\nWITH (ttl = interval('P1D') ON user AS MILLISECONDS);\n"},
            {"create table user(user int32) with (ttl=interval('P1D') on user as microSeconds)",
             "CREATE TABLE user (\n\tuser int32\n)\nWITH (ttl = interval('P1D') ON user AS MICROSECONDS);\n"},
            {"create table user(user int32) with (ttl=interval('P1D') on user as nAnOsEcOnDs)",
             "CREATE TABLE user (\n\tuser int32\n)\nWITH (ttl = interval('P1D') ON user AS NANOSECONDS);\n"},
            {"create table user(index user global unique sync on (user,user) with (user=user,user=user))",
             "CREATE TABLE user (\n\tINDEX user GLOBAL UNIQUE SYNC ON (user, user) WITH (user = user, user = user)\n);\n"},
            {"create table user(index user global async on (user) with (user=user,))",
             "CREATE TABLE user (\n\tINDEX user GLOBAL ASYNC ON (user) WITH (user = user,)\n);\n"},
            {"create table user(index user local on (user) cover (user))",
             "CREATE TABLE user (\n\tINDEX user LOCAL ON (user) COVER (user)\n);\n"},
            {"create table user(index user local on (user) cover (user,user))",
             "CREATE TABLE user (\n\tINDEX user LOCAL ON (user) COVER (user, user)\n);\n"},
            {"create table user(index idx global using subtype on (col) cover (col) with (setting = foo, another_setting = bar));",
             "CREATE TABLE user (\n\tINDEX idx GLOBAL USING subtype ON (col) COVER (col) WITH (setting = foo, another_setting = bar)\n);\n"},
            {"create table user(family user (user='foo'))",
             "CREATE TABLE user (\n\tFAMILY user (user = 'foo')\n);\n"},
            {"create table user(family user (user='foo',user='bar'))",
             "CREATE TABLE user (\n\tFAMILY user (user = 'foo', user = 'bar')\n);\n"},
            {"create table user(changefeed user with (user='foo'))",
             "CREATE TABLE user (\n\tCHANGEFEED user WITH (user = 'foo')\n);\n"},
            {"create table user(changefeed user with (user='foo',user='bar'))",
             "CREATE TABLE user (\n\tCHANGEFEED user WITH (user = 'foo', user = 'bar')\n);\n"},
            {"create table user(user) AS SELECT 1","CREATE TABLE user (\n\tuser\n)\nAS\nSELECT\n    1;\n"},
            {"create table user(user) AS VALUES (1), (2)","CREATE TABLE user (\n\tuser\n)\nAS\nVALUES\n    (1),\n    (2);\n"},
            {"create table user(foo int32, bar bool ?) inherits (s3:$cluster.xxx) partition by hash(a,b,hash) with (inherits=interval('PT1D') ON logical_time) tablestore tablestore",
              "CREATE TABLE user (\n"
              "\tfoo int32,\n"
              "\tbar bool?\n"
              ")\n"
              "INHERITS (s3: $cluster.xxx)\n"
              "PARTITION BY HASH (a, b, hash)\n"
              "WITH (inherits = interval('PT1D') ON logical_time)\n"
              "TABLESTORE tablestore;\n"},
            {"create table user(foo int32, bar bool ?) partition by hash(a,b,hash) with (tiering='some')",
              "CREATE TABLE user (\n"
              "\tfoo int32,\n"
              "\tbar bool?\n"
              ")\n"
              "PARTITION BY HASH (a, b, hash)\n"
              "WITH (tiering = 'some');\n"},
            {"create table if not  exists user(user int32)", "CREATE TABLE IF NOT EXISTS user (\n\tuser int32\n);\n"},
            {"create temp   table    user(user int32)", "CREATE TEMP TABLE user (\n\tuser int32\n);\n"},
            {"create   temporary   table    user(user int32)", "CREATE TEMPORARY TABLE user (\n\tuser int32\n);\n"}
        };

        TSetup setup;
        setup.Run(cases);
    }

    Y_UNIT_TEST(ObjectOperations) {
        TCases cases = {
            {"alter oBject usEr (TYpe abcde) Set (a = b)",
             "ALTER OBJECT usEr (TYPE abcde) SET (a = b);\n"},
            {"creAte oBject usEr (tYpe abcde) With (a = b)",
             "CREATE OBJECT usEr (TYPE abcde) WITH (a = b);\n"},
             {"creAte oBject if not exIstS usEr (tYpe abcde) With (a = b)",
             "CREATE OBJECT IF NOT EXISTS usEr (TYPE abcde) WITH (a = b);\n"},
            {"creAte oBject usEr (tYpe abcde) With a = b",
             "CREATE OBJECT usEr (TYPE abcde) WITH a = b;\n"},
            {"dRop oBject usEr (tYpe abcde) With (aeEE)",
             "DROP OBJECT usEr (TYPE abcde) WITH (aeEE);\n"},
             {"dRop oBject If ExistS usEr (tYpe abcde) With (aeEE)",
             "DROP OBJECT IF EXISTS usEr (TYPE abcde) WITH (aeEE);\n"},
            {"dRop oBject usEr (tYpe abcde) With aeEE",
             "DROP OBJECT usEr (TYPE abcde) WITH aeEE;\n"}
        };

        TSetup setup;
        setup.Run(cases);
    }

    Y_UNIT_TEST(TableStoreOperations) {
        TCases cases = {
            {"alter tableStore uSer aDd column usEr int32",
             "ALTER TABLESTORE uSer ADD COLUMN usEr int32;\n"},
             {"alter tableStore uSer drOp column usEr",
             "ALTER TABLESTORE uSer DROP COLUMN usEr;\n"}
        };

        TSetup setup;
        setup.Run(cases);
    }

    Y_UNIT_TEST(ExternalDataSourceOperations) {
        TCases cases = {
            {"creAte exTernAl daTa SouRce usEr With (a = \"b\")",
             "CREATE EXTERNAL DATA SOURCE usEr WITH (a = \"b\");\n"},
             {"creAte exTernAl daTa SouRce if not exists usEr With (a = \"b\")",
             "CREATE EXTERNAL DATA SOURCE IF NOT EXISTS usEr WITH (a = \"b\");\n"},
             {"creAte oR rePlaCe exTernAl daTa SouRce usEr With (a = \"b\")",
             "CREATE OR REPLACE EXTERNAL DATA SOURCE usEr WITH (a = \"b\");\n"},
             {"create external data source eds with (a=\"a\",b=\"b\",c = true)",
             "CREATE EXTERNAL DATA SOURCE eds WITH (\n\ta = \"a\",\n\tb = \"b\",\n\tc = TRUE\n);\n"},
             {"alter external data source eds set a true, reset (b, c), set (x=y, z=false)",
             "ALTER EXTERNAL DATA SOURCE eds\n\tSET a TRUE,\n\tRESET (b, c),\n\tSET (x = y, z = FALSE);\n"},
             {"alter external data source eds reset (a), set (x=y)",
             "ALTER EXTERNAL DATA SOURCE eds\n\tRESET (a),\n\tSET (x = y);\n"},
            {"dRop exTerNal Data SouRce usEr",
             "DROP EXTERNAL DATA SOURCE usEr;\n"},
             {"dRop exTerNal Data SouRce if exists usEr",
             "DROP EXTERNAL DATA SOURCE IF EXISTS usEr;\n"},
        };

        TSetup setup;
        setup.Run(cases);
    }

    Y_UNIT_TEST(AsyncReplication) {
        TCases cases = {
            {"create async replication user for table1 AS table2 with (user='foo')",
             "CREATE ASYNC REPLICATION user FOR table1 AS table2 WITH (user = 'foo');\n"},
            {"alter async replication user set (user='foo')",
             "ALTER ASYNC REPLICATION user SET (user = 'foo');\n"},
            {"drop async replication user",
             "DROP ASYNC REPLICATION user;\n"},
            {"drop async replication user cascade",
             "DROP ASYNC REPLICATION user CASCADE;\n"},
        };

        TSetup setup;
        setup.Run(cases);
    }

    Y_UNIT_TEST(ExternalTableOperations) {
        TCases cases = {
            {"creAte exTernAl TabLe usEr (a int) With (a = \"b\")",
             "CREATE EXTERNAL TABLE usEr (\n\ta int\n)\nWITH (a = \"b\");\n"},
             {"creAte oR rePlaCe exTernAl TabLe usEr (a int) With (a = \"b\")",
             "CREATE OR REPLACE EXTERNAL TABLE usEr (\n\ta int\n)\nWITH (a = \"b\");\n"},
            {"creAte exTernAl TabLe iF NOt Exists usEr (a int) With (a = \"b\")",
             "CREATE EXTERNAL TABLE IF NOT EXISTS usEr (\n\ta int\n)\nWITH (a = \"b\");\n"},
            {"create external table user (a int) with (a=\"b\",c=\"d\")",
             "CREATE EXTERNAL TABLE user (\n\ta int\n)\nWITH (\n\ta = \"b\",\n\tc = \"d\"\n);\n"},
            {"alter  external table user add column col1 int32, drop column col2, reset(prop), set (prop2 = 42, x=y), set a true",
            "ALTER EXTERNAL TABLE user\n\tADD COLUMN col1 int32,\n\tDROP COLUMN col2,\n\tRESET (prop),\n\tSET (prop2 = 42, x = y),\n\tSET a TRUE;\n"},
            {"dRop exTerNal taBlE usEr",
             "DROP EXTERNAL TABLE usEr;\n"},
            {"dRop exTerNal taBlE iF eXiStS usEr",
             "DROP EXTERNAL TABLE IF EXISTS usEr;\n"},
        };

        TSetup setup;
        setup.Run(cases);
    }

    Y_UNIT_TEST(TypeSelection) {
        TCases cases = {
            {"Select tYpe.* frOm Table tYpe",
             "SELECT\n\ttYpe.*\nFROM Table\n\ttYpe;\n"}
        };

        TSetup setup;
        setup.Run(cases);
    }

    Y_UNIT_TEST(AlterTable) {
        TCases cases = {
            {"alter table user add user int32",
             "ALTER TABLE user\n\tADD user int32;\n"},
            {"alter table user add user int32, add user bool ?",
             "ALTER TABLE user\n\tADD user int32,\n\tADD user bool?;\n"},
            {"alter table user add column user int32",
             "ALTER TABLE user\n\tADD COLUMN user int32;\n"},
            {"alter table user drop user",
             "ALTER TABLE user\n\tDROP user;\n"},
            {"alter table user drop column user",
             "ALTER TABLE user\n\tDROP COLUMN user;\n"},
            {"alter table user alter column user set family user",
             "ALTER TABLE user\n\tALTER COLUMN user SET FAMILY user;\n"},
            {"alter table t alter column c drop not null",
             "ALTER TABLE t\n\tALTER COLUMN c DROP NOT NULL;\n"},
            {"alter table user add family user(user='foo')",
             "ALTER TABLE user\n\tADD FAMILY user (user = 'foo');\n"},
            {"alter table user alter family user set user 'foo'",
             "ALTER TABLE user\n\tALTER FAMILY user SET user 'foo';\n"},
            {"alter table user set user user",
             "ALTER TABLE user\n\tSET user user;\n"},
            {"alter table user set (user=user)",
             "ALTER TABLE user\n\tSET (user = user);\n"},
            {"alter table user set (user=user,user=user)",
             "ALTER TABLE user\n\tSET (user = user, user = user);\n"},
            {"alter table user reset(user)",
             "ALTER TABLE user\n\tRESET (user);\n"},
            {"alter table user reset(user, user)",
             "ALTER TABLE user\n\tRESET (user, user);\n"},
            {"alter table user add index user local on (user)",
             "ALTER TABLE user\n\tADD INDEX user LOCAL ON (user);\n"},
            {"alter table user alter index idx set setting 'foo'",
             "ALTER TABLE user\n\tALTER INDEX idx SET setting 'foo';\n"},
            {"alter table user alter index idx set (setting = 'foo', another_setting = 'bar')",
             "ALTER TABLE user\n\tALTER INDEX idx SET (setting = 'foo', another_setting = 'bar');\n"},
            {"alter table user alter index idx reset (setting, another_setting)",
             "ALTER TABLE user\n\tALTER INDEX idx RESET (setting, another_setting);\n"},
            {"alter table user add index idx global using subtype on (col) cover (col) with (setting = foo, another_setting = 'bar');",
             "ALTER TABLE user\n\tADD INDEX idx GLOBAL USING subtype ON (col) COVER (col) WITH (setting = foo, another_setting = 'bar');\n"},
            {"alter table user drop index user",
             "ALTER TABLE user\n\tDROP INDEX user;\n"},
            {"alter table user rename to user",
             "ALTER TABLE user\n\tRENAME TO user;\n"},
            {"alter table user add changefeed user with (user = 'foo')",
             "ALTER TABLE user\n\tADD CHANGEFEED user WITH (user = 'foo');\n"},
            {"alter table user alter changefeed user disable",
             "ALTER TABLE user\n\tALTER CHANGEFEED user DISABLE;\n"},
            {"alter table user alter changefeed user set(user='foo')",
             "ALTER TABLE user\n\tALTER CHANGEFEED user SET (user = 'foo');\n"},
            {"alter table user drop changefeed user",
             "ALTER TABLE user\n\tDROP CHANGEFEED user;\n"},
            {"alter table user add changefeed user with (initial_scan = tRUe)",
             "ALTER TABLE user\n\tADD CHANGEFEED user WITH (initial_scan = TRUE);\n"},
            {"alter table user add changefeed user with (initial_scan = FaLsE)",
             "ALTER TABLE user\n\tADD CHANGEFEED user WITH (initial_scan = FALSE);\n"},
            {"alter table user add changefeed user with (retention_period = Interval(\"P1D\"))",
             "ALTER TABLE user\n\tADD CHANGEFEED user WITH (retention_period = Interval(\"P1D\"));\n"},
            {"alter table user add changefeed user with (virtual_timestamps = TruE)",
             "ALTER TABLE user\n\tADD CHANGEFEED user WITH (virtual_timestamps = TRUE);\n"},
            {"alter table user add changefeed user with (virtual_timestamps = fAlSe)",
             "ALTER TABLE user\n\tADD CHANGEFEED user WITH (virtual_timestamps = FALSE);\n"},
            {"alter table user add changefeed user with (resolved_timestamps = Interval(\"PT1S\"))",
             "ALTER TABLE user\n\tADD CHANGEFEED user WITH (resolved_timestamps = Interval(\"PT1S\"));\n"},
            {"alter table user add changefeed user with (topic_min_active_partitions = 1)",
             "ALTER TABLE user\n\tADD CHANGEFEED user WITH (topic_min_active_partitions = 1);\n"},
            {"alter table user add changefeed user with (topic_auto_partitioning = DISABLED)",
             "ALTER TABLE user\n\tADD CHANGEFEED user WITH (topic_auto_partitioning = DISABLED);\n"},
            {"alter table user add changefeed user with (topic_auto_partitioning = ENABLED, topic_max_active_partitions = 10, topic_min_active_partitions = 1)",
             "ALTER TABLE user\n\tADD CHANGEFEED user WITH (topic_auto_partitioning = ENABLED, topic_max_active_partitions = 10, topic_min_active_partitions = 1);\n"},
        };

        TSetup setup;
        setup.Run(cases);
    }

    Y_UNIT_TEST(CreateTopic) {
        TCases cases = {
            {"create topic topic1",
             "CREATE TOPIC topic1;\n"},
             {"create topic topic1 (consumer c1)",
             "CREATE TOPIC topic1 (\n\tCONSUMER c1\n);\n"},
             {"create topic topic1 (consumer c1, consumer c2 with (important = True))",
             "CREATE TOPIC topic1 (\n\tCONSUMER c1,\n\tCONSUMER c2 WITH (important = TRUE)\n);\n"},
             {"create topic topic1 (consumer c1) with (partition_count_limit = 5)",
             "CREATE TOPIC topic1 (\n\tCONSUMER c1\n) WITH (\n\tpartition_count_limit = 5\n);\n"},
        };

        TSetup setup;
        setup.Run(cases);
    }

    Y_UNIT_TEST(AlterTopic) {
        TCases cases = {
             {"alter topic topic1 alter consumer c1 set (important = false)",
             "ALTER TOPIC topic1\n\tALTER CONSUMER c1 SET (important = FALSE);\n"},
             {"alter topic topic1 alter consumer c1 set (important = false), alter consumer c2 reset (read_from)",
              "ALTER TOPIC topic1\n\tALTER CONSUMER c1 SET (important = FALSE),\n\tALTER CONSUMER c2 RESET (read_from);\n"},
             {"alter topic topic1 add consumer c1, drop consumer c2",
              "ALTER TOPIC topic1\n\tADD CONSUMER c1,\n\tDROP CONSUMER c2;\n"},
             {"alter topic topic1 set (supported_codecs = 'RAW'), RESET (retention_period)",
              "ALTER TOPIC topic1\n\tSET (supported_codecs = 'RAW'),\n\tRESET (retention_period);\n"},

        };

        TSetup setup;
        setup.Run(cases);
    }

    Y_UNIT_TEST(DropTopic) {
        TCases cases = {
            {"drop topic topic1",
             "DROP TOPIC topic1;\n"},
        };

        TSetup setup;
        setup.Run(cases);
    }

    Y_UNIT_TEST(TopicExistsStatement) {
        TCases cases = {
            {"drop topic if exists topic1",
             "DROP TOPIC IF EXISTS topic1;\n"},
            {"create topic if not exists topic1 with (partition_count_limit = 5)",
             "CREATE TOPIC IF NOT EXISTS topic1 WITH (\n\tpartition_count_limit = 5\n);\n"},
             {"alter topic if exists topic1 alter consumer c1 set (important = false)",
             "ALTER TOPIC IF EXISTS topic1\n\tALTER CONSUMER c1 SET (important = FALSE);\n"},
        };

        TSetup setup;
        setup.Run(cases);
    }

    Y_UNIT_TEST(Do) {
        TCases cases = {
            {"do $a(1,2,3)",
             "DO $a(1, 2, 3);\n"},
            {"do begin values(1); end do;",
             "DO BEGIN\n\tVALUES\n\t\t(1);\nEND DO;\n"},
        };

        TSetup setup;
        setup.Run(cases);
    }

    Y_UNIT_TEST(DefineActionOrSubquery) {
        TCases cases = {
            {"define action $a() as "
             "define action $b() as "
             "values(1); "
             "end define; "
             "define subquery $c() as "
             "select 1; "
             "end define; "
             "do $b(); "
             "process $c(); "
             "end define",
             "DEFINE ACTION $a() AS\n\tDEFINE ACTION $b() AS\n\t\t"
             "VALUES\n\t\t\t(1);\n\tEND DEFINE;\n\n\t"
             "DEFINE SUBQUERY $c() AS\n\t\tSELECT\n\t\t\t1;\n\t"
             "END DEFINE;\n\tDO $b();\n\n\tPROCESS $c();\nEND DEFINE;\n"},
        };

        TSetup setup;
        setup.Run(cases);
    }

    Y_UNIT_TEST(If) {
        TCases cases = {
            {"evaluate if 1=1 do $a()",
             "EVALUATE IF 1 = 1\n\tDO $a();\n"},
            {"evaluate if 1=1 do $a() else do $b()",
             "EVALUATE IF 1 = 1\n\tDO $a()\nELSE\n\tDO $b();\n"},
            {"evaluate if 1=1 do begin select 1; end do",
             "EVALUATE IF 1 = 1\n\tDO BEGIN\n\t\tSELECT\n\t\t\t1;\n\tEND DO;\n"},
            {"evaluate if 1=1 do begin select 1; end do else do begin select 2; end do",
             "EVALUATE IF 1 = 1\n\tDO BEGIN\n\t\tSELECT\n\t\t\t1;\n\tEND DO\n"
             "ELSE\n\tDO BEGIN\n\t\tSELECT\n\t\t\t2;\n\tEND DO;\n"},
        };

        TSetup setup;
        setup.Run(cases);
    }

    Y_UNIT_TEST(For) {
        TCases cases = {
            {"evaluate for $x in [] do $a($x)",
             "EVALUATE FOR $x IN []\n\tDO $a($x);\n"},
            {"evaluate for $x in [] do $a($x) else do $b()",
             "EVALUATE FOR $x IN []\n\tDO $a($x)\nELSE\n\tDO $b();\n"},
            {"evaluate for $x in [] do begin select $x; end do",
             "EVALUATE FOR $x IN []\n\tDO BEGIN\n\t\tSELECT\n\t\t\t$x;\n\tEND DO;\n"},
            {"evaluate for $x in [] do begin select $x; end do else do begin select 2; end do",
             "EVALUATE FOR $x IN []\n\tDO BEGIN\n\t\tSELECT\n\t\t\t$x;\n\tEND DO\nELSE\n\tDO BEGIN\n\t\tSELECT\n\t\t\t2;\n\tEND DO;\n"},
            {"evaluate parallel for $x in [] do $a($x)",
             "EVALUATE PARALLEL FOR $x IN []\n\tDO $a($x);\n"},
        };

        TSetup setup;
        setup.Run(cases);
    }

    Y_UNIT_TEST(Update) {
        TCases cases = {
            {"update user on default values",
             "UPDATE user\nON DEFAULT VALUES;\n"},
            {"update user on values (1),(2)",
             "UPDATE user\nON\nVALUES\n\t(1),\n\t(2);\n"},
            {"update user on select 1 as x, 2 as y",
             "UPDATE user\nON\nSELECT\n\t1 AS x,\n\t2 AS y;\n"},
            {"update user on (x) values (1),(2),(3)",
             "UPDATE user\nON (\n\tx\n)\nVALUES\n\t(1),\n\t(2),\n\t(3);\n"},
            {"update user on (x,y) values (1,2),(2,3),(3,4)",
             "UPDATE user\nON (\n\tx,\n\ty\n)\nVALUES\n\t(1, 2),\n\t(2, 3),\n\t(3, 4);\n"},
            {"update user on (x) select 1",
             "UPDATE user\nON (\n\tx\n)\nSELECT\n\t1;\n"},
            {"update user on (x,y) select 1,2",
             "UPDATE user\nON (\n\tx,\n\ty\n)\nSELECT\n\t1,\n\t2;\n"},
            {"update user set x=1",
             "UPDATE user\nSET\n\tx = 1;\n"},
            {"update user set (x)=(1)",
             "UPDATE user\nSET\n(\n\tx\n) = (\n\t1\n);\n"},
            {"update user set (x,y)=(1,2)",
             "UPDATE user\nSET\n(\n\tx,\n\ty\n) = (\n\t1,\n\t2\n);\n"},
            {"update user set (x,y)=(select 1,2)",
             "UPDATE user\nSET\n(\n\tx,\n\ty\n) = (\n\tSELECT\n\t\t1,\n\t\t2\n);\n"},
            {"update user set x=1,y=2 where z=3",
             "UPDATE user\nSET\n\tx = 1,\n\ty = 2\nWHERE z = 3;\n"},
        };

        TSetup setup;
        setup.Run(cases);
    }

    Y_UNIT_TEST(Delete) {
        TCases cases = {
            {"delete from user",
             "DELETE FROM user;\n"},
            {"delete from user where 1=1",
             "DELETE FROM user\nWHERE 1 = 1;\n"},
            {"delete from user on select 1 as x, 2 as y",
             "DELETE FROM user\nON\nSELECT\n\t1 AS x,\n\t2 AS y;\n"},
            {"delete from user on (x) values (1)",
             "DELETE FROM user\nON (\n\tx\n)\nVALUES\n\t(1);\n"},
            {"delete from user on (x,y) values (1,2), (3,4)",
             "DELETE FROM user\nON (\n\tx,\n\ty\n)\nVALUES\n\t(1, 2),\n\t(3, 4);\n"},
        };

        TSetup setup;
        setup.Run(cases);
    }

    Y_UNIT_TEST(Into) {
        TCases cases = {
            {"insert into user select 1 as x",
             "INSERT INTO user\nSELECT\n\t1 AS x;\n"},
            {"insert or abort into user select 1 as x",
             "INSERT OR ABORT INTO user\nSELECT\n\t1 AS x;\n"},
            {"insert or revert into user select 1 as x",
             "INSERT OR REVERT INTO user\nSELECT\n\t1 AS x;\n"},
            {"insert or ignore into user select 1 as x",
             "INSERT OR IGNORE INTO user\nSELECT\n\t1 AS x;\n"},
            {"upsert into user select 1 as x",
             "UPSERT INTO user\nSELECT\n\t1 AS x;\n"},
            {"replace into user select 1 as x",
             "REPLACE INTO user\nSELECT\n\t1 AS x;\n"},
            {"insert into user(x) values (1)",
             "INSERT INTO user (\n\tx\n)\nVALUES\n\t(1);\n"},
            {"insert into user(x,y) values (1,2)",
             "INSERT INTO user (\n\tx,\n\ty\n)\nVALUES\n\t(1, 2);\n"},
            {"insert into plato.user select 1 as x",
             "INSERT INTO plato.user\nSELECT\n\t1 AS x;\n"},
            {"insert into @user select 1 as x",
             "INSERT INTO @user\nSELECT\n\t1 AS x;\n"},
            {"insert into $user select 1 as x",
             "INSERT INTO $user\nSELECT\n\t1 AS x;\n"},
            {"insert into @$user select 1 as x",
             "INSERT INTO @$user\nSELECT\n\t1 AS x;\n"},
            {"upsert into user erase by (x,y) values (1)",
             "UPSERT INTO user\n\tERASE BY (\n\t\tx,\n\t\ty\n\t)\nVALUES\n\t(1);\n"},
            {"insert into user with truncate select 1 as x",
             "INSERT INTO user\n\tWITH truncate\nSELECT\n\t1 AS x;\n"},
            {"insert into user with (truncate,inferscheme='1') select 1 as x",
             "INSERT INTO user\n\tWITH (truncate, inferscheme = '1')\nSELECT\n\t1 AS x;\n"},
            {"insert into user with schema Struct<user:int32> select 1 as user",
             "INSERT INTO user\n\tWITH SCHEMA Struct<user: int32>\nSELECT\n\t1 AS user;\n"},
            {"insert into user with schema (int32 as user) select 1 as user",
             "INSERT INTO user\n\tWITH SCHEMA (int32 AS user)\nSELECT\n\t1 AS user;\n"},
        };

        TSetup setup;
        setup.Run(cases);
    }

    Y_UNIT_TEST(Process) {
        TCases cases = {
            {"process user",
             "PROCESS user;\n"},
            {"process user using $f() as user",
             "PROCESS user\nUSING $f() AS user;\n"},
            {"process user,user using $f()",
             "PROCESS user, user\nUSING $f();\n"},
            {"process user using $f() where 1=1 having 1=1 assume order by user",
             "PROCESS user\nUSING $f()\nWHERE 1 = 1\nHAVING 1 = 1\nASSUME ORDER BY\n\tuser;\n"},
            {"process user using $f() union all process user using $f()",
             "PROCESS user\nUSING $f()\nUNION ALL\nPROCESS user\nUSING $f();\n"},
            {"process user using $f() with foo=bar",
             "PROCESS user\nUSING $f()\nWITH foo = bar;\n"},
            {"discard process user using $f()",
             "DISCARD PROCESS user\nUSING $f();\n"},
            {"process user using $f() into result user",
             "PROCESS user\nUSING $f()\nINTO RESULT user;\n"},
        };

        TSetup setup;
        setup.Run(cases);
    }

    Y_UNIT_TEST(Reduce) {
        TCases cases = {
            {"reduce user on user using $f()",
             "REDUCE user\nON\n\tuser\nUSING $f();\n"},
            {"reduce user on user, using $f()",
             "REDUCE user\nON\n\tuser,\nUSING $f();\n"},
            {"discard reduce user on user using $f();",
             "DISCARD REDUCE user\nON\n\tuser\nUSING $f();\n"},
            {"reduce user on user using $f() into result user",
             "REDUCE user\nON\n\tuser\nUSING $f()\nINTO RESULT user;\n"},
            {"reduce user on user using all $f()",
             "REDUCE user\nON\n\tuser\nUSING ALL $f();\n"},
            {"reduce user on user using $f() as user",
             "REDUCE user\nON\n\tuser\nUSING $f() AS user;\n"},
            {"reduce user,user on user using $f()",
             "REDUCE user, user\nON\n\tuser\nUSING $f();\n"},
            {"reduce user on user,user using $f()",
             "REDUCE user\nON\n\tuser,\n\tuser\nUSING $f();\n"},
            {"reduce user on user using $f() where 1=1 having 1=1 assume order by user",
             "REDUCE user\nON\n\tuser\nUSING $f()\nWHERE 1 = 1\nHAVING 1 = 1\nASSUME ORDER BY\n\tuser;\n"},
            {"reduce user presort user,user on user using $f();",
             "REDUCE user\nPRESORT\n\tuser,\n\tuser\nON\n\tuser\nUSING $f();\n"},
        };

        TSetup setup;
        setup.Run(cases);
    }

    Y_UNIT_TEST(Select) {
        TCases cases = {
            {"select 1",
             "SELECT\n\t1;\n"},
            {"select 1,",
             "SELECT\n\t1,;\n"},
            {"select 1 as x",
             "SELECT\n\t1 AS x;\n"},
            {"select *",
             "SELECT\n\t*;\n"},
            {"select a.*",
             "SELECT\n\ta.*;\n"},
            {"select * without a",
             "SELECT\n\t*\n\tWITHOUT\n\t\ta;\n"},
            {"select * without a,b",
             "SELECT\n\t*\n\tWITHOUT\n\t\ta,\n\t\tb;\n"},
            {"select * without a,",
             "SELECT\n\t*\n\tWITHOUT\n\t\ta,;\n"},
            {"select 1 from user",
             "SELECT\n\t1\nFROM user;\n"},
            {"select 1 from plato.user",
             "SELECT\n\t1\nFROM plato.user;\n"},
            {"select 1 from $user",
             "SELECT\n\t1\nFROM $user;\n"},
            {"select 1 from @user",
             "SELECT\n\t1\nFROM @user;\n"},
            {"select 1 from @$user",
             "SELECT\n\t1\nFROM @$user;\n"},
            {"select 1 from user view user",
             "SELECT\n\t1\nFROM user\n\tVIEW user;\n"},
            {"select 1 from user as user",
             "SELECT\n\t1\nFROM user\n\tAS user;\n"},
            {"select 1 from user as user(user)",
             "SELECT\n\t1\nFROM user\n\tAS user (\n\t\tuser\n\t);\n"},
            {"select 1 from user as user(user, user)",
             "SELECT\n\t1\nFROM user\n\tAS user (\n\t\tuser,\n\t\tuser\n\t);\n"},
            {"select 1 from user with user=user",
             "SELECT\n\t1\nFROM user\n\tWITH user = user;\n"},
            {"select 1 from user with (user=user, user=user)",
             "SELECT\n\t1\nFROM user\n\tWITH (user = user, user = user);\n"},
            {"select 1 from user sample 0.1",
             "SELECT\n\t1\nFROM user\n\tSAMPLE 0.1;\n"},
            {"select 1 from user tablesample system(0.1)",
             "SELECT\n\t1\nFROM user\n\tTABLESAMPLE SYSTEM (0.1);\n"},
            {"select 1 from user tablesample bernoulli(0.1) repeatable(10)",
             "SELECT\n\t1\nFROM user\n\tTABLESAMPLE BERNOULLI (0.1) REPEATABLE (10);\n"},
            {"select 1 from user flatten columns",
             "SELECT\n\t1\nFROM user\n\tFLATTEN COLUMNS;\n"},
            {"select 1 from user flatten list by user",
             "SELECT\n\t1\nFROM user\n\tFLATTEN LIST BY\n\t\tuser;\n"},
            {"select 1 from user flatten list by (user,user)",
             "SELECT\n\t1\nFROM user\n\tFLATTEN LIST BY (\n\t\tuser,\n\t\tuser\n\t);\n"},
            {"select 1 from $user(1,2)",
             "SELECT\n\t1\nFROM $user(1, 2);\n"},
            {"select 1 from $user(1,2) view user",
             "SELECT\n\t1\nFROM $user(1, 2)\n\tVIEW user;\n"},
            {"select 1 from range('a','b')",
             "SELECT\n\t1\nFROM range('a', 'b');\n"},
            {"from user select 1",
             "FROM user\nSELECT\n\t1;\n"},
            {"select * from user as a join user as b on a.x=b.y",
             "SELECT\n\t*\nFROM user\n\tAS a\nJOIN user\n\tAS b\nON a.x = b.y;\n"},
            {"select * from user as a join user as b using(x)",
             "SELECT\n\t*\nFROM user\n\tAS a\nJOIN user\n\tAS b\nUSING (x);\n"},
            {"select * from any user as a full join user as b on a.x=b.y",
             "SELECT\n\t*\nFROM ANY user\n\tAS a\nFULL JOIN user\n\tAS b\nON a.x = b.y;\n"},
            {"select * from user as a left join any user as b on a.x=b.y",
             "SELECT\n\t*\nFROM user\n\tAS a\nLEFT JOIN ANY user\n\tAS b\nON a.x = b.y;\n"},
            {"select * from any user as a right join any user as b on a.x=b.y",
             "SELECT\n\t*\nFROM ANY user\n\tAS a\nRIGHT JOIN ANY user\n\tAS b\nON a.x = b.y;\n"},
            {"select * from user as a cross join user as b",
             "SELECT\n\t*\nFROM user\n\tAS a\nCROSS JOIN user\n\tAS b;\n"},
            {"select 1 from user where key = 1",
             "SELECT\n\t1\nFROM user\nWHERE key = 1;\n"},
            {"select 1 from user having count(*) = 1",
             "SELECT\n\t1\nFROM user\nHAVING count(*) = 1;\n"},
            {"select 1 from user group by key",
             "SELECT\n\t1\nFROM user\nGROUP BY\n\tkey;\n"},
            {"select 1 from user group compact by key, value as v",
             "SELECT\n\t1\nFROM user\nGROUP COMPACT BY\n\tkey,\n\tvalue AS v;\n"},
            {"select 1 from user group by key with combine",
             "SELECT\n\t1\nFROM user\nGROUP BY\n\tkey\n\tWITH combine;\n"},
            {"select 1 from user order by key asc",
             "SELECT\n\t1\nFROM user\nORDER BY\n\tkey ASC;\n"},
            {"select 1 from user order by key, value desc",
             "SELECT\n\t1\nFROM user\nORDER BY\n\tkey,\n\tvalue DESC;\n"},
            {"select 1 from user assume order by key",
             "SELECT\n\t1\nFROM user\nASSUME ORDER BY\n\tkey;\n"},
            {"select 1 from user window w1 as (), w2 as ()",
             "SELECT\n\t1\nFROM user\nWINDOW\n\tw1 AS (),\n\tw2 AS ();\n"},
            {"select 1 from user window w1 as (user)",
             "SELECT\n\t1\nFROM user\nWINDOW\n\tw1 AS (\n\t\tuser\n\t);\n"},
            {"select 1 from user window w1 as (partition by user)",
             "SELECT\n\t1\nFROM user\nWINDOW\n\tw1 AS (\n\t\tPARTITION BY\n\t\t\tuser\n\t);\n"},
            {"select 1 from user window w1 as (partition by user, user)",
             "SELECT\n\t1\nFROM user\nWINDOW\n\tw1 AS (\n\t\tPARTITION BY\n\t\t\tuser,\n\t\t\tuser\n\t);\n"},
            {"select 1 from user window w1 as (order by user asc)",
             "SELECT\n\t1\nFROM user\nWINDOW\n\tw1 AS (\n\t\tORDER BY\n\t\t\tuser ASC\n\t);\n"},
            {"select 1 from user window w1 as (order by user, user desc)",
             "SELECT\n\t1\nFROM user\nWINDOW\n\tw1 AS (\n\t\tORDER BY\n\t\t\tuser,\n\t\t\tuser DESC\n\t);\n"},
            {"select 1 from user window w1 as (rows between 1 preceding and 1 following)",
             "SELECT\n\t1\nFROM user\nWINDOW\n\tw1 AS (\n\t\tROWS BETWEEN 1 PRECEDING AND 1 FOLLOWING\n\t);\n"},
            {"select 1 limit 10",
             "SELECT\n\t1\nLIMIT 10;\n"},
            {"select 1 limit 10 offset 5",
             "SELECT\n\t1\nLIMIT 10 OFFSET 5;\n"},
            { "select 1 union all select 2",
             "SELECT\n\t1\nUNION ALL\nSELECT\n\t2;\n" },
        };

        TSetup setup;
        setup.Run(cases);
    }

    Y_UNIT_TEST(CompositeTypesAndQuestions) {
        TCases cases = {
            {"declare $_x AS list<int32>??;declare $_y AS int32 ? ? ;select 1<>2, 1??2,"
             "formattype(list<int32>), formattype(resource<user>),formattype(tuple<>), formattype(tuple<  >), formattype(int32 ? ? )",
             "DECLARE $_x AS list<int32>??;\nDECLARE $_y AS int32??;\n\nSELECT\n\t1 <> 2,\n\t1 ?? 2,\n\tformattype(list<int32>),"
            "\n\tformattype(resource<user>),\n\tformattype(tuple<>),\n\tformattype(tuple< >),\n\tformattype(int32??" ");\n"
            },
        };

        TSetup setup;
        setup.Run(cases);
    }

    Y_UNIT_TEST(Lambda) {
        TCases cases = {
            {"$f=($a,$b)->{$x=$a+$b;return $a*$x};$g=($a,$b?)->($a+$b??0);select $f(10,4),$g(1,2);",
             "$f = ($a, $b) -> {\n\t$x = $a + $b;\n\tRETURN $a * $x\n};\n"
             "$g = ($a, $b?) -> ($a + $b ?? 0);\n\n"
            "SELECT\n\t$f(10, 4),\n\t$g(1, 2);\n"},
        };

        TSetup setup;
        setup.Run(cases);
    }

    Y_UNIT_TEST(NestedSelect) {
        TCases cases = {
            {"$x=select 1",
             "$x =\n\tSELECT\n\t\t1;\n"},
            {"$x=(select 1)",
             "$x = (\n\tSELECT\n\t\t1\n);\n"},
            {"select 1 in (select 1)",
             "SELECT\n\t1 IN (\n\t\tSELECT\n\t\t\t1\n\t);\n"},
            {"select 1 in ((select 1))",
             "SELECT\n\t1 IN (\n\t\t(\n\t\t\tSELECT\n\t\t\t\t1\n\t\t)\n\t);\n"},
            {"select 1 in (\nselect 1)",
             "SELECT\n\t1 IN (\n\t\tSELECT\n\t\t\t1\n\t);\n"},
        };

        TSetup setup;
        setup.Run(cases);
    }

    Y_UNIT_TEST(Cast) {
        TCases cases = {
            {"select cast(1 as string)","SELECT\n\tCAST(1 AS string);\n"},
            {"select bitcast(1 as int32)","SELECT\n\tBITCAST(1 AS int32);\n"},
        };

        TSetup setup;
        setup.Run(cases);
    }

    Y_UNIT_TEST(StructLiteral) {
        TCases cases = {
            {"select <||>","SELECT\n\t<||>;\n"},
            {"select <|a:1|>","SELECT\n\t<|a: 1|>;\n"},
            {"select <|a:1,b:2|>","SELECT\n\t<|a: 1, b: 2|>;\n"},
        };

        TSetup setup;
        setup.Run(cases);
    }

    Y_UNIT_TEST(TableHints) {
        TCases cases = {
            {"select * from plato.T with schema(foo int32, bar list<string>) where key is not null",
             "SELECT\n\t*\nFROM plato.T\n\tWITH SCHEMA (foo int32, bar list<string>)\nWHERE key IS NOT NULL;\n"},
            {"select * from plato.T with schema struct<foo:integer, Bar:list<string?>> where key<0",
             "SELECT\n\t*\nFROM plato.T\n\tWITH SCHEMA struct<foo: integer, Bar: list<string?>>\nWHERE key < 0;\n"},
            {"select * from plato.T with (foo=bar, x=$y, a=(a, b, c), u='aaa', schema (foo int32, bar list<string>))",
             "SELECT\n\t*\nFROM plato.T\n\tWITH (foo = bar, x = $y, a = (a, b, c), u = 'aaa', SCHEMA (foo int32, bar list<string>));\n"},
        };

        TSetup setup;
        setup.Run(cases);
    }

    Y_UNIT_TEST(BoolAsVariableName) {
        TCases cases = {
            {"$ False = True; select $ False;",
             "$False = TRUE;\n\nSELECT\n\t$False;\n"},
        };

        TSetup setup;
        setup.Run(cases);
    }

    Y_UNIT_TEST(WithSchemaEquals) {
        TCases cases = {
            {"select * from plato.T with (format= csv_with_names, schema=(year int32 Null, month String, day String not   null, a Utf8, b Uint16));",
             "SELECT\n\t*\nFROM plato.T\n\tWITH (format = csv_with_names, SCHEMA = (year int32 NULL, month String, day String NOT NULL, a Utf8, b Uint16));\n"},
             };

        TSetup setup;
        setup.Run(cases);
    }

    Y_UNIT_TEST(SquareBrackets) {
        TCases cases = {
            {"select a[0]",
             "SELECT\n\ta[0];\n"},
        };

        TSetup setup;
        setup.Run(cases);
    }

    Y_UNIT_TEST(MultiLineList) {
        TCases cases = {
            {"select [\n]",
             "SELECT\n\t[\n\t];\n"},
            {"select [1\n]",
             "SELECT\n\t[\n\t\t1\n\t];\n"},
            {"select [\n1]",
             "SELECT\n\t[\n\t\t1\n\t];\n"},
            {"select [1,\n]",
             "SELECT\n\t[\n\t\t1,\n\t];\n"},
            {"select [1\n,]",
             "SELECT\n\t[\n\t\t1,\n\t];\n"},
            {"select [\n1,]",
             "SELECT\n\t[\n\t\t1,\n\t];\n"},
            {"select [1,2,\n3,4]",
             "SELECT\n\t[\n\t\t1, 2,\n\t\t3, 4\n\t];\n"},
            {"select [1,2,\n3,4,]",
             "SELECT\n\t[\n\t\t1, 2,\n\t\t3, 4,\n\t];\n"},
            {"select [1,2\n,3,\n4\n,5]",
             "SELECT\n\t[\n\t\t1, 2,\n\t\t3,\n\t\t4,\n\t\t5\n\t];\n"},
        };

        TSetup setup;
        setup.Run(cases);
    }

    Y_UNIT_TEST(MultiLineTuple) {
        TCases cases = {
            {"select (\n)",
             "SELECT\n\t(\n\t);\n"},
            {"select (1,\n)",
             "SELECT\n\t(\n\t\t1,\n\t);\n"},
            {"select (1\n,)",
             "SELECT\n\t(\n\t\t1,\n\t);\n"},
            {"select (\n1,)",
             "SELECT\n\t(\n\t\t1,\n\t);\n"},
            {"select (1,2,\n3,4)",
             "SELECT\n\t(\n\t\t1, 2,\n\t\t3, 4\n\t);\n"},
            {"select (1,2,\n3,4,)",
             "SELECT\n\t(\n\t\t1, 2,\n\t\t3, 4,\n\t);\n"},
        };

        TSetup setup;
        setup.Run(cases);
    }

    Y_UNIT_TEST(MultiLineSet) {
        TCases cases = {
            {"select {\n}",
             "SELECT\n\t{\n\t};\n"},
            {"select {1\n}",
             "SELECT\n\t{\n\t\t1\n\t};\n"},
            {"select {\n1}",
             "SELECT\n\t{\n\t\t1\n\t};\n"},
            {"select {1,\n}",
             "SELECT\n\t{\n\t\t1,\n\t};\n"},
            {"select {1\n,}",
             "SELECT\n\t{\n\t\t1,\n\t};\n"},
            {"select {\n1,}",
             "SELECT\n\t{\n\t\t1,\n\t};\n"},
            {"select {1,2,\n3,4}",
             "SELECT\n\t{\n\t\t1, 2,\n\t\t3, 4\n\t};\n"},
            {"select {1,2,\n3,4,}",
             "SELECT\n\t{\n\t\t1, 2,\n\t\t3, 4,\n\t};\n"},
        };

        TSetup setup;
        setup.Run(cases);
    }

    Y_UNIT_TEST(MultiLineDict) {
        TCases cases = {
            {"select {0:1\n}",
             "SELECT\n\t{\n\t\t0: 1\n\t};\n"},
            {"select {\n0:1}",
             "SELECT\n\t{\n\t\t0: 1\n\t};\n"},
            {"select {0:1,\n}",
             "SELECT\n\t{\n\t\t0: 1,\n\t};\n"},
            {"select {0:1\n,}",
             "SELECT\n\t{\n\t\t0: 1,\n\t};\n"},
            {"select {\n0:1,}",
             "SELECT\n\t{\n\t\t0: 1,\n\t};\n"},
            {"select {10:1,20:2,\n30:3,40:4}",
             "SELECT\n\t{\n\t\t10: 1, 20: 2,\n\t\t30: 3, 40: 4\n\t};\n"},
            {"select {10:1,20:2,\n30:3,40:4,}",
             "SELECT\n\t{\n\t\t10: 1, 20: 2,\n\t\t30: 3, 40: 4,\n\t};\n"},
        };

        TSetup setup;
        setup.Run(cases);
    }

    Y_UNIT_TEST(MultiLineFuncCall) {
        TCases cases = {
            {"select f(\n)",
             "SELECT\n\tf(\n\t);\n"},
            {"select f(1\n)",
             "SELECT\n\tf(\n\t\t1\n\t);\n"},
            {"select f(\n1)",
             "SELECT\n\tf(\n\t\t1\n\t);\n"},
            {"select f(1,\n)",
             "SELECT\n\tf(\n\t\t1,\n\t);\n"},
            {"select f(1\n,)",
             "SELECT\n\tf(\n\t\t1,\n\t);\n"},
            {"select f(\n1,)",
             "SELECT\n\tf(\n\t\t1,\n\t);\n"},
            {"select f(1,2,\n3,4)",
             "SELECT\n\tf(\n\t\t1, 2,\n\t\t3, 4\n\t);\n"},
            {"select f(1,2,\n3,4,)",
             "SELECT\n\tf(\n\t\t1, 2,\n\t\t3, 4,\n\t);\n"},
        };

        TSetup setup;
        setup.Run(cases);
    }

    Y_UNIT_TEST(MultiLineStruct) {
        TCases cases = {
            {"select <|\n|>",
             "SELECT\n\t<|\n\t|>;\n"},
            {"select <|a:1\n|>",
             "SELECT\n\t<|\n\t\ta: 1\n\t|>;\n"},
            {"select <|\na:1|>",
             "SELECT\n\t<|\n\t\ta: 1\n\t|>;\n"},
            {"select <|a:1,\n|>",
             "SELECT\n\t<|\n\t\ta: 1,\n\t|>;\n"},
            {"select <|a:1\n,|>",
             "SELECT\n\t<|\n\t\ta: 1,\n\t|>;\n"},
            {"select <|\na:1,|>",
             "SELECT\n\t<|\n\t\ta: 1,\n\t|>;\n"},
            {"select <|a:1,b:2,\nc:3,d:4|>",
             "SELECT\n\t<|\n\t\ta: 1, b: 2,\n\t\tc: 3, d: 4\n\t|>;\n"},
            {"select <|a:1,b:2,\nc:3,d:4,|>",
             "SELECT\n\t<|\n\t\ta: 1, b: 2,\n\t\tc: 3, d: 4,\n\t|>;\n"},
        };

        TSetup setup;
        setup.Run(cases);
    }

    Y_UNIT_TEST(MultiLineListType) {
        TCases cases = {
            {"select list<int32\n>",
             "SELECT\n\tlist<\n\t\tint32\n\t>;\n"},
            {"select list<\nint32>",
             "SELECT\n\tlist<\n\t\tint32\n\t>;\n"},
        };

        TSetup setup;
        setup.Run(cases);
    }

    Y_UNIT_TEST(MultiLineOptionalType) {
        TCases cases = {
            {"select optional<int32\n>",
             "SELECT\n\toptional<\n\t\tint32\n\t>;\n"},
            {"select optional<\nint32>",
             "SELECT\n\toptional<\n\t\tint32\n\t>;\n"},
        };

        TSetup setup;
        setup.Run(cases);
    }

    Y_UNIT_TEST(MultiLineStreamType) {
        TCases cases = {
            {"select stream<int32\n>",
             "SELECT\n\tstream<\n\t\tint32\n\t>;\n"},
            {"select stream<\nint32>",
             "SELECT\n\tstream<\n\t\tint32\n\t>;\n"},
        };

        TSetup setup;
        setup.Run(cases);
    }

    Y_UNIT_TEST(MultiLineFlowType) {
        TCases cases = {
            {"select flow<int32\n>",
             "SELECT\n\tflow<\n\t\tint32\n\t>;\n"},
            {"select flow<\nint32>",
             "SELECT\n\tflow<\n\t\tint32\n\t>;\n"},
        };

        TSetup setup;
        setup.Run(cases);
    }

    Y_UNIT_TEST(MultiLineSetType) {
        TCases cases = {
            {"select set<int32\n>",
             "SELECT\n\tset<\n\t\tint32\n\t>;\n"},
            {"select set<\nint32>",
             "SELECT\n\tset<\n\t\tint32\n\t>;\n"},
        };

        TSetup setup;
        setup.Run(cases);
    }

    Y_UNIT_TEST(MultiLineTupleType) {
        TCases cases = {
            {"select tuple<\n>",
             "SELECT\n\ttuple<\n\t\t \n\t>;\n"},
            {"select tuple<int32\n>",
             "SELECT\n\ttuple<\n\t\tint32\n\t>;\n"},
            {"select tuple<\nint32>",
             "SELECT\n\ttuple<\n\t\tint32\n\t>;\n"},
            {"select tuple<int32,\n>",
             "SELECT\n\ttuple<\n\t\tint32,\n\t>;\n"},
            {"select tuple<int32\n,>",
             "SELECT\n\ttuple<\n\t\tint32,\n\t>;\n"},
            {"select tuple<\nint32,>",
             "SELECT\n\ttuple<\n\t\tint32,\n\t>;\n"},
            {"select tuple<\nint32,string,\ndouble,bool>",
             "SELECT\n\ttuple<\n\t\tint32, string,\n\t\tdouble, bool\n\t>;\n"},
            {"select tuple<\nint32,string,\ndouble,bool,>",
             "SELECT\n\ttuple<\n\t\tint32, string,\n\t\tdouble, bool,\n\t>;\n"},
        };

        TSetup setup;
        setup.Run(cases);
    }

    Y_UNIT_TEST(MultiLineStructType) {
        TCases cases = {
            {"select struct<\n>",
             "SELECT\n\tstruct<\n\t\t \n\t>;\n"},
            {"select struct<a:int32\n>",
             "SELECT\n\tstruct<\n\t\ta: int32\n\t>;\n"},
            {"select struct<\na:int32>",
             "SELECT\n\tstruct<\n\t\ta: int32\n\t>;\n"},
            {"select struct<a:int32,\n>",
             "SELECT\n\tstruct<\n\t\ta: int32,\n\t>;\n"},
            {"select struct<a:int32\n,>",
             "SELECT\n\tstruct<\n\t\ta: int32,\n\t>;\n"},
            {"select struct<\na:int32,>",
             "SELECT\n\tstruct<\n\t\ta: int32,\n\t>;\n"},
            {"select struct<\na:int32,b:string,\nc:double,d:bool>",
             "SELECT\n\tstruct<\n\t\ta: int32, b: string,\n\t\tc: double, d: bool\n\t>;\n"},
            {"select struct<\na:int32,b:string,\nc:double,d:bool,>",
             "SELECT\n\tstruct<\n\t\ta: int32, b: string,\n\t\tc: double, d: bool,\n\t>;\n"},
        };

        TSetup setup;
        setup.Run(cases);
    }

    Y_UNIT_TEST(MultiLineVariantOverTupleType) {
        TCases cases = {
            {"select variant<int32\n>",
             "SELECT\n\tvariant<\n\t\tint32\n\t>;\n"},
            {"select variant<\nint32>",
             "SELECT\n\tvariant<\n\t\tint32\n\t>;\n"},
            {"select variant<int32,\n>",
             "SELECT\n\tvariant<\n\t\tint32,\n\t>;\n"},
            {"select variant<int32\n,>",
             "SELECT\n\tvariant<\n\t\tint32,\n\t>;\n"},
            {"select variant<\nint32,>",
             "SELECT\n\tvariant<\n\t\tint32,\n\t>;\n"},
            {"select variant<\nint32,string,\ndouble,bool>",
             "SELECT\n\tvariant<\n\t\tint32, string,\n\t\tdouble, bool\n\t>;\n"},
            {"select variant<\nint32,string,\ndouble,bool,>",
             "SELECT\n\tvariant<\n\t\tint32, string,\n\t\tdouble, bool,\n\t>;\n"},
        };

        TSetup setup;
        setup.Run(cases);
    }

    Y_UNIT_TEST(MultiLineVariantOverStructType) {
        TCases cases = {
            {"select variant<a:int32\n>",
             "SELECT\n\tvariant<\n\t\ta: int32\n\t>;\n"},
            {"select variant<\na:int32>",
             "SELECT\n\tvariant<\n\t\ta: int32\n\t>;\n"},
            {"select variant<a:int32,\n>",
             "SELECT\n\tvariant<\n\t\ta: int32,\n\t>;\n"},
            {"select variant<a:int32\n,>",
             "SELECT\n\tvariant<\n\t\ta: int32,\n\t>;\n"},
            {"select variant<\na:int32,>",
             "SELECT\n\tvariant<\n\t\ta: int32,\n\t>;\n"},
            {"select variant<\na:int32,b:string,\nc:double,d:bool>",
             "SELECT\n\tvariant<\n\t\ta: int32, b: string,\n\t\tc: double, d: bool\n\t>;\n"},
            {"select variant<\na:int32,b:string,\nc:double,d:bool,>",
             "SELECT\n\tvariant<\n\t\ta: int32, b: string,\n\t\tc: double, d: bool,\n\t>;\n"},
        };

        TSetup setup;
        setup.Run(cases);
    }

    Y_UNIT_TEST(MultiLineEnum) {
        TCases cases = {
            {"select enum<a\n>",
             "SELECT\n\tenum<\n\t\ta\n\t>;\n"},
            {"select enum<\na>",
             "SELECT\n\tenum<\n\t\ta\n\t>;\n"},
            {"select enum<a,\n>",
             "SELECT\n\tenum<\n\t\ta,\n\t>;\n"},
            {"select enum<a\n,>",
             "SELECT\n\tenum<\n\t\ta,\n\t>;\n"},
            {"select enum<\na,>",
             "SELECT\n\tenum<\n\t\ta,\n\t>;\n"},
            {"select enum<\na,b,\nc,d>",
             "SELECT\n\tenum<\n\t\ta, b,\n\t\tc, d\n\t>;\n"},
            {"select enum<\na,b,\nc,d,>",
             "SELECT\n\tenum<\n\t\ta, b,\n\t\tc, d,\n\t>;\n"},
        };

        TSetup setup;
        setup.Run(cases);
    }

    Y_UNIT_TEST(MultiLineResourceType) {
        TCases cases = {
            {"select resource<foo\n>",
             "SELECT\n\tresource<\n\t\tfoo\n\t>;\n"},
            {"select resource<\nfoo>",
             "SELECT\n\tresource<\n\t\tfoo\n\t>;\n"},
        };

        TSetup setup;
        setup.Run(cases);
    }

    Y_UNIT_TEST(MultiLineTaggedType) {
        TCases cases = {
            {"select tagged<int32,foo\n>",
             "SELECT\n\ttagged<\n\t\tint32, foo\n\t>;\n"},
            {"select tagged<int32,\nfoo>",
             "SELECT\n\ttagged<\n\t\tint32,\n\t\tfoo\n\t>;\n"},
            {"select tagged<int32\n,foo>",
             "SELECT\n\ttagged<\n\t\tint32,\n\t\tfoo\n\t>;\n"},
            {"select tagged<\nint32,foo>",
             "SELECT\n\ttagged<\n\t\tint32, foo\n\t>;\n"},
        };

        TSetup setup;
        setup.Run(cases);
    }

    Y_UNIT_TEST(MultiLineDictType) {
        TCases cases = {
            {"select dict<int32,string\n>",
             "SELECT\n\tdict<\n\t\tint32, string\n\t>;\n"},
            {"select dict<int32,\nstring>",
             "SELECT\n\tdict<\n\t\tint32,\n\t\tstring\n\t>;\n"},
            {"select dict<int32\n,string>",
             "SELECT\n\tdict<\n\t\tint32,\n\t\tstring\n\t>;\n"},
            {"select dict<\nint32,string>",
             "SELECT\n\tdict<\n\t\tint32, string\n\t>;\n"},
        };

        TSetup setup;
        setup.Run(cases);
    }

    Y_UNIT_TEST(MultiLineCallableType) {
        TCases cases = {
            {"select callable<()->int32\n>",
             "SELECT\n\tcallable<\n\t\t() -> int32\n\t>;\n"},
            {"select callable<\n()->int32>",
             "SELECT\n\tcallable<\n\t\t() -> int32\n\t>;\n"},
            {"select callable<\n(int32)->int32>",
             "SELECT\n\tcallable<\n\t\t(int32) -> int32\n\t>;\n"},
            {"select callable<\n(int32,\ndouble)->int32>",
             "SELECT\n\tcallable<\n\t\t(\n\t\t\tint32,\n\t\t\tdouble\n\t\t) -> int32\n\t>;\n"},
            {"select callable<\n(int32\n,double)->int32>",
             "SELECT\n\tcallable<\n\t\t(\n\t\t\tint32,\n\t\t\tdouble\n\t\t) -> int32\n\t>;\n"},
        };

        TSetup setup;
        setup.Run(cases);
    }

    Y_UNIT_TEST(UnaryOp) {
        TCases cases = {
            {"select -x,+x,~x,-1,-1.0,+1,+1.0,~1u",
             "SELECT\n\t-x,\n\t+x,\n\t~x,\n\t-1,\n\t-1.0,\n\t+1,\n\t+1.0,\n\t~1u;\n"},
        };

        TSetup setup;
        setup.Run(cases);
    }

    Y_UNIT_TEST(MatchRecognize) {
        TCases cases = {{R"(
pragma FeatureR010="prototype";
USE plato;
SELECT
    *
FROM Input MATCH_RECOGNIZE(
    PATTERN ( A )
    DEFINE A as A
);
)",
R"(PRAGMA FeatureR010 = "prototype";
USE plato;

SELECT
    *
FROM Input MATCH_RECOGNIZE (PATTERN (A) DEFINE A AS A);
)"
    }};
    TSetup setup;
    setup.Run(cases);
}

    Y_UNIT_TEST(CreateTableTrailingComma) {
        TCases cases = {
            {"CREATE TABLE tableName (Key Uint32, PRIMARY KEY (Key),);",
             "CREATE TABLE tableName (\n\tKey Uint32,\n\tPRIMARY KEY (Key),\n);\n"},
            {"CREATE TABLE tableName (Key Uint32,);",
             "CREATE TABLE tableName (\n\tKey Uint32,\n);\n"},
        };
        TSetup setup;
        setup.Run(cases);
    }

    Y_UNIT_TEST(Union) {
        TCases cases = {
            {"select 1 union all select 2 union select 3 union all select 4 union select 5",
             "SELECT\n\t1\nUNION ALL\nSELECT\n\t2\nUNION\nSELECT\n\t3\nUNION ALL\nSELECT\n\t4\nUNION\nSELECT\n\t5;\n"},
             };

        TSetup setup;
        setup.Run(cases);
    }

    Y_UNIT_TEST(CommentAfterLastSelect) {
        TCases cases = {
            {"SELECT 1--comment\n",
             "SELECT\n\t1--comment\n;\n"},
            {"SELECT 1\n\n--comment\n",
             "SELECT\n\t1--comment\n;\n"},
            {"SELECT 1\n\n--comment",
             "SELECT\n\t1--comment\n;\n"},
            {"SELECT * FROM Input\n\n\n\n/* comment */\n\n\n",
             "SELECT\n\t*\nFROM Input/* comment */;\n"},
        };

        TSetup setup;
        setup.Run(cases);
    }

    Y_UNIT_TEST(WindowFunctionInsideExpr) {
        TCases cases = {
            {"SELECT CAST(ROW_NUMBER() OVER () AS String) AS x,\nFROM Input;",
             "SELECT\n\tCAST(ROW_NUMBER() OVER () AS String) AS x,\nFROM Input;\n"},
            {"SELECT CAST(ROW_NUMBER() OVER (PARTITION BY key) AS String) AS x,\nFROM Input;",
             "SELECT\n\tCAST(\n\t\tROW_NUMBER() OVER (\n\t\t\tPARTITION BY\n\t\t\t\tkey\n\t\t) AS String\n\t) AS x,\nFROM Input;\n"},
            {"SELECT CAST(ROW_NUMBER() OVER (users) AS String) AS x,\nFROM Input;",
            "SELECT\n\tCAST(\n\t\tROW_NUMBER() OVER (\n\t\t\tusers\n\t\t) AS String\n\t) AS x,\nFROM Input;\n"},
        };

        TSetup setup;
        setup.Run(cases);
    }

    Y_UNIT_TEST(ExistsExpr) {
        TCases cases = {
            {"SELECT EXISTS (SELECT 1);",
             "SELECT\n\tEXISTS (\n\t\tSELECT\n\t\t\t1\n\t);\n"},
            {"SELECT CAST(EXISTS(SELECT 1) AS Int) AS x,\nFROM Input;",
             "SELECT\n\tCAST(\n\t\tEXISTS (\n\t\t\tSELECT\n\t\t\t\t1\n\t\t) AS Int\n\t) AS x,\nFROM Input;\n"},
        };

        TSetup setup;
        setup.Run(cases);
    }

    Y_UNIT_TEST(LambdaInsideExpr) {
        TCases cases = {
            {"SELECT ListMap(AsList(1,2),($x)->{return $x+1});",
             "SELECT\n\tListMap(\n\t\tAsList(1, 2), ($x) -> {\n\t\t\tRETURN $x + 1\n\t\t}\n\t);\n"},
        };

        TSetup setup;
        setup.Run(cases);
    }

    Y_UNIT_TEST(CaseExpr) {
        TCases cases = {
            {"SELECT CASE WHEN 1 == 2 THEN 3 WHEN 4 == 5 THEN 6 WHEN 7 == 8 THEN 9 ELSE 10 END;",
             "SELECT\n\tCASE\n\t\tWHEN 1 == 2\n\t\t\tTHEN 3\n\t\tWHEN 4 == 5\n\t\t\tTHEN 6\n\t\tWHEN 7 == 8\n\t\t\tTHEN 9\n\t\tELSE 10\n\tEND;\n"},
            {"SELECT CAST(CASE WHEN 1 == 2 THEN 3 WHEN 4 == 5 THEN 6 ELSE 10 END AS String);",
             "SELECT\n\tCAST(\n\t\tCASE\n\t\t\tWHEN 1 == 2\n\t\t\t\tTHEN 3\n\t\t\tWHEN 4 == 5\n\t\t\t\tTHEN 6\n\t\t\tELSE 10\n\t\tEND AS String\n\t);\n"},
            {"SELECT CASE x WHEN 1 THEN 2 WHEN 3 THEN 4 WHEN 5 THEN 6 ELSE 10 END;",
             "SELECT\n\tCASE x\n\t\tWHEN 1\n\t\t\tTHEN 2\n\t\tWHEN 3\n\t\t\tTHEN 4\n\t\tWHEN 5\n\t\t\tTHEN 6\n\t\tELSE 10\n\tEND;\n"},
        };

        TSetup setup;
        setup.Run(cases);
    }

    Y_UNIT_TEST(MultiTokenOperations) {
        TCases cases = {
            {"$x = 1 >>| 2;",
             "$x = 1 >>| 2;\n"},
             {"$x = 1 >> 2;",
             "$x = 1 >> 2;\n"},
             {"$x = 1 ?? 2;",
             "$x = 1 ?? 2;\n"},
             {"$x = 1 >  /*comment*/  >  /*comment*/  | 2;",
             "$x = 1 >/*comment*/>/*comment*/| 2;\n"},
        };

        TSetup setup;
        setup.Run(cases);
    }

    Y_UNIT_TEST(OperatorNewlines) {
        TCases cases = {
            {"$x = TRUE\nOR\nFALSE;",
             "$x = TRUE\n\tOR\n\tFALSE;\n"},
            {"$x = TRUE OR\nFALSE;",
             "$x = TRUE OR\n\tFALSE;\n"},
            {"$x = TRUE\nOR FALSE;",
             "$x = TRUE OR\n\tFALSE;\n"},
            {"$x = 1\n+2\n*3;",
             "$x = 1 +\n\t2 *\n\t\t3;\n"},
            {"$x = 1\n+\n2\n*3\n*5\n+\n4;",
             "$x = 1\n\t+\n\t2 *\n\t\t3 *\n\t\t5\n\t+\n\t4;\n"},
            {"$x = 1\n+2+3+4\n+5+6+7+\n\n8+9+10;",
             "$x = 1 +\n\t2 + 3 + 4 +\n\t5 + 6 + 7 +\n\t8 + 9 + 10;\n"},
            {"$x = TRUE\nAND\nTRUE OR\nFALSE\nAND TRUE\nOR FALSE\nAND TRUE\nOR FALSE;",
             "$x = TRUE\n\tAND\n\tTRUE OR\n\tFALSE AND\n\t\tTRUE OR\n\tFALSE AND\n\t\tTRUE OR\n\tFALSE;\n"},
            {"$x = 1 -- comment\n+ 2;",
             "$x = 1-- comment\n\t+\n\t2;\n"},
             {"$x = 1 -- comment\n+ -- comment\n2;",
             "$x = 1-- comment\n\t+-- comment\n\t2;\n"},
             {"$x = 1 + -- comment\n2;",
             "$x = 1 +-- comment\n\t2;\n"},
             {"$x = 1\n>\n>\n|\n2;",
             "$x = 1\n\t>>|\n\t2;\n"},
             {"$x = 1\n?? 2 ??\n3\n??\n4 +\n5\n*\n6 +\n7 ??\n8;",
             "$x = 1 ??\n\t2 ??\n\t3\n\t??\n\t4 +\n\t\t5\n\t\t\t*\n\t\t\t6 +\n\t\t7 ??\n\t8;\n"},
        };

        TSetup setup;
        setup.Run(cases);
    }

    Y_UNIT_TEST(ObfuscateSelect) {
        TCases cases = {
            {"select 1;",
             "SELECT\n\t0;\n"},
            {"select true;",
             "SELECT\n\tFALSE;\n"},
            {"select 'foo';",
             "SELECT\n\t'str';\n"},
            {"select 3.0;",
             "SELECT\n\t0.0;\n"},
            {"select col;",
             "SELECT\n\tid;\n"},
            {"select * from tab;",
             "SELECT\n\t*\nFROM id;\n"},
            {"select cast(col as int32);",
             "SELECT\n\tCAST(id AS int32);\n"},
            {"select func(col);",
             "SELECT\n\tfunc(id);\n"},
            {"select mod::func(col);",
             "SELECT\n\tmod::func(id);\n"},
            {"declare $a as int32;",
             "DECLARE $id AS int32;\n"},
            {"select * from `logs/of/bob` where pwd='foo';",
             "SELECT\n\t*\nFROM id\nWHERE id = 'str';\n"},
            {"select $f();",
             "SELECT\n\t$id();\n"},
        };

        TSetup setup;
        setup.Run(cases, NSQLFormat::EFormatMode::Obfuscate);
    }

    Y_UNIT_TEST(ObfuscatePragma) {
        TCases cases = {
            {"pragma a=1",
             "PRAGMA id = 0;\n"},
            {"pragma a='foo';",
             "PRAGMA id = 'str';\n"},
            {"pragma a=true;",
             "PRAGMA id = FALSE;\n"},
            {"pragma a=$foo;",
             "PRAGMA id = $id;\n"},
            {"pragma a=foo;",
             "PRAGMA id = id;\n"},
        };

        TSetup setup;
        setup.Run(cases, NSQLFormat::EFormatMode::Obfuscate);
    }

    Y_UNIT_TEST(CreateView) {
        TCases cases = {
            {"creAte vIEw TheView wiTh (security_invoker = trUE) As SELect 1",
             "CREATE VIEW TheView WITH (security_invoker = TRUE) AS\nSELECT\n\t1;\n"},
        };

        TSetup setup;
        setup.Run(cases);
    }

    Y_UNIT_TEST(DropView) {
        TCases cases = {
            {"dRop viEW theVIEW",
             "DROP VIEW theVIEW;\n"},
        };

        TSetup setup;
        setup.Run(cases);
    }

    Y_UNIT_TEST(ResourcePoolOperations) {
        TCases cases = {
            {"creAte reSourCe poOl naMe With (a = \"b\")",
             "CREATE RESOURCE POOL naMe WITH (a = \"b\");\n"},
             {"create resource pool eds with (a=\"a\",b=\"b\",c = true)",
             "CREATE RESOURCE POOL eds WITH (\n\ta = \"a\",\n\tb = \"b\",\n\tc = TRUE\n);\n"},
             {"alTer reSOurcE poOl naMe resEt (b, c), seT (x=y, z=false)",
             "ALTER RESOURCE POOL naMe\n\tRESET (b, c),\n\tSET (x = y, z = FALSE);\n"},
             {"alter resource pool eds reset (a), set (x=y)",
             "ALTER RESOURCE POOL eds\n\tRESET (a),\n\tSET (x = y);\n"},
            {"dRop reSourCe poOl naMe",
             "DROP RESOURCE POOL naMe;\n"},
        };

        TSetup setup;
        setup.Run(cases);
    }

    Y_UNIT_TEST(BackupCollectionOperations) {
        TCases cases = {
            {"creAte  BackuP colLection `-naMe` wIth (a = \"b\")",
             "CREATE BACKUP COLLECTION `-naMe` WITH (a = \"b\");\n"},
             {"alTer bACKuP coLLECTION naMe resEt (b, c), seT (x=y, z=false)",
             "ALTER BACKUP COLLECTION naMe\n\tRESET (b, c),\n\tSET (x = y, z = FALSE);\n"},
            {"DROP backup collectiOn       `/some/path`",
             "DROP BACKUP COLLECTION `/some/path`;\n"},
        };

        TSetup setup;
        setup.Run(cases);
    }

    Y_UNIT_TEST(Analyze) {
        TCases cases = {
            {"analyze table (col1, col2, col3)",
             "ANALYZE table (col1, col2, col3);\n"},
             {"analyze table",
             "ANALYZE table;\n"}
        };

        TSetup setup;
        setup.Run(cases);
    }

    Y_UNIT_TEST(ResourcePoolClassifierOperations) {
        TCases cases = {
            {"creAte reSourCe poOl ClaSsiFIer naMe With (a = \"b\")",
             "CREATE RESOURCE POOL CLASSIFIER naMe WITH (a = \"b\");\n"},
             {"create resource pool classifier eds with (a=\"a\",b=\"b\",c = true)",
             "CREATE RESOURCE POOL CLASSIFIER eds WITH (\n\ta = \"a\",\n\tb = \"b\",\n\tc = TRUE\n);\n"},
             {"alTer reSOurcE poOl ClaSsiFIer naMe resEt (b, c), seT (x=y, z=false)",
             "ALTER RESOURCE POOL CLASSIFIER naMe\n\tRESET (b, c),\n\tSET (x = y, z = FALSE);\n"},
             {"alter resource pool classifier eds reset (a), set (x=y)",
             "ALTER RESOURCE POOL CLASSIFIER eds\n\tRESET (a),\n\tSET (x = y);\n"},
            {"dRop reSourCe poOl ClaSsiFIer naMe",
             "DROP RESOURCE POOL CLASSIFIER naMe;\n"},
        };

        TSetup setup;
        setup.Run(cases);
    }
=======
    #include "sql_format_ut.h"
>>>>>>> cafeed82
}<|MERGE_RESOLUTION|>--- conflicted
+++ resolved
@@ -16,7 +16,7 @@
         settings.Arena = &Arena;
         Formatter = NSQLFormat::MakeSqlFormatter(settings);
     }
-    
+
     void Run(const TCases& cases, NSQLFormat::EFormatMode mode = NSQLFormat::EFormatMode::Pretty) {
         for (const auto& c : cases) {
             NYql::TIssues issues;
@@ -47,1630 +47,5 @@
 }
 
 Y_UNIT_TEST_SUITE(CheckSqlFormatter) {
-<<<<<<< HEAD
-    Y_UNIT_TEST(Pragma) {
-        TCases cases = {
-            {"pragma user = user;","PRAGMA user = user;\n"},
-            {"pragma user = default;","PRAGMA user = default;\n"},
-            {"pragma user.user = user;","PRAGMA user.user = user;\n"},
-            {"pragma user.user(user);","PRAGMA user.user(user);\n"},
-            {"pragma user.user(user, user);","PRAGMA user.user(user, user);\n"},
-        };
-
-        TSetup setup;
-        setup.Run(cases);
-    }
-
-    Y_UNIT_TEST(DotAfterDigits) {
-        TCases cases = {
-            {"select a.1 .b from plato.foo;","SELECT\n\ta.1 .b\nFROM plato.foo;\n"},
-        };
-
-        TSetup setup;
-        setup.Run(cases);
-    }
-
-    Y_UNIT_TEST(GrantPermissions) {
-        TCases cases {
-            {"use plato;grant connect, modify tables, list on `/Root` to user;", "USE plato;\n\nGRANT CONNECT, MODIFY TABLES, LIST ON `/Root` TO user;\n"},
-            {"use plato;grant select , select tables, select attributes on `/Root` to user;", "USE plato;\n\nGRANT SELECT, SELECT TABLES, SELECT ATTRIBUTES ON `/Root` TO user;\n"},
-            {"use plato;grant insert, modify attributes on `/Root` to user;", "USE plato;\n\nGRANT INSERT, MODIFY ATTRIBUTES ON `/Root` TO user;\n"},
-            {"use plato;grant use legacy, use on `/Root` to user1, user2;", "USE plato;\n\nGRANT USE LEGACY, USE ON `/Root` TO user1, user2;\n"},
-            {"use plato;grant manage, full legacy, full, create on `/Root` to user;", "USE plato;\n\nGRANT MANAGE, FULL LEGACY, FULL, CREATE ON `/Root` TO user;\n"},
-            {"use plato;grant drop, grant, select row, update row on `/Root` to user;", "USE plato;\n\nGRANT DROP, GRANT, SELECT ROW, UPDATE ROW ON `/Root` TO user;\n"},
-            {"use plato;grant erase row, create directory on `/Root` to user;", "USE plato;\n\nGRANT ERASE ROW, CREATE DIRECTORY ON `/Root` TO user;\n"},
-            {"use plato;grant create table, create queue, remove schema on `/Root` to user;", "USE plato;\n\nGRANT CREATE TABLE, CREATE QUEUE, REMOVE SCHEMA ON `/Root` TO user;\n"},
-            {"use plato;grant describe schema, alter schema on `/Root` to user;", "USE plato;\n\nGRANT DESCRIBE SCHEMA, ALTER SCHEMA ON `/Root` TO user;\n"},
-            {"use plato;grant select, on `/Root` to user, with grant option;", "USE plato;\n\nGRANT SELECT, ON `/Root` TO user, WITH GRANT OPTION;\n"},
-            {"use plato;grant all privileges on `/Root` to user;", "USE plato;\n\nGRANT ALL PRIVILEGES ON `/Root` TO user;\n"},
-            {"use plato;grant list on `/Root/db1`, `/Root/db2` to user;", "USE plato;\n\nGRANT LIST ON `/Root/db1`, `/Root/db2` TO user;\n"}
-        };
-
-        TSetup setup;
-        setup.Run(cases);
-    }
-
-    Y_UNIT_TEST(RevokePermissions) {
-        TCases cases {
-            {"use plato;revoke connect, modify tables, list on `/Root` from user;", "USE plato;\n\nREVOKE CONNECT, MODIFY TABLES, LIST ON `/Root` FROM user;\n"},
-            {"use plato;revoke select , select tables, select attributes on `/Root` from user;", "USE plato;\n\nREVOKE SELECT, SELECT TABLES, SELECT ATTRIBUTES ON `/Root` FROM user;\n"},
-            {"use plato;revoke insert, modify attributes on `/Root` from user;", "USE plato;\n\nREVOKE INSERT, MODIFY ATTRIBUTES ON `/Root` FROM user;\n"},
-            {"use plato;revoke use legacy, use on `/Root` from user1, user2;", "USE plato;\n\nREVOKE USE LEGACY, USE ON `/Root` FROM user1, user2;\n"},
-            {"use plato;revoke manage, full legacy, full, create on `/Root` from user;", "USE plato;\n\nREVOKE MANAGE, FULL LEGACY, FULL, CREATE ON `/Root` FROM user;\n"},
-            {"use plato;revoke drop, grant, select row, update row on `/Root` from user;", "USE plato;\n\nREVOKE DROP, GRANT, SELECT ROW, UPDATE ROW ON `/Root` FROM user;\n"},
-            {"use plato;revoke erase row, create directory on `/Root` from user;", "USE plato;\n\nREVOKE ERASE ROW, CREATE DIRECTORY ON `/Root` FROM user;\n"},
-            {"use plato;revoke create table, create queue, remove schema on `/Root` from user;", "USE plato;\n\nREVOKE CREATE TABLE, CREATE QUEUE, REMOVE SCHEMA ON `/Root` FROM user;\n"},
-            {"use plato;revoke describe schema, alter schema on `/Root` from user;", "USE plato;\n\nREVOKE DESCRIBE SCHEMA, ALTER SCHEMA ON `/Root` FROM user;\n"},
-            {"use plato;revoke grant option for insert, on `/Root` from user;", "USE plato;\n\nREVOKE GRANT OPTION FOR INSERT, ON `/Root` FROM user;\n"},
-            {"use plato;revoke all privileges on `/Root` from user;", "USE plato;\n\nREVOKE ALL PRIVILEGES ON `/Root` FROM user;\n"},
-            {"use plato;revoke list on `/Root/db1`, `/Root/db2` from user;", "USE plato;\n\nREVOKE LIST ON `/Root/db1`, `/Root/db2` FROM user;\n"}
-        };
-
-        TSetup setup;
-        setup.Run(cases);
-    }
-
-    Y_UNIT_TEST(DropRole) {
-        TCases cases = {
-            {"use plato;drop user user,user,user;","USE plato;\n\nDROP USER user, user, user;\n"},
-            {"use plato;drop group if exists user;","USE plato;\n\nDROP GROUP IF EXISTS user;\n"},
-            {"use plato;drop group user,;","USE plato;\n\nDROP GROUP user,;\n"},
-        };
-
-        TSetup setup;
-        setup.Run(cases);
-    }
-
-    Y_UNIT_TEST(CreateUser) {
-        TCases cases = {
-            {"use plato;create user user;","USE plato;\n\nCREATE USER user;\n"},
-            {"use plato;create user user encrypted password 'foo';","USE plato;\n\nCREATE USER user ENCRYPTED PASSWORD 'foo';\n"},
-        };
-
-        TSetup setup;
-        setup.Run(cases);
-    }
-
-    Y_UNIT_TEST(CreateGroup) {
-        TCases cases = {
-            {"use plato;create group user;","USE plato;\n\nCREATE GROUP user;\n"},
-            {"use plato;create group user with user user;","USE plato;\n\nCREATE GROUP user WITH USER user;\n"},
-            {"use plato;create group user with user user, user,;","USE plato;\n\nCREATE GROUP user WITH USER user, user,;\n"},
-        };
-
-        TSetup setup;
-        setup.Run(cases);
-    }
-
-    Y_UNIT_TEST(AlterUser) {
-        TCases cases = {
-            {"use plato;alter user user rename to user;","USE plato;\n\nALTER USER user RENAME TO user;\n"},
-            {"use plato;alter user user encrypted password 'foo';","USE plato;\n\nALTER USER user ENCRYPTED PASSWORD 'foo';\n"},
-            {"use plato;alter user user with encrypted password 'foo';","USE plato;\n\nALTER USER user WITH ENCRYPTED PASSWORD 'foo';\n"},
-        };
-
-        TSetup setup;
-        setup.Run(cases);
-    }
-
-    Y_UNIT_TEST(AlterGroup) {
-        TCases cases = {
-            {"use plato;alter group user add user user;","USE plato;\n\nALTER GROUP user ADD USER user;\n"},
-            {"use plato;alter group user drop user user;","USE plato;\n\nALTER GROUP user DROP USER user;\n"},
-            {"use plato;alter group user add user user, user,;","USE plato;\n\nALTER GROUP user ADD USER user, user,;\n"},
-            {"use plato;alter group user rename to user;","USE plato;\n\nALTER GROUP user RENAME TO user;\n"},
-        };
-
-        TSetup setup;
-        setup.Run(cases);
-    }
-
-    Y_UNIT_TEST(Use) {
-        TCases cases = {
-            {"use user;","USE user;\n"},
-            {"use user:user;","USE user: user;\n"},
-            {"use user:*;","USE user: *;\n"},
-        };
-
-        TSetup setup;
-        setup.Run(cases);
-    }
-
-    Y_UNIT_TEST(Commit) {
-        TCases cases = {
-            {"commit;","COMMIT;\n"},
-        };
-
-        TSetup setup;
-        setup.Run(cases);
-    }
-
-    Y_UNIT_TEST(Rollback) {
-        TCases cases = {
-            {"rollback;","ROLLBACK;\n"},
-        };
-
-        TSetup setup;
-        setup.Run(cases);
-    }
-
-    Y_UNIT_TEST(Export) {
-        TCases cases = {
-            {"export $foo;","EXPORT $foo;\n"},
-            {"export $foo, $bar;","EXPORT $foo, $bar;\n"},
-        };
-
-        TSetup setup;
-        setup.Run(cases);
-    }
-
-    Y_UNIT_TEST(Import) {
-        TCases cases = {
-            {"import user symbols $foo;","IMPORT user SYMBOLS $foo;\n"},
-            {"import user symbols $foo,$bar;","IMPORT user SYMBOLS $foo, $bar;\n"},
-        };
-
-        TSetup setup;
-        setup.Run(cases);
-    }
-
-    Y_UNIT_TEST(Values) {
-        TCases cases = {
-            {"values (1);","VALUES\n\t(1);\n"},
-            {"values (1,2),(3,4);","VALUES\n\t(1, 2),\n\t(3, 4);\n"},
-            {"values ('a\nb');","VALUES\n\t('a\nb');\n"},
-        };
-
-        TSetup setup;
-        setup.Run(cases);
-    }
-
-    Y_UNIT_TEST(Declare) {
-        TCases cases = {
-            {"declare $foo as int32;","DECLARE $foo AS int32;\n"},
-            {"declare $foo as bool ?","DECLARE $foo AS bool?;\n"},
-            {"declare $foo as bool ? ?","DECLARE $foo AS bool??;\n"},
-        };
-
-        TSetup setup;
-        setup.Run(cases);
-    }
-
-    Y_UNIT_TEST(NamedNode) {
-        TCases cases = {
-            {"$x=1","$x = 1;\n"},
-            {"$x,$y=(2,3)","$x, $y = (2, 3);\n"},
-            {"$a = select 1 union all select 2","$a =\n\tSELECT\n\t\t1\n\tUNION ALL\n\tSELECT\n\t\t2;\n"},
-        };
-
-        TSetup setup;
-        setup.Run(cases);
-    }
-
-    Y_UNIT_TEST(DropTable) {
-        TCases cases = {
-            {"drop table user","DROP TABLE user;\n"},
-            {"drop table if exists user","DROP TABLE IF EXISTS user;\n"},
-        };
-
-        TSetup setup;
-        setup.Run(cases);
-    }
-
-    Y_UNIT_TEST(CreateTable) {
-        TCases cases = {
-            {"create table user(user int32)","CREATE TABLE user (\n\tuser int32\n);\n"},
-            {"create table user(user int32,user bool ?)","CREATE TABLE user (\n\tuser int32,\n\tuser bool?\n);\n"},
-            {"create table user(user int32) with (user=user)","CREATE TABLE user (\n\tuser int32\n)\nWITH (user = user);\n"},
-            {"create table user(primary key (user))","CREATE TABLE user (\n\tPRIMARY KEY (user)\n);\n"},
-            {"create table user(primary key (user,user))","CREATE TABLE user (\n\tPRIMARY KEY (user, user)\n);\n"},
-            {"create table user(partition by (user))","CREATE TABLE user (\n\tPARTITION BY (user)\n);\n"},
-            {"create table user(partition by (user,user))","CREATE TABLE user (\n\tPARTITION BY (user, user)\n);\n"},
-            {"create table user(order by (user asc))","CREATE TABLE user (\n\tORDER BY (user ASC)\n);\n"},
-            {"create table user(order by (user desc,user))","CREATE TABLE user (\n\tORDER BY (user DESC, user)\n);\n"},
-            {"create table user(user int32) with (ttl=interval('P1D') on user as seconds)",
-             "CREATE TABLE user (\n\tuser int32\n)\nWITH (ttl = interval('P1D') ON user AS SECONDS);\n"},
-            {"create table user(user int32) with (ttl=interval('P1D') on user as MilliSeconds)",
-             "CREATE TABLE user (\n\tuser int32\n)\nWITH (ttl = interval('P1D') ON user AS MILLISECONDS);\n"},
-            {"create table user(user int32) with (ttl=interval('P1D') on user as microSeconds)",
-             "CREATE TABLE user (\n\tuser int32\n)\nWITH (ttl = interval('P1D') ON user AS MICROSECONDS);\n"},
-            {"create table user(user int32) with (ttl=interval('P1D') on user as nAnOsEcOnDs)",
-             "CREATE TABLE user (\n\tuser int32\n)\nWITH (ttl = interval('P1D') ON user AS NANOSECONDS);\n"},
-            {"create table user(index user global unique sync on (user,user) with (user=user,user=user))",
-             "CREATE TABLE user (\n\tINDEX user GLOBAL UNIQUE SYNC ON (user, user) WITH (user = user, user = user)\n);\n"},
-            {"create table user(index user global async on (user) with (user=user,))",
-             "CREATE TABLE user (\n\tINDEX user GLOBAL ASYNC ON (user) WITH (user = user,)\n);\n"},
-            {"create table user(index user local on (user) cover (user))",
-             "CREATE TABLE user (\n\tINDEX user LOCAL ON (user) COVER (user)\n);\n"},
-            {"create table user(index user local on (user) cover (user,user))",
-             "CREATE TABLE user (\n\tINDEX user LOCAL ON (user) COVER (user, user)\n);\n"},
-            {"create table user(index idx global using subtype on (col) cover (col) with (setting = foo, another_setting = bar));",
-             "CREATE TABLE user (\n\tINDEX idx GLOBAL USING subtype ON (col) COVER (col) WITH (setting = foo, another_setting = bar)\n);\n"},
-            {"create table user(family user (user='foo'))",
-             "CREATE TABLE user (\n\tFAMILY user (user = 'foo')\n);\n"},
-            {"create table user(family user (user='foo',user='bar'))",
-             "CREATE TABLE user (\n\tFAMILY user (user = 'foo', user = 'bar')\n);\n"},
-            {"create table user(changefeed user with (user='foo'))",
-             "CREATE TABLE user (\n\tCHANGEFEED user WITH (user = 'foo')\n);\n"},
-            {"create table user(changefeed user with (user='foo',user='bar'))",
-             "CREATE TABLE user (\n\tCHANGEFEED user WITH (user = 'foo', user = 'bar')\n);\n"},
-            {"create table user(user) AS SELECT 1","CREATE TABLE user (\n\tuser\n)\nAS\nSELECT\n    1;\n"},
-            {"create table user(user) AS VALUES (1), (2)","CREATE TABLE user (\n\tuser\n)\nAS\nVALUES\n    (1),\n    (2);\n"},
-            {"create table user(foo int32, bar bool ?) inherits (s3:$cluster.xxx) partition by hash(a,b,hash) with (inherits=interval('PT1D') ON logical_time) tablestore tablestore",
-              "CREATE TABLE user (\n"
-              "\tfoo int32,\n"
-              "\tbar bool?\n"
-              ")\n"
-              "INHERITS (s3: $cluster.xxx)\n"
-              "PARTITION BY HASH (a, b, hash)\n"
-              "WITH (inherits = interval('PT1D') ON logical_time)\n"
-              "TABLESTORE tablestore;\n"},
-            {"create table user(foo int32, bar bool ?) partition by hash(a,b,hash) with (tiering='some')",
-              "CREATE TABLE user (\n"
-              "\tfoo int32,\n"
-              "\tbar bool?\n"
-              ")\n"
-              "PARTITION BY HASH (a, b, hash)\n"
-              "WITH (tiering = 'some');\n"},
-            {"create table if not  exists user(user int32)", "CREATE TABLE IF NOT EXISTS user (\n\tuser int32\n);\n"},
-            {"create temp   table    user(user int32)", "CREATE TEMP TABLE user (\n\tuser int32\n);\n"},
-            {"create   temporary   table    user(user int32)", "CREATE TEMPORARY TABLE user (\n\tuser int32\n);\n"}
-        };
-
-        TSetup setup;
-        setup.Run(cases);
-    }
-
-    Y_UNIT_TEST(ObjectOperations) {
-        TCases cases = {
-            {"alter oBject usEr (TYpe abcde) Set (a = b)",
-             "ALTER OBJECT usEr (TYPE abcde) SET (a = b);\n"},
-            {"creAte oBject usEr (tYpe abcde) With (a = b)",
-             "CREATE OBJECT usEr (TYPE abcde) WITH (a = b);\n"},
-             {"creAte oBject if not exIstS usEr (tYpe abcde) With (a = b)",
-             "CREATE OBJECT IF NOT EXISTS usEr (TYPE abcde) WITH (a = b);\n"},
-            {"creAte oBject usEr (tYpe abcde) With a = b",
-             "CREATE OBJECT usEr (TYPE abcde) WITH a = b;\n"},
-            {"dRop oBject usEr (tYpe abcde) With (aeEE)",
-             "DROP OBJECT usEr (TYPE abcde) WITH (aeEE);\n"},
-             {"dRop oBject If ExistS usEr (tYpe abcde) With (aeEE)",
-             "DROP OBJECT IF EXISTS usEr (TYPE abcde) WITH (aeEE);\n"},
-            {"dRop oBject usEr (tYpe abcde) With aeEE",
-             "DROP OBJECT usEr (TYPE abcde) WITH aeEE;\n"}
-        };
-
-        TSetup setup;
-        setup.Run(cases);
-    }
-
-    Y_UNIT_TEST(TableStoreOperations) {
-        TCases cases = {
-            {"alter tableStore uSer aDd column usEr int32",
-             "ALTER TABLESTORE uSer ADD COLUMN usEr int32;\n"},
-             {"alter tableStore uSer drOp column usEr",
-             "ALTER TABLESTORE uSer DROP COLUMN usEr;\n"}
-        };
-
-        TSetup setup;
-        setup.Run(cases);
-    }
-
-    Y_UNIT_TEST(ExternalDataSourceOperations) {
-        TCases cases = {
-            {"creAte exTernAl daTa SouRce usEr With (a = \"b\")",
-             "CREATE EXTERNAL DATA SOURCE usEr WITH (a = \"b\");\n"},
-             {"creAte exTernAl daTa SouRce if not exists usEr With (a = \"b\")",
-             "CREATE EXTERNAL DATA SOURCE IF NOT EXISTS usEr WITH (a = \"b\");\n"},
-             {"creAte oR rePlaCe exTernAl daTa SouRce usEr With (a = \"b\")",
-             "CREATE OR REPLACE EXTERNAL DATA SOURCE usEr WITH (a = \"b\");\n"},
-             {"create external data source eds with (a=\"a\",b=\"b\",c = true)",
-             "CREATE EXTERNAL DATA SOURCE eds WITH (\n\ta = \"a\",\n\tb = \"b\",\n\tc = TRUE\n);\n"},
-             {"alter external data source eds set a true, reset (b, c), set (x=y, z=false)",
-             "ALTER EXTERNAL DATA SOURCE eds\n\tSET a TRUE,\n\tRESET (b, c),\n\tSET (x = y, z = FALSE);\n"},
-             {"alter external data source eds reset (a), set (x=y)",
-             "ALTER EXTERNAL DATA SOURCE eds\n\tRESET (a),\n\tSET (x = y);\n"},
-            {"dRop exTerNal Data SouRce usEr",
-             "DROP EXTERNAL DATA SOURCE usEr;\n"},
-             {"dRop exTerNal Data SouRce if exists usEr",
-             "DROP EXTERNAL DATA SOURCE IF EXISTS usEr;\n"},
-        };
-
-        TSetup setup;
-        setup.Run(cases);
-    }
-
-    Y_UNIT_TEST(AsyncReplication) {
-        TCases cases = {
-            {"create async replication user for table1 AS table2 with (user='foo')",
-             "CREATE ASYNC REPLICATION user FOR table1 AS table2 WITH (user = 'foo');\n"},
-            {"alter async replication user set (user='foo')",
-             "ALTER ASYNC REPLICATION user SET (user = 'foo');\n"},
-            {"drop async replication user",
-             "DROP ASYNC REPLICATION user;\n"},
-            {"drop async replication user cascade",
-             "DROP ASYNC REPLICATION user CASCADE;\n"},
-        };
-
-        TSetup setup;
-        setup.Run(cases);
-    }
-
-    Y_UNIT_TEST(ExternalTableOperations) {
-        TCases cases = {
-            {"creAte exTernAl TabLe usEr (a int) With (a = \"b\")",
-             "CREATE EXTERNAL TABLE usEr (\n\ta int\n)\nWITH (a = \"b\");\n"},
-             {"creAte oR rePlaCe exTernAl TabLe usEr (a int) With (a = \"b\")",
-             "CREATE OR REPLACE EXTERNAL TABLE usEr (\n\ta int\n)\nWITH (a = \"b\");\n"},
-            {"creAte exTernAl TabLe iF NOt Exists usEr (a int) With (a = \"b\")",
-             "CREATE EXTERNAL TABLE IF NOT EXISTS usEr (\n\ta int\n)\nWITH (a = \"b\");\n"},
-            {"create external table user (a int) with (a=\"b\",c=\"d\")",
-             "CREATE EXTERNAL TABLE user (\n\ta int\n)\nWITH (\n\ta = \"b\",\n\tc = \"d\"\n);\n"},
-            {"alter  external table user add column col1 int32, drop column col2, reset(prop), set (prop2 = 42, x=y), set a true",
-            "ALTER EXTERNAL TABLE user\n\tADD COLUMN col1 int32,\n\tDROP COLUMN col2,\n\tRESET (prop),\n\tSET (prop2 = 42, x = y),\n\tSET a TRUE;\n"},
-            {"dRop exTerNal taBlE usEr",
-             "DROP EXTERNAL TABLE usEr;\n"},
-            {"dRop exTerNal taBlE iF eXiStS usEr",
-             "DROP EXTERNAL TABLE IF EXISTS usEr;\n"},
-        };
-
-        TSetup setup;
-        setup.Run(cases);
-    }
-
-    Y_UNIT_TEST(TypeSelection) {
-        TCases cases = {
-            {"Select tYpe.* frOm Table tYpe",
-             "SELECT\n\ttYpe.*\nFROM Table\n\ttYpe;\n"}
-        };
-
-        TSetup setup;
-        setup.Run(cases);
-    }
-
-    Y_UNIT_TEST(AlterTable) {
-        TCases cases = {
-            {"alter table user add user int32",
-             "ALTER TABLE user\n\tADD user int32;\n"},
-            {"alter table user add user int32, add user bool ?",
-             "ALTER TABLE user\n\tADD user int32,\n\tADD user bool?;\n"},
-            {"alter table user add column user int32",
-             "ALTER TABLE user\n\tADD COLUMN user int32;\n"},
-            {"alter table user drop user",
-             "ALTER TABLE user\n\tDROP user;\n"},
-            {"alter table user drop column user",
-             "ALTER TABLE user\n\tDROP COLUMN user;\n"},
-            {"alter table user alter column user set family user",
-             "ALTER TABLE user\n\tALTER COLUMN user SET FAMILY user;\n"},
-            {"alter table t alter column c drop not null",
-             "ALTER TABLE t\n\tALTER COLUMN c DROP NOT NULL;\n"},
-            {"alter table user add family user(user='foo')",
-             "ALTER TABLE user\n\tADD FAMILY user (user = 'foo');\n"},
-            {"alter table user alter family user set user 'foo'",
-             "ALTER TABLE user\n\tALTER FAMILY user SET user 'foo';\n"},
-            {"alter table user set user user",
-             "ALTER TABLE user\n\tSET user user;\n"},
-            {"alter table user set (user=user)",
-             "ALTER TABLE user\n\tSET (user = user);\n"},
-            {"alter table user set (user=user,user=user)",
-             "ALTER TABLE user\n\tSET (user = user, user = user);\n"},
-            {"alter table user reset(user)",
-             "ALTER TABLE user\n\tRESET (user);\n"},
-            {"alter table user reset(user, user)",
-             "ALTER TABLE user\n\tRESET (user, user);\n"},
-            {"alter table user add index user local on (user)",
-             "ALTER TABLE user\n\tADD INDEX user LOCAL ON (user);\n"},
-            {"alter table user alter index idx set setting 'foo'",
-             "ALTER TABLE user\n\tALTER INDEX idx SET setting 'foo';\n"},
-            {"alter table user alter index idx set (setting = 'foo', another_setting = 'bar')",
-             "ALTER TABLE user\n\tALTER INDEX idx SET (setting = 'foo', another_setting = 'bar');\n"},
-            {"alter table user alter index idx reset (setting, another_setting)",
-             "ALTER TABLE user\n\tALTER INDEX idx RESET (setting, another_setting);\n"},
-            {"alter table user add index idx global using subtype on (col) cover (col) with (setting = foo, another_setting = 'bar');",
-             "ALTER TABLE user\n\tADD INDEX idx GLOBAL USING subtype ON (col) COVER (col) WITH (setting = foo, another_setting = 'bar');\n"},
-            {"alter table user drop index user",
-             "ALTER TABLE user\n\tDROP INDEX user;\n"},
-            {"alter table user rename to user",
-             "ALTER TABLE user\n\tRENAME TO user;\n"},
-            {"alter table user add changefeed user with (user = 'foo')",
-             "ALTER TABLE user\n\tADD CHANGEFEED user WITH (user = 'foo');\n"},
-            {"alter table user alter changefeed user disable",
-             "ALTER TABLE user\n\tALTER CHANGEFEED user DISABLE;\n"},
-            {"alter table user alter changefeed user set(user='foo')",
-             "ALTER TABLE user\n\tALTER CHANGEFEED user SET (user = 'foo');\n"},
-            {"alter table user drop changefeed user",
-             "ALTER TABLE user\n\tDROP CHANGEFEED user;\n"},
-            {"alter table user add changefeed user with (initial_scan = tRUe)",
-             "ALTER TABLE user\n\tADD CHANGEFEED user WITH (initial_scan = TRUE);\n"},
-            {"alter table user add changefeed user with (initial_scan = FaLsE)",
-             "ALTER TABLE user\n\tADD CHANGEFEED user WITH (initial_scan = FALSE);\n"},
-            {"alter table user add changefeed user with (retention_period = Interval(\"P1D\"))",
-             "ALTER TABLE user\n\tADD CHANGEFEED user WITH (retention_period = Interval(\"P1D\"));\n"},
-            {"alter table user add changefeed user with (virtual_timestamps = TruE)",
-             "ALTER TABLE user\n\tADD CHANGEFEED user WITH (virtual_timestamps = TRUE);\n"},
-            {"alter table user add changefeed user with (virtual_timestamps = fAlSe)",
-             "ALTER TABLE user\n\tADD CHANGEFEED user WITH (virtual_timestamps = FALSE);\n"},
-            {"alter table user add changefeed user with (resolved_timestamps = Interval(\"PT1S\"))",
-             "ALTER TABLE user\n\tADD CHANGEFEED user WITH (resolved_timestamps = Interval(\"PT1S\"));\n"},
-            {"alter table user add changefeed user with (topic_min_active_partitions = 1)",
-             "ALTER TABLE user\n\tADD CHANGEFEED user WITH (topic_min_active_partitions = 1);\n"},
-            {"alter table user add changefeed user with (topic_auto_partitioning = DISABLED)",
-             "ALTER TABLE user\n\tADD CHANGEFEED user WITH (topic_auto_partitioning = DISABLED);\n"},
-            {"alter table user add changefeed user with (topic_auto_partitioning = ENABLED, topic_max_active_partitions = 10, topic_min_active_partitions = 1)",
-             "ALTER TABLE user\n\tADD CHANGEFEED user WITH (topic_auto_partitioning = ENABLED, topic_max_active_partitions = 10, topic_min_active_partitions = 1);\n"},
-        };
-
-        TSetup setup;
-        setup.Run(cases);
-    }
-
-    Y_UNIT_TEST(CreateTopic) {
-        TCases cases = {
-            {"create topic topic1",
-             "CREATE TOPIC topic1;\n"},
-             {"create topic topic1 (consumer c1)",
-             "CREATE TOPIC topic1 (\n\tCONSUMER c1\n);\n"},
-             {"create topic topic1 (consumer c1, consumer c2 with (important = True))",
-             "CREATE TOPIC topic1 (\n\tCONSUMER c1,\n\tCONSUMER c2 WITH (important = TRUE)\n);\n"},
-             {"create topic topic1 (consumer c1) with (partition_count_limit = 5)",
-             "CREATE TOPIC topic1 (\n\tCONSUMER c1\n) WITH (\n\tpartition_count_limit = 5\n);\n"},
-        };
-
-        TSetup setup;
-        setup.Run(cases);
-    }
-
-    Y_UNIT_TEST(AlterTopic) {
-        TCases cases = {
-             {"alter topic topic1 alter consumer c1 set (important = false)",
-             "ALTER TOPIC topic1\n\tALTER CONSUMER c1 SET (important = FALSE);\n"},
-             {"alter topic topic1 alter consumer c1 set (important = false), alter consumer c2 reset (read_from)",
-              "ALTER TOPIC topic1\n\tALTER CONSUMER c1 SET (important = FALSE),\n\tALTER CONSUMER c2 RESET (read_from);\n"},
-             {"alter topic topic1 add consumer c1, drop consumer c2",
-              "ALTER TOPIC topic1\n\tADD CONSUMER c1,\n\tDROP CONSUMER c2;\n"},
-             {"alter topic topic1 set (supported_codecs = 'RAW'), RESET (retention_period)",
-              "ALTER TOPIC topic1\n\tSET (supported_codecs = 'RAW'),\n\tRESET (retention_period);\n"},
-
-        };
-
-        TSetup setup;
-        setup.Run(cases);
-    }
-
-    Y_UNIT_TEST(DropTopic) {
-        TCases cases = {
-            {"drop topic topic1",
-             "DROP TOPIC topic1;\n"},
-        };
-
-        TSetup setup;
-        setup.Run(cases);
-    }
-
-    Y_UNIT_TEST(TopicExistsStatement) {
-        TCases cases = {
-            {"drop topic if exists topic1",
-             "DROP TOPIC IF EXISTS topic1;\n"},
-            {"create topic if not exists topic1 with (partition_count_limit = 5)",
-             "CREATE TOPIC IF NOT EXISTS topic1 WITH (\n\tpartition_count_limit = 5\n);\n"},
-             {"alter topic if exists topic1 alter consumer c1 set (important = false)",
-             "ALTER TOPIC IF EXISTS topic1\n\tALTER CONSUMER c1 SET (important = FALSE);\n"},
-        };
-
-        TSetup setup;
-        setup.Run(cases);
-    }
-
-    Y_UNIT_TEST(Do) {
-        TCases cases = {
-            {"do $a(1,2,3)",
-             "DO $a(1, 2, 3);\n"},
-            {"do begin values(1); end do;",
-             "DO BEGIN\n\tVALUES\n\t\t(1);\nEND DO;\n"},
-        };
-
-        TSetup setup;
-        setup.Run(cases);
-    }
-
-    Y_UNIT_TEST(DefineActionOrSubquery) {
-        TCases cases = {
-            {"define action $a() as "
-             "define action $b() as "
-             "values(1); "
-             "end define; "
-             "define subquery $c() as "
-             "select 1; "
-             "end define; "
-             "do $b(); "
-             "process $c(); "
-             "end define",
-             "DEFINE ACTION $a() AS\n\tDEFINE ACTION $b() AS\n\t\t"
-             "VALUES\n\t\t\t(1);\n\tEND DEFINE;\n\n\t"
-             "DEFINE SUBQUERY $c() AS\n\t\tSELECT\n\t\t\t1;\n\t"
-             "END DEFINE;\n\tDO $b();\n\n\tPROCESS $c();\nEND DEFINE;\n"},
-        };
-
-        TSetup setup;
-        setup.Run(cases);
-    }
-
-    Y_UNIT_TEST(If) {
-        TCases cases = {
-            {"evaluate if 1=1 do $a()",
-             "EVALUATE IF 1 = 1\n\tDO $a();\n"},
-            {"evaluate if 1=1 do $a() else do $b()",
-             "EVALUATE IF 1 = 1\n\tDO $a()\nELSE\n\tDO $b();\n"},
-            {"evaluate if 1=1 do begin select 1; end do",
-             "EVALUATE IF 1 = 1\n\tDO BEGIN\n\t\tSELECT\n\t\t\t1;\n\tEND DO;\n"},
-            {"evaluate if 1=1 do begin select 1; end do else do begin select 2; end do",
-             "EVALUATE IF 1 = 1\n\tDO BEGIN\n\t\tSELECT\n\t\t\t1;\n\tEND DO\n"
-             "ELSE\n\tDO BEGIN\n\t\tSELECT\n\t\t\t2;\n\tEND DO;\n"},
-        };
-
-        TSetup setup;
-        setup.Run(cases);
-    }
-
-    Y_UNIT_TEST(For) {
-        TCases cases = {
-            {"evaluate for $x in [] do $a($x)",
-             "EVALUATE FOR $x IN []\n\tDO $a($x);\n"},
-            {"evaluate for $x in [] do $a($x) else do $b()",
-             "EVALUATE FOR $x IN []\n\tDO $a($x)\nELSE\n\tDO $b();\n"},
-            {"evaluate for $x in [] do begin select $x; end do",
-             "EVALUATE FOR $x IN []\n\tDO BEGIN\n\t\tSELECT\n\t\t\t$x;\n\tEND DO;\n"},
-            {"evaluate for $x in [] do begin select $x; end do else do begin select 2; end do",
-             "EVALUATE FOR $x IN []\n\tDO BEGIN\n\t\tSELECT\n\t\t\t$x;\n\tEND DO\nELSE\n\tDO BEGIN\n\t\tSELECT\n\t\t\t2;\n\tEND DO;\n"},
-            {"evaluate parallel for $x in [] do $a($x)",
-             "EVALUATE PARALLEL FOR $x IN []\n\tDO $a($x);\n"},
-        };
-
-        TSetup setup;
-        setup.Run(cases);
-    }
-
-    Y_UNIT_TEST(Update) {
-        TCases cases = {
-            {"update user on default values",
-             "UPDATE user\nON DEFAULT VALUES;\n"},
-            {"update user on values (1),(2)",
-             "UPDATE user\nON\nVALUES\n\t(1),\n\t(2);\n"},
-            {"update user on select 1 as x, 2 as y",
-             "UPDATE user\nON\nSELECT\n\t1 AS x,\n\t2 AS y;\n"},
-            {"update user on (x) values (1),(2),(3)",
-             "UPDATE user\nON (\n\tx\n)\nVALUES\n\t(1),\n\t(2),\n\t(3);\n"},
-            {"update user on (x,y) values (1,2),(2,3),(3,4)",
-             "UPDATE user\nON (\n\tx,\n\ty\n)\nVALUES\n\t(1, 2),\n\t(2, 3),\n\t(3, 4);\n"},
-            {"update user on (x) select 1",
-             "UPDATE user\nON (\n\tx\n)\nSELECT\n\t1;\n"},
-            {"update user on (x,y) select 1,2",
-             "UPDATE user\nON (\n\tx,\n\ty\n)\nSELECT\n\t1,\n\t2;\n"},
-            {"update user set x=1",
-             "UPDATE user\nSET\n\tx = 1;\n"},
-            {"update user set (x)=(1)",
-             "UPDATE user\nSET\n(\n\tx\n) = (\n\t1\n);\n"},
-            {"update user set (x,y)=(1,2)",
-             "UPDATE user\nSET\n(\n\tx,\n\ty\n) = (\n\t1,\n\t2\n);\n"},
-            {"update user set (x,y)=(select 1,2)",
-             "UPDATE user\nSET\n(\n\tx,\n\ty\n) = (\n\tSELECT\n\t\t1,\n\t\t2\n);\n"},
-            {"update user set x=1,y=2 where z=3",
-             "UPDATE user\nSET\n\tx = 1,\n\ty = 2\nWHERE z = 3;\n"},
-        };
-
-        TSetup setup;
-        setup.Run(cases);
-    }
-
-    Y_UNIT_TEST(Delete) {
-        TCases cases = {
-            {"delete from user",
-             "DELETE FROM user;\n"},
-            {"delete from user where 1=1",
-             "DELETE FROM user\nWHERE 1 = 1;\n"},
-            {"delete from user on select 1 as x, 2 as y",
-             "DELETE FROM user\nON\nSELECT\n\t1 AS x,\n\t2 AS y;\n"},
-            {"delete from user on (x) values (1)",
-             "DELETE FROM user\nON (\n\tx\n)\nVALUES\n\t(1);\n"},
-            {"delete from user on (x,y) values (1,2), (3,4)",
-             "DELETE FROM user\nON (\n\tx,\n\ty\n)\nVALUES\n\t(1, 2),\n\t(3, 4);\n"},
-        };
-
-        TSetup setup;
-        setup.Run(cases);
-    }
-
-    Y_UNIT_TEST(Into) {
-        TCases cases = {
-            {"insert into user select 1 as x",
-             "INSERT INTO user\nSELECT\n\t1 AS x;\n"},
-            {"insert or abort into user select 1 as x",
-             "INSERT OR ABORT INTO user\nSELECT\n\t1 AS x;\n"},
-            {"insert or revert into user select 1 as x",
-             "INSERT OR REVERT INTO user\nSELECT\n\t1 AS x;\n"},
-            {"insert or ignore into user select 1 as x",
-             "INSERT OR IGNORE INTO user\nSELECT\n\t1 AS x;\n"},
-            {"upsert into user select 1 as x",
-             "UPSERT INTO user\nSELECT\n\t1 AS x;\n"},
-            {"replace into user select 1 as x",
-             "REPLACE INTO user\nSELECT\n\t1 AS x;\n"},
-            {"insert into user(x) values (1)",
-             "INSERT INTO user (\n\tx\n)\nVALUES\n\t(1);\n"},
-            {"insert into user(x,y) values (1,2)",
-             "INSERT INTO user (\n\tx,\n\ty\n)\nVALUES\n\t(1, 2);\n"},
-            {"insert into plato.user select 1 as x",
-             "INSERT INTO plato.user\nSELECT\n\t1 AS x;\n"},
-            {"insert into @user select 1 as x",
-             "INSERT INTO @user\nSELECT\n\t1 AS x;\n"},
-            {"insert into $user select 1 as x",
-             "INSERT INTO $user\nSELECT\n\t1 AS x;\n"},
-            {"insert into @$user select 1 as x",
-             "INSERT INTO @$user\nSELECT\n\t1 AS x;\n"},
-            {"upsert into user erase by (x,y) values (1)",
-             "UPSERT INTO user\n\tERASE BY (\n\t\tx,\n\t\ty\n\t)\nVALUES\n\t(1);\n"},
-            {"insert into user with truncate select 1 as x",
-             "INSERT INTO user\n\tWITH truncate\nSELECT\n\t1 AS x;\n"},
-            {"insert into user with (truncate,inferscheme='1') select 1 as x",
-             "INSERT INTO user\n\tWITH (truncate, inferscheme = '1')\nSELECT\n\t1 AS x;\n"},
-            {"insert into user with schema Struct<user:int32> select 1 as user",
-             "INSERT INTO user\n\tWITH SCHEMA Struct<user: int32>\nSELECT\n\t1 AS user;\n"},
-            {"insert into user with schema (int32 as user) select 1 as user",
-             "INSERT INTO user\n\tWITH SCHEMA (int32 AS user)\nSELECT\n\t1 AS user;\n"},
-        };
-
-        TSetup setup;
-        setup.Run(cases);
-    }
-
-    Y_UNIT_TEST(Process) {
-        TCases cases = {
-            {"process user",
-             "PROCESS user;\n"},
-            {"process user using $f() as user",
-             "PROCESS user\nUSING $f() AS user;\n"},
-            {"process user,user using $f()",
-             "PROCESS user, user\nUSING $f();\n"},
-            {"process user using $f() where 1=1 having 1=1 assume order by user",
-             "PROCESS user\nUSING $f()\nWHERE 1 = 1\nHAVING 1 = 1\nASSUME ORDER BY\n\tuser;\n"},
-            {"process user using $f() union all process user using $f()",
-             "PROCESS user\nUSING $f()\nUNION ALL\nPROCESS user\nUSING $f();\n"},
-            {"process user using $f() with foo=bar",
-             "PROCESS user\nUSING $f()\nWITH foo = bar;\n"},
-            {"discard process user using $f()",
-             "DISCARD PROCESS user\nUSING $f();\n"},
-            {"process user using $f() into result user",
-             "PROCESS user\nUSING $f()\nINTO RESULT user;\n"},
-        };
-
-        TSetup setup;
-        setup.Run(cases);
-    }
-
-    Y_UNIT_TEST(Reduce) {
-        TCases cases = {
-            {"reduce user on user using $f()",
-             "REDUCE user\nON\n\tuser\nUSING $f();\n"},
-            {"reduce user on user, using $f()",
-             "REDUCE user\nON\n\tuser,\nUSING $f();\n"},
-            {"discard reduce user on user using $f();",
-             "DISCARD REDUCE user\nON\n\tuser\nUSING $f();\n"},
-            {"reduce user on user using $f() into result user",
-             "REDUCE user\nON\n\tuser\nUSING $f()\nINTO RESULT user;\n"},
-            {"reduce user on user using all $f()",
-             "REDUCE user\nON\n\tuser\nUSING ALL $f();\n"},
-            {"reduce user on user using $f() as user",
-             "REDUCE user\nON\n\tuser\nUSING $f() AS user;\n"},
-            {"reduce user,user on user using $f()",
-             "REDUCE user, user\nON\n\tuser\nUSING $f();\n"},
-            {"reduce user on user,user using $f()",
-             "REDUCE user\nON\n\tuser,\n\tuser\nUSING $f();\n"},
-            {"reduce user on user using $f() where 1=1 having 1=1 assume order by user",
-             "REDUCE user\nON\n\tuser\nUSING $f()\nWHERE 1 = 1\nHAVING 1 = 1\nASSUME ORDER BY\n\tuser;\n"},
-            {"reduce user presort user,user on user using $f();",
-             "REDUCE user\nPRESORT\n\tuser,\n\tuser\nON\n\tuser\nUSING $f();\n"},
-        };
-
-        TSetup setup;
-        setup.Run(cases);
-    }
-
-    Y_UNIT_TEST(Select) {
-        TCases cases = {
-            {"select 1",
-             "SELECT\n\t1;\n"},
-            {"select 1,",
-             "SELECT\n\t1,;\n"},
-            {"select 1 as x",
-             "SELECT\n\t1 AS x;\n"},
-            {"select *",
-             "SELECT\n\t*;\n"},
-            {"select a.*",
-             "SELECT\n\ta.*;\n"},
-            {"select * without a",
-             "SELECT\n\t*\n\tWITHOUT\n\t\ta;\n"},
-            {"select * without a,b",
-             "SELECT\n\t*\n\tWITHOUT\n\t\ta,\n\t\tb;\n"},
-            {"select * without a,",
-             "SELECT\n\t*\n\tWITHOUT\n\t\ta,;\n"},
-            {"select 1 from user",
-             "SELECT\n\t1\nFROM user;\n"},
-            {"select 1 from plato.user",
-             "SELECT\n\t1\nFROM plato.user;\n"},
-            {"select 1 from $user",
-             "SELECT\n\t1\nFROM $user;\n"},
-            {"select 1 from @user",
-             "SELECT\n\t1\nFROM @user;\n"},
-            {"select 1 from @$user",
-             "SELECT\n\t1\nFROM @$user;\n"},
-            {"select 1 from user view user",
-             "SELECT\n\t1\nFROM user\n\tVIEW user;\n"},
-            {"select 1 from user as user",
-             "SELECT\n\t1\nFROM user\n\tAS user;\n"},
-            {"select 1 from user as user(user)",
-             "SELECT\n\t1\nFROM user\n\tAS user (\n\t\tuser\n\t);\n"},
-            {"select 1 from user as user(user, user)",
-             "SELECT\n\t1\nFROM user\n\tAS user (\n\t\tuser,\n\t\tuser\n\t);\n"},
-            {"select 1 from user with user=user",
-             "SELECT\n\t1\nFROM user\n\tWITH user = user;\n"},
-            {"select 1 from user with (user=user, user=user)",
-             "SELECT\n\t1\nFROM user\n\tWITH (user = user, user = user);\n"},
-            {"select 1 from user sample 0.1",
-             "SELECT\n\t1\nFROM user\n\tSAMPLE 0.1;\n"},
-            {"select 1 from user tablesample system(0.1)",
-             "SELECT\n\t1\nFROM user\n\tTABLESAMPLE SYSTEM (0.1);\n"},
-            {"select 1 from user tablesample bernoulli(0.1) repeatable(10)",
-             "SELECT\n\t1\nFROM user\n\tTABLESAMPLE BERNOULLI (0.1) REPEATABLE (10);\n"},
-            {"select 1 from user flatten columns",
-             "SELECT\n\t1\nFROM user\n\tFLATTEN COLUMNS;\n"},
-            {"select 1 from user flatten list by user",
-             "SELECT\n\t1\nFROM user\n\tFLATTEN LIST BY\n\t\tuser;\n"},
-            {"select 1 from user flatten list by (user,user)",
-             "SELECT\n\t1\nFROM user\n\tFLATTEN LIST BY (\n\t\tuser,\n\t\tuser\n\t);\n"},
-            {"select 1 from $user(1,2)",
-             "SELECT\n\t1\nFROM $user(1, 2);\n"},
-            {"select 1 from $user(1,2) view user",
-             "SELECT\n\t1\nFROM $user(1, 2)\n\tVIEW user;\n"},
-            {"select 1 from range('a','b')",
-             "SELECT\n\t1\nFROM range('a', 'b');\n"},
-            {"from user select 1",
-             "FROM user\nSELECT\n\t1;\n"},
-            {"select * from user as a join user as b on a.x=b.y",
-             "SELECT\n\t*\nFROM user\n\tAS a\nJOIN user\n\tAS b\nON a.x = b.y;\n"},
-            {"select * from user as a join user as b using(x)",
-             "SELECT\n\t*\nFROM user\n\tAS a\nJOIN user\n\tAS b\nUSING (x);\n"},
-            {"select * from any user as a full join user as b on a.x=b.y",
-             "SELECT\n\t*\nFROM ANY user\n\tAS a\nFULL JOIN user\n\tAS b\nON a.x = b.y;\n"},
-            {"select * from user as a left join any user as b on a.x=b.y",
-             "SELECT\n\t*\nFROM user\n\tAS a\nLEFT JOIN ANY user\n\tAS b\nON a.x = b.y;\n"},
-            {"select * from any user as a right join any user as b on a.x=b.y",
-             "SELECT\n\t*\nFROM ANY user\n\tAS a\nRIGHT JOIN ANY user\n\tAS b\nON a.x = b.y;\n"},
-            {"select * from user as a cross join user as b",
-             "SELECT\n\t*\nFROM user\n\tAS a\nCROSS JOIN user\n\tAS b;\n"},
-            {"select 1 from user where key = 1",
-             "SELECT\n\t1\nFROM user\nWHERE key = 1;\n"},
-            {"select 1 from user having count(*) = 1",
-             "SELECT\n\t1\nFROM user\nHAVING count(*) = 1;\n"},
-            {"select 1 from user group by key",
-             "SELECT\n\t1\nFROM user\nGROUP BY\n\tkey;\n"},
-            {"select 1 from user group compact by key, value as v",
-             "SELECT\n\t1\nFROM user\nGROUP COMPACT BY\n\tkey,\n\tvalue AS v;\n"},
-            {"select 1 from user group by key with combine",
-             "SELECT\n\t1\nFROM user\nGROUP BY\n\tkey\n\tWITH combine;\n"},
-            {"select 1 from user order by key asc",
-             "SELECT\n\t1\nFROM user\nORDER BY\n\tkey ASC;\n"},
-            {"select 1 from user order by key, value desc",
-             "SELECT\n\t1\nFROM user\nORDER BY\n\tkey,\n\tvalue DESC;\n"},
-            {"select 1 from user assume order by key",
-             "SELECT\n\t1\nFROM user\nASSUME ORDER BY\n\tkey;\n"},
-            {"select 1 from user window w1 as (), w2 as ()",
-             "SELECT\n\t1\nFROM user\nWINDOW\n\tw1 AS (),\n\tw2 AS ();\n"},
-            {"select 1 from user window w1 as (user)",
-             "SELECT\n\t1\nFROM user\nWINDOW\n\tw1 AS (\n\t\tuser\n\t);\n"},
-            {"select 1 from user window w1 as (partition by user)",
-             "SELECT\n\t1\nFROM user\nWINDOW\n\tw1 AS (\n\t\tPARTITION BY\n\t\t\tuser\n\t);\n"},
-            {"select 1 from user window w1 as (partition by user, user)",
-             "SELECT\n\t1\nFROM user\nWINDOW\n\tw1 AS (\n\t\tPARTITION BY\n\t\t\tuser,\n\t\t\tuser\n\t);\n"},
-            {"select 1 from user window w1 as (order by user asc)",
-             "SELECT\n\t1\nFROM user\nWINDOW\n\tw1 AS (\n\t\tORDER BY\n\t\t\tuser ASC\n\t);\n"},
-            {"select 1 from user window w1 as (order by user, user desc)",
-             "SELECT\n\t1\nFROM user\nWINDOW\n\tw1 AS (\n\t\tORDER BY\n\t\t\tuser,\n\t\t\tuser DESC\n\t);\n"},
-            {"select 1 from user window w1 as (rows between 1 preceding and 1 following)",
-             "SELECT\n\t1\nFROM user\nWINDOW\n\tw1 AS (\n\t\tROWS BETWEEN 1 PRECEDING AND 1 FOLLOWING\n\t);\n"},
-            {"select 1 limit 10",
-             "SELECT\n\t1\nLIMIT 10;\n"},
-            {"select 1 limit 10 offset 5",
-             "SELECT\n\t1\nLIMIT 10 OFFSET 5;\n"},
-            { "select 1 union all select 2",
-             "SELECT\n\t1\nUNION ALL\nSELECT\n\t2;\n" },
-        };
-
-        TSetup setup;
-        setup.Run(cases);
-    }
-
-    Y_UNIT_TEST(CompositeTypesAndQuestions) {
-        TCases cases = {
-            {"declare $_x AS list<int32>??;declare $_y AS int32 ? ? ;select 1<>2, 1??2,"
-             "formattype(list<int32>), formattype(resource<user>),formattype(tuple<>), formattype(tuple<  >), formattype(int32 ? ? )",
-             "DECLARE $_x AS list<int32>??;\nDECLARE $_y AS int32??;\n\nSELECT\n\t1 <> 2,\n\t1 ?? 2,\n\tformattype(list<int32>),"
-            "\n\tformattype(resource<user>),\n\tformattype(tuple<>),\n\tformattype(tuple< >),\n\tformattype(int32??" ");\n"
-            },
-        };
-
-        TSetup setup;
-        setup.Run(cases);
-    }
-
-    Y_UNIT_TEST(Lambda) {
-        TCases cases = {
-            {"$f=($a,$b)->{$x=$a+$b;return $a*$x};$g=($a,$b?)->($a+$b??0);select $f(10,4),$g(1,2);",
-             "$f = ($a, $b) -> {\n\t$x = $a + $b;\n\tRETURN $a * $x\n};\n"
-             "$g = ($a, $b?) -> ($a + $b ?? 0);\n\n"
-            "SELECT\n\t$f(10, 4),\n\t$g(1, 2);\n"},
-        };
-
-        TSetup setup;
-        setup.Run(cases);
-    }
-
-    Y_UNIT_TEST(NestedSelect) {
-        TCases cases = {
-            {"$x=select 1",
-             "$x =\n\tSELECT\n\t\t1;\n"},
-            {"$x=(select 1)",
-             "$x = (\n\tSELECT\n\t\t1\n);\n"},
-            {"select 1 in (select 1)",
-             "SELECT\n\t1 IN (\n\t\tSELECT\n\t\t\t1\n\t);\n"},
-            {"select 1 in ((select 1))",
-             "SELECT\n\t1 IN (\n\t\t(\n\t\t\tSELECT\n\t\t\t\t1\n\t\t)\n\t);\n"},
-            {"select 1 in (\nselect 1)",
-             "SELECT\n\t1 IN (\n\t\tSELECT\n\t\t\t1\n\t);\n"},
-        };
-
-        TSetup setup;
-        setup.Run(cases);
-    }
-
-    Y_UNIT_TEST(Cast) {
-        TCases cases = {
-            {"select cast(1 as string)","SELECT\n\tCAST(1 AS string);\n"},
-            {"select bitcast(1 as int32)","SELECT\n\tBITCAST(1 AS int32);\n"},
-        };
-
-        TSetup setup;
-        setup.Run(cases);
-    }
-
-    Y_UNIT_TEST(StructLiteral) {
-        TCases cases = {
-            {"select <||>","SELECT\n\t<||>;\n"},
-            {"select <|a:1|>","SELECT\n\t<|a: 1|>;\n"},
-            {"select <|a:1,b:2|>","SELECT\n\t<|a: 1, b: 2|>;\n"},
-        };
-
-        TSetup setup;
-        setup.Run(cases);
-    }
-
-    Y_UNIT_TEST(TableHints) {
-        TCases cases = {
-            {"select * from plato.T with schema(foo int32, bar list<string>) where key is not null",
-             "SELECT\n\t*\nFROM plato.T\n\tWITH SCHEMA (foo int32, bar list<string>)\nWHERE key IS NOT NULL;\n"},
-            {"select * from plato.T with schema struct<foo:integer, Bar:list<string?>> where key<0",
-             "SELECT\n\t*\nFROM plato.T\n\tWITH SCHEMA struct<foo: integer, Bar: list<string?>>\nWHERE key < 0;\n"},
-            {"select * from plato.T with (foo=bar, x=$y, a=(a, b, c), u='aaa', schema (foo int32, bar list<string>))",
-             "SELECT\n\t*\nFROM plato.T\n\tWITH (foo = bar, x = $y, a = (a, b, c), u = 'aaa', SCHEMA (foo int32, bar list<string>));\n"},
-        };
-
-        TSetup setup;
-        setup.Run(cases);
-    }
-
-    Y_UNIT_TEST(BoolAsVariableName) {
-        TCases cases = {
-            {"$ False = True; select $ False;",
-             "$False = TRUE;\n\nSELECT\n\t$False;\n"},
-        };
-
-        TSetup setup;
-        setup.Run(cases);
-    }
-
-    Y_UNIT_TEST(WithSchemaEquals) {
-        TCases cases = {
-            {"select * from plato.T with (format= csv_with_names, schema=(year int32 Null, month String, day String not   null, a Utf8, b Uint16));",
-             "SELECT\n\t*\nFROM plato.T\n\tWITH (format = csv_with_names, SCHEMA = (year int32 NULL, month String, day String NOT NULL, a Utf8, b Uint16));\n"},
-             };
-
-        TSetup setup;
-        setup.Run(cases);
-    }
-
-    Y_UNIT_TEST(SquareBrackets) {
-        TCases cases = {
-            {"select a[0]",
-             "SELECT\n\ta[0];\n"},
-        };
-
-        TSetup setup;
-        setup.Run(cases);
-    }
-
-    Y_UNIT_TEST(MultiLineList) {
-        TCases cases = {
-            {"select [\n]",
-             "SELECT\n\t[\n\t];\n"},
-            {"select [1\n]",
-             "SELECT\n\t[\n\t\t1\n\t];\n"},
-            {"select [\n1]",
-             "SELECT\n\t[\n\t\t1\n\t];\n"},
-            {"select [1,\n]",
-             "SELECT\n\t[\n\t\t1,\n\t];\n"},
-            {"select [1\n,]",
-             "SELECT\n\t[\n\t\t1,\n\t];\n"},
-            {"select [\n1,]",
-             "SELECT\n\t[\n\t\t1,\n\t];\n"},
-            {"select [1,2,\n3,4]",
-             "SELECT\n\t[\n\t\t1, 2,\n\t\t3, 4\n\t];\n"},
-            {"select [1,2,\n3,4,]",
-             "SELECT\n\t[\n\t\t1, 2,\n\t\t3, 4,\n\t];\n"},
-            {"select [1,2\n,3,\n4\n,5]",
-             "SELECT\n\t[\n\t\t1, 2,\n\t\t3,\n\t\t4,\n\t\t5\n\t];\n"},
-        };
-
-        TSetup setup;
-        setup.Run(cases);
-    }
-
-    Y_UNIT_TEST(MultiLineTuple) {
-        TCases cases = {
-            {"select (\n)",
-             "SELECT\n\t(\n\t);\n"},
-            {"select (1,\n)",
-             "SELECT\n\t(\n\t\t1,\n\t);\n"},
-            {"select (1\n,)",
-             "SELECT\n\t(\n\t\t1,\n\t);\n"},
-            {"select (\n1,)",
-             "SELECT\n\t(\n\t\t1,\n\t);\n"},
-            {"select (1,2,\n3,4)",
-             "SELECT\n\t(\n\t\t1, 2,\n\t\t3, 4\n\t);\n"},
-            {"select (1,2,\n3,4,)",
-             "SELECT\n\t(\n\t\t1, 2,\n\t\t3, 4,\n\t);\n"},
-        };
-
-        TSetup setup;
-        setup.Run(cases);
-    }
-
-    Y_UNIT_TEST(MultiLineSet) {
-        TCases cases = {
-            {"select {\n}",
-             "SELECT\n\t{\n\t};\n"},
-            {"select {1\n}",
-             "SELECT\n\t{\n\t\t1\n\t};\n"},
-            {"select {\n1}",
-             "SELECT\n\t{\n\t\t1\n\t};\n"},
-            {"select {1,\n}",
-             "SELECT\n\t{\n\t\t1,\n\t};\n"},
-            {"select {1\n,}",
-             "SELECT\n\t{\n\t\t1,\n\t};\n"},
-            {"select {\n1,}",
-             "SELECT\n\t{\n\t\t1,\n\t};\n"},
-            {"select {1,2,\n3,4}",
-             "SELECT\n\t{\n\t\t1, 2,\n\t\t3, 4\n\t};\n"},
-            {"select {1,2,\n3,4,}",
-             "SELECT\n\t{\n\t\t1, 2,\n\t\t3, 4,\n\t};\n"},
-        };
-
-        TSetup setup;
-        setup.Run(cases);
-    }
-
-    Y_UNIT_TEST(MultiLineDict) {
-        TCases cases = {
-            {"select {0:1\n}",
-             "SELECT\n\t{\n\t\t0: 1\n\t};\n"},
-            {"select {\n0:1}",
-             "SELECT\n\t{\n\t\t0: 1\n\t};\n"},
-            {"select {0:1,\n}",
-             "SELECT\n\t{\n\t\t0: 1,\n\t};\n"},
-            {"select {0:1\n,}",
-             "SELECT\n\t{\n\t\t0: 1,\n\t};\n"},
-            {"select {\n0:1,}",
-             "SELECT\n\t{\n\t\t0: 1,\n\t};\n"},
-            {"select {10:1,20:2,\n30:3,40:4}",
-             "SELECT\n\t{\n\t\t10: 1, 20: 2,\n\t\t30: 3, 40: 4\n\t};\n"},
-            {"select {10:1,20:2,\n30:3,40:4,}",
-             "SELECT\n\t{\n\t\t10: 1, 20: 2,\n\t\t30: 3, 40: 4,\n\t};\n"},
-        };
-
-        TSetup setup;
-        setup.Run(cases);
-    }
-
-    Y_UNIT_TEST(MultiLineFuncCall) {
-        TCases cases = {
-            {"select f(\n)",
-             "SELECT\n\tf(\n\t);\n"},
-            {"select f(1\n)",
-             "SELECT\n\tf(\n\t\t1\n\t);\n"},
-            {"select f(\n1)",
-             "SELECT\n\tf(\n\t\t1\n\t);\n"},
-            {"select f(1,\n)",
-             "SELECT\n\tf(\n\t\t1,\n\t);\n"},
-            {"select f(1\n,)",
-             "SELECT\n\tf(\n\t\t1,\n\t);\n"},
-            {"select f(\n1,)",
-             "SELECT\n\tf(\n\t\t1,\n\t);\n"},
-            {"select f(1,2,\n3,4)",
-             "SELECT\n\tf(\n\t\t1, 2,\n\t\t3, 4\n\t);\n"},
-            {"select f(1,2,\n3,4,)",
-             "SELECT\n\tf(\n\t\t1, 2,\n\t\t3, 4,\n\t);\n"},
-        };
-
-        TSetup setup;
-        setup.Run(cases);
-    }
-
-    Y_UNIT_TEST(MultiLineStruct) {
-        TCases cases = {
-            {"select <|\n|>",
-             "SELECT\n\t<|\n\t|>;\n"},
-            {"select <|a:1\n|>",
-             "SELECT\n\t<|\n\t\ta: 1\n\t|>;\n"},
-            {"select <|\na:1|>",
-             "SELECT\n\t<|\n\t\ta: 1\n\t|>;\n"},
-            {"select <|a:1,\n|>",
-             "SELECT\n\t<|\n\t\ta: 1,\n\t|>;\n"},
-            {"select <|a:1\n,|>",
-             "SELECT\n\t<|\n\t\ta: 1,\n\t|>;\n"},
-            {"select <|\na:1,|>",
-             "SELECT\n\t<|\n\t\ta: 1,\n\t|>;\n"},
-            {"select <|a:1,b:2,\nc:3,d:4|>",
-             "SELECT\n\t<|\n\t\ta: 1, b: 2,\n\t\tc: 3, d: 4\n\t|>;\n"},
-            {"select <|a:1,b:2,\nc:3,d:4,|>",
-             "SELECT\n\t<|\n\t\ta: 1, b: 2,\n\t\tc: 3, d: 4,\n\t|>;\n"},
-        };
-
-        TSetup setup;
-        setup.Run(cases);
-    }
-
-    Y_UNIT_TEST(MultiLineListType) {
-        TCases cases = {
-            {"select list<int32\n>",
-             "SELECT\n\tlist<\n\t\tint32\n\t>;\n"},
-            {"select list<\nint32>",
-             "SELECT\n\tlist<\n\t\tint32\n\t>;\n"},
-        };
-
-        TSetup setup;
-        setup.Run(cases);
-    }
-
-    Y_UNIT_TEST(MultiLineOptionalType) {
-        TCases cases = {
-            {"select optional<int32\n>",
-             "SELECT\n\toptional<\n\t\tint32\n\t>;\n"},
-            {"select optional<\nint32>",
-             "SELECT\n\toptional<\n\t\tint32\n\t>;\n"},
-        };
-
-        TSetup setup;
-        setup.Run(cases);
-    }
-
-    Y_UNIT_TEST(MultiLineStreamType) {
-        TCases cases = {
-            {"select stream<int32\n>",
-             "SELECT\n\tstream<\n\t\tint32\n\t>;\n"},
-            {"select stream<\nint32>",
-             "SELECT\n\tstream<\n\t\tint32\n\t>;\n"},
-        };
-
-        TSetup setup;
-        setup.Run(cases);
-    }
-
-    Y_UNIT_TEST(MultiLineFlowType) {
-        TCases cases = {
-            {"select flow<int32\n>",
-             "SELECT\n\tflow<\n\t\tint32\n\t>;\n"},
-            {"select flow<\nint32>",
-             "SELECT\n\tflow<\n\t\tint32\n\t>;\n"},
-        };
-
-        TSetup setup;
-        setup.Run(cases);
-    }
-
-    Y_UNIT_TEST(MultiLineSetType) {
-        TCases cases = {
-            {"select set<int32\n>",
-             "SELECT\n\tset<\n\t\tint32\n\t>;\n"},
-            {"select set<\nint32>",
-             "SELECT\n\tset<\n\t\tint32\n\t>;\n"},
-        };
-
-        TSetup setup;
-        setup.Run(cases);
-    }
-
-    Y_UNIT_TEST(MultiLineTupleType) {
-        TCases cases = {
-            {"select tuple<\n>",
-             "SELECT\n\ttuple<\n\t\t \n\t>;\n"},
-            {"select tuple<int32\n>",
-             "SELECT\n\ttuple<\n\t\tint32\n\t>;\n"},
-            {"select tuple<\nint32>",
-             "SELECT\n\ttuple<\n\t\tint32\n\t>;\n"},
-            {"select tuple<int32,\n>",
-             "SELECT\n\ttuple<\n\t\tint32,\n\t>;\n"},
-            {"select tuple<int32\n,>",
-             "SELECT\n\ttuple<\n\t\tint32,\n\t>;\n"},
-            {"select tuple<\nint32,>",
-             "SELECT\n\ttuple<\n\t\tint32,\n\t>;\n"},
-            {"select tuple<\nint32,string,\ndouble,bool>",
-             "SELECT\n\ttuple<\n\t\tint32, string,\n\t\tdouble, bool\n\t>;\n"},
-            {"select tuple<\nint32,string,\ndouble,bool,>",
-             "SELECT\n\ttuple<\n\t\tint32, string,\n\t\tdouble, bool,\n\t>;\n"},
-        };
-
-        TSetup setup;
-        setup.Run(cases);
-    }
-
-    Y_UNIT_TEST(MultiLineStructType) {
-        TCases cases = {
-            {"select struct<\n>",
-             "SELECT\n\tstruct<\n\t\t \n\t>;\n"},
-            {"select struct<a:int32\n>",
-             "SELECT\n\tstruct<\n\t\ta: int32\n\t>;\n"},
-            {"select struct<\na:int32>",
-             "SELECT\n\tstruct<\n\t\ta: int32\n\t>;\n"},
-            {"select struct<a:int32,\n>",
-             "SELECT\n\tstruct<\n\t\ta: int32,\n\t>;\n"},
-            {"select struct<a:int32\n,>",
-             "SELECT\n\tstruct<\n\t\ta: int32,\n\t>;\n"},
-            {"select struct<\na:int32,>",
-             "SELECT\n\tstruct<\n\t\ta: int32,\n\t>;\n"},
-            {"select struct<\na:int32,b:string,\nc:double,d:bool>",
-             "SELECT\n\tstruct<\n\t\ta: int32, b: string,\n\t\tc: double, d: bool\n\t>;\n"},
-            {"select struct<\na:int32,b:string,\nc:double,d:bool,>",
-             "SELECT\n\tstruct<\n\t\ta: int32, b: string,\n\t\tc: double, d: bool,\n\t>;\n"},
-        };
-
-        TSetup setup;
-        setup.Run(cases);
-    }
-
-    Y_UNIT_TEST(MultiLineVariantOverTupleType) {
-        TCases cases = {
-            {"select variant<int32\n>",
-             "SELECT\n\tvariant<\n\t\tint32\n\t>;\n"},
-            {"select variant<\nint32>",
-             "SELECT\n\tvariant<\n\t\tint32\n\t>;\n"},
-            {"select variant<int32,\n>",
-             "SELECT\n\tvariant<\n\t\tint32,\n\t>;\n"},
-            {"select variant<int32\n,>",
-             "SELECT\n\tvariant<\n\t\tint32,\n\t>;\n"},
-            {"select variant<\nint32,>",
-             "SELECT\n\tvariant<\n\t\tint32,\n\t>;\n"},
-            {"select variant<\nint32,string,\ndouble,bool>",
-             "SELECT\n\tvariant<\n\t\tint32, string,\n\t\tdouble, bool\n\t>;\n"},
-            {"select variant<\nint32,string,\ndouble,bool,>",
-             "SELECT\n\tvariant<\n\t\tint32, string,\n\t\tdouble, bool,\n\t>;\n"},
-        };
-
-        TSetup setup;
-        setup.Run(cases);
-    }
-
-    Y_UNIT_TEST(MultiLineVariantOverStructType) {
-        TCases cases = {
-            {"select variant<a:int32\n>",
-             "SELECT\n\tvariant<\n\t\ta: int32\n\t>;\n"},
-            {"select variant<\na:int32>",
-             "SELECT\n\tvariant<\n\t\ta: int32\n\t>;\n"},
-            {"select variant<a:int32,\n>",
-             "SELECT\n\tvariant<\n\t\ta: int32,\n\t>;\n"},
-            {"select variant<a:int32\n,>",
-             "SELECT\n\tvariant<\n\t\ta: int32,\n\t>;\n"},
-            {"select variant<\na:int32,>",
-             "SELECT\n\tvariant<\n\t\ta: int32,\n\t>;\n"},
-            {"select variant<\na:int32,b:string,\nc:double,d:bool>",
-             "SELECT\n\tvariant<\n\t\ta: int32, b: string,\n\t\tc: double, d: bool\n\t>;\n"},
-            {"select variant<\na:int32,b:string,\nc:double,d:bool,>",
-             "SELECT\n\tvariant<\n\t\ta: int32, b: string,\n\t\tc: double, d: bool,\n\t>;\n"},
-        };
-
-        TSetup setup;
-        setup.Run(cases);
-    }
-
-    Y_UNIT_TEST(MultiLineEnum) {
-        TCases cases = {
-            {"select enum<a\n>",
-             "SELECT\n\tenum<\n\t\ta\n\t>;\n"},
-            {"select enum<\na>",
-             "SELECT\n\tenum<\n\t\ta\n\t>;\n"},
-            {"select enum<a,\n>",
-             "SELECT\n\tenum<\n\t\ta,\n\t>;\n"},
-            {"select enum<a\n,>",
-             "SELECT\n\tenum<\n\t\ta,\n\t>;\n"},
-            {"select enum<\na,>",
-             "SELECT\n\tenum<\n\t\ta,\n\t>;\n"},
-            {"select enum<\na,b,\nc,d>",
-             "SELECT\n\tenum<\n\t\ta, b,\n\t\tc, d\n\t>;\n"},
-            {"select enum<\na,b,\nc,d,>",
-             "SELECT\n\tenum<\n\t\ta, b,\n\t\tc, d,\n\t>;\n"},
-        };
-
-        TSetup setup;
-        setup.Run(cases);
-    }
-
-    Y_UNIT_TEST(MultiLineResourceType) {
-        TCases cases = {
-            {"select resource<foo\n>",
-             "SELECT\n\tresource<\n\t\tfoo\n\t>;\n"},
-            {"select resource<\nfoo>",
-             "SELECT\n\tresource<\n\t\tfoo\n\t>;\n"},
-        };
-
-        TSetup setup;
-        setup.Run(cases);
-    }
-
-    Y_UNIT_TEST(MultiLineTaggedType) {
-        TCases cases = {
-            {"select tagged<int32,foo\n>",
-             "SELECT\n\ttagged<\n\t\tint32, foo\n\t>;\n"},
-            {"select tagged<int32,\nfoo>",
-             "SELECT\n\ttagged<\n\t\tint32,\n\t\tfoo\n\t>;\n"},
-            {"select tagged<int32\n,foo>",
-             "SELECT\n\ttagged<\n\t\tint32,\n\t\tfoo\n\t>;\n"},
-            {"select tagged<\nint32,foo>",
-             "SELECT\n\ttagged<\n\t\tint32, foo\n\t>;\n"},
-        };
-
-        TSetup setup;
-        setup.Run(cases);
-    }
-
-    Y_UNIT_TEST(MultiLineDictType) {
-        TCases cases = {
-            {"select dict<int32,string\n>",
-             "SELECT\n\tdict<\n\t\tint32, string\n\t>;\n"},
-            {"select dict<int32,\nstring>",
-             "SELECT\n\tdict<\n\t\tint32,\n\t\tstring\n\t>;\n"},
-            {"select dict<int32\n,string>",
-             "SELECT\n\tdict<\n\t\tint32,\n\t\tstring\n\t>;\n"},
-            {"select dict<\nint32,string>",
-             "SELECT\n\tdict<\n\t\tint32, string\n\t>;\n"},
-        };
-
-        TSetup setup;
-        setup.Run(cases);
-    }
-
-    Y_UNIT_TEST(MultiLineCallableType) {
-        TCases cases = {
-            {"select callable<()->int32\n>",
-             "SELECT\n\tcallable<\n\t\t() -> int32\n\t>;\n"},
-            {"select callable<\n()->int32>",
-             "SELECT\n\tcallable<\n\t\t() -> int32\n\t>;\n"},
-            {"select callable<\n(int32)->int32>",
-             "SELECT\n\tcallable<\n\t\t(int32) -> int32\n\t>;\n"},
-            {"select callable<\n(int32,\ndouble)->int32>",
-             "SELECT\n\tcallable<\n\t\t(\n\t\t\tint32,\n\t\t\tdouble\n\t\t) -> int32\n\t>;\n"},
-            {"select callable<\n(int32\n,double)->int32>",
-             "SELECT\n\tcallable<\n\t\t(\n\t\t\tint32,\n\t\t\tdouble\n\t\t) -> int32\n\t>;\n"},
-        };
-
-        TSetup setup;
-        setup.Run(cases);
-    }
-
-    Y_UNIT_TEST(UnaryOp) {
-        TCases cases = {
-            {"select -x,+x,~x,-1,-1.0,+1,+1.0,~1u",
-             "SELECT\n\t-x,\n\t+x,\n\t~x,\n\t-1,\n\t-1.0,\n\t+1,\n\t+1.0,\n\t~1u;\n"},
-        };
-
-        TSetup setup;
-        setup.Run(cases);
-    }
-
-    Y_UNIT_TEST(MatchRecognize) {
-        TCases cases = {{R"(
-pragma FeatureR010="prototype";
-USE plato;
-SELECT
-    *
-FROM Input MATCH_RECOGNIZE(
-    PATTERN ( A )
-    DEFINE A as A
-);
-)",
-R"(PRAGMA FeatureR010 = "prototype";
-USE plato;
-
-SELECT
-    *
-FROM Input MATCH_RECOGNIZE (PATTERN (A) DEFINE A AS A);
-)"
-    }};
-    TSetup setup;
-    setup.Run(cases);
-}
-
-    Y_UNIT_TEST(CreateTableTrailingComma) {
-        TCases cases = {
-            {"CREATE TABLE tableName (Key Uint32, PRIMARY KEY (Key),);",
-             "CREATE TABLE tableName (\n\tKey Uint32,\n\tPRIMARY KEY (Key),\n);\n"},
-            {"CREATE TABLE tableName (Key Uint32,);",
-             "CREATE TABLE tableName (\n\tKey Uint32,\n);\n"},
-        };
-        TSetup setup;
-        setup.Run(cases);
-    }
-
-    Y_UNIT_TEST(Union) {
-        TCases cases = {
-            {"select 1 union all select 2 union select 3 union all select 4 union select 5",
-             "SELECT\n\t1\nUNION ALL\nSELECT\n\t2\nUNION\nSELECT\n\t3\nUNION ALL\nSELECT\n\t4\nUNION\nSELECT\n\t5;\n"},
-             };
-
-        TSetup setup;
-        setup.Run(cases);
-    }
-
-    Y_UNIT_TEST(CommentAfterLastSelect) {
-        TCases cases = {
-            {"SELECT 1--comment\n",
-             "SELECT\n\t1--comment\n;\n"},
-            {"SELECT 1\n\n--comment\n",
-             "SELECT\n\t1--comment\n;\n"},
-            {"SELECT 1\n\n--comment",
-             "SELECT\n\t1--comment\n;\n"},
-            {"SELECT * FROM Input\n\n\n\n/* comment */\n\n\n",
-             "SELECT\n\t*\nFROM Input/* comment */;\n"},
-        };
-
-        TSetup setup;
-        setup.Run(cases);
-    }
-
-    Y_UNIT_TEST(WindowFunctionInsideExpr) {
-        TCases cases = {
-            {"SELECT CAST(ROW_NUMBER() OVER () AS String) AS x,\nFROM Input;",
-             "SELECT\n\tCAST(ROW_NUMBER() OVER () AS String) AS x,\nFROM Input;\n"},
-            {"SELECT CAST(ROW_NUMBER() OVER (PARTITION BY key) AS String) AS x,\nFROM Input;",
-             "SELECT\n\tCAST(\n\t\tROW_NUMBER() OVER (\n\t\t\tPARTITION BY\n\t\t\t\tkey\n\t\t) AS String\n\t) AS x,\nFROM Input;\n"},
-            {"SELECT CAST(ROW_NUMBER() OVER (users) AS String) AS x,\nFROM Input;",
-            "SELECT\n\tCAST(\n\t\tROW_NUMBER() OVER (\n\t\t\tusers\n\t\t) AS String\n\t) AS x,\nFROM Input;\n"},
-        };
-
-        TSetup setup;
-        setup.Run(cases);
-    }
-
-    Y_UNIT_TEST(ExistsExpr) {
-        TCases cases = {
-            {"SELECT EXISTS (SELECT 1);",
-             "SELECT\n\tEXISTS (\n\t\tSELECT\n\t\t\t1\n\t);\n"},
-            {"SELECT CAST(EXISTS(SELECT 1) AS Int) AS x,\nFROM Input;",
-             "SELECT\n\tCAST(\n\t\tEXISTS (\n\t\t\tSELECT\n\t\t\t\t1\n\t\t) AS Int\n\t) AS x,\nFROM Input;\n"},
-        };
-
-        TSetup setup;
-        setup.Run(cases);
-    }
-
-    Y_UNIT_TEST(LambdaInsideExpr) {
-        TCases cases = {
-            {"SELECT ListMap(AsList(1,2),($x)->{return $x+1});",
-             "SELECT\n\tListMap(\n\t\tAsList(1, 2), ($x) -> {\n\t\t\tRETURN $x + 1\n\t\t}\n\t);\n"},
-        };
-
-        TSetup setup;
-        setup.Run(cases);
-    }
-
-    Y_UNIT_TEST(CaseExpr) {
-        TCases cases = {
-            {"SELECT CASE WHEN 1 == 2 THEN 3 WHEN 4 == 5 THEN 6 WHEN 7 == 8 THEN 9 ELSE 10 END;",
-             "SELECT\n\tCASE\n\t\tWHEN 1 == 2\n\t\t\tTHEN 3\n\t\tWHEN 4 == 5\n\t\t\tTHEN 6\n\t\tWHEN 7 == 8\n\t\t\tTHEN 9\n\t\tELSE 10\n\tEND;\n"},
-            {"SELECT CAST(CASE WHEN 1 == 2 THEN 3 WHEN 4 == 5 THEN 6 ELSE 10 END AS String);",
-             "SELECT\n\tCAST(\n\t\tCASE\n\t\t\tWHEN 1 == 2\n\t\t\t\tTHEN 3\n\t\t\tWHEN 4 == 5\n\t\t\t\tTHEN 6\n\t\t\tELSE 10\n\t\tEND AS String\n\t);\n"},
-            {"SELECT CASE x WHEN 1 THEN 2 WHEN 3 THEN 4 WHEN 5 THEN 6 ELSE 10 END;",
-             "SELECT\n\tCASE x\n\t\tWHEN 1\n\t\t\tTHEN 2\n\t\tWHEN 3\n\t\t\tTHEN 4\n\t\tWHEN 5\n\t\t\tTHEN 6\n\t\tELSE 10\n\tEND;\n"},
-        };
-
-        TSetup setup;
-        setup.Run(cases);
-    }
-
-    Y_UNIT_TEST(MultiTokenOperations) {
-        TCases cases = {
-            {"$x = 1 >>| 2;",
-             "$x = 1 >>| 2;\n"},
-             {"$x = 1 >> 2;",
-             "$x = 1 >> 2;\n"},
-             {"$x = 1 ?? 2;",
-             "$x = 1 ?? 2;\n"},
-             {"$x = 1 >  /*comment*/  >  /*comment*/  | 2;",
-             "$x = 1 >/*comment*/>/*comment*/| 2;\n"},
-        };
-
-        TSetup setup;
-        setup.Run(cases);
-    }
-
-    Y_UNIT_TEST(OperatorNewlines) {
-        TCases cases = {
-            {"$x = TRUE\nOR\nFALSE;",
-             "$x = TRUE\n\tOR\n\tFALSE;\n"},
-            {"$x = TRUE OR\nFALSE;",
-             "$x = TRUE OR\n\tFALSE;\n"},
-            {"$x = TRUE\nOR FALSE;",
-             "$x = TRUE OR\n\tFALSE;\n"},
-            {"$x = 1\n+2\n*3;",
-             "$x = 1 +\n\t2 *\n\t\t3;\n"},
-            {"$x = 1\n+\n2\n*3\n*5\n+\n4;",
-             "$x = 1\n\t+\n\t2 *\n\t\t3 *\n\t\t5\n\t+\n\t4;\n"},
-            {"$x = 1\n+2+3+4\n+5+6+7+\n\n8+9+10;",
-             "$x = 1 +\n\t2 + 3 + 4 +\n\t5 + 6 + 7 +\n\t8 + 9 + 10;\n"},
-            {"$x = TRUE\nAND\nTRUE OR\nFALSE\nAND TRUE\nOR FALSE\nAND TRUE\nOR FALSE;",
-             "$x = TRUE\n\tAND\n\tTRUE OR\n\tFALSE AND\n\t\tTRUE OR\n\tFALSE AND\n\t\tTRUE OR\n\tFALSE;\n"},
-            {"$x = 1 -- comment\n+ 2;",
-             "$x = 1-- comment\n\t+\n\t2;\n"},
-             {"$x = 1 -- comment\n+ -- comment\n2;",
-             "$x = 1-- comment\n\t+-- comment\n\t2;\n"},
-             {"$x = 1 + -- comment\n2;",
-             "$x = 1 +-- comment\n\t2;\n"},
-             {"$x = 1\n>\n>\n|\n2;",
-             "$x = 1\n\t>>|\n\t2;\n"},
-             {"$x = 1\n?? 2 ??\n3\n??\n4 +\n5\n*\n6 +\n7 ??\n8;",
-             "$x = 1 ??\n\t2 ??\n\t3\n\t??\n\t4 +\n\t\t5\n\t\t\t*\n\t\t\t6 +\n\t\t7 ??\n\t8;\n"},
-        };
-
-        TSetup setup;
-        setup.Run(cases);
-    }
-
-    Y_UNIT_TEST(ObfuscateSelect) {
-        TCases cases = {
-            {"select 1;",
-             "SELECT\n\t0;\n"},
-            {"select true;",
-             "SELECT\n\tFALSE;\n"},
-            {"select 'foo';",
-             "SELECT\n\t'str';\n"},
-            {"select 3.0;",
-             "SELECT\n\t0.0;\n"},
-            {"select col;",
-             "SELECT\n\tid;\n"},
-            {"select * from tab;",
-             "SELECT\n\t*\nFROM id;\n"},
-            {"select cast(col as int32);",
-             "SELECT\n\tCAST(id AS int32);\n"},
-            {"select func(col);",
-             "SELECT\n\tfunc(id);\n"},
-            {"select mod::func(col);",
-             "SELECT\n\tmod::func(id);\n"},
-            {"declare $a as int32;",
-             "DECLARE $id AS int32;\n"},
-            {"select * from `logs/of/bob` where pwd='foo';",
-             "SELECT\n\t*\nFROM id\nWHERE id = 'str';\n"},
-            {"select $f();",
-             "SELECT\n\t$id();\n"},
-        };
-
-        TSetup setup;
-        setup.Run(cases, NSQLFormat::EFormatMode::Obfuscate);
-    }
-
-    Y_UNIT_TEST(ObfuscatePragma) {
-        TCases cases = {
-            {"pragma a=1",
-             "PRAGMA id = 0;\n"},
-            {"pragma a='foo';",
-             "PRAGMA id = 'str';\n"},
-            {"pragma a=true;",
-             "PRAGMA id = FALSE;\n"},
-            {"pragma a=$foo;",
-             "PRAGMA id = $id;\n"},
-            {"pragma a=foo;",
-             "PRAGMA id = id;\n"},
-        };
-
-        TSetup setup;
-        setup.Run(cases, NSQLFormat::EFormatMode::Obfuscate);
-    }
-
-    Y_UNIT_TEST(CreateView) {
-        TCases cases = {
-            {"creAte vIEw TheView wiTh (security_invoker = trUE) As SELect 1",
-             "CREATE VIEW TheView WITH (security_invoker = TRUE) AS\nSELECT\n\t1;\n"},
-        };
-
-        TSetup setup;
-        setup.Run(cases);
-    }
-
-    Y_UNIT_TEST(DropView) {
-        TCases cases = {
-            {"dRop viEW theVIEW",
-             "DROP VIEW theVIEW;\n"},
-        };
-
-        TSetup setup;
-        setup.Run(cases);
-    }
-
-    Y_UNIT_TEST(ResourcePoolOperations) {
-        TCases cases = {
-            {"creAte reSourCe poOl naMe With (a = \"b\")",
-             "CREATE RESOURCE POOL naMe WITH (a = \"b\");\n"},
-             {"create resource pool eds with (a=\"a\",b=\"b\",c = true)",
-             "CREATE RESOURCE POOL eds WITH (\n\ta = \"a\",\n\tb = \"b\",\n\tc = TRUE\n);\n"},
-             {"alTer reSOurcE poOl naMe resEt (b, c), seT (x=y, z=false)",
-             "ALTER RESOURCE POOL naMe\n\tRESET (b, c),\n\tSET (x = y, z = FALSE);\n"},
-             {"alter resource pool eds reset (a), set (x=y)",
-             "ALTER RESOURCE POOL eds\n\tRESET (a),\n\tSET (x = y);\n"},
-            {"dRop reSourCe poOl naMe",
-             "DROP RESOURCE POOL naMe;\n"},
-        };
-
-        TSetup setup;
-        setup.Run(cases);
-    }
-
-    Y_UNIT_TEST(BackupCollectionOperations) {
-        TCases cases = {
-            {"creAte  BackuP colLection `-naMe` wIth (a = \"b\")",
-             "CREATE BACKUP COLLECTION `-naMe` WITH (a = \"b\");\n"},
-             {"alTer bACKuP coLLECTION naMe resEt (b, c), seT (x=y, z=false)",
-             "ALTER BACKUP COLLECTION naMe\n\tRESET (b, c),\n\tSET (x = y, z = FALSE);\n"},
-            {"DROP backup collectiOn       `/some/path`",
-             "DROP BACKUP COLLECTION `/some/path`;\n"},
-        };
-
-        TSetup setup;
-        setup.Run(cases);
-    }
-
-    Y_UNIT_TEST(Analyze) {
-        TCases cases = {
-            {"analyze table (col1, col2, col3)",
-             "ANALYZE table (col1, col2, col3);\n"},
-             {"analyze table",
-             "ANALYZE table;\n"}
-        };
-
-        TSetup setup;
-        setup.Run(cases);
-    }
-
-    Y_UNIT_TEST(ResourcePoolClassifierOperations) {
-        TCases cases = {
-            {"creAte reSourCe poOl ClaSsiFIer naMe With (a = \"b\")",
-             "CREATE RESOURCE POOL CLASSIFIER naMe WITH (a = \"b\");\n"},
-             {"create resource pool classifier eds with (a=\"a\",b=\"b\",c = true)",
-             "CREATE RESOURCE POOL CLASSIFIER eds WITH (\n\ta = \"a\",\n\tb = \"b\",\n\tc = TRUE\n);\n"},
-             {"alTer reSOurcE poOl ClaSsiFIer naMe resEt (b, c), seT (x=y, z=false)",
-             "ALTER RESOURCE POOL CLASSIFIER naMe\n\tRESET (b, c),\n\tSET (x = y, z = FALSE);\n"},
-             {"alter resource pool classifier eds reset (a), set (x=y)",
-             "ALTER RESOURCE POOL CLASSIFIER eds\n\tRESET (a),\n\tSET (x = y);\n"},
-            {"dRop reSourCe poOl ClaSsiFIer naMe",
-             "DROP RESOURCE POOL CLASSIFIER naMe;\n"},
-        };
-
-        TSetup setup;
-        setup.Run(cases);
-    }
-=======
     #include "sql_format_ut.h"
->>>>>>> cafeed82
 }