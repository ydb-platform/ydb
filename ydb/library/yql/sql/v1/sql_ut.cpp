--- conflicted
+++ resolved
@@ -6922,8 +6922,6 @@
         UNIT_ASSERT(res.Issues.Size() == 1);
         UNIT_ASSERT_STRING_CONTAINS(res.Issues.ToString(), "PARTITION_COUNT can be used only with STORE=COLUMN");
     }
-<<<<<<< HEAD
-=======
 }
 
 Y_UNIT_TEST_SUITE(ResourcePoolClassifier) {
@@ -7008,5 +7006,4 @@
 
         UNIT_ASSERT_VALUES_EQUAL(1, elementStat["Write"]);
     }
->>>>>>> edc94119
 }