--- conflicted
+++ resolved
@@ -6740,14 +6740,6 @@
 
         UNIT_ASSERT_VALUES_EQUAL(elementStat["Write!"], 1);
     }
-<<<<<<< HEAD
-}
-
-Y_UNIT_TEST_SUITE(TVersionTest) {
-    Y_UNIT_TEST(VersionSimple) {
-        NYql::TAstParseResult res = SqlToYql("SELECT version();");
-        UNIT_ASSERT_C(res.IsOk(), res.Issues.ToString());
-=======
     
     Y_UNIT_TEST(YtAlternativeSchemaSyntax) {
         NYql::TAstParseResult res = SqlToYql(R"(
@@ -6846,6 +6838,12 @@
             select 1;
         )";
         SqlToYql(query).IsOk();
->>>>>>> 62623b3e
+    }
+}
+
+Y_UNIT_TEST_SUITE(TVersionTest) {
+    Y_UNIT_TEST(VersionSimple) {
+        NYql::TAstParseResult res = SqlToYql("SELECT version();");
+        UNIT_ASSERT_C(res.IsOk(), res.Issues.ToString());
     }
 }