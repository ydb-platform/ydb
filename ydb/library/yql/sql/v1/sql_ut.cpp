--- conflicted
+++ resolved
@@ -2521,20 +2521,12 @@
 
     Y_UNIT_TEST(AlterTableAddIndexWithIsNotSupported) {
         ExpectFailWithError("USE plato; ALTER TABLE table ADD INDEX idx GLOBAL ON (col) WITH (a=b)",
-<<<<<<< HEAD
-            "<main>:1:40: Error: with: alternative is not implemented yet: 744:20: global_index\n");
-=======
-            "<main>:1:40: Error: with: alternative is not implemented yet: 743:20: global_index\n");
->>>>>>> 8eb98a4a
+            "<main>:1:40: Error: with: alternative is not implemented yet: 745:20: global_index\n");
     }
 
     Y_UNIT_TEST(AlterTableAddIndexLocalIsNotSupported) {
         ExpectFailWithError("USE plato; ALTER TABLE table ADD INDEX idx LOCAL ON (col)",
-<<<<<<< HEAD
-            "<main>:1:40: Error: local: alternative is not implemented yet: 744:35: local_index\n");
-=======
-            "<main>:1:40: Error: local: alternative is not implemented yet: 743:35: local_index\n");
->>>>>>> 8eb98a4a
+            "<main>:1:40: Error: local: alternative is not implemented yet: 745:35: local_index\n");
     }
 
     Y_UNIT_TEST(CreateTableAddIndexVector) {
