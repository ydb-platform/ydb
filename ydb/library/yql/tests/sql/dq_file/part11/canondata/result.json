--- conflicted
+++ resolved
@@ -2676,15 +2676,9 @@
     ],
     "test.test[tpch-q4-default.txt-Debug]": [
         {
-<<<<<<< HEAD
             "checksum": "08c12b7430df098846b12c946116c6e3",
             "size": 6554,
             "uri": "https://{canondata_backend}/1936947/93141b81ed05dd766d8cb7efc20b05cd34784427/resource.tar.gz#test.test_tpch-q4-default.txt-Debug_/opt.yql_patched"
-=======
-            "checksum": "fa97974f3e4f836f43084b7b51457555",
-            "size": 6558,
-            "uri": "https://{canondata_backend}/1936273/640ea425b9d5a6140c315077f2a83bba387482d8/resource.tar.gz#test.test_tpch-q4-default.txt-Debug_/opt.yql_patched"
->>>>>>> 5a3ebee9
         }
     ],
     "test.test[tpch-q4-default.txt-Plan]": [
