{
    "test.test[action-action_nested_query-default.txt-Debug]": [
        {
            "checksum": "358af6654b98e449737593922c8a9c00",
            "size": 1980,
            "uri": "https://{canondata_backend}/1784826/cbf6ad4c227ab017bb5ebc2f4ab5719247fa9785/resource.tar.gz#test.test_action-action_nested_query-default.txt-Debug_/opt.yql_patched"
        }
    ],
    "test.test[action-action_nested_query-default.txt-Plan]": [
        {
            "checksum": "d83d10e675a437eb2bbcc2b4d9f54d1a",
            "size": 3596,
            "uri": "https://{canondata_backend}/1931696/cc756dc950b218e9f3589a791267d21773207f44/resource.tar.gz#test.test_action-action_nested_query-default.txt-Plan_/plan.txt"
        }
    ],
    "test.test[action-action_udf_args--Debug]": [
        {
            "checksum": "5d960de5ec3928cc4ffe3c352d761956",
            "size": 481,
            "uri": "https://{canondata_backend}/1936947/a5f83e5d38179c14126d53519dc062cef98113ec/resource.tar.gz#test.test_action-action_udf_args--Debug_/opt.yql_patched"
        }
    ],
    "test.test[action-action_udf_args--Plan]": [
        {
            "checksum": "b4dd508a329723c74293d80f0278c705",
            "size": 505,
            "uri": "https://{canondata_backend}/1936947/a5f83e5d38179c14126d53519dc062cef98113ec/resource.tar.gz#test.test_action-action_udf_args--Plan_/plan.txt"
        }
    ],
    "test.test[action-dep_world_action_quote-default.txt-Debug]": [
        {
            "checksum": "823175b7099f62696ea7b26961fccfb9",
            "size": 4400,
            "uri": "https://{canondata_backend}/1784826/cbf6ad4c227ab017bb5ebc2f4ab5719247fa9785/resource.tar.gz#test.test_action-dep_world_action_quote-default.txt-Debug_/opt.yql_patched"
        }
    ],
    "test.test[action-dep_world_action_quote-default.txt-Plan]": [
        {
            "checksum": "b13e9f1de61e74227be07c08f35f5a0f",
            "size": 10497,
            "uri": "https://{canondata_backend}/1931696/cc756dc950b218e9f3589a791267d21773207f44/resource.tar.gz#test.test_action-dep_world_action_quote-default.txt-Plan_/plan.txt"
        }
    ],
    "test.test[action-eval_if_guard-default.txt-Debug]": [
        {
            "checksum": "da036a507bdd03c826bfa8c952d46a1b",
            "size": 74,
            "uri": "https://{canondata_backend}/1936947/a5f83e5d38179c14126d53519dc062cef98113ec/resource.tar.gz#test.test_action-eval_if_guard-default.txt-Debug_/opt.yql_patched"
        }
    ],
    "test.test[action-eval_if_guard-default.txt-Plan]": [
        {
            "checksum": "68782d7083169e0f53eb8f34e03cbbd4",
            "size": 207,
            "uri": "https://{canondata_backend}/1936947/a5f83e5d38179c14126d53519dc062cef98113ec/resource.tar.gz#test.test_action-eval_if_guard-default.txt-Plan_/plan.txt"
        }
    ],
    "test.test[action-nested_action-default.txt-Debug]": [
        {
            "checksum": "a0af6da1a67d6f4001f545f93d1062e8",
            "size": 375,
            "uri": "https://{canondata_backend}/1936947/a5f83e5d38179c14126d53519dc062cef98113ec/resource.tar.gz#test.test_action-nested_action-default.txt-Debug_/opt.yql_patched"
        }
    ],
    "test.test[action-nested_action-default.txt-Plan]": [
        {
            "checksum": "a3b64a2cf9903b3868a2dd88a18fc46e",
            "size": 922,
            "uri": "https://{canondata_backend}/1936947/a5f83e5d38179c14126d53519dc062cef98113ec/resource.tar.gz#test.test_action-nested_action-default.txt-Plan_/plan.txt"
        }
    ],
    "test.test[action-pass_subquery_as_param-default.txt-Debug]": [
        {
            "checksum": "c3a58b880fccd5127634a80f82f4e4fd",
            "size": 311,
            "uri": "https://{canondata_backend}/1936947/a5f83e5d38179c14126d53519dc062cef98113ec/resource.tar.gz#test.test_action-pass_subquery_as_param-default.txt-Debug_/opt.yql_patched"
        }
    ],
    "test.test[action-pass_subquery_as_param-default.txt-Plan]": [
        {
            "checksum": "b4dd508a329723c74293d80f0278c705",
            "size": 505,
            "uri": "https://{canondata_backend}/1936947/a5f83e5d38179c14126d53519dc062cef98113ec/resource.tar.gz#test.test_action-pass_subquery_as_param-default.txt-Plan_/plan.txt"
        }
    ],
    "test.test[agg_apply-avg_interval-default.txt-Debug]": [
        {
            "checksum": "52eb9f4275164d249108fc21b2031070",
            "size": 616,
            "uri": "https://{canondata_backend}/1936947/a5f83e5d38179c14126d53519dc062cef98113ec/resource.tar.gz#test.test_agg_apply-avg_interval-default.txt-Debug_/opt.yql_patched"
        }
    ],
    "test.test[agg_apply-avg_interval-default.txt-Plan]": [
        {
            "checksum": "b4dd508a329723c74293d80f0278c705",
            "size": 505,
            "uri": "https://{canondata_backend}/1936947/a5f83e5d38179c14126d53519dc062cef98113ec/resource.tar.gz#test.test_agg_apply-avg_interval-default.txt-Plan_/plan.txt"
        }
    ],
    "test.test[agg_apply-count-default.txt-Debug]": [
        {
            "checksum": "604586a6bd6354d3bfcabc2eb4ee90c2",
            "size": 748,
            "uri": "https://{canondata_backend}/1936947/a5f83e5d38179c14126d53519dc062cef98113ec/resource.tar.gz#test.test_agg_apply-count-default.txt-Debug_/opt.yql_patched"
        }
    ],
    "test.test[agg_apply-count-default.txt-Plan]": [
        {
            "checksum": "b4dd508a329723c74293d80f0278c705",
            "size": 505,
            "uri": "https://{canondata_backend}/1936947/a5f83e5d38179c14126d53519dc062cef98113ec/resource.tar.gz#test.test_agg_apply-count-default.txt-Plan_/plan.txt"
        }
    ],
    "test.test[agg_apply-opt_sum_null-default.txt-Debug]": [
        {
            "checksum": "58c1f7f3d5d7fd29b0365d2a82979028",
            "size": 463,
            "uri": "https://{canondata_backend}/1936947/a5f83e5d38179c14126d53519dc062cef98113ec/resource.tar.gz#test.test_agg_apply-opt_sum_null-default.txt-Debug_/opt.yql_patched"
        }
    ],
    "test.test[agg_apply-opt_sum_null-default.txt-Plan]": [
        {
            "checksum": "b4dd508a329723c74293d80f0278c705",
            "size": 505,
            "uri": "https://{canondata_backend}/1936947/a5f83e5d38179c14126d53519dc062cef98113ec/resource.tar.gz#test.test_agg_apply-opt_sum_null-default.txt-Plan_/plan.txt"
        }
    ],
    "test.test[agg_phases_agg_apply-avg-default.txt-Debug]": [
        {
            "checksum": "6df73bf1410be74d5afda5b23b4fd856",
            "size": 1971,
            "uri": "https://{canondata_backend}/1936947/a5f83e5d38179c14126d53519dc062cef98113ec/resource.tar.gz#test.test_agg_phases_agg_apply-avg-default.txt-Debug_/opt.yql_patched"
        }
    ],
    "test.test[agg_phases_agg_apply-avg-default.txt-Plan]": [
        {
            "checksum": "01775e7c945a56ebf0edc2d478f4f68d",
            "size": 2567,
            "uri": "https://{canondata_backend}/1936947/a5f83e5d38179c14126d53519dc062cef98113ec/resource.tar.gz#test.test_agg_phases_agg_apply-avg-default.txt-Plan_/plan.txt"
        }
    ],
    "test.test[agg_phases_agg_apply-count_all-default.txt-Debug]": [
        {
            "checksum": "0bec092cf0e7a24a40a7f1ed08180212",
            "size": 1828,
            "uri": "https://{canondata_backend}/1936947/a5f83e5d38179c14126d53519dc062cef98113ec/resource.tar.gz#test.test_agg_phases_agg_apply-count_all-default.txt-Debug_/opt.yql_patched"
        }
    ],
    "test.test[agg_phases_agg_apply-count_all-default.txt-Plan]": [
        {
            "checksum": "01775e7c945a56ebf0edc2d478f4f68d",
            "size": 2567,
            "uri": "https://{canondata_backend}/1936947/a5f83e5d38179c14126d53519dc062cef98113ec/resource.tar.gz#test.test_agg_phases_agg_apply-count_all-default.txt-Plan_/plan.txt"
        }
    ],
    "test.test[agg_phases_agg_apply-some_null-default.txt-Debug]": [
        {
            "checksum": "596711726fcefeb0d4708aeed08b4665",
            "size": 1799,
            "uri": "https://{canondata_backend}/1936947/a5f83e5d38179c14126d53519dc062cef98113ec/resource.tar.gz#test.test_agg_phases_agg_apply-some_null-default.txt-Debug_/opt.yql_patched"
        }
    ],
    "test.test[agg_phases_agg_apply-some_null-default.txt-Plan]": [
        {
            "checksum": "01775e7c945a56ebf0edc2d478f4f68d",
            "size": 2567,
            "uri": "https://{canondata_backend}/1936947/a5f83e5d38179c14126d53519dc062cef98113ec/resource.tar.gz#test.test_agg_phases_agg_apply-some_null-default.txt-Plan_/plan.txt"
        }
    ],
    "test.test[agg_phases_agg_apply-sum-default.txt-Debug]": [
        {
            "checksum": "31fd9c50ce6b6c7f3cedb2c88eac8755",
            "size": 1854,
            "uri": "https://{canondata_backend}/1936947/a5f83e5d38179c14126d53519dc062cef98113ec/resource.tar.gz#test.test_agg_phases_agg_apply-sum-default.txt-Debug_/opt.yql_patched"
        }
    ],
    "test.test[agg_phases_agg_apply-sum-default.txt-Plan]": [
        {
            "checksum": "01775e7c945a56ebf0edc2d478f4f68d",
            "size": 2567,
            "uri": "https://{canondata_backend}/1936947/a5f83e5d38179c14126d53519dc062cef98113ec/resource.tar.gz#test.test_agg_phases_agg_apply-sum-default.txt-Plan_/plan.txt"
        }
    ],
    "test.test[aggr_factory-avg-default.txt-Debug]": [
        {
            "checksum": "f6ce8730a31a0205d6775d6bd7ed7811",
            "size": 7322,
            "uri": "https://{canondata_backend}/1784826/cbf6ad4c227ab017bb5ebc2f4ab5719247fa9785/resource.tar.gz#test.test_aggr_factory-avg-default.txt-Debug_/opt.yql_patched"
        }
    ],
    "test.test[aggr_factory-avg-default.txt-Plan]": [
        {
            "checksum": "ccf18ca9711e9726f4f98db4496c9fcf",
            "size": 13320,
            "uri": "https://{canondata_backend}/1931696/cc756dc950b218e9f3589a791267d21773207f44/resource.tar.gz#test.test_aggr_factory-avg-default.txt-Plan_/plan.txt"
        }
    ],
    "test.test[aggr_factory-container_empty-default.txt-Debug]": [
        {
            "checksum": "88230bb0d49a255c73d8182be90d4e8b",
            "size": 1742,
            "uri": "https://{canondata_backend}/1936947/a5f83e5d38179c14126d53519dc062cef98113ec/resource.tar.gz#test.test_aggr_factory-container_empty-default.txt-Debug_/opt.yql_patched"
        }
    ],
    "test.test[aggr_factory-container_empty-default.txt-Plan]": [
        {
            "checksum": "4d9d7cd78393c759728e69e95aefb913",
            "size": 3395,
            "uri": "https://{canondata_backend}/1936947/a5f83e5d38179c14126d53519dc062cef98113ec/resource.tar.gz#test.test_aggr_factory-container_empty-default.txt-Plan_/plan.txt"
        }
    ],
    "test.test[aggr_factory-multi_list_distinct_expr-default.txt-Debug]": [
        {
            "checksum": "1e3425fc4c891be0f70d9e8c4002494f",
            "size": 5205,
            "uri": "https://{canondata_backend}/1936947/a5f83e5d38179c14126d53519dc062cef98113ec/resource.tar.gz#test.test_aggr_factory-multi_list_distinct_expr-default.txt-Debug_/opt.yql_patched"
        }
    ],
    "test.test[aggr_factory-multi_list_distinct_expr-default.txt-Plan]": [
        {
            "checksum": "b4dd508a329723c74293d80f0278c705",
            "size": 505,
            "uri": "https://{canondata_backend}/1936947/a5f83e5d38179c14126d53519dc062cef98113ec/resource.tar.gz#test.test_aggr_factory-multi_list_distinct_expr-default.txt-Plan_/plan.txt"
        }
    ],
    "test.test[aggr_factory-multi_struct_nulls-default.txt-Debug]": [
        {
            "checksum": "9e7ab63a465cbe09d72b6cce181ece9f",
            "size": 5142,
            "uri": "https://{canondata_backend}/1936947/a5f83e5d38179c14126d53519dc062cef98113ec/resource.tar.gz#test.test_aggr_factory-multi_struct_nulls-default.txt-Debug_/opt.yql_patched"
        }
    ],
    "test.test[aggr_factory-multi_struct_nulls-default.txt-Plan]": [
        {
            "checksum": "a3b64a2cf9903b3868a2dd88a18fc46e",
            "size": 922,
            "uri": "https://{canondata_backend}/1936947/a5f83e5d38179c14126d53519dc062cef98113ec/resource.tar.gz#test.test_aggr_factory-multi_struct_nulls-default.txt-Plan_/plan.txt"
        }
    ],
    "test.test[aggr_factory-multi_tuple_nulls-default.txt-Debug]": [
        {
            "checksum": "d97aebe6dcf2f2c9415d7d1129c11846",
            "size": 3678,
            "uri": "https://{canondata_backend}/1936947/a5f83e5d38179c14126d53519dc062cef98113ec/resource.tar.gz#test.test_aggr_factory-multi_tuple_nulls-default.txt-Debug_/opt.yql_patched"
        }
    ],
    "test.test[aggr_factory-multi_tuple_nulls-default.txt-Plan]": [
        {
            "checksum": "a3b64a2cf9903b3868a2dd88a18fc46e",
            "size": 922,
            "uri": "https://{canondata_backend}/1936947/a5f83e5d38179c14126d53519dc062cef98113ec/resource.tar.gz#test.test_aggr_factory-multi_tuple_nulls-default.txt-Plan_/plan.txt"
        }
    ],
    "test.test[aggregate-GroupByOneField--Debug]": [
        {
            "checksum": "4dafc39311460657ad9cf403e8eaa781",
            "size": 5237,
            "uri": "https://{canondata_backend}/1784826/cbf6ad4c227ab017bb5ebc2f4ab5719247fa9785/resource.tar.gz#test.test_aggregate-GroupByOneField--Debug_/opt.yql_patched"
        }
    ],
    "test.test[aggregate-GroupByOneField--Plan]": [
        {
            "checksum": "4df1af4900628d40008ffbf2301ec1b2",
            "size": 8473,
            "uri": "https://{canondata_backend}/1931696/cc756dc950b218e9f3589a791267d21773207f44/resource.tar.gz#test.test_aggregate-GroupByOneField--Plan_/plan.txt"
        }
    ],
    "test.test[aggregate-agg_phases_table3-default.txt-Debug]": [
        {
            "checksum": "eaec2daf4790397d6c22640c8adcab3a",
            "size": 7122,
            "uri": "https://{canondata_backend}/1784826/cbf6ad4c227ab017bb5ebc2f4ab5719247fa9785/resource.tar.gz#test.test_aggregate-agg_phases_table3-default.txt-Debug_/opt.yql_patched"
        }
    ],
    "test.test[aggregate-agg_phases_table3-default.txt-Plan]": [
        {
            "checksum": "27d8e036331fe82e20a603d93e3b2ece",
            "size": 11186,
            "uri": "https://{canondata_backend}/1931696/cc756dc950b218e9f3589a791267d21773207f44/resource.tar.gz#test.test_aggregate-agg_phases_table3-default.txt-Plan_/plan.txt"
        }
    ],
    "test.test[aggregate-aggregate_with_lambda_inside_avg--Debug]": [
        {
            "checksum": "ec2cf72674c48a388ae60f086d109f92",
            "size": 3464,
            "uri": "https://{canondata_backend}/1784826/cbf6ad4c227ab017bb5ebc2f4ab5719247fa9785/resource.tar.gz#test.test_aggregate-aggregate_with_lambda_inside_avg--Debug_/opt.yql_patched"
        }
    ],
    "test.test[aggregate-aggregate_with_lambda_inside_avg--Plan]": [
        {
            "checksum": "0e56f2addf2b393236b33f1567613332",
            "size": 5616,
            "uri": "https://{canondata_backend}/1931696/cc756dc950b218e9f3589a791267d21773207f44/resource.tar.gz#test.test_aggregate-aggregate_with_lambda_inside_avg--Plan_/plan.txt"
        }
    ],
    "test.test[aggregate-aggregation_and_order-default.txt-Debug]": [
        {
            "checksum": "63bafb8d1477591b2aaceaf9b185103a",
            "size": 5044,
            "uri": "https://{canondata_backend}/1784826/cbf6ad4c227ab017bb5ebc2f4ab5719247fa9785/resource.tar.gz#test.test_aggregate-aggregation_and_order-default.txt-Debug_/opt.yql_patched"
        }
    ],
    "test.test[aggregate-aggregation_and_order-default.txt-Plan]": [
        {
            "checksum": "28c2ab3b456e34dadfd529005a3e689e",
            "size": 8484,
            "uri": "https://{canondata_backend}/1931696/cc756dc950b218e9f3589a791267d21773207f44/resource.tar.gz#test.test_aggregate-aggregation_and_order-default.txt-Plan_/plan.txt"
        }
    ],
    "test.test[aggregate-aggrs_no_grouping_via_map_compact-default.txt-Debug]": [
        {
            "checksum": "7937116c8620b14e29220309137360ee",
            "size": 18133,
            "uri": "https://{canondata_backend}/1784826/cbf6ad4c227ab017bb5ebc2f4ab5719247fa9785/resource.tar.gz#test.test_aggregate-aggrs_no_grouping_via_map_compact-default.txt-Debug_/opt.yql_patched"
        }
    ],
    "test.test[aggregate-aggrs_no_grouping_via_map_compact-default.txt-Plan]": [
        {
            "checksum": "b282765515d796a5b695551e2d697a13",
            "size": 6280,
            "uri": "https://{canondata_backend}/1931696/cc756dc950b218e9f3589a791267d21773207f44/resource.tar.gz#test.test_aggregate-aggrs_no_grouping_via_map_compact-default.txt-Plan_/plan.txt"
        }
    ],
    "test.test[aggregate-group_by_cube_duo--Debug]": [
        {
            "checksum": "b450777f0abf789e808b42e13ad38eeb",
            "size": 11871,
            "uri": "https://{canondata_backend}/1784826/cbf6ad4c227ab017bb5ebc2f4ab5719247fa9785/resource.tar.gz#test.test_aggregate-group_by_cube_duo--Debug_/opt.yql_patched"
        }
    ],
    "test.test[aggregate-group_by_cube_duo--Plan]": [
        {
            "checksum": "c4cb82543f8837f95f4cee25834b3312",
            "size": 17444,
            "uri": "https://{canondata_backend}/1931696/cc756dc950b218e9f3589a791267d21773207f44/resource.tar.gz#test.test_aggregate-group_by_cube_duo--Plan_/plan.txt"
        }
    ],
    "test.test[aggregate-group_by_expr_order_by_expr--Debug]": [
        {
            "checksum": "304eeb54e6458831e77723891b1eba2c",
            "size": 4813,
            "uri": "https://{canondata_backend}/1784826/cbf6ad4c227ab017bb5ebc2f4ab5719247fa9785/resource.tar.gz#test.test_aggregate-group_by_expr_order_by_expr--Debug_/opt.yql_patched"
        }
    ],
    "test.test[aggregate-group_by_expr_order_by_expr--Plan]": [
        {
            "checksum": "bab5f99a95fe34f992cb6ec2868d4874",
            "size": 7392,
            "uri": "https://{canondata_backend}/1931696/cc756dc950b218e9f3589a791267d21773207f44/resource.tar.gz#test.test_aggregate-group_by_expr_order_by_expr--Plan_/plan.txt"
        }
    ],
    "test.test[aggregate-group_by_gs_grouping--Debug]": [
        {
            "checksum": "0f28b2c0111aa7528854aee2ee253235",
            "size": 7631,
            "uri": "https://{canondata_backend}/1784826/cbf6ad4c227ab017bb5ebc2f4ab5719247fa9785/resource.tar.gz#test.test_aggregate-group_by_gs_grouping--Debug_/opt.yql_patched"
        }
    ],
    "test.test[aggregate-group_by_gs_grouping--Plan]": [
        {
            "checksum": "238488f45198e02104d3782f4d5cea4c",
            "size": 11311,
            "uri": "https://{canondata_backend}/1931696/cc756dc950b218e9f3589a791267d21773207f44/resource.tar.gz#test.test_aggregate-group_by_gs_grouping--Plan_/plan.txt"
        }
    ],
    "test.test[aggregate-group_by_rollup_grouping_hum--Debug]": [
        {
            "checksum": "82d6badd31dd1a149f3c8c3fd82d1cb6",
            "size": 14650,
            "uri": "https://{canondata_backend}/1784826/cbf6ad4c227ab017bb5ebc2f4ab5719247fa9785/resource.tar.gz#test.test_aggregate-group_by_rollup_grouping_hum--Debug_/opt.yql_patched"
        }
    ],
    "test.test[aggregate-group_by_rollup_grouping_hum--Plan]": [
        {
            "checksum": "61b1c4f205064fbbdf59f0cc256a02b7",
            "size": 20556,
            "uri": "https://{canondata_backend}/1931696/cc756dc950b218e9f3589a791267d21773207f44/resource.tar.gz#test.test_aggregate-group_by_rollup_grouping_hum--Plan_/plan.txt"
        }
    ],
    "test.test[aggregate-group_by_session--Debug]": [
        {
            "checksum": "a75bd8349ce7f4bf7889c1fcbf05ad45",
            "size": 5299,
            "uri": "https://{canondata_backend}/1784826/cbf6ad4c227ab017bb5ebc2f4ab5719247fa9785/resource.tar.gz#test.test_aggregate-group_by_session--Debug_/opt.yql_patched"
        }
    ],
    "test.test[aggregate-group_by_session--Plan]": [
        {
            "checksum": "702a395959580a7a64c91724ba286b84",
            "size": 5707,
            "uri": "https://{canondata_backend}/1931696/cc756dc950b218e9f3589a791267d21773207f44/resource.tar.gz#test.test_aggregate-group_by_session--Plan_/plan.txt"
        }
    ],
    "test.test[aggregate-group_by_session_distinct_compact--Debug]": [
        {
            "checksum": "5ff04f4e62ab80abe65ef824b23d7d10",
            "size": 8118,
            "uri": "https://{canondata_backend}/1784826/cbf6ad4c227ab017bb5ebc2f4ab5719247fa9785/resource.tar.gz#test.test_aggregate-group_by_session_distinct_compact--Debug_/opt.yql_patched"
        }
    ],
    "test.test[aggregate-group_by_session_distinct_compact--Plan]": [
        {
            "checksum": "379af19b2ae21b4089f8f78d72b8ddd2",
            "size": 7987,
            "uri": "https://{canondata_backend}/1931696/cc756dc950b218e9f3589a791267d21773207f44/resource.tar.gz#test.test_aggregate-group_by_session_distinct_compact--Plan_/plan.txt"
        }
    ],
    "test.test[aggregate-null_type-default.txt-Debug]": [
        {
            "checksum": "6b762e2eb06ddbcf4d109a2b482acc28",
            "size": 2247,
            "uri": "https://{canondata_backend}/1936947/a5f83e5d38179c14126d53519dc062cef98113ec/resource.tar.gz#test.test_aggregate-null_type-default.txt-Debug_/opt.yql_patched"
        }
    ],
    "test.test[aggregate-null_type-default.txt-Plan]": [
        {
            "checksum": "a3b64a2cf9903b3868a2dd88a18fc46e",
            "size": 922,
            "uri": "https://{canondata_backend}/1936947/a5f83e5d38179c14126d53519dc062cef98113ec/resource.tar.gz#test.test_aggregate-null_type-default.txt-Plan_/plan.txt"
        }
    ],
    "test.test[bigdate-compare_big_big-default.txt-Debug]": [
        {
            "checksum": "b6cab9ff94fcce4e3e001fce46fcc542",
            "size": 2416,
            "uri": "https://{canondata_backend}/1924537/23db2f3171675edbfb7d81888413e9e5893c1dcb/resource.tar.gz#test.test_bigdate-compare_big_big-default.txt-Debug_/opt.yql_patched"
        }
    ],
    "test.test[bigdate-compare_big_big-default.txt-Plan]": [
        {
            "checksum": "b4dd508a329723c74293d80f0278c705",
            "size": 505,
            "uri": "https://{canondata_backend}/1936947/a5f83e5d38179c14126d53519dc062cef98113ec/resource.tar.gz#test.test_bigdate-compare_big_big-default.txt-Plan_/plan.txt"
        }
    ],
    "test.test[bigdate-input_date32-default.txt-Debug]": [
        {
            "checksum": "5796acb27c15639b7bce9c819cbeec4b",
            "size": 3284,
            "uri": "https://{canondata_backend}/1924537/23db2f3171675edbfb7d81888413e9e5893c1dcb/resource.tar.gz#test.test_bigdate-input_date32-default.txt-Debug_/opt.yql_patched"
        }
    ],
    "test.test[bigdate-input_date32-default.txt-Plan]": [
        {
            "checksum": "b3ea53bbce5fdb1641500c3310d88f50",
            "size": 6300,
            "uri": "https://{canondata_backend}/1924537/23db2f3171675edbfb7d81888413e9e5893c1dcb/resource.tar.gz#test.test_bigdate-input_date32-default.txt-Plan_/plan.txt"
        }
    ],
    "test.test[bigdate-input_interval64-default.txt-Debug]": [
        {
            "checksum": "35f9fd4e364fcd2dae8c931509507ca3",
            "size": 6381,
            "uri": "https://{canondata_backend}/1924537/23db2f3171675edbfb7d81888413e9e5893c1dcb/resource.tar.gz#test.test_bigdate-input_interval64-default.txt-Debug_/opt.yql_patched"
        }
    ],
    "test.test[bigdate-input_interval64-default.txt-Plan]": [
        {
            "checksum": "c65d165d3bad7ce31fda44ee48dd215f",
            "size": 15015,
            "uri": "https://{canondata_backend}/1924537/23db2f3171675edbfb7d81888413e9e5893c1dcb/resource.tar.gz#test.test_bigdate-input_interval64-default.txt-Plan_/plan.txt"
        }
    ],
    "test.test[bigdate-int_literals-default.txt-Debug]": [
        {
            "checksum": "9133ede517ec9b533c8cda86ddf99371",
            "size": 1428,
            "uri": "https://{canondata_backend}/1924537/23db2f3171675edbfb7d81888413e9e5893c1dcb/resource.tar.gz#test.test_bigdate-int_literals-default.txt-Debug_/opt.yql_patched"
        }
    ],
    "test.test[bigdate-int_literals-default.txt-Plan]": [
        {
            "checksum": "b4dd508a329723c74293d80f0278c705",
            "size": 505,
            "uri": "https://{canondata_backend}/1936947/a5f83e5d38179c14126d53519dc062cef98113ec/resource.tar.gz#test.test_bigdate-int_literals-default.txt-Plan_/plan.txt"
        }
    ],
    "test.test[bigdate-output_datetime64-default.txt-Debug]": [
        {
            "checksum": "fb0fb03c4e40d371aa96c167a061a63b",
            "size": 1304,
            "uri": "https://{canondata_backend}/1924537/23db2f3171675edbfb7d81888413e9e5893c1dcb/resource.tar.gz#test.test_bigdate-output_datetime64-default.txt-Debug_/opt.yql_patched"
        }
    ],
    "test.test[bigdate-output_datetime64-default.txt-Plan]": [
        {
            "checksum": "b4dd508a329723c74293d80f0278c705",
            "size": 505,
            "uri": "https://{canondata_backend}/1924537/23db2f3171675edbfb7d81888413e9e5893c1dcb/resource.tar.gz#test.test_bigdate-output_datetime64-default.txt-Plan_/plan.txt"
        }
    ],
    "test.test[binding-table_filter_binding-default.txt-Debug]": [
        {
            "checksum": "c21e1a841ee365487dc7e15fbd705e78",
            "size": 1818,
            "uri": "https://{canondata_backend}/1784826/cbf6ad4c227ab017bb5ebc2f4ab5719247fa9785/resource.tar.gz#test.test_binding-table_filter_binding-default.txt-Debug_/opt.yql_patched"
        }
    ],
    "test.test[binding-table_filter_binding-default.txt-Plan]": [
        {
            "checksum": "536598c584ee5e8cb0b80792d571a294",
            "size": 5189,
            "uri": "https://{canondata_backend}/1931696/cc756dc950b218e9f3589a791267d21773207f44/resource.tar.gz#test.test_binding-table_filter_binding-default.txt-Plan_/plan.txt"
        }
    ],
    "test.test[binding-table_from_binding-default.txt-Debug]": [
        {
            "checksum": "5bf9599808c132b38a54dfba9e93fd3b",
            "size": 959,
            "uri": "https://{canondata_backend}/1784826/cbf6ad4c227ab017bb5ebc2f4ab5719247fa9785/resource.tar.gz#test.test_binding-table_from_binding-default.txt-Debug_/opt.yql_patched"
        }
    ],
    "test.test[binding-table_from_binding-default.txt-Plan]": [
        {
            "checksum": "a2a89a53c3729552d459dcc12dae7fa4",
            "size": 2176,
            "uri": "https://{canondata_backend}/1931696/cc756dc950b218e9f3589a791267d21773207f44/resource.tar.gz#test.test_binding-table_from_binding-default.txt-Plan_/plan.txt"
        }
    ],
    "test.test[bitcast_implicit-sub_bitcast-default.txt-Debug]": [
        {
            "checksum": "2c23514802b6c9902ea9864426f90598",
            "size": 533,
            "uri": "https://{canondata_backend}/1936947/a5f83e5d38179c14126d53519dc062cef98113ec/resource.tar.gz#test.test_bitcast_implicit-sub_bitcast-default.txt-Debug_/opt.yql_patched"
        }
    ],
    "test.test[bitcast_implicit-sub_bitcast-default.txt-Plan]": [
        {
            "checksum": "b2a2eb5d6b0a138ee924c128fc7738ef",
            "size": 1331,
            "uri": "https://{canondata_backend}/1936947/a5f83e5d38179c14126d53519dc062cef98113ec/resource.tar.gz#test.test_bitcast_implicit-sub_bitcast-default.txt-Plan_/plan.txt"
        }
    ],
    "test.test[blocks-combine_all_min--Debug]": [
        {
            "checksum": "f858d923d53e260cb3b63d749a18aa65",
            "size": 9064,
            "uri": "https://{canondata_backend}/1784826/cbf6ad4c227ab017bb5ebc2f4ab5719247fa9785/resource.tar.gz#test.test_blocks-combine_all_min--Debug_/opt.yql_patched"
        }
    ],
    "test.test[blocks-combine_all_min--Plan]": [
        {
            "checksum": "efab12e9b5a66a43b736a080287424b9",
            "size": 5874,
            "uri": "https://{canondata_backend}/1931696/cc756dc950b218e9f3589a791267d21773207f44/resource.tar.gz#test.test_blocks-combine_all_min--Plan_/plan.txt"
        }
    ],
    "test.test[blocks-combine_all_sum_filter--Debug]": [
        {
            "checksum": "dea229bb3f0a4393cc7caa5da9421113",
            "size": 3196,
            "uri": "https://{canondata_backend}/1784826/cbf6ad4c227ab017bb5ebc2f4ab5719247fa9785/resource.tar.gz#test.test_blocks-combine_all_sum_filter--Debug_/opt.yql_patched"
        }
    ],
    "test.test[blocks-combine_all_sum_filter--Plan]": [
        {
            "checksum": "7827265dd95d0bd93760c161d513283b",
            "size": 6004,
            "uri": "https://{canondata_backend}/1931696/cc756dc950b218e9f3589a791267d21773207f44/resource.tar.gz#test.test_blocks-combine_all_sum_filter--Plan_/plan.txt"
        }
    ],
    "test.test[blocks-combine_hashed_pg--Debug]": [
        {
            "checksum": "90e7a4bf7062caf1d25a47afd090c75e",
            "size": 8548,
            "uri": "https://{canondata_backend}/1784826/cbf6ad4c227ab017bb5ebc2f4ab5719247fa9785/resource.tar.gz#test.test_blocks-combine_hashed_pg--Debug_/opt.yql_patched"
        }
    ],
    "test.test[blocks-combine_hashed_pg--Plan]": [
        {
            "checksum": "055e20eb324e81cf54a9ad796cf9ce8d",
            "size": 6962,
            "uri": "https://{canondata_backend}/1931696/cc756dc950b218e9f3589a791267d21773207f44/resource.tar.gz#test.test_blocks-combine_hashed_pg--Plan_/plan.txt"
        }
    ],
    "test.test[blocks-combine_hashed_sum--Debug]": [
        {
            "checksum": "b79f82a041534a7bc0ac9a5a77152f96",
            "size": 6221,
            "uri": "https://{canondata_backend}/1784826/cbf6ad4c227ab017bb5ebc2f4ab5719247fa9785/resource.tar.gz#test.test_blocks-combine_hashed_sum--Debug_/opt.yql_patched"
        }
    ],
    "test.test[blocks-combine_hashed_sum--Plan]": [
        {
            "checksum": "4d5c096a52a9d07bc25c5d39faf44f18",
            "size": 8978,
            "uri": "https://{canondata_backend}/1931696/cc756dc950b218e9f3589a791267d21773207f44/resource.tar.gz#test.test_blocks-combine_hashed_sum--Plan_/plan.txt"
        }
    ],
    "test.test[blocks-complex_scalars--Debug]": [
        {
            "checksum": "88188e79c9b304999109f5b712b7a574",
            "size": 4400,
            "uri": "https://{canondata_backend}/1784826/cbf6ad4c227ab017bb5ebc2f4ab5719247fa9785/resource.tar.gz#test.test_blocks-complex_scalars--Debug_/opt.yql_patched"
        }
    ],
    "test.test[blocks-complex_scalars--Plan]": [
        {
            "checksum": "2082bb718284c91dfd55448dcde138c8",
            "size": 6201,
            "uri": "https://{canondata_backend}/1931696/cc756dc950b218e9f3589a791267d21773207f44/resource.tar.gz#test.test_blocks-complex_scalars--Plan_/plan.txt"
        }
    ],
    "test.test[blocks-div_uint64--Debug]": [
        {
            "checksum": "848a4bc847dcb578226a90fc1545dbd3",
            "size": 2303,
            "uri": "https://{canondata_backend}/1784826/cbf6ad4c227ab017bb5ebc2f4ab5719247fa9785/resource.tar.gz#test.test_blocks-div_uint64--Debug_/opt.yql_patched"
        }
    ],
    "test.test[blocks-div_uint64--Plan]": [
        {
            "checksum": "e0940ee33b35d03a6a98aa6884579077",
            "size": 4075,
            "uri": "https://{canondata_backend}/1931696/cc756dc950b218e9f3589a791267d21773207f44/resource.tar.gz#test.test_blocks-div_uint64--Plan_/plan.txt"
        }
    ],
    "test.test[blocks-filter_by_column_with_drop--Debug]": [
        {
            "checksum": "d269aa92d26087b5b0eb4360f97181d5",
            "size": 2960,
            "uri": "https://{canondata_backend}/1784826/cbf6ad4c227ab017bb5ebc2f4ab5719247fa9785/resource.tar.gz#test.test_blocks-filter_by_column_with_drop--Debug_/opt.yql_patched"
        }
    ],
    "test.test[blocks-filter_by_column_with_drop--Plan]": [
        {
            "checksum": "29251ca247e79a72faac5fa76c9d71d3",
            "size": 6197,
            "uri": "https://{canondata_backend}/1931696/cc756dc950b218e9f3589a791267d21773207f44/resource.tar.gz#test.test_blocks-filter_by_column_with_drop--Plan_/plan.txt"
        }
    ],
    "test.test[coalesce-coalesce_symmetry-default.txt-Debug]": [
        {
            "checksum": "b8aef7f899179854b9094bbfc72cf1a8",
            "size": 924,
            "uri": "https://{canondata_backend}/1936947/a5f83e5d38179c14126d53519dc062cef98113ec/resource.tar.gz#test.test_coalesce-coalesce_symmetry-default.txt-Debug_/opt.yql_patched"
        }
    ],
    "test.test[coalesce-coalesce_symmetry-default.txt-Plan]": [
        {
            "checksum": "4d9d7cd78393c759728e69e95aefb913",
            "size": 3395,
            "uri": "https://{canondata_backend}/1936947/a5f83e5d38179c14126d53519dc062cef98113ec/resource.tar.gz#test.test_coalesce-coalesce_symmetry-default.txt-Plan_/plan.txt"
        }
    ],
    "test.test[column_order-union_all_positional-default.txt-Debug]": [
        {
            "checksum": "2f1f03d7201f6358b1b2c47a68a3d410",
            "size": 533,
            "uri": "https://{canondata_backend}/1936947/a5f83e5d38179c14126d53519dc062cef98113ec/resource.tar.gz#test.test_column_order-union_all_positional-default.txt-Debug_/opt.yql_patched"
        }
    ],
    "test.test[column_order-union_all_positional-default.txt-Plan]": [
        {
            "checksum": "b4dd508a329723c74293d80f0278c705",
            "size": 505,
            "uri": "https://{canondata_backend}/1936947/a5f83e5d38179c14126d53519dc062cef98113ec/resource.tar.gz#test.test_column_order-union_all_positional-default.txt-Plan_/plan.txt"
        }
    ],
    "test.test[count-count_all_view_concat--Debug]": [
        {
            "checksum": "ea710075dd67bdc9c4229b773c62177a",
            "size": 1103,
            "uri": "https://{canondata_backend}/1784826/cbf6ad4c227ab017bb5ebc2f4ab5719247fa9785/resource.tar.gz#test.test_count-count_all_view_concat--Debug_/opt.yql_patched"
        }
    ],
    "test.test[count-count_all_view_concat--Plan]": [
        {
            "checksum": "01d58dd5ec6da0e52cd73303ed3b04aa",
            "size": 2372,
            "uri": "https://{canondata_backend}/1931696/cc756dc950b218e9f3589a791267d21773207f44/resource.tar.gz#test.test_count-count_all_view_concat--Plan_/plan.txt"
        }
    ],
    "test.test[csee-lambda_in_l0_and_l1-default.txt-Debug]": [
        {
            "checksum": "610cdba71e1ded2968be022b22b0d2c7",
            "size": 577,
            "uri": "https://{canondata_backend}/1936947/a5f83e5d38179c14126d53519dc062cef98113ec/resource.tar.gz#test.test_csee-lambda_in_l0_and_l1-default.txt-Debug_/opt.yql_patched"
        }
    ],
    "test.test[csee-lambda_in_l0_and_l1-default.txt-Plan]": [
        {
            "checksum": "b4dd508a329723c74293d80f0278c705",
            "size": 505,
            "uri": "https://{canondata_backend}/1936947/a5f83e5d38179c14126d53519dc062cef98113ec/resource.tar.gz#test.test_csee-lambda_in_l0_and_l1-default.txt-Plan_/plan.txt"
        }
    ],
    "test.test[datetime-date_tz_addremove-default.txt-Debug]": [
        {
            "checksum": "4fa31315029569abde55c5041a2fdfb6",
            "size": 675,
            "uri": "https://{canondata_backend}/1936947/a5f83e5d38179c14126d53519dc062cef98113ec/resource.tar.gz#test.test_datetime-date_tz_addremove-default.txt-Debug_/opt.yql_patched"
        }
    ],
    "test.test[datetime-date_tz_addremove-default.txt-Plan]": [
        {
            "checksum": "b4dd508a329723c74293d80f0278c705",
            "size": 505,
            "uri": "https://{canondata_backend}/1936947/a5f83e5d38179c14126d53519dc062cef98113ec/resource.tar.gz#test.test_datetime-date_tz_addremove-default.txt-Plan_/plan.txt"
        }
    ],
    "test.test[datetime-date_tz_bounds-default.txt-Debug]": [
        {
            "checksum": "ee3eeb1aec81eca5ff931bd82740591b",
            "size": 984,
            "uri": "https://{canondata_backend}/1936947/a5f83e5d38179c14126d53519dc062cef98113ec/resource.tar.gz#test.test_datetime-date_tz_bounds-default.txt-Debug_/opt.yql_patched"
        }
    ],
    "test.test[datetime-date_tz_bounds-default.txt-Plan]": [
        {
            "checksum": "b4dd508a329723c74293d80f0278c705",
            "size": 505,
            "uri": "https://{canondata_backend}/1936947/a5f83e5d38179c14126d53519dc062cef98113ec/resource.tar.gz#test.test_datetime-date_tz_bounds-default.txt-Plan_/plan.txt"
        }
    ],
    "test.test[distinct-distinct_having_no_agg-default.txt-Debug]": [
        {
            "checksum": "325db6f9b154d6264cafad41991ceb3f",
            "size": 3527,
            "uri": "https://{canondata_backend}/1784826/cbf6ad4c227ab017bb5ebc2f4ab5719247fa9785/resource.tar.gz#test.test_distinct-distinct_having_no_agg-default.txt-Debug_/opt.yql_patched"
        }
    ],
    "test.test[distinct-distinct_having_no_agg-default.txt-Plan]": [
        {
            "checksum": "f8106e46383fe8e2792188af7d3842fa",
            "size": 6289,
            "uri": "https://{canondata_backend}/1931696/cc756dc950b218e9f3589a791267d21773207f44/resource.tar.gz#test.test_distinct-distinct_having_no_agg-default.txt-Plan_/plan.txt"
        }
    ],
    "test.test[distinct-distinct_star-default.txt-Debug]": [
        {
            "checksum": "537e720353b21fd26d6ce9e14824fd78",
            "size": 9992,
            "uri": "https://{canondata_backend}/1784826/cbf6ad4c227ab017bb5ebc2f4ab5719247fa9785/resource.tar.gz#test.test_distinct-distinct_star-default.txt-Debug_/opt.yql_patched"
        }
    ],
    "test.test[distinct-distinct_star-default.txt-Plan]": [
        {
            "checksum": "8753ec544606e6ac8d6f70e0af45f847",
            "size": 19443,
            "uri": "https://{canondata_backend}/1931696/cc756dc950b218e9f3589a791267d21773207f44/resource.tar.gz#test.test_distinct-distinct_star-default.txt-Plan_/plan.txt"
        }
    ],
    "test.test[distinct-distinct_star_inmem-default.txt-Debug]": [
        {
            "checksum": "f17540bd0b38d3cf3d3a616b65f33e63",
            "size": 381,
            "uri": "https://{canondata_backend}/1936947/a5f83e5d38179c14126d53519dc062cef98113ec/resource.tar.gz#test.test_distinct-distinct_star_inmem-default.txt-Debug_/opt.yql_patched"
        }
    ],
    "test.test[distinct-distinct_star_inmem-default.txt-Plan]": [
        {
            "checksum": "b4dd508a329723c74293d80f0278c705",
            "size": 505,
            "uri": "https://{canondata_backend}/1936947/a5f83e5d38179c14126d53519dc062cef98113ec/resource.tar.gz#test.test_distinct-distinct_star_inmem-default.txt-Plan_/plan.txt"
        }
    ],
    "test.test[expr-as_table_emptylist2-default.txt-Debug]": [
        {
            "checksum": "aec962633e9b703c050a19440f3e87f0",
            "size": 411,
            "uri": "https://{canondata_backend}/1936947/a5f83e5d38179c14126d53519dc062cef98113ec/resource.tar.gz#test.test_expr-as_table_emptylist2-default.txt-Debug_/opt.yql_patched"
        }
    ],
    "test.test[expr-as_table_emptylist2-default.txt-Plan]": [
        {
            "checksum": "55515ae638f317612d048052be489bfd",
            "size": 1740,
            "uri": "https://{canondata_backend}/1936947/a5f83e5d38179c14126d53519dc062cef98113ec/resource.tar.gz#test.test_expr-as_table_emptylist2-default.txt-Plan_/plan.txt"
        }
    ],
    "test.test[expr-container_comp-default.txt-Debug]": [
        {
            "checksum": "e44df671aeb766518981b0ae3771eb5d",
            "size": 1342,
            "uri": "https://{canondata_backend}/1936947/a5f83e5d38179c14126d53519dc062cef98113ec/resource.tar.gz#test.test_expr-container_comp-default.txt-Debug_/opt.yql_patched"
        }
    ],
    "test.test[expr-container_comp-default.txt-Plan]": [
        {
            "checksum": "5af47f3da0ada39863b674686eabd97f",
            "size": 3809,
            "uri": "https://{canondata_backend}/1936947/a5f83e5d38179c14126d53519dc062cef98113ec/resource.tar.gz#test.test_expr-container_comp-default.txt-Plan_/plan.txt"
        }
    ],
    "test.test[expr-empty_list_ops2-default.txt-Debug]": [
        {
            "checksum": "2266d34b226370b8154d0c79699350d8",
            "size": 1914,
            "uri": "https://{canondata_backend}/1936947/a5f83e5d38179c14126d53519dc062cef98113ec/resource.tar.gz#test.test_expr-empty_list_ops2-default.txt-Debug_/opt.yql_patched"
        }
    ],
    "test.test[expr-empty_list_ops2-default.txt-Plan]": [
        {
            "checksum": "b4dd508a329723c74293d80f0278c705",
            "size": 505,
            "uri": "https://{canondata_backend}/1936947/a5f83e5d38179c14126d53519dc062cef98113ec/resource.tar.gz#test.test_expr-empty_list_ops2-default.txt-Plan_/plan.txt"
        }
    ],
    "test.test[expr-empty_list_ops3-default.txt-Debug]": [
        {
            "checksum": "efe1c7b507b836c62375a83acbd0de0f",
            "size": 1256,
            "uri": "https://{canondata_backend}/1936947/a5f83e5d38179c14126d53519dc062cef98113ec/resource.tar.gz#test.test_expr-empty_list_ops3-default.txt-Debug_/opt.yql_patched"
        }
    ],
    "test.test[expr-empty_list_ops3-default.txt-Plan]": [
        {
            "checksum": "b4dd508a329723c74293d80f0278c705",
            "size": 505,
            "uri": "https://{canondata_backend}/1936947/a5f83e5d38179c14126d53519dc062cef98113ec/resource.tar.gz#test.test_expr-empty_list_ops3-default.txt-Plan_/plan.txt"
        }
    ],
    "test.test[expr-empty_struct_tuple_types-default.txt-Debug]": [
        {
            "checksum": "59809d66414c532efa894359ca3a1b60",
            "size": 429,
            "uri": "https://{canondata_backend}/1936947/a5f83e5d38179c14126d53519dc062cef98113ec/resource.tar.gz#test.test_expr-empty_struct_tuple_types-default.txt-Debug_/opt.yql_patched"
        }
    ],
    "test.test[expr-empty_struct_tuple_types-default.txt-Plan]": [
        {
            "checksum": "b4dd508a329723c74293d80f0278c705",
            "size": 505,
            "uri": "https://{canondata_backend}/1936947/a5f83e5d38179c14126d53519dc062cef98113ec/resource.tar.gz#test.test_expr-empty_struct_tuple_types-default.txt-Plan_/plan.txt"
        }
    ],
    "test.test[expr-expr_op_in_paren-default.txt-Debug]": [
        {
            "checksum": "c92915ee01e189b1816b0e292b24b9e2",
            "size": 291,
            "uri": "https://{canondata_backend}/1936947/a5f83e5d38179c14126d53519dc062cef98113ec/resource.tar.gz#test.test_expr-expr_op_in_paren-default.txt-Debug_/opt.yql_patched"
        }
    ],
    "test.test[expr-expr_op_in_paren-default.txt-Plan]": [
        {
            "checksum": "b4dd508a329723c74293d80f0278c705",
            "size": 505,
            "uri": "https://{canondata_backend}/1936947/a5f83e5d38179c14126d53519dc062cef98113ec/resource.tar.gz#test.test_expr-expr_op_in_paren-default.txt-Plan_/plan.txt"
        }
    ],
    "test.test[expr-expr_trivial_named-default.txt-Debug]": [
        {
            "checksum": "856e4386d75e760dc76750a39c8a72ec",
            "size": 279,
            "uri": "https://{canondata_backend}/1936947/a5f83e5d38179c14126d53519dc062cef98113ec/resource.tar.gz#test.test_expr-expr_trivial_named-default.txt-Debug_/opt.yql_patched"
        }
    ],
    "test.test[expr-expr_trivial_named-default.txt-Plan]": [
        {
            "checksum": "b4dd508a329723c74293d80f0278c705",
            "size": 505,
            "uri": "https://{canondata_backend}/1936947/a5f83e5d38179c14126d53519dc062cef98113ec/resource.tar.gz#test.test_expr-expr_trivial_named-default.txt-Plan_/plan.txt"
        }
    ],
    "test.test[expr-formattypediff-default.txt-Debug]": [
        {
            "checksum": "a2f89bf4a8a9a73db997ac0ec8299a62",
            "size": 870,
            "uri": "https://{canondata_backend}/1936947/a5f83e5d38179c14126d53519dc062cef98113ec/resource.tar.gz#test.test_expr-formattypediff-default.txt-Debug_/opt.yql_patched"
        }
    ],
    "test.test[expr-formattypediff-default.txt-Plan]": [
        {
            "checksum": "b4dd508a329723c74293d80f0278c705",
            "size": 505,
            "uri": "https://{canondata_backend}/1936947/a5f83e5d38179c14126d53519dc062cef98113ec/resource.tar.gz#test.test_expr-formattypediff-default.txt-Plan_/plan.txt"
        }
    ],
    "test.test[expr-inline_call--Debug]": [
        {
            "checksum": "98a7ddc5a13912205bdc170a924efe1d",
            "size": 1098,
            "uri": "https://{canondata_backend}/1936947/a5f83e5d38179c14126d53519dc062cef98113ec/resource.tar.gz#test.test_expr-inline_call--Debug_/opt.yql_patched"
        }
    ],
    "test.test[expr-inline_call--Plan]": [
        {
            "checksum": "d3556e2790565a4d1ad0b557ed187a86",
            "size": 2981,
            "uri": "https://{canondata_backend}/1936947/a5f83e5d38179c14126d53519dc062cef98113ec/resource.tar.gz#test.test_expr-inline_call--Plan_/plan.txt"
        }
    ],
    "test.test[expr-iterable-default.txt-Debug]": [
        {
            "checksum": "5768e3461fc95869574358c164630bd5",
            "size": 1259,
            "uri": "https://{canondata_backend}/1936947/a5f83e5d38179c14126d53519dc062cef98113ec/resource.tar.gz#test.test_expr-iterable-default.txt-Debug_/opt.yql_patched"
        }
    ],
    "test.test[expr-iterable-default.txt-Plan]": [
        {
            "checksum": "55515ae638f317612d048052be489bfd",
            "size": 1740,
            "uri": "https://{canondata_backend}/1936947/a5f83e5d38179c14126d53519dc062cef98113ec/resource.tar.gz#test.test_expr-iterable-default.txt-Plan_/plan.txt"
        }
    ],
    "test.test[expr-length_of_optional_set_intesection-default.txt-Debug]": [
        {
            "checksum": "bd0834bd0a8f4730a049388eb19e08f2",
            "size": 667,
            "uri": "https://{canondata_backend}/1936947/a5f83e5d38179c14126d53519dc062cef98113ec/resource.tar.gz#test.test_expr-length_of_optional_set_intesection-default.txt-Debug_/opt.yql_patched"
        }
    ],
    "test.test[expr-length_of_optional_set_intesection-default.txt-Plan]": [
        {
            "checksum": "b4dd508a329723c74293d80f0278c705",
            "size": 505,
            "uri": "https://{canondata_backend}/1936947/a5f83e5d38179c14126d53519dc062cef98113ec/resource.tar.gz#test.test_expr-length_of_optional_set_intesection-default.txt-Plan_/plan.txt"
        }
    ],
    "test.test[expr-list_builtins_opt-default.txt-Debug]": [
        {
            "checksum": "c51636ca38516fef2731f424b8ed4385",
            "size": 1374,
            "uri": "https://{canondata_backend}/1936947/a5f83e5d38179c14126d53519dc062cef98113ec/resource.tar.gz#test.test_expr-list_builtins_opt-default.txt-Debug_/opt.yql_patched"
        }
    ],
    "test.test[expr-list_builtins_opt-default.txt-Plan]": [
        {
            "checksum": "b4dd508a329723c74293d80f0278c705",
            "size": 505,
            "uri": "https://{canondata_backend}/1936947/a5f83e5d38179c14126d53519dc062cef98113ec/resource.tar.gz#test.test_expr-list_builtins_opt-default.txt-Plan_/plan.txt"
        }
    ],
    "test.test[expr-list_flatten-default.txt-Debug]": [
        {
            "checksum": "39c2945335a178a269eb49a621e4619b",
            "size": 1400,
            "uri": "https://{canondata_backend}/1936947/a5f83e5d38179c14126d53519dc062cef98113ec/resource.tar.gz#test.test_expr-list_flatten-default.txt-Debug_/opt.yql_patched"
        }
    ],
    "test.test[expr-list_flatten-default.txt-Plan]": [
        {
            "checksum": "a3b64a2cf9903b3868a2dd88a18fc46e",
            "size": 922,
            "uri": "https://{canondata_backend}/1936947/a5f83e5d38179c14126d53519dc062cef98113ec/resource.tar.gz#test.test_expr-list_flatten-default.txt-Plan_/plan.txt"
        }
    ],
    "test.test[expr-longint_builtins-default.txt-Debug]": [
        {
            "checksum": "f08b143129fd2880d8c7a7ec67c8b012",
            "size": 1056,
            "uri": "https://{canondata_backend}/1936947/a5f83e5d38179c14126d53519dc062cef98113ec/resource.tar.gz#test.test_expr-longint_builtins-default.txt-Debug_/opt.yql_patched"
        }
    ],
    "test.test[expr-longint_builtins-default.txt-Plan]": [
        {
            "checksum": "b4dd508a329723c74293d80f0278c705",
            "size": 505,
            "uri": "https://{canondata_backend}/1936947/a5f83e5d38179c14126d53519dc062cef98113ec/resource.tar.gz#test.test_expr-longint_builtins-default.txt-Plan_/plan.txt"
        }
    ],
    "test.test[expr-replace_member-default.txt-Debug]": [
        {
            "checksum": "c305e048d5ad960855906d64aac3a0ae",
            "size": 476,
            "uri": "https://{canondata_backend}/1936947/a5f83e5d38179c14126d53519dc062cef98113ec/resource.tar.gz#test.test_expr-replace_member-default.txt-Debug_/opt.yql_patched"
        }
    ],
    "test.test[expr-replace_member-default.txt-Plan]": [
        {
            "checksum": "b4dd508a329723c74293d80f0278c705",
            "size": 505,
            "uri": "https://{canondata_backend}/1936947/a5f83e5d38179c14126d53519dc062cef98113ec/resource.tar.gz#test.test_expr-replace_member-default.txt-Plan_/plan.txt"
        }
    ],
    "test.test[expr-struct_literal--Debug]": [
        {
            "checksum": "6c347d7d25ba64a1849885ce554975c5",
            "size": 635,
            "uri": "https://{canondata_backend}/1936947/a5f83e5d38179c14126d53519dc062cef98113ec/resource.tar.gz#test.test_expr-struct_literal--Debug_/opt.yql_patched"
        }
    ],
    "test.test[expr-struct_literal--Plan]": [
        {
            "checksum": "b4dd508a329723c74293d80f0278c705",
            "size": 505,
            "uri": "https://{canondata_backend}/1936947/a5f83e5d38179c14126d53519dc062cef98113ec/resource.tar.gz#test.test_expr-struct_literal--Plan_/plan.txt"
        }
    ],
    "test.test[expr-to_hashed_dict_tuple_key-default.txt-Debug]": [
        {
            "checksum": "17d85619c46a085dae410e33bd9d3b43",
            "size": 6660,
            "uri": "https://{canondata_backend}/1936947/a5f83e5d38179c14126d53519dc062cef98113ec/resource.tar.gz#test.test_expr-to_hashed_dict_tuple_key-default.txt-Debug_/opt.yql_patched"
        }
    ],
    "test.test[expr-to_hashed_dict_tuple_key-default.txt-Plan]": [
        {
            "checksum": "c65d165d3bad7ce31fda44ee48dd215f",
            "size": 15015,
            "uri": "https://{canondata_backend}/1936947/a5f83e5d38179c14126d53519dc062cef98113ec/resource.tar.gz#test.test_expr-to_hashed_dict_tuple_key-default.txt-Plan_/plan.txt"
        }
    ],
    "test.test[expr-uuid-default.txt-Debug]": [
        {
            "checksum": "d199af6fd6aa0e6846082b50a381a016",
            "size": 1389,
            "uri": "https://{canondata_backend}/1936947/a5f83e5d38179c14126d53519dc062cef98113ec/resource.tar.gz#test.test_expr-uuid-default.txt-Debug_/opt.yql_patched"
        }
    ],
    "test.test[expr-uuid-default.txt-Plan]": [
        {
            "checksum": "6e79f3bced77fb1017ad1018b1013948",
            "size": 4225,
            "uri": "https://{canondata_backend}/1936947/a5f83e5d38179c14126d53519dc062cef98113ec/resource.tar.gz#test.test_expr-uuid-default.txt-Plan_/plan.txt"
        }
    ],
    "test.test[file-where_key_in_file_content_typed--Debug]": [
        {
            "checksum": "8fb0774ff4a72229ff0a651e1a1b6757",
            "size": 2200,
            "uri": "https://{canondata_backend}/1784826/cbf6ad4c227ab017bb5ebc2f4ab5719247fa9785/resource.tar.gz#test.test_file-where_key_in_file_content_typed--Debug_/opt.yql_patched"
        }
    ],
    "test.test[file-where_key_in_file_content_typed--Plan]": [
        {
            "checksum": "1926c856908f9da5f8fb9a0560324330",
            "size": 4104,
            "uri": "https://{canondata_backend}/1931696/cc756dc950b218e9f3589a791267d21773207f44/resource.tar.gz#test.test_file-where_key_in_file_content_typed--Plan_/plan.txt"
        }
    ],
    "test.test[flatten_by-flatten_by_group_by_alias_collision-default.txt-Debug]": [
        {
            "checksum": "a39971952b6b9cc5268566e60f140843",
            "size": 1137,
            "uri": "https://{canondata_backend}/1936947/a5f83e5d38179c14126d53519dc062cef98113ec/resource.tar.gz#test.test_flatten_by-flatten_by_group_by_alias_collision-default.txt-Debug_/opt.yql_patched"
        }
    ],
    "test.test[flatten_by-flatten_by_group_by_alias_collision-default.txt-Plan]": [
        {
            "checksum": "b4dd508a329723c74293d80f0278c705",
            "size": 505,
            "uri": "https://{canondata_backend}/1936947/a5f83e5d38179c14126d53519dc062cef98113ec/resource.tar.gz#test.test_flatten_by-flatten_by_group_by_alias_collision-default.txt-Plan_/plan.txt"
        }
    ],
    "test.test[flatten_by-flatten_dict--Debug]": [
        {
            "checksum": "2bc52aae708703e14f5317b3ec876024",
            "size": 6924,
            "uri": "https://{canondata_backend}/1784826/cbf6ad4c227ab017bb5ebc2f4ab5719247fa9785/resource.tar.gz#test.test_flatten_by-flatten_dict--Debug_/opt.yql_patched"
        }
    ],
    "test.test[flatten_by-flatten_dict--Plan]": [
        {
            "checksum": "df39d69d33f20580187528cd1c945725",
            "size": 8584,
            "uri": "https://{canondata_backend}/1931696/cc756dc950b218e9f3589a791267d21773207f44/resource.tar.gz#test.test_flatten_by-flatten_dict--Plan_/plan.txt"
        }
    ],
    "test.test[flatten_by-flatten_expr--Debug]": [
        {
            "checksum": "c4170aef5429f59187110f69c3c515f8",
            "size": 960,
            "uri": "https://{canondata_backend}/1936947/a5f83e5d38179c14126d53519dc062cef98113ec/resource.tar.gz#test.test_flatten_by-flatten_expr--Debug_/opt.yql_patched"
        }
    ],
    "test.test[flatten_by-flatten_expr--Plan]": [
        {
            "checksum": "b4dd508a329723c74293d80f0278c705",
            "size": 505,
            "uri": "https://{canondata_backend}/1936947/a5f83e5d38179c14126d53519dc062cef98113ec/resource.tar.gz#test.test_flatten_by-flatten_expr--Plan_/plan.txt"
        }
    ],
    "test.test[flatten_by-flatten_expr_where--Debug]": [
        {
            "checksum": "e0154c2eea62d7114528b5d8621fc18c",
            "size": 1046,
            "uri": "https://{canondata_backend}/1936947/a5f83e5d38179c14126d53519dc062cef98113ec/resource.tar.gz#test.test_flatten_by-flatten_expr_where--Debug_/opt.yql_patched"
        }
    ],
    "test.test[flatten_by-flatten_expr_where--Plan]": [
        {
            "checksum": "b4dd508a329723c74293d80f0278c705",
            "size": 505,
            "uri": "https://{canondata_backend}/1936947/a5f83e5d38179c14126d53519dc062cef98113ec/resource.tar.gz#test.test_flatten_by-flatten_expr_where--Plan_/plan.txt"
        }
    ],
    "test.test[flatten_by-struct_without_correlation-default.txt-Debug]": [
        {
            "checksum": "c596d5403144cbdd62f0a7de2cc928c4",
            "size": 5338,
            "uri": "https://{canondata_backend}/1784826/cbf6ad4c227ab017bb5ebc2f4ab5719247fa9785/resource.tar.gz#test.test_flatten_by-struct_without_correlation-default.txt-Debug_/opt.yql_patched"
        }
    ],
    "test.test[flatten_by-struct_without_correlation-default.txt-Plan]": [
        {
            "checksum": "d4769ae4f3cfb82b0c72e9f4d4ce9d1e",
            "size": 8555,
            "uri": "https://{canondata_backend}/1931696/cc756dc950b218e9f3589a791267d21773207f44/resource.tar.gz#test.test_flatten_by-struct_without_correlation-default.txt-Plan_/plan.txt"
        }
    ],
    "test.test[hor_join-group_ranges--Debug]": [
        {
            "checksum": "8adfd000dff64d1a770c51a8a2fc89ee",
            "size": 3993,
            "uri": "https://{canondata_backend}/1784826/cbf6ad4c227ab017bb5ebc2f4ab5719247fa9785/resource.tar.gz#test.test_hor_join-group_ranges--Debug_/opt.yql_patched"
        }
    ],
    "test.test[hor_join-group_ranges--Plan]": [
        {
            "checksum": "381dde9c5b8050e003c339ed9cc706c3",
            "size": 7636,
            "uri": "https://{canondata_backend}/1931696/cc756dc950b218e9f3589a791267d21773207f44/resource.tar.gz#test.test_hor_join-group_ranges--Plan_/plan.txt"
        }
    ],
    "test.test[in-in_ansi-default.txt-Debug]": [
        {
            "checksum": "f1d7e9213ecbc15f5ed6467138e2b027",
            "size": 1497,
            "uri": "https://{canondata_backend}/1936947/a5f83e5d38179c14126d53519dc062cef98113ec/resource.tar.gz#test.test_in-in_ansi-default.txt-Debug_/opt.yql_patched"
        }
    ],
    "test.test[in-in_ansi-default.txt-Plan]": [
        {
            "checksum": "a3b64a2cf9903b3868a2dd88a18fc46e",
            "size": 922,
            "uri": "https://{canondata_backend}/1936947/a5f83e5d38179c14126d53519dc062cef98113ec/resource.tar.gz#test.test_in-in_ansi-default.txt-Plan_/plan.txt"
        }
    ],
    "test.test[in-in_ansi_join--Debug]": [
        {
            "checksum": "c64eec36f48d493d825236b81acd7ad9",
            "size": 28694,
            "uri": "https://{canondata_backend}/1784826/cbf6ad4c227ab017bb5ebc2f4ab5719247fa9785/resource.tar.gz#test.test_in-in_ansi_join--Debug_/opt.yql_patched"
        }
    ],
    "test.test[in-in_ansi_join--Plan]": [
        {
            "checksum": "75dec127a0a712d62af8a4c7da13fdbf",
            "size": 77804,
            "uri": "https://{canondata_backend}/1931696/cc756dc950b218e9f3589a791267d21773207f44/resource.tar.gz#test.test_in-in_ansi_join--Plan_/plan.txt"
        }
    ],
    "test.test[in-in_enum_single1-default.txt-Debug]": [
        {
            "checksum": "bd5cc58e3b6943a5fa6fef05e18f6670",
            "size": 1956,
            "uri": "https://{canondata_backend}/1784826/cbf6ad4c227ab017bb5ebc2f4ab5719247fa9785/resource.tar.gz#test.test_in-in_enum_single1-default.txt-Debug_/opt.yql_patched"
        }
    ],
    "test.test[in-in_enum_single1-default.txt-Plan]": [
        {
            "checksum": "1926c856908f9da5f8fb9a0560324330",
            "size": 4104,
            "uri": "https://{canondata_backend}/1931696/cc756dc950b218e9f3589a791267d21773207f44/resource.tar.gz#test.test_in-in_enum_single1-default.txt-Plan_/plan.txt"
        }
    ],
    "test.test[in-in_with_literal_list_of_structs_ansi-default.txt-Debug]": [
        {
            "checksum": "5f91bc6d3dc127a09c22b58e2bfe7e93",
            "size": 381,
            "uri": "https://{canondata_backend}/1936947/a5f83e5d38179c14126d53519dc062cef98113ec/resource.tar.gz#test.test_in-in_with_literal_list_of_structs_ansi-default.txt-Debug_/opt.yql_patched"
        }
    ],
    "test.test[in-in_with_literal_list_of_structs_ansi-default.txt-Plan]": [
        {
            "checksum": "b4dd508a329723c74293d80f0278c705",
            "size": 505,
            "uri": "https://{canondata_backend}/1936947/a5f83e5d38179c14126d53519dc062cef98113ec/resource.tar.gz#test.test_in-in_with_literal_list_of_structs_ansi-default.txt-Plan_/plan.txt"
        }
    ],
    "test.test[in-in_with_nulls_and_optionals_extra-default.txt-Debug]": [
        {
            "checksum": "e64bb0254f5cf97e809f9b2e82bf19d9",
            "size": 971,
            "uri": "https://{canondata_backend}/1936947/a5f83e5d38179c14126d53519dc062cef98113ec/resource.tar.gz#test.test_in-in_with_nulls_and_optionals_extra-default.txt-Debug_/opt.yql_patched"
        }
    ],
    "test.test[in-in_with_nulls_and_optionals_extra-default.txt-Plan]": [
        {
            "checksum": "b4dd508a329723c74293d80f0278c705",
            "size": 505,
            "uri": "https://{canondata_backend}/1936947/a5f83e5d38179c14126d53519dc062cef98113ec/resource.tar.gz#test.test_in-in_with_nulls_and_optionals_extra-default.txt-Plan_/plan.txt"
        }
    ],
    "test.test[insert-drop_sortness-calc-Debug]": [
        {
            "checksum": "1ae6bb5ccb5ace9cc021f22241a317da",
            "size": 1956,
            "uri": "https://{canondata_backend}/1784826/cbf6ad4c227ab017bb5ebc2f4ab5719247fa9785/resource.tar.gz#test.test_insert-drop_sortness-calc-Debug_/opt.yql_patched"
        }
    ],
    "test.test[insert-drop_sortness-calc-Plan]": [
        {
            "checksum": "413e79be6c07fac2542dc5026c5796b1",
            "size": 4257,
            "uri": "https://{canondata_backend}/1931696/cc756dc950b218e9f3589a791267d21773207f44/resource.tar.gz#test.test_insert-drop_sortness-calc-Plan_/plan.txt"
        }
    ],
    "test.test[insert-part_sortness-desc-Debug]": [
        {
            "checksum": "25df73a610bdda8ddb94b2f84a35adaf",
            "size": 2077,
            "uri": "https://{canondata_backend}/1784826/cbf6ad4c227ab017bb5ebc2f4ab5719247fa9785/resource.tar.gz#test.test_insert-part_sortness-desc-Debug_/opt.yql_patched"
        }
    ],
    "test.test[insert-part_sortness-desc-Plan]": [
        {
            "checksum": "02e04cabe6fe6ddce08d1cfa5ef5c88e",
            "size": 4284,
            "uri": "https://{canondata_backend}/1931696/cc756dc950b218e9f3589a791267d21773207f44/resource.tar.gz#test.test_insert-part_sortness-desc-Plan_/plan.txt"
        }
    ],
    "test.test[join-anyjoin_common_nodup--Debug]": [
        {
            "checksum": "b990d8d3ea65e647ba56b83732a5f850",
            "size": 9354,
            "uri": "https://{canondata_backend}/1784826/cbf6ad4c227ab017bb5ebc2f4ab5719247fa9785/resource.tar.gz#test.test_join-anyjoin_common_nodup--Debug_/opt.yql_patched"
        }
    ],
    "test.test[join-anyjoin_common_nodup--Plan]": [
        {
            "checksum": "c96c6e1ecf084b168805e5c0dab2b334",
            "size": 25183,
            "uri": "https://{canondata_backend}/1931696/cc756dc950b218e9f3589a791267d21773207f44/resource.tar.gz#test.test_join-anyjoin_common_nodup--Plan_/plan.txt"
        }
    ],
    "test.test[join-count_bans--Debug]": [
        {
            "checksum": "3850922a638b780da199149c43e1e79a",
            "size": 9660,
            "uri": "https://{canondata_backend}/1784826/cbf6ad4c227ab017bb5ebc2f4ab5719247fa9785/resource.tar.gz#test.test_join-count_bans--Debug_/opt.yql_patched"
        }
    ],
    "test.test[join-count_bans--Plan]": [
        {
            "checksum": "f026c042b26fe5ff0335b14dc4e9de9d",
            "size": 12564,
            "uri": "https://{canondata_backend}/1931696/cc756dc950b218e9f3589a791267d21773207f44/resource.tar.gz#test.test_join-count_bans--Plan_/plan.txt"
        }
    ],
    "test.test[join-full_trivial_udf_call--Debug]": [
        {
            "checksum": "8b9874cc238097b80519832b35869b5d",
            "size": 5466,
            "uri": "https://{canondata_backend}/1784826/cbf6ad4c227ab017bb5ebc2f4ab5719247fa9785/resource.tar.gz#test.test_join-full_trivial_udf_call--Debug_/opt.yql_patched"
        }
    ],
    "test.test[join-full_trivial_udf_call--Plan]": [
        {
            "checksum": "a5282bd5339f8e2d58b8b29a785d36de",
            "size": 8364,
            "uri": "https://{canondata_backend}/1931696/cc756dc950b218e9f3589a791267d21773207f44/resource.tar.gz#test.test_join-full_trivial_udf_call--Plan_/plan.txt"
        }
    ],
    "test.test[join-inner_trivial--Debug]": [
        {
            "checksum": "4a17b744292202c1170e54506af4e5fa",
            "size": 3515,
            "uri": "https://{canondata_backend}/1784826/cbf6ad4c227ab017bb5ebc2f4ab5719247fa9785/resource.tar.gz#test.test_join-inner_trivial--Debug_/opt.yql_patched"
        }
    ],
    "test.test[join-inner_trivial--Plan]": [
        {
            "checksum": "48caf1f5198fc46a497961daec57fb33",
            "size": 5867,
            "uri": "https://{canondata_backend}/1931696/cc756dc950b218e9f3589a791267d21773207f44/resource.tar.gz#test.test_join-inner_trivial--Plan_/plan.txt"
        }
    ],
    "test.test[join-lookupjoin_inner_1o2o--Debug]": [
        {
            "checksum": "82141f04c011a235fb5f31fb45ea0a72",
            "size": 2930,
            "uri": "https://{canondata_backend}/1784826/cbf6ad4c227ab017bb5ebc2f4ab5719247fa9785/resource.tar.gz#test.test_join-lookupjoin_inner_1o2o--Debug_/opt.yql_patched"
        }
    ],
    "test.test[join-lookupjoin_inner_1o2o--Plan]": [
        {
            "checksum": "9abc0e1018662c90dc93b002b30abee7",
            "size": 4933,
            "uri": "https://{canondata_backend}/1931696/cc756dc950b218e9f3589a791267d21773207f44/resource.tar.gz#test.test_join-lookupjoin_inner_1o2o--Plan_/plan.txt"
        }
    ],
    "test.test[join-mapjoin_early_rewrite_sequence--Debug]": [
        {
            "checksum": "2aeffd51bda3a5881c0ecc58ea17782b",
            "size": 6464,
            "uri": "https://{canondata_backend}/1784826/cbf6ad4c227ab017bb5ebc2f4ab5719247fa9785/resource.tar.gz#test.test_join-mapjoin_early_rewrite_sequence--Debug_/opt.yql_patched"
        }
    ],
    "test.test[join-mapjoin_early_rewrite_sequence--Plan]": [
        {
            "checksum": "762b27e13a7c85563f54d92d211d3862",
            "size": 10625,
            "uri": "https://{canondata_backend}/1931696/cc756dc950b218e9f3589a791267d21773207f44/resource.tar.gz#test.test_join-mapjoin_early_rewrite_sequence--Plan_/plan.txt"
        }
    ],
    "test.test[join-premap_map_cross--Debug]": [
        {
            "checksum": "85a4c7e9a1317243818f81f2ff916954",
            "size": 4150,
            "uri": "https://{canondata_backend}/1784826/cbf6ad4c227ab017bb5ebc2f4ab5719247fa9785/resource.tar.gz#test.test_join-premap_map_cross--Debug_/opt.yql_patched"
        }
    ],
    "test.test[join-premap_map_cross--Plan]": [
        {
            "checksum": "cfccc71a019d335adc3cd110cb743a02",
            "size": 6911,
            "uri": "https://{canondata_backend}/1931696/cc756dc950b218e9f3589a791267d21773207f44/resource.tar.gz#test.test_join-premap_map_cross--Plan_/plan.txt"
        }
    ],
    "test.test[join-premap_map_inner--Debug]": [
        {
            "checksum": "d78db8ce19db84389c564f512d799c74",
            "size": 4501,
            "uri": "https://{canondata_backend}/1784826/cbf6ad4c227ab017bb5ebc2f4ab5719247fa9785/resource.tar.gz#test.test_join-premap_map_inner--Debug_/opt.yql_patched"
        }
    ],
    "test.test[join-premap_map_inner--Plan]": [
        {
            "checksum": "f4475807cbd9e8b4ae7583f9f9c95f89",
            "size": 8278,
            "uri": "https://{canondata_backend}/1931696/cc756dc950b218e9f3589a791267d21773207f44/resource.tar.gz#test.test_join-premap_map_inner--Plan_/plan.txt"
        }
    ],
    "test.test[join-star_join_inners_vk_sorted--Debug]": [
        {
            "checksum": "90e9b8a90ca03ae13a9822bdc753f330",
            "size": 7532,
            "uri": "https://{canondata_backend}/1784826/cbf6ad4c227ab017bb5ebc2f4ab5719247fa9785/resource.tar.gz#test.test_join-star_join_inners_vk_sorted--Debug_/opt.yql_patched"
        }
    ],
    "test.test[join-star_join_inners_vk_sorted--Plan]": [
        {
            "checksum": "2b1f4ebe8241cc3ab899aa0dbdf406d4",
            "size": 11021,
            "uri": "https://{canondata_backend}/1931696/cc756dc950b218e9f3589a791267d21773207f44/resource.tar.gz#test.test_join-star_join_inners_vk_sorted--Plan_/plan.txt"
        }
    ],
    "test.test[json-combination/unwrapped-default.txt-Debug]": [
        {
            "checksum": "7ab2fbcafb8b851be0982cda0a9e8f2a",
            "size": 681,
            "uri": "https://{canondata_backend}/1936947/a5f83e5d38179c14126d53519dc062cef98113ec/resource.tar.gz#test.test_json-combination_unwrapped-default.txt-Debug_/opt.yql_patched"
        }
    ],
    "test.test[json-combination/unwrapped-default.txt-Plan]": [
        {
            "checksum": "b4dd508a329723c74293d80f0278c705",
            "size": 505,
            "uri": "https://{canondata_backend}/1936947/a5f83e5d38179c14126d53519dc062cef98113ec/resource.tar.gz#test.test_json-combination_unwrapped-default.txt-Plan_/plan.txt"
        }
    ],
    "test.test[json-json_value/common_syntax-default.txt-Debug]": [
        {
            "checksum": "c29a2063cb241e2507cbe1e42901cf94",
            "size": 754,
            "uri": "https://{canondata_backend}/1936947/a5f83e5d38179c14126d53519dc062cef98113ec/resource.tar.gz#test.test_json-json_value_common_syntax-default.txt-Debug_/opt.yql_patched"
        }
    ],
    "test.test[json-json_value/common_syntax-default.txt-Plan]": [
        {
            "checksum": "a3b64a2cf9903b3868a2dd88a18fc46e",
            "size": 922,
            "uri": "https://{canondata_backend}/1936947/a5f83e5d38179c14126d53519dc062cef98113ec/resource.tar.gz#test.test_json-json_value_common_syntax-default.txt-Plan_/plan.txt"
        }
    ],
    "test.test[key_filter-empty_range_over_dynamic--Debug]": [
        {
            "checksum": "45f0e96e3f5097c6134ea4d34bfb1289",
            "size": 1526,
            "uri": "https://{canondata_backend}/1784826/cbf6ad4c227ab017bb5ebc2f4ab5719247fa9785/resource.tar.gz#test.test_key_filter-empty_range_over_dynamic--Debug_/opt.yql_patched"
        }
    ],
    "test.test[key_filter-empty_range_over_dynamic--Plan]": [
        {
            "checksum": "06291b9349d4590d9f2b4165c1d2ee10",
            "size": 3654,
            "uri": "https://{canondata_backend}/1931696/cc756dc950b218e9f3589a791267d21773207f44/resource.tar.gz#test.test_key_filter-empty_range_over_dynamic--Plan_/plan.txt"
        }
    ],
    "test.test[key_filter-range_union_lower_excluded-default.txt-Debug]": [
        {
            "checksum": "001f28cb3923cc110ae9961f9cd9af8f",
            "size": 1490,
            "uri": "https://{canondata_backend}/1784826/cbf6ad4c227ab017bb5ebc2f4ab5719247fa9785/resource.tar.gz#test.test_key_filter-range_union_lower_excluded-default.txt-Debug_/opt.yql_patched"
        }
    ],
    "test.test[key_filter-range_union_lower_excluded-default.txt-Plan]": [
        {
            "checksum": "9ac2c3511cea072f44aa4c7d59b2b13b",
            "size": 3802,
            "uri": "https://{canondata_backend}/1931696/cc756dc950b218e9f3589a791267d21773207f44/resource.tar.gz#test.test_key_filter-range_union_lower_excluded-default.txt-Plan_/plan.txt"
        }
    ],
    "test.test[key_filter-string_with_legacy--Debug]": [
        {
            "checksum": "64e80e25d4453be4052ca35f1ab2530b",
            "size": 3691,
            "uri": "https://{canondata_backend}/1784826/cbf6ad4c227ab017bb5ebc2f4ab5719247fa9785/resource.tar.gz#test.test_key_filter-string_with_legacy--Debug_/opt.yql_patched"
        }
    ],
    "test.test[key_filter-string_with_legacy--Plan]": [
        {
            "checksum": "82058fbfa56f4b0f7d3e3fe4efdd2682",
            "size": 10839,
            "uri": "https://{canondata_backend}/1931696/cc756dc950b218e9f3589a791267d21773207f44/resource.tar.gz#test.test_key_filter-string_with_legacy--Plan_/plan.txt"
        }
    ],
    "test.test[like-ilike_clause-default.txt-Debug]": [
        {
            "checksum": "ecc9f91b8b3d830d7f3e28e4a647a9ec",
            "size": 3319,
            "uri": "https://{canondata_backend}/1784826/cbf6ad4c227ab017bb5ebc2f4ab5719247fa9785/resource.tar.gz#test.test_like-ilike_clause-default.txt-Debug_/opt.yql_patched"
        }
    ],
    "test.test[like-ilike_clause-default.txt-Plan]": [
        {
            "checksum": "1926c856908f9da5f8fb9a0560324330",
            "size": 4104,
            "uri": "https://{canondata_backend}/1931696/cc756dc950b218e9f3589a791267d21773207f44/resource.tar.gz#test.test_like-ilike_clause-default.txt-Plan_/plan.txt"
        }
    ],
    "test.test[limit-zero_limit-default.txt-Debug]": [
        {
            "checksum": "f57f64bbaf9c84e70cc63460e3cfb11e",
            "size": 3336,
            "uri": "https://{canondata_backend}/1784826/cbf6ad4c227ab017bb5ebc2f4ab5719247fa9785/resource.tar.gz#test.test_limit-zero_limit-default.txt-Debug_/opt.yql_patched"
        }
    ],
    "test.test[limit-zero_limit-default.txt-Plan]": [
        {
            "checksum": "17ac5b4afa0242da6a75f95bc0429a54",
            "size": 7882,
            "uri": "https://{canondata_backend}/1931696/cc756dc950b218e9f3589a791267d21773207f44/resource.tar.gz#test.test_limit-zero_limit-default.txt-Plan_/plan.txt"
        }
    ],
    "test.test[optimizers-sort_constraint_in_left--Debug]": [
        {
            "checksum": "94be568276d2cbe9dd635ebe8e78b5e4",
            "size": 6028,
            "uri": "https://{canondata_backend}/1784826/cbf6ad4c227ab017bb5ebc2f4ab5719247fa9785/resource.tar.gz#test.test_optimizers-sort_constraint_in_left--Debug_/opt.yql_patched"
        }
    ],
    "test.test[optimizers-sort_constraint_in_left--Plan]": [
        {
            "checksum": "2ad885714847bd74f5bec09a6ef10158",
            "size": 12514,
            "uri": "https://{canondata_backend}/1931696/cc756dc950b218e9f3589a791267d21773207f44/resource.tar.gz#test.test_optimizers-sort_constraint_in_left--Plan_/plan.txt"
        }
    ],
    "test.test[optimizers-test_fuse_map_predicate_limit-default.txt-Debug]": [
        {
            "checksum": "2f7f1ee43935ea1cb355c6a61733ad47",
            "size": 5947,
            "uri": "https://{canondata_backend}/1784826/cbf6ad4c227ab017bb5ebc2f4ab5719247fa9785/resource.tar.gz#test.test_optimizers-test_fuse_map_predicate_limit-default.txt-Debug_/opt.yql_patched"
        }
    ],
    "test.test[optimizers-test_fuse_map_predicate_limit-default.txt-Plan]": [
        {
            "checksum": "d9f98b1bf6aade355c6d431ee26ea485",
            "size": 11384,
            "uri": "https://{canondata_backend}/1931696/cc756dc950b218e9f3589a791267d21773207f44/resource.tar.gz#test.test_optimizers-test_fuse_map_predicate_limit-default.txt-Plan_/plan.txt"
        }
    ],
    "test.test[optimizers-yql-10737_lost_passthrough-default.txt-Debug]": [
        {
            "checksum": "8a648a88a8260d044752f52826070c3a",
            "size": 2924,
            "uri": "https://{canondata_backend}/1784826/cbf6ad4c227ab017bb5ebc2f4ab5719247fa9785/resource.tar.gz#test.test_optimizers-yql-10737_lost_passthrough-default.txt-Debug_/opt.yql_patched"
        }
    ],
    "test.test[optimizers-yql-10737_lost_passthrough-default.txt-Plan]": [
        {
            "checksum": "a8971b56708ea6160cafd7271a37dd11",
            "size": 7689,
            "uri": "https://{canondata_backend}/1931696/cc756dc950b218e9f3589a791267d21773207f44/resource.tar.gz#test.test_optimizers-yql-10737_lost_passthrough-default.txt-Plan_/plan.txt"
        }
    ],
    "test.test[order_by-SortByOneField--Debug]": [
        {
            "checksum": "dc8dd956aff616f86561d3c21b2c1b13",
            "size": 2014,
            "uri": "https://{canondata_backend}/1784826/cbf6ad4c227ab017bb5ebc2f4ab5719247fa9785/resource.tar.gz#test.test_order_by-SortByOneField--Debug_/opt.yql_patched"
        }
    ],
    "test.test[order_by-SortByOneField--Plan]": [
        {
            "checksum": "0367b8a4291a38c1d88a762c23697ebc",
            "size": 3535,
            "uri": "https://{canondata_backend}/1931696/cc756dc950b218e9f3589a791267d21773207f44/resource.tar.gz#test.test_order_by-SortByOneField--Plan_/plan.txt"
        }
    ],
    "test.test[order_by-order_by_dot_column-default.txt-Debug]": [
        {
            "checksum": "d457bd5fb26d9c343bdd997745ede9ad",
            "size": 3093,
            "uri": "https://{canondata_backend}/1784826/cbf6ad4c227ab017bb5ebc2f4ab5719247fa9785/resource.tar.gz#test.test_order_by-order_by_dot_column-default.txt-Debug_/opt.yql_patched"
        }
    ],
    "test.test[order_by-order_by_dot_column-default.txt-Plan]": [
        {
            "checksum": "654acd0e6b0b3e64caa66bbbf583d612",
            "size": 5179,
            "uri": "https://{canondata_backend}/1931696/cc756dc950b218e9f3589a791267d21773207f44/resource.tar.gz#test.test_order_by-order_by_dot_column-default.txt-Plan_/plan.txt"
        }
    ],
    "test.test[order_by-order_by_tuple-default.txt-Debug]": [
        {
            "checksum": "8a1d7ebf6f7caf422321dc23d79af3fc",
            "size": 2782,
            "uri": "https://{canondata_backend}/1784826/cbf6ad4c227ab017bb5ebc2f4ab5719247fa9785/resource.tar.gz#test.test_order_by-order_by_tuple-default.txt-Debug_/opt.yql_patched"
        }
    ],
    "test.test[order_by-order_by_tuple-default.txt-Plan]": [
        {
            "checksum": "b740c0dff136ac74f26874552a13e039",
            "size": 5150,
            "uri": "https://{canondata_backend}/1931696/cc756dc950b218e9f3589a791267d21773207f44/resource.tar.gz#test.test_order_by-order_by_tuple-default.txt-Plan_/plan.txt"
        }
    ],
    "test.test[order_by-presort_mem-default.txt-Debug]": [
        {
            "checksum": "3f7cfc862379fa4e7f0cd675f4643d67",
            "size": 1472,
            "uri": "https://{canondata_backend}/1936947/a5f83e5d38179c14126d53519dc062cef98113ec/resource.tar.gz#test.test_order_by-presort_mem-default.txt-Debug_/opt.yql_patched"
        }
    ],
    "test.test[order_by-presort_mem-default.txt-Plan]": [
        {
            "checksum": "01775e7c945a56ebf0edc2d478f4f68d",
            "size": 2567,
            "uri": "https://{canondata_backend}/1936947/a5f83e5d38179c14126d53519dc062cef98113ec/resource.tar.gz#test.test_order_by-presort_mem-default.txt-Plan_/plan.txt"
        }
    ],
    "test.test[order_by-single_item_tuple-default.txt-Debug]": [
        {
            "checksum": "6ab2334ff042cbfcd59d8929b3818160",
            "size": 347,
            "uri": "https://{canondata_backend}/1936947/a5f83e5d38179c14126d53519dc062cef98113ec/resource.tar.gz#test.test_order_by-single_item_tuple-default.txt-Debug_/opt.yql_patched"
        }
    ],
    "test.test[order_by-single_item_tuple-default.txt-Plan]": [
        {
            "checksum": "b4dd508a329723c74293d80f0278c705",
            "size": 505,
            "uri": "https://{canondata_backend}/1936947/a5f83e5d38179c14126d53519dc062cef98113ec/resource.tar.gz#test.test_order_by-single_item_tuple-default.txt-Plan_/plan.txt"
        }
    ],
    "test.test[pg-aggregate_ctx-default.txt-Debug]": [
        {
            "checksum": "96d13823beae0afefb2c15a9a5697794",
            "size": 1195,
            "uri": "https://{canondata_backend}/1936842/b40c1dd3d855ec4640a765f55ba1c1a6797f65ee/resource.tar.gz#test.test_pg-aggregate_ctx-default.txt-Debug_/opt.yql_patched"
        }
    ],
    "test.test[pg-aggregate_ctx-default.txt-Plan]": [
        {
            "checksum": "b4dd508a329723c74293d80f0278c705",
            "size": 505,
            "uri": "https://{canondata_backend}/1936947/a5f83e5d38179c14126d53519dc062cef98113ec/resource.tar.gz#test.test_pg-aggregate_ctx-default.txt-Plan_/plan.txt"
        }
    ],
    "test.test[pg-aggregate_scalar_minus_zero-default.txt-Debug]": [
        {
            "checksum": "ca82e777da0a37c4c83637612b8ed3dc",
            "size": 1416,
            "uri": "https://{canondata_backend}/1936842/b40c1dd3d855ec4640a765f55ba1c1a6797f65ee/resource.tar.gz#test.test_pg-aggregate_scalar_minus_zero-default.txt-Debug_/opt.yql_patched"
        }
    ],
    "test.test[pg-aggregate_scalar_minus_zero-default.txt-Plan]": [
        {
            "checksum": "b4dd508a329723c74293d80f0278c705",
            "size": 505,
            "uri": "https://{canondata_backend}/1936947/a5f83e5d38179c14126d53519dc062cef98113ec/resource.tar.gz#test.test_pg-aggregate_scalar_minus_zero-default.txt-Plan_/plan.txt"
        }
    ],
    "test.test[pg-compare-default.txt-Debug]": [
        {
            "checksum": "1786f42eb33cd418abbd33cee76fb68c",
            "size": 1146,
            "uri": "https://{canondata_backend}/1936947/a5f83e5d38179c14126d53519dc062cef98113ec/resource.tar.gz#test.test_pg-compare-default.txt-Debug_/opt.yql_patched"
        }
    ],
    "test.test[pg-compare-default.txt-Plan]": [
        {
            "checksum": "b4dd508a329723c74293d80f0278c705",
            "size": 505,
            "uri": "https://{canondata_backend}/1936947/a5f83e5d38179c14126d53519dc062cef98113ec/resource.tar.gz#test.test_pg-compare-default.txt-Plan_/plan.txt"
        }
    ],
    "test.test[pg-current_database-default.txt-Debug]": [
        {
            "checksum": "c5ced3775e73564b3d0b1fb6171127c6",
            "size": 411,
            "uri": "https://{canondata_backend}/212715/e74594ef3174f2ec0730b8ba5972d84ea734fb3f/resource.tar.gz#test.test_pg-current_database-default.txt-Debug_/opt.yql_patched"
        }
    ],
    "test.test[pg-current_database-default.txt-Plan]": [
        {
            "checksum": "b4dd508a329723c74293d80f0278c705",
            "size": 505,
            "uri": "https://{canondata_backend}/1936273/313b77ac54cb289ac0c886126fe9dfbb6b4d0cf6/resource.tar.gz#test.test_pg-current_database-default.txt-Plan_/plan.txt"
        }
    ],
    "test.test[pg-distinct_on_single_projection_order_expr-default.txt-Debug]": [
        {
            "checksum": "733e818c7adf4fc93d73e162f3573d4d",
            "size": 1370,
            "uri": "https://{canondata_backend}/1936947/a5f83e5d38179c14126d53519dc062cef98113ec/resource.tar.gz#test.test_pg-distinct_on_single_projection_order_expr-default.txt-Debug_/opt.yql_patched"
        }
    ],
    "test.test[pg-distinct_on_single_projection_order_expr-default.txt-Plan]": [
        {
            "checksum": "b4dd508a329723c74293d80f0278c705",
            "size": 505,
            "uri": "https://{canondata_backend}/1936947/a5f83e5d38179c14126d53519dc062cef98113ec/resource.tar.gz#test.test_pg-distinct_on_single_projection_order_expr-default.txt-Plan_/plan.txt"
        }
    ],
    "test.test[pg-join_using1-default.txt-Debug]": [
        {
            "checksum": "304c7dff88bdabd4b59aa070cf08f1f7",
            "size": 643,
            "uri": "https://{canondata_backend}/1903885/882b0dbc6c7ced219e57a4718cf223aac4557306/resource.tar.gz#test.test_pg-join_using1-default.txt-Debug_/opt.yql_patched"
        }
    ],
    "test.test[pg-join_using1-default.txt-Plan]": [
        {
            "checksum": "b4dd508a329723c74293d80f0278c705",
            "size": 505,
            "uri": "https://{canondata_backend}/1923547/673d4b5ed96219bc5abbb4d4204d1361da772ae8/resource.tar.gz#test.test_pg-join_using1-default.txt-Plan_/plan.txt"
        }
    ],
    "test.test[pg-join_using_tables1-default.txt-Debug]": [
        {
            "checksum": "55dc886f9421a6a45e4cc747413eaabd",
            "size": 4560,
            "uri": "https://{canondata_backend}/1942671/586e1cad89b59a85e10d70e6019aeefccc0f0382/resource.tar.gz#test.test_pg-join_using_tables1-default.txt-Debug_/opt.yql_patched"
        }
    ],
    "test.test[pg-join_using_tables1-default.txt-Plan]": [
        {
<<<<<<< HEAD
            "checksum": "2285226db23bdeb50a3b9be08816a9e1",
            "size": 5286,
            "uri": "https://{canondata_backend}/1889210/ef7367b4155f26b3ef23170f285effb15331f727/resource.tar.gz#test.test_pg-join_using_tables1-default.txt-Plan_/plan.txt"
	}
    ],
    "test.test[pg-doubles_search_path-default.txt-Debug]": [
        {
            "checksum": "ea64351f9e62c70ad3ea607991b54517",
            "size": 3388,
            "uri": "https://{canondata_backend}/1936842/06c9068023d4aba6d1f84ef3d63cea3dfcf5c68c/resource.tar.gz#test.test_pg-doubles_search_path-default.txt-Debug_/opt.yql_patched"
        }
    ],
    "test.test[pg-doubles_search_path-default.txt-Plan]": [
        {
            "checksum": "78f0e1e757a64d6371b7201489602b7a",
            "size": 5824,
            "uri": "https://{canondata_backend}/1936842/06c9068023d4aba6d1f84ef3d63cea3dfcf5c68c/resource.tar.gz#test.test_pg-doubles_search_path-default.txt-Plan_/plan.txt"
=======
            "checksum": "c5f207bd0617164c2954b2b2cd0da34a",
            "size": 7043,
            "uri": "https://{canondata_backend}/1942671/586e1cad89b59a85e10d70e6019aeefccc0f0382/resource.tar.gz#test.test_pg-join_using_tables1-default.txt-Plan_/plan.txt"
>>>>>>> 2669af62
        }
    ],
    "test.test[pg-order_by_distinct_same_expr_agg-default.txt-Debug]": [
        {
            "checksum": "ea5a217f33689d11e87534ca5b50b484",
            "size": 1654,
            "uri": "https://{canondata_backend}/1942415/2b3301623e3d03377711deea0f47238c2650379b/resource.tar.gz#test.test_pg-order_by_distinct_same_expr_agg-default.txt-Debug_/opt.yql_patched"
        }
    ],
    "test.test[pg-order_by_distinct_same_expr_agg-default.txt-Plan]": [
        {
            "checksum": "b4dd508a329723c74293d80f0278c705",
            "size": 505,
            "uri": "https://{canondata_backend}/1942415/2b3301623e3d03377711deea0f47238c2650379b/resource.tar.gz#test.test_pg-order_by_distinct_same_expr_agg-default.txt-Plan_/plan.txt"
        }
    ],
    "test.test[pg-parametrized--Debug]": [
        {
            "checksum": "7c3b35a4bb3aefdc17e5933622f91573",
            "size": 448,
            "uri": "https://{canondata_backend}/1936947/a5f83e5d38179c14126d53519dc062cef98113ec/resource.tar.gz#test.test_pg-parametrized--Debug_/opt.yql_patched"
        }
    ],
    "test.test[pg-parametrized--Plan]": [
        {
            "checksum": "b4dd508a329723c74293d80f0278c705",
            "size": 505,
            "uri": "https://{canondata_backend}/1936947/a5f83e5d38179c14126d53519dc062cef98113ec/resource.tar.gz#test.test_pg-parametrized--Plan_/plan.txt"
        }
    ],
    "test.test[pg-range_function_multi_record-default.txt-Debug]": [
        {
            "checksum": "24da18d6938662401b7952ca2aa9a1da",
            "size": 768,
            "uri": "https://{canondata_backend}/1936947/a5f83e5d38179c14126d53519dc062cef98113ec/resource.tar.gz#test.test_pg-range_function_multi_record-default.txt-Debug_/opt.yql_patched"
        }
    ],
    "test.test[pg-range_function_multi_record-default.txt-Plan]": [
        {
            "checksum": "b2a2eb5d6b0a138ee924c128fc7738ef",
            "size": 1331,
            "uri": "https://{canondata_backend}/1936947/a5f83e5d38179c14126d53519dc062cef98113ec/resource.tar.gz#test.test_pg-range_function_multi_record-default.txt-Plan_/plan.txt"
        }
    ],
    "test.test[pg-select_common_type_if-default.txt-Debug]": [
        {
            "checksum": "6e71b3663d09fd617a006fe02163dba6",
            "size": 388,
            "uri": "https://{canondata_backend}/1937492/eae233b11f0c715bdde5a31914dc1e293f0a9fbe/resource.tar.gz#test.test_pg-select_common_type_if-default.txt-Debug_/opt.yql_patched"
        }
    ],
    "test.test[pg-select_common_type_if-default.txt-Plan]": [
        {
            "checksum": "b4dd508a329723c74293d80f0278c705",
            "size": 505,
            "uri": "https://{canondata_backend}/1937492/eae233b11f0c715bdde5a31914dc1e293f0a9fbe/resource.tar.gz#test.test_pg-select_common_type_if-default.txt-Plan_/plan.txt"
        }
    ],
    "test.test[pg-select_except-default.txt-Debug]": [
        {
            "checksum": "fba1ceaef3e08f3c0bab9d3995988004",
            "size": 1730,
            "uri": "https://{canondata_backend}/1936947/a5f83e5d38179c14126d53519dc062cef98113ec/resource.tar.gz#test.test_pg-select_except-default.txt-Debug_/opt.yql_patched"
        }
    ],
    "test.test[pg-select_except-default.txt-Plan]": [
        {
            "checksum": "b2a2eb5d6b0a138ee924c128fc7738ef",
            "size": 1331,
            "uri": "https://{canondata_backend}/1936947/a5f83e5d38179c14126d53519dc062cef98113ec/resource.tar.gz#test.test_pg-select_except-default.txt-Plan_/plan.txt"
        }
    ],
    "test.test[pg-select_join_inner_equi_and_const-default.txt-Debug]": [
        {
            "checksum": "c10e351a8d88755efdea6caebf760805",
            "size": 1740,
            "uri": "https://{canondata_backend}/1936947/a5f83e5d38179c14126d53519dc062cef98113ec/resource.tar.gz#test.test_pg-select_join_inner_equi_and_const-default.txt-Debug_/opt.yql_patched"
        }
    ],
    "test.test[pg-select_join_inner_equi_and_const-default.txt-Plan]": [
        {
            "checksum": "a3b64a2cf9903b3868a2dd88a18fc46e",
            "size": 922,
            "uri": "https://{canondata_backend}/1936947/a5f83e5d38179c14126d53519dc062cef98113ec/resource.tar.gz#test.test_pg-select_join_inner_equi_and_const-default.txt-Plan_/plan.txt"
        }
    ],
    "test.test[pg-select_join_inner_one-default.txt-Debug]": [
        {
            "checksum": "746037cdc9a90ca90043d5822d796b8e",
            "size": 2176,
            "uri": "https://{canondata_backend}/1936947/a5f83e5d38179c14126d53519dc062cef98113ec/resource.tar.gz#test.test_pg-select_join_inner_one-default.txt-Debug_/opt.yql_patched"
        }
    ],
    "test.test[pg-select_join_inner_one-default.txt-Plan]": [
        {
            "checksum": "55515ae638f317612d048052be489bfd",
            "size": 1740,
            "uri": "https://{canondata_backend}/1936947/a5f83e5d38179c14126d53519dc062cef98113ec/resource.tar.gz#test.test_pg-select_join_inner_one-default.txt-Plan_/plan.txt"
        }
    ],
    "test.test[pg-select_join_left_equi_and_const-default.txt-Debug]": [
        {
            "checksum": "62831ae24e7c39bbc585b94ddbf05de9",
            "size": 1876,
            "uri": "https://{canondata_backend}/1936947/a5f83e5d38179c14126d53519dc062cef98113ec/resource.tar.gz#test.test_pg-select_join_left_equi_and_const-default.txt-Debug_/opt.yql_patched"
        }
    ],
    "test.test[pg-select_join_left_equi_and_const-default.txt-Plan]": [
        {
            "checksum": "a3b64a2cf9903b3868a2dd88a18fc46e",
            "size": 922,
            "uri": "https://{canondata_backend}/1936947/a5f83e5d38179c14126d53519dc062cef98113ec/resource.tar.gz#test.test_pg-select_join_left_equi_and_const-default.txt-Plan_/plan.txt"
        }
    ],
    "test.test[pg-select_join_right_equi_and_one-default.txt-Debug]": [
        {
            "checksum": "02852a3af7d95604cc1b5a2c1bc3f9ce",
            "size": 2249,
            "uri": "https://{canondata_backend}/1936947/a5f83e5d38179c14126d53519dc062cef98113ec/resource.tar.gz#test.test_pg-select_join_right_equi_and_one-default.txt-Debug_/opt.yql_patched"
        }
    ],
    "test.test[pg-select_join_right_equi_and_one-default.txt-Plan]": [
        {
            "checksum": "a3b64a2cf9903b3868a2dd88a18fc46e",
            "size": 922,
            "uri": "https://{canondata_backend}/1936947/a5f83e5d38179c14126d53519dc062cef98113ec/resource.tar.gz#test.test_pg-select_join_right_equi_and_one-default.txt-Plan_/plan.txt"
        }
    ],
    "test.test[pg-select_limit-default.txt-Debug]": [
        {
            "checksum": "f51aad0067fea2842b0bbd8000c96372",
            "size": 1807,
            "uri": "https://{canondata_backend}/1784826/cbf6ad4c227ab017bb5ebc2f4ab5719247fa9785/resource.tar.gz#test.test_pg-select_limit-default.txt-Debug_/opt.yql_patched"
        }
    ],
    "test.test[pg-select_limit-default.txt-Plan]": [
        {
            "checksum": "ebbd7546cb76695b3c858bfe2d8f0a21",
            "size": 3504,
            "uri": "https://{canondata_backend}/1931696/cc756dc950b218e9f3589a791267d21773207f44/resource.tar.gz#test.test_pg-select_limit-default.txt-Plan_/plan.txt"
        }
    ],
    "test.test[pg-select_table2-default.txt-Debug]": [
        {
            "checksum": "733e90841b610549868782d425f0f026",
            "size": 3155,
            "uri": "https://{canondata_backend}/1784826/cbf6ad4c227ab017bb5ebc2f4ab5719247fa9785/resource.tar.gz#test.test_pg-select_table2-default.txt-Debug_/opt.yql_patched"
        }
    ],
    "test.test[pg-select_table2-default.txt-Plan]": [
        {
            "checksum": "f3819266a5d0fd2c4445b6d1ac982c8d",
            "size": 4586,
            "uri": "https://{canondata_backend}/1931696/cc756dc950b218e9f3589a791267d21773207f44/resource.tar.gz#test.test_pg-select_table2-default.txt-Plan_/plan.txt"
        }
    ],
    "test.test[pg-select_win_expr_agg_order-default.txt-Debug]": [
        {
            "checksum": "590c4cc76bdb7b1bd19943b13b0aa947",
            "size": 2845,
            "uri": "https://{canondata_backend}/1777230/489c8a5329cb3d4f502a65fea2e5cc4f67ff9698/resource.tar.gz#test.test_pg-select_win_expr_agg_order-default.txt-Debug_/opt.yql_patched"
        }
    ],
    "test.test[pg-select_win_expr_agg_order-default.txt-Plan]": [
        {
            "checksum": "b4dd508a329723c74293d80f0278c705",
            "size": 505,
            "uri": "https://{canondata_backend}/1936947/a5f83e5d38179c14126d53519dc062cef98113ec/resource.tar.gz#test.test_pg-select_win_expr_agg_order-default.txt-Plan_/plan.txt"
        }
    ],
    "test.test[pg-select_win_rank_order-default.txt-Debug]": [
        {
            "checksum": "b1ad9060113f0882442b783706ee3150",
            "size": 1185,
            "uri": "https://{canondata_backend}/1777230/489c8a5329cb3d4f502a65fea2e5cc4f67ff9698/resource.tar.gz#test.test_pg-select_win_rank_order-default.txt-Debug_/opt.yql_patched"
        }
    ],
    "test.test[pg-select_win_rank_order-default.txt-Plan]": [
        {
            "checksum": "b4dd508a329723c74293d80f0278c705",
            "size": 505,
            "uri": "https://{canondata_backend}/1936947/a5f83e5d38179c14126d53519dc062cef98113ec/resource.tar.gz#test.test_pg-select_win_rank_order-default.txt-Plan_/plan.txt"
        }
    ],
    "test.test[pg-select_win_sum-default.txt-Debug]": [
        {
            "checksum": "24a55919181d482161ee28a9ee8bc8a5",
            "size": 1707,
            "uri": "https://{canondata_backend}/1777230/489c8a5329cb3d4f502a65fea2e5cc4f67ff9698/resource.tar.gz#test.test_pg-select_win_sum-default.txt-Debug_/opt.yql_patched"
        }
    ],
    "test.test[pg-select_win_sum-default.txt-Plan]": [
        {
            "checksum": "a3b64a2cf9903b3868a2dd88a18fc46e",
            "size": 922,
            "uri": "https://{canondata_backend}/1936947/a5f83e5d38179c14126d53519dc062cef98113ec/resource.tar.gz#test.test_pg-select_win_sum-default.txt-Plan_/plan.txt"
        }
    ],
    "test.test[pg-set_over_unhashable-default.txt-Debug]": [
        {
            "checksum": "2d0365c8dcf1eb122d269e23043c59b9",
            "size": 440,
            "uri": "https://{canondata_backend}/1936947/a5f83e5d38179c14126d53519dc062cef98113ec/resource.tar.gz#test.test_pg-set_over_unhashable-default.txt-Debug_/opt.yql_patched"
        }
    ],
    "test.test[pg-set_over_unhashable-default.txt-Plan]": [
        {
            "checksum": "b4dd508a329723c74293d80f0278c705",
            "size": 505,
            "uri": "https://{canondata_backend}/1936947/a5f83e5d38179c14126d53519dc062cef98113ec/resource.tar.gz#test.test_pg-set_over_unhashable-default.txt-Plan_/plan.txt"
        }
    ],
    "test.test[pg-struct_tuple_cast-default.txt-Debug]": [
        {
            "checksum": "d5937878b609ea4e357eeda30c816e73",
            "size": 609,
            "uri": "https://{canondata_backend}/1936947/a5f83e5d38179c14126d53519dc062cef98113ec/resource.tar.gz#test.test_pg-struct_tuple_cast-default.txt-Debug_/opt.yql_patched"
        }
    ],
    "test.test[pg-struct_tuple_cast-default.txt-Plan]": [
        {
            "checksum": "a3b64a2cf9903b3868a2dd88a18fc46e",
            "size": 922,
            "uri": "https://{canondata_backend}/1936947/a5f83e5d38179c14126d53519dc062cef98113ec/resource.tar.gz#test.test_pg-struct_tuple_cast-default.txt-Plan_/plan.txt"
        }
    ],
    "test.test[pg-sublink_projection_in_corr-default.txt-Debug]": [
        {
            "checksum": "2cd719b409420894acadc49cd35c50f1",
            "size": 2006,
            "uri": "https://{canondata_backend}/1936947/a5f83e5d38179c14126d53519dc062cef98113ec/resource.tar.gz#test.test_pg-sublink_projection_in_corr-default.txt-Debug_/opt.yql_patched"
        }
    ],
    "test.test[pg-sublink_projection_in_corr-default.txt-Plan]": [
        {
            "checksum": "b4dd508a329723c74293d80f0278c705",
            "size": 505,
            "uri": "https://{canondata_backend}/1936947/a5f83e5d38179c14126d53519dc062cef98113ec/resource.tar.gz#test.test_pg-sublink_projection_in_corr-default.txt-Plan_/plan.txt"
        }
    ],
    "test.test[pg-sublink_where_expr-default.txt-Debug]": [
        {
            "checksum": "ee0dd67cb60c33089221d7df2e30c81a",
            "size": 429,
            "uri": "https://{canondata_backend}/1936947/a5f83e5d38179c14126d53519dc062cef98113ec/resource.tar.gz#test.test_pg-sublink_where_expr-default.txt-Debug_/opt.yql_patched"
        }
    ],
    "test.test[pg-sublink_where_expr-default.txt-Plan]": [
        {
            "checksum": "b4dd508a329723c74293d80f0278c705",
            "size": 505,
            "uri": "https://{canondata_backend}/1936947/a5f83e5d38179c14126d53519dc062cef98113ec/resource.tar.gz#test.test_pg-sublink_where_expr-default.txt-Plan_/plan.txt"
        }
    ],
    "test.test[pg-sublink_where_expr_corr-default.txt-Debug]": [
        {
            "checksum": "a23d486184a14a9cbd7f0ab53be0e172",
            "size": 2660,
            "uri": "https://{canondata_backend}/1936947/a5f83e5d38179c14126d53519dc062cef98113ec/resource.tar.gz#test.test_pg-sublink_where_expr_corr-default.txt-Debug_/opt.yql_patched"
        }
    ],
    "test.test[pg-sublink_where_expr_corr-default.txt-Plan]": [
        {
            "checksum": "a3b64a2cf9903b3868a2dd88a18fc46e",
            "size": 922,
            "uri": "https://{canondata_backend}/1936947/a5f83e5d38179c14126d53519dc062cef98113ec/resource.tar.gz#test.test_pg-sublink_where_expr_corr-default.txt-Plan_/plan.txt"
        }
    ],
    "test.test[pg-sublink_where_in_corr-default.txt-Debug]": [
        {
            "checksum": "64856ea8f3e8b0207003851ca72fa910",
            "size": 2568,
            "uri": "https://{canondata_backend}/1936947/a5f83e5d38179c14126d53519dc062cef98113ec/resource.tar.gz#test.test_pg-sublink_where_in_corr-default.txt-Debug_/opt.yql_patched"
        }
    ],
    "test.test[pg-sublink_where_in_corr-default.txt-Plan]": [
        {
            "checksum": "a3b64a2cf9903b3868a2dd88a18fc46e",
            "size": 922,
            "uri": "https://{canondata_backend}/1936947/a5f83e5d38179c14126d53519dc062cef98113ec/resource.tar.gz#test.test_pg-sublink_where_in_corr-default.txt-Plan_/plan.txt"
        }
    ],
    "test.test[pg-tpcds-q04-default.txt-Debug]": [
        {
            "checksum": "4de0f58cb00459715e12d1634035ffa6",
            "size": 762,
            "uri": "https://{canondata_backend}/1773845/6676eb441f225906913d6af3ed308493a06ab168/resource.tar.gz#test.test_pg-tpcds-q04-default.txt-Debug_/opt.yql_patched"
        }
    ],
    "test.test[pg-tpcds-q04-default.txt-Plan]": [
        {
            "checksum": "212be881133a20b5b73ef1250dbeda51",
            "size": 960,
            "uri": "https://{canondata_backend}/1936947/a5f83e5d38179c14126d53519dc062cef98113ec/resource.tar.gz#test.test_pg-tpcds-q04-default.txt-Plan_/plan.txt"
        }
    ],
    "test.test[pg-tpcds-q10-default.txt-Debug]": [
        {
            "checksum": "83768f041541996d978567e27cf3b567",
            "size": 1238,
            "uri": "https://{canondata_backend}/1936947/a5f83e5d38179c14126d53519dc062cef98113ec/resource.tar.gz#test.test_pg-tpcds-q10-default.txt-Debug_/opt.yql_patched"
        }
    ],
    "test.test[pg-tpcds-q10-default.txt-Plan]": [
        {
            "checksum": "212be881133a20b5b73ef1250dbeda51",
            "size": 960,
            "uri": "https://{canondata_backend}/1936947/a5f83e5d38179c14126d53519dc062cef98113ec/resource.tar.gz#test.test_pg-tpcds-q10-default.txt-Plan_/plan.txt"
        }
    ],
    "test.test[pg-tpcds-q27-default.txt-Debug]": [
        {
            "checksum": "d701099bf2249e4b09640d17812ca5c1",
            "size": 3843,
            "uri": "https://{canondata_backend}/1936947/a5f83e5d38179c14126d53519dc062cef98113ec/resource.tar.gz#test.test_pg-tpcds-q27-default.txt-Debug_/opt.yql_patched"
        }
    ],
    "test.test[pg-tpcds-q27-default.txt-Plan]": [
        {
            "checksum": "212be881133a20b5b73ef1250dbeda51",
            "size": 960,
            "uri": "https://{canondata_backend}/1936947/a5f83e5d38179c14126d53519dc062cef98113ec/resource.tar.gz#test.test_pg-tpcds-q27-default.txt-Plan_/plan.txt"
        }
    ],
    "test.test[pg-tpcds-q41-default.txt-Debug]": [
        {
            "checksum": "bcc34e05ff30a624d089801a1fd6fa49",
            "size": 783,
            "uri": "https://{canondata_backend}/1936947/a5f83e5d38179c14126d53519dc062cef98113ec/resource.tar.gz#test.test_pg-tpcds-q41-default.txt-Debug_/opt.yql_patched"
        }
    ],
    "test.test[pg-tpcds-q41-default.txt-Plan]": [
        {
            "checksum": "212be881133a20b5b73ef1250dbeda51",
            "size": 960,
            "uri": "https://{canondata_backend}/1936947/a5f83e5d38179c14126d53519dc062cef98113ec/resource.tar.gz#test.test_pg-tpcds-q41-default.txt-Plan_/plan.txt"
        }
    ],
    "test.test[pg-tpcds-q53-default.txt-Debug]": [
        {
            "checksum": "9f6d3cdcc1eebcbcc4086cd0e0947fa3",
            "size": 2363,
            "uri": "https://{canondata_backend}/1936947/a5f83e5d38179c14126d53519dc062cef98113ec/resource.tar.gz#test.test_pg-tpcds-q53-default.txt-Debug_/opt.yql_patched"
        }
    ],
    "test.test[pg-tpcds-q53-default.txt-Plan]": [
        {
            "checksum": "212be881133a20b5b73ef1250dbeda51",
            "size": 960,
            "uri": "https://{canondata_backend}/1936947/a5f83e5d38179c14126d53519dc062cef98113ec/resource.tar.gz#test.test_pg-tpcds-q53-default.txt-Plan_/plan.txt"
        }
    ],
    "test.test[pg-tpcds-q54-default.txt-Debug]": [
        {
            "checksum": "c062ba7d950fef45f4d9ad585ae77606",
            "size": 662,
            "uri": "https://{canondata_backend}/1936947/a5f83e5d38179c14126d53519dc062cef98113ec/resource.tar.gz#test.test_pg-tpcds-q54-default.txt-Debug_/opt.yql_patched"
        }
    ],
    "test.test[pg-tpcds-q54-default.txt-Plan]": [
        {
            "checksum": "212be881133a20b5b73ef1250dbeda51",
            "size": 960,
            "uri": "https://{canondata_backend}/1936947/a5f83e5d38179c14126d53519dc062cef98113ec/resource.tar.gz#test.test_pg-tpcds-q54-default.txt-Plan_/plan.txt"
        }
    ],
    "test.test[pg-tpcds-q57-default.txt-Debug]": [
        {
            "checksum": "af1c075d1ebb64bf76c4c8bc3601d76f",
            "size": 5695,
            "uri": "https://{canondata_backend}/1936947/a5f83e5d38179c14126d53519dc062cef98113ec/resource.tar.gz#test.test_pg-tpcds-q57-default.txt-Debug_/opt.yql_patched"
        }
    ],
    "test.test[pg-tpcds-q57-default.txt-Plan]": [
        {
            "checksum": "212be881133a20b5b73ef1250dbeda51",
            "size": 960,
            "uri": "https://{canondata_backend}/1936947/a5f83e5d38179c14126d53519dc062cef98113ec/resource.tar.gz#test.test_pg-tpcds-q57-default.txt-Plan_/plan.txt"
        }
    ],
    "test.test[pg-tpcds-q59-default.txt-Debug]": [
        {
            "checksum": "769ea4922833964a6432650d96878bae",
            "size": 942,
            "uri": "https://{canondata_backend}/1936947/a5f83e5d38179c14126d53519dc062cef98113ec/resource.tar.gz#test.test_pg-tpcds-q59-default.txt-Debug_/opt.yql_patched"
        }
    ],
    "test.test[pg-tpcds-q59-default.txt-Plan]": [
        {
            "checksum": "212be881133a20b5b73ef1250dbeda51",
            "size": 960,
            "uri": "https://{canondata_backend}/1936947/a5f83e5d38179c14126d53519dc062cef98113ec/resource.tar.gz#test.test_pg-tpcds-q59-default.txt-Plan_/plan.txt"
        }
    ],
    "test.test[pg-tpcds-q64-default.txt-Debug]": [
        {
            "checksum": "09b2f318cf367d2420b3a9b1825ee14a",
            "size": 1326,
            "uri": "https://{canondata_backend}/1773845/6676eb441f225906913d6af3ed308493a06ab168/resource.tar.gz#test.test_pg-tpcds-q64-default.txt-Debug_/opt.yql_patched"
        }
    ],
    "test.test[pg-tpcds-q64-default.txt-Plan]": [
        {
            "checksum": "212be881133a20b5b73ef1250dbeda51",
            "size": 960,
            "uri": "https://{canondata_backend}/1936947/a5f83e5d38179c14126d53519dc062cef98113ec/resource.tar.gz#test.test_pg-tpcds-q64-default.txt-Plan_/plan.txt"
        }
    ],
    "test.test[pg-tpcds-q84-default.txt-Debug]": [
        {
            "checksum": "4ee299495bc3986389b2272b1b6343fd",
            "size": 555,
            "uri": "https://{canondata_backend}/1773845/6676eb441f225906913d6af3ed308493a06ab168/resource.tar.gz#test.test_pg-tpcds-q84-default.txt-Debug_/opt.yql_patched"
        }
    ],
    "test.test[pg-tpcds-q84-default.txt-Plan]": [
        {
            "checksum": "212be881133a20b5b73ef1250dbeda51",
            "size": 960,
            "uri": "https://{canondata_backend}/1936947/a5f83e5d38179c14126d53519dc062cef98113ec/resource.tar.gz#test.test_pg-tpcds-q84-default.txt-Plan_/plan.txt"
        }
    ],
    "test.test[pg-tpcds-q88-default.txt-Debug]": [
        {
            "checksum": "9aaf57dfda7c4491f255395bfaf63240",
            "size": 3046,
            "uri": "https://{canondata_backend}/1936947/a5f83e5d38179c14126d53519dc062cef98113ec/resource.tar.gz#test.test_pg-tpcds-q88-default.txt-Debug_/opt.yql_patched"
        }
    ],
    "test.test[pg-tpcds-q88-default.txt-Plan]": [
        {
            "checksum": "212be881133a20b5b73ef1250dbeda51",
            "size": 960,
            "uri": "https://{canondata_backend}/1936947/a5f83e5d38179c14126d53519dc062cef98113ec/resource.tar.gz#test.test_pg-tpcds-q88-default.txt-Plan_/plan.txt"
        }
    ],
    "test.test[pg-tpch-q05-default.txt-Debug]": [
        {
            "checksum": "67364ebd4788f57f13acfaec73ae5ad2",
            "size": 9268,
            "uri": "https://{canondata_backend}/1031349/3c8f732aa45769ab10250cc800e87f450743f81d/resource.tar.gz#test.test_pg-tpch-q05-default.txt-Debug_/opt.yql_patched"
        }
    ],
    "test.test[pg-tpch-q05-default.txt-Plan]": [
        {
            "checksum": "58f919d766a591be041d4d16837911c8",
            "size": 14769,
            "uri": "https://{canondata_backend}/1931696/cc756dc950b218e9f3589a791267d21773207f44/resource.tar.gz#test.test_pg-tpch-q05-default.txt-Plan_/plan.txt"
        }
    ],
    "test.test[pg-tpch-q19-default.txt-Debug]": [
        {
            "checksum": "3affd7563e592bb99b519ffeb1d76c47",
            "size": 6757,
            "uri": "https://{canondata_backend}/1942100/b37277210f7ebe87692b755f598ef2ee1d80a95d/resource.tar.gz#test.test_pg-tpch-q19-default.txt-Debug_/opt.yql_patched"
        }
    ],
    "test.test[pg-tpch-q19-default.txt-Plan]": [
        {
            "checksum": "68df541990c573718e2c3f017cebe1a8",
            "size": 12411,
            "uri": "https://{canondata_backend}/1936947/84340d96ab4fb1192229debacaf1bfa19eeb156f/resource.tar.gz#test.test_pg-tpch-q19-default.txt-Plan_/plan.txt"
        }
    ],
    "test.test[pg_catalog-pg_set_config-default.txt-Debug]": [
        {
            "checksum": "f24871a1e901f5231212753f8ccb9c81",
            "size": 851,
            "uri": "https://{canondata_backend}/1924537/c187e1509ff19817db0786b643e77f46ea364ba0/resource.tar.gz#test.test_pg_catalog-pg_set_config-default.txt-Debug_/opt.yql_patched"
        }
    ],
    "test.test[pg_catalog-pg_set_config-default.txt-Plan]": [
        {
            "checksum": "4eaabd8e0d2437ccd8ba8311ee9b195d",
            "size": 1357,
            "uri": "https://{canondata_backend}/1936947/a5f83e5d38179c14126d53519dc062cef98113ec/resource.tar.gz#test.test_pg_catalog-pg_set_config-default.txt-Plan_/plan.txt"
        }
    ],
    "test.test[pg_catalog-pg_stat_database-default.txt-Debug]": [
        {
            "checksum": "2e87c9dbb2b09d4918fc47cc748440e0",
            "size": 1204,
            "uri": "https://{canondata_backend}/1936947/a5f83e5d38179c14126d53519dc062cef98113ec/resource.tar.gz#test.test_pg_catalog-pg_stat_database-default.txt-Debug_/opt.yql_patched"
        }
    ],
    "test.test[pg_catalog-pg_stat_database-default.txt-Plan]": [
        {
            "checksum": "c1f2d837c3623c81dd596a9877913fb8",
            "size": 948,
            "uri": "https://{canondata_backend}/1936947/a5f83e5d38179c14126d53519dc062cef98113ec/resource.tar.gz#test.test_pg_catalog-pg_stat_database-default.txt-Plan_/plan.txt"
        }
    ],
    "test.test[pragma-classic_division-default.txt-Debug]": [
        {
            "checksum": "f95b8aba9bc464387ce13e8c4929e26a",
            "size": 821,
            "uri": "https://{canondata_backend}/1936947/a5f83e5d38179c14126d53519dc062cef98113ec/resource.tar.gz#test.test_pragma-classic_division-default.txt-Debug_/opt.yql_patched"
        }
    ],
    "test.test[pragma-classic_division-default.txt-Plan]": [
        {
            "checksum": "a48ccc9922567dfee1170d2c2df45b6e",
            "size": 2153,
            "uri": "https://{canondata_backend}/1936947/a5f83e5d38179c14126d53519dc062cef98113ec/resource.tar.gz#test.test_pragma-classic_division-default.txt-Plan_/plan.txt"
        }
    ],
    "test.test[produce-process_trivial_as_struct-default.txt-Debug]": [
        {
            "checksum": "4025345339452c997b7bd992b655caaa",
            "size": 2082,
            "uri": "https://{canondata_backend}/1784826/cbf6ad4c227ab017bb5ebc2f4ab5719247fa9785/resource.tar.gz#test.test_produce-process_trivial_as_struct-default.txt-Debug_/opt.yql_patched"
        }
    ],
    "test.test[produce-process_trivial_as_struct-default.txt-Plan]": [
        {
            "checksum": "f8d571877f7dc9485437273ffb98bf80",
            "size": 4049,
            "uri": "https://{canondata_backend}/1931696/cc756dc950b218e9f3589a791267d21773207f44/resource.tar.gz#test.test_produce-process_trivial_as_struct-default.txt-Plan_/plan.txt"
        }
    ],
    "test.test[produce-process_with_lambda_outstream-default.txt-Debug]": [
        {
            "checksum": "c1787f959acab69a326a91c01760a383",
            "size": 2102,
            "uri": "https://{canondata_backend}/1784826/cbf6ad4c227ab017bb5ebc2f4ab5719247fa9785/resource.tar.gz#test.test_produce-process_with_lambda_outstream-default.txt-Debug_/opt.yql_patched"
        }
    ],
    "test.test[produce-process_with_lambda_outstream-default.txt-Plan]": [
        {
            "checksum": "f05b563617e5e7acc5efd38e375cabef",
            "size": 6511,
            "uri": "https://{canondata_backend}/1931696/cc756dc950b218e9f3589a791267d21773207f44/resource.tar.gz#test.test_produce-process_with_lambda_outstream-default.txt-Plan_/plan.txt"
        }
    ],
    "test.test[produce-reduce_lambda_list_table-default.txt-Debug]": [
        {
            "checksum": "8dbd883b41d1a24208e493d20c95ae73",
            "size": 4038,
            "uri": "https://{canondata_backend}/1784826/cbf6ad4c227ab017bb5ebc2f4ab5719247fa9785/resource.tar.gz#test.test_produce-reduce_lambda_list_table-default.txt-Debug_/opt.yql_patched"
        }
    ],
    "test.test[produce-reduce_lambda_list_table-default.txt-Plan]": [
        {
            "checksum": "f6366693bed8eb2420ebef76a647a6d1",
            "size": 7140,
            "uri": "https://{canondata_backend}/1931696/cc756dc950b218e9f3589a791267d21773207f44/resource.tar.gz#test.test_produce-reduce_lambda_list_table-default.txt-Plan_/plan.txt"
        }
    ],
    "test.test[produce-reduce_multi_in_keytuple_difftype--Debug]": [
        {
            "checksum": "f9f557394be90ed34cdc6810514d934f",
            "size": 4298,
            "uri": "https://{canondata_backend}/1784826/cbf6ad4c227ab017bb5ebc2f4ab5719247fa9785/resource.tar.gz#test.test_produce-reduce_multi_in_keytuple_difftype--Debug_/opt.yql_patched"
        }
    ],
    "test.test[produce-reduce_multi_in_keytuple_difftype--Plan]": [
        {
            "checksum": "2174bad6e946f621c2a3ec5de8409f45",
            "size": 9249,
            "uri": "https://{canondata_backend}/1931696/cc756dc950b218e9f3589a791267d21773207f44/resource.tar.gz#test.test_produce-reduce_multi_in_keytuple_difftype--Plan_/plan.txt"
        }
    ],
    "test.test[sampling-sort-default.txt-Debug]": [
        {
            "checksum": "54f6b0ccc32fbe76077421d47197f8f7",
            "size": 2748,
            "uri": "https://{canondata_backend}/1784826/cbf6ad4c227ab017bb5ebc2f4ab5719247fa9785/resource.tar.gz#test.test_sampling-sort-default.txt-Debug_/opt.yql_patched"
        }
    ],
    "test.test[sampling-sort-default.txt-Plan]": [
        {
            "checksum": "db6039bdce5c6b215f17bdd9f92c85dd",
            "size": 5630,
            "uri": "https://{canondata_backend}/1931696/cc756dc950b218e9f3589a791267d21773207f44/resource.tar.gz#test.test_sampling-sort-default.txt-Plan_/plan.txt"
        }
    ],
    "test.test[sampling-topsort-default.txt-Debug]": [
        {
            "checksum": "2862458ebc8d00b393a3d58e34beb7b2",
            "size": 2746,
            "uri": "https://{canondata_backend}/1784826/cbf6ad4c227ab017bb5ebc2f4ab5719247fa9785/resource.tar.gz#test.test_sampling-topsort-default.txt-Debug_/opt.yql_patched"
        }
    ],
    "test.test[sampling-topsort-default.txt-Plan]": [
        {
            "checksum": "db6039bdce5c6b215f17bdd9f92c85dd",
            "size": 5630,
            "uri": "https://{canondata_backend}/1931696/cc756dc950b218e9f3589a791267d21773207f44/resource.tar.gz#test.test_sampling-topsort-default.txt-Plan_/plan.txt"
        }
    ],
    "test.test[schema-append_to_desc_with_remap--Debug]": [
        {
            "checksum": "20303b6a0eb9d124b783ff67e8d843a9",
            "size": 2021,
            "uri": "https://{canondata_backend}/1784826/cbf6ad4c227ab017bb5ebc2f4ab5719247fa9785/resource.tar.gz#test.test_schema-append_to_desc_with_remap--Debug_/opt.yql_patched"
        }
    ],
    "test.test[schema-append_to_desc_with_remap--Plan]": [
        {
            "checksum": "67f0f828b72d6db96a3edec325914256",
            "size": 4912,
            "uri": "https://{canondata_backend}/1931696/cc756dc950b218e9f3589a791267d21773207f44/resource.tar.gz#test.test_schema-append_to_desc_with_remap--Plan_/plan.txt"
        }
    ],
    "test.test[schema-insert-schema-Debug]": [
        {
            "checksum": "909891831e263377a22281454a7d4be3",
            "size": 2687,
            "uri": "https://{canondata_backend}/1784826/cbf6ad4c227ab017bb5ebc2f4ab5719247fa9785/resource.tar.gz#test.test_schema-insert-schema-Debug_/opt.yql_patched"
        }
    ],
    "test.test[schema-insert-schema-Plan]": [
        {
            "checksum": "4679ad300705e8756401b84e82e41708",
            "size": 7195,
            "uri": "https://{canondata_backend}/1931696/cc756dc950b218e9f3589a791267d21773207f44/resource.tar.gz#test.test_schema-insert-schema-Plan_/plan.txt"
        }
    ],
    "test.test[select-braces-default.txt-Debug]": [
        {
            "checksum": "b49b2f0735d58baf7ccfc347c221f2b3",
            "size": 1925,
            "uri": "https://{canondata_backend}/1784826/cbf6ad4c227ab017bb5ebc2f4ab5719247fa9785/resource.tar.gz#test.test_select-braces-default.txt-Debug_/opt.yql_patched"
        }
    ],
    "test.test[select-braces-default.txt-Plan]": [
        {
            "checksum": "cf8cc0a96b3d07be0e502fddc37057a5",
            "size": 4075,
            "uri": "https://{canondata_backend}/1931696/cc756dc950b218e9f3589a791267d21773207f44/resource.tar.gz#test.test_select-braces-default.txt-Plan_/plan.txt"
        }
    ],
    "test.test[select-cast_double_to_uint32-default.txt-Debug]": [
        {
            "checksum": "e3587e3b6709028fa8bdf4a2741e6126",
            "size": 2213,
            "uri": "https://{canondata_backend}/1784826/cbf6ad4c227ab017bb5ebc2f4ab5719247fa9785/resource.tar.gz#test.test_select-cast_double_to_uint32-default.txt-Debug_/opt.yql_patched"
        }
    ],
    "test.test[select-cast_double_to_uint32-default.txt-Plan]": [
        {
            "checksum": "cf8cc0a96b3d07be0e502fddc37057a5",
            "size": 4075,
            "uri": "https://{canondata_backend}/1931696/cc756dc950b218e9f3589a791267d21773207f44/resource.tar.gz#test.test_select-cast_double_to_uint32-default.txt-Plan_/plan.txt"
        }
    ],
    "test.test[select-literal_negative-default.txt-Debug]": [
        {
            "checksum": "176a2b3263d3e6b32903e4b03d9fb9d7",
            "size": 1928,
            "uri": "https://{canondata_backend}/1784826/cbf6ad4c227ab017bb5ebc2f4ab5719247fa9785/resource.tar.gz#test.test_select-literal_negative-default.txt-Debug_/opt.yql_patched"
        }
    ],
    "test.test[select-literal_negative-default.txt-Plan]": [
        {
            "checksum": "cf8cc0a96b3d07be0e502fddc37057a5",
            "size": 4075,
            "uri": "https://{canondata_backend}/1931696/cc756dc950b218e9f3589a791267d21773207f44/resource.tar.gz#test.test_select-literal_negative-default.txt-Plan_/plan.txt"
        }
    ],
    "test.test[select-sampleselect--Debug]": [
        {
            "checksum": "2567fb852d63fee69e881ea9d6a31b61",
            "size": 2170,
            "uri": "https://{canondata_backend}/1784826/cbf6ad4c227ab017bb5ebc2f4ab5719247fa9785/resource.tar.gz#test.test_select-sampleselect--Debug_/opt.yql_patched"
        }
    ],
    "test.test[select-sampleselect--Plan]": [
        {
            "checksum": "1926c856908f9da5f8fb9a0560324330",
            "size": 4104,
            "uri": "https://{canondata_backend}/1931696/cc756dc950b218e9f3589a791267d21773207f44/resource.tar.gz#test.test_select-sampleselect--Plan_/plan.txt"
        }
    ],
    "test.test[select-trivial_having-default.txt-Debug]": [
        {
            "checksum": "c528351e0c249ec9c9a87583578ba2f7",
            "size": 3876,
            "uri": "https://{canondata_backend}/1784826/cbf6ad4c227ab017bb5ebc2f4ab5719247fa9785/resource.tar.gz#test.test_select-trivial_having-default.txt-Debug_/opt.yql_patched"
        }
    ],
    "test.test[select-trivial_having-default.txt-Plan]": [
        {
            "checksum": "312da030ef72a791e56273e0beb05401",
            "size": 6216,
            "uri": "https://{canondata_backend}/1931696/cc756dc950b218e9f3589a791267d21773207f44/resource.tar.gz#test.test_select-trivial_having-default.txt-Plan_/plan.txt"
        }
    ],
    "test.test[simple_columns-no_simple_columns_tablerow-default.txt-Debug]": [
        {
            "checksum": "115b99c8035a7b49323e9c49b4c129f4",
            "size": 3115,
            "uri": "https://{canondata_backend}/1784826/cbf6ad4c227ab017bb5ebc2f4ab5719247fa9785/resource.tar.gz#test.test_simple_columns-no_simple_columns_tablerow-default.txt-Debug_/opt.yql_patched"
        }
    ],
    "test.test[simple_columns-no_simple_columns_tablerow-default.txt-Plan]": [
        {
            "checksum": "1d3b1b96a1d86bdd366ba63e0419e718",
            "size": 5400,
            "uri": "https://{canondata_backend}/1931696/cc756dc950b218e9f3589a791267d21773207f44/resource.tar.gz#test.test_simple_columns-no_simple_columns_tablerow-default.txt-Plan_/plan.txt"
        }
    ],
    "test.test[simple_columns-simple_columns_join_coalesce_qualified_all_disable-default.txt-Debug]": [
        {
            "checksum": "e2fb71da2107d29c31cc8892148287f6",
            "size": 565,
            "uri": "https://{canondata_backend}/1936947/a5f83e5d38179c14126d53519dc062cef98113ec/resource.tar.gz#test.test_simple_columns-simple_columns_join_coalesce_qualified_all_disable-default.txt-Debug_/opt.yql_patched"
        }
    ],
    "test.test[simple_columns-simple_columns_join_coalesce_qualified_all_disable-default.txt-Plan]": [
        {
            "checksum": "b4dd508a329723c74293d80f0278c705",
            "size": 505,
            "uri": "https://{canondata_backend}/1936947/a5f83e5d38179c14126d53519dc062cef98113ec/resource.tar.gz#test.test_simple_columns-simple_columns_join_coalesce_qualified_all_disable-default.txt-Plan_/plan.txt"
        }
    ],
    "test.test[simple_columns-simple_columns_join_coalesce_without_left_semi_2-default.txt-Debug]": [
        {
            "checksum": "52330f7ed1975a2742429b5d5336b01e",
            "size": 3988,
            "uri": "https://{canondata_backend}/1784826/cbf6ad4c227ab017bb5ebc2f4ab5719247fa9785/resource.tar.gz#test.test_simple_columns-simple_columns_join_coalesce_without_left_semi_2-default.txt-Debug_/opt.yql_patched"
        }
    ],
    "test.test[simple_columns-simple_columns_join_coalesce_without_left_semi_2-default.txt-Plan]": [
        {
            "checksum": "c2c26858a60a83ad2dfda8c7d07627b5",
            "size": 8445,
            "uri": "https://{canondata_backend}/1931696/cc756dc950b218e9f3589a791267d21773207f44/resource.tar.gz#test.test_simple_columns-simple_columns_join_coalesce_without_left_semi_2-default.txt-Plan_/plan.txt"
        }
    ],
    "test.test[table_range-concat_sorted_max_tables--Debug]": [
        {
            "checksum": "d972c55eb063686fac815202aa0e57a3",
            "size": 2990,
            "uri": "https://{canondata_backend}/1784826/cbf6ad4c227ab017bb5ebc2f4ab5719247fa9785/resource.tar.gz#test.test_table_range-concat_sorted_max_tables--Debug_/opt.yql_patched"
        }
    ],
    "test.test[table_range-concat_sorted_max_tables--Plan]": [
        {
            "checksum": "8115c900e0769d0411f60ba206afc6ec",
            "size": 6910,
            "uri": "https://{canondata_backend}/1931696/cc756dc950b218e9f3589a791267d21773207f44/resource.tar.gz#test.test_table_range-concat_sorted_max_tables--Plan_/plan.txt"
        }
    ],
    "test.test[tpch-q12-default.txt-Debug]": [
        {
            "checksum": "82447d37a4cb1a9cf69fd5eaae000b17",
            "size": 8387,
            "uri": "https://{canondata_backend}/1600758/c2444e0028e549a597015e04214fcddd5c0457e4/resource.tar.gz#test.test_tpch-q12-default.txt-Debug_/opt.yql_patched"
        }
    ],
    "test.test[tpch-q12-default.txt-Plan]": [
        {
            "checksum": "00ff67af215fde54361afb2f6ba1f422",
            "size": 12068,
            "uri": "https://{canondata_backend}/1936947/6f000951d71e982eacc37b8740fd7f8c55f332c8/resource.tar.gz#test.test_tpch-q12-default.txt-Plan_/plan.txt"
        }
    ],
    "test.test[tpch-q22-default.txt-Debug]": [
        {
            "checksum": "32c6e58d84a7dc45c5ff0dbdda9b58a6",
            "size": 12233,
            "uri": "https://{canondata_backend}/1599023/5120d3f7c4830d3daf7c524f15d8488927c5958f/resource.tar.gz#test.test_tpch-q22-default.txt-Debug_/opt.yql_patched"
        }
    ],
    "test.test[tpch-q22-default.txt-Plan]": [
        {
            "checksum": "65befd0f1eea618b62ec35452c864ada",
            "size": 17608,
            "uri": "https://{canondata_backend}/1923547/54d87a79fd128ecb88f1fbdce45e6352a1e5f95a/resource.tar.gz#test.test_tpch-q22-default.txt-Plan_/plan.txt"
        }
    ],
    "test.test[tpch-q3-default.txt-Debug]": [
        {
            "checksum": "3bf5a5852b1115962e1015af6bf62a4e",
            "size": 10989,
            "uri": "https://{canondata_backend}/1900335/f1c180bd59d254359d6ab8c3c15823c798570993/resource.tar.gz#test.test_tpch-q3-default.txt-Debug_/opt.yql_patched"
        }
    ],
    "test.test[tpch-q3-default.txt-Plan]": [
        {
            "checksum": "9c1dd21a9b4d6115600afac08a16272d",
            "size": 16186,
            "uri": "https://{canondata_backend}/1936947/9bc2c8c93fa559744ab957e743285e3b6973f7c5/resource.tar.gz#test.test_tpch-q3-default.txt-Plan_/plan.txt"
        }
    ],
    "test.test[type_v3-append_struct-default.txt-Debug]": [
        {
            "checksum": "6e090f44d710e0ef44b13216b78e3b43",
            "size": 3521,
            "uri": "https://{canondata_backend}/1784826/cbf6ad4c227ab017bb5ebc2f4ab5719247fa9785/resource.tar.gz#test.test_type_v3-append_struct-default.txt-Debug_/opt.yql_patched"
        }
    ],
    "test.test[type_v3-append_struct-default.txt-Plan]": [
        {
            "checksum": "80d5fda141f6bd242bc5d6cf178a5bd8",
            "size": 18098,
            "uri": "https://{canondata_backend}/1931696/cc756dc950b218e9f3589a791267d21773207f44/resource.tar.gz#test.test_type_v3-append_struct-default.txt-Plan_/plan.txt"
        }
    ],
    "test.test[type_v3-decimal_yt_llvm--Debug]": [
        {
            "checksum": "892e2917862cf9e4e1bbde6b8d680e2a",
            "size": 3524,
            "uri": "https://{canondata_backend}/1784826/cbf6ad4c227ab017bb5ebc2f4ab5719247fa9785/resource.tar.gz#test.test_type_v3-decimal_yt_llvm--Debug_/opt.yql_patched"
        }
    ],
    "test.test[type_v3-decimal_yt_llvm--Plan]": [
        {
            "checksum": "9fd766f0b618e57b6aa384411c48a22a",
            "size": 11781,
            "uri": "https://{canondata_backend}/1931696/cc756dc950b218e9f3589a791267d21773207f44/resource.tar.gz#test.test_type_v3-decimal_yt_llvm--Plan_/plan.txt"
        }
    ],
    "test.test[type_v3-decimal_yt_nollvm--Debug]": [
        {
            "checksum": "fe2c5b0f4c987e91fc87f7794d41e332",
            "size": 3527,
            "uri": "https://{canondata_backend}/1784826/cbf6ad4c227ab017bb5ebc2f4ab5719247fa9785/resource.tar.gz#test.test_type_v3-decimal_yt_nollvm--Debug_/opt.yql_patched"
        }
    ],
    "test.test[type_v3-decimal_yt_nollvm--Plan]": [
        {
            "checksum": "9fd766f0b618e57b6aa384411c48a22a",
            "size": 11781,
            "uri": "https://{canondata_backend}/1931696/cc756dc950b218e9f3589a791267d21773207f44/resource.tar.gz#test.test_type_v3-decimal_yt_nollvm--Plan_/plan.txt"
        }
    ],
    "test.test[union-union_positional-default.txt-Debug]": [
        {
            "checksum": "d7986f1d39b4f6fa6601feecb9308360",
            "size": 426,
            "uri": "https://{canondata_backend}/1936947/a5f83e5d38179c14126d53519dc062cef98113ec/resource.tar.gz#test.test_union-union_positional-default.txt-Debug_/opt.yql_patched"
        }
    ],
    "test.test[union-union_positional-default.txt-Plan]": [
        {
            "checksum": "b4dd508a329723c74293d80f0278c705",
            "size": 505,
            "uri": "https://{canondata_backend}/1936947/a5f83e5d38179c14126d53519dc062cef98113ec/resource.tar.gz#test.test_union-union_positional-default.txt-Plan_/plan.txt"
        }
    ],
    "test.test[union_all-infer_3-default.txt-Debug]": [
        {
            "checksum": "493a7dc2fbc29faf44c1c136570eb07b",
            "size": 433,
            "uri": "https://{canondata_backend}/1936947/a5f83e5d38179c14126d53519dc062cef98113ec/resource.tar.gz#test.test_union_all-infer_3-default.txt-Debug_/opt.yql_patched"
        }
    ],
    "test.test[union_all-infer_3-default.txt-Plan]": [
        {
            "checksum": "b4dd508a329723c74293d80f0278c705",
            "size": 505,
            "uri": "https://{canondata_backend}/1936947/a5f83e5d38179c14126d53519dc062cef98113ec/resource.tar.gz#test.test_union_all-infer_3-default.txt-Plan_/plan.txt"
        }
    ],
    "test.test[view-file_inner--Debug]": [
        {
            "checksum": "62133b1259f20240dfb6b72b353d4c0e",
            "size": 2903,
            "uri": "https://{canondata_backend}/1784826/cbf6ad4c227ab017bb5ebc2f4ab5719247fa9785/resource.tar.gz#test.test_view-file_inner--Debug_/opt.yql_patched"
        }
    ],
    "test.test[view-file_inner--Plan]": [
        {
            "checksum": "58716d223e36cef2306244a69797fb89",
            "size": 4083,
            "uri": "https://{canondata_backend}/1931696/cc756dc950b218e9f3589a791267d21773207f44/resource.tar.gz#test.test_view-file_inner--Plan_/plan.txt"
        }
    ],
    "test.test[weak_field-yql-7888_mapfieldsubset--Debug]": [
        {
            "checksum": "15679b21d70656fd03d6d6a57755071e",
            "size": 4752,
            "uri": "https://{canondata_backend}/1942173/0acc2a3f8cbb79cf0ba7d20a184ad86f2e3d87ba/resource.tar.gz#test.test_weak_field-yql-7888_mapfieldsubset--Debug_/opt.yql_patched"
        }
    ],
    "test.test[weak_field-yql-7888_mapfieldsubset--Plan]": [
        {
            "checksum": "0f16d19f388c3b959de7aa35f1fce2ee",
            "size": 10304,
            "uri": "https://{canondata_backend}/1942173/0acc2a3f8cbb79cf0ba7d20a184ad86f2e3d87ba/resource.tar.gz#test.test_weak_field-yql-7888_mapfieldsubset--Plan_/plan.txt"
        }
    ],
    "test.test[window-full/syscolumns--Debug]": [
        {
            "checksum": "05fd5359fab9c30a60ae06df241f533f",
            "size": 12207,
            "uri": "https://{canondata_backend}/1784826/cbf6ad4c227ab017bb5ebc2f4ab5719247fa9785/resource.tar.gz#test.test_window-full_syscolumns--Debug_/opt.yql_patched"
        }
    ],
    "test.test[window-full/syscolumns--Plan]": [
        {
            "checksum": "cfbfff9df10b44eb3d7f85051cdefd59",
            "size": 18342,
            "uri": "https://{canondata_backend}/1931696/cc756dc950b218e9f3589a791267d21773207f44/resource.tar.gz#test.test_window-full_syscolumns--Plan_/plan.txt"
        }
    ],
    "test.test[window-win_func_auto_arg_two_sort-default.txt-Debug]": [
        {
            "checksum": "6109945e4b52ccfbceac7af06a96f20c",
            "size": 5991,
            "uri": "https://{canondata_backend}/1784826/cbf6ad4c227ab017bb5ebc2f4ab5719247fa9785/resource.tar.gz#test.test_window-win_func_auto_arg_two_sort-default.txt-Debug_/opt.yql_patched"
        }
    ],
    "test.test[window-win_func_auto_arg_two_sort-default.txt-Plan]": [
        {
            "checksum": "9fe5d04ca51106415daf206f8316baec",
            "size": 5741,
            "uri": "https://{canondata_backend}/1931696/cc756dc950b218e9f3589a791267d21773207f44/resource.tar.gz#test.test_window-win_func_auto_arg_two_sort-default.txt-Plan_/plan.txt"
        }
    ],
    "test.test[window-win_func_first_last--Debug]": [
        {
            "checksum": "6f4d1107f980a4326437b611605f5a02",
            "size": 3517,
            "uri": "https://{canondata_backend}/1784826/cbf6ad4c227ab017bb5ebc2f4ab5719247fa9785/resource.tar.gz#test.test_window-win_func_first_last--Debug_/opt.yql_patched"
        }
    ],
    "test.test[window-win_func_first_last--Plan]": [
        {
            "checksum": "e89f9dcef7d2e3224e40fa0d0833d7e0",
            "size": 3811,
            "uri": "https://{canondata_backend}/1931696/cc756dc950b218e9f3589a791267d21773207f44/resource.tar.gz#test.test_window-win_func_first_last--Plan_/plan.txt"
        }
    ],
    "test.test[window-win_func_over_group_by_list_names--Debug]": [
        {
            "checksum": "318fd5436548c683a73c9b68bded826b",
            "size": 12857,
            "uri": "https://{canondata_backend}/1784826/cbf6ad4c227ab017bb5ebc2f4ab5719247fa9785/resource.tar.gz#test.test_window-win_func_over_group_by_list_names--Debug_/opt.yql_patched"
        }
    ],
    "test.test[window-win_func_over_group_by_list_names--Plan]": [
        {
            "checksum": "95023442bc0660e48038a147297073f4",
            "size": 9696,
            "uri": "https://{canondata_backend}/1931696/cc756dc950b218e9f3589a791267d21773207f44/resource.tar.gz#test.test_window-win_func_over_group_by_list_names--Plan_/plan.txt"
        }
    ],
    "test.test[window-win_func_over_group_by_list_names_order_prefix--Debug]": [
        {
            "checksum": "f6c26ca8f0d4ff8ad3eb792cab60671e",
            "size": 12694,
            "uri": "https://{canondata_backend}/1784826/cbf6ad4c227ab017bb5ebc2f4ab5719247fa9785/resource.tar.gz#test.test_window-win_func_over_group_by_list_names_order_prefix--Debug_/opt.yql_patched"
        }
    ],
    "test.test[window-win_func_over_group_by_list_names_order_prefix--Plan]": [
        {
            "checksum": "95023442bc0660e48038a147297073f4",
            "size": 9696,
            "uri": "https://{canondata_backend}/1931696/cc756dc950b218e9f3589a791267d21773207f44/resource.tar.gz#test.test_window-win_func_over_group_by_list_names_order_prefix--Plan_/plan.txt"
        }
    ],
    "test.test[window-win_func_with_struct_access_full_access-default.txt-Debug]": [
        {
            "checksum": "5fd0123a68e009dbb4abfb0b0e6203a3",
            "size": 6087,
            "uri": "https://{canondata_backend}/1784826/cbf6ad4c227ab017bb5ebc2f4ab5719247fa9785/resource.tar.gz#test.test_window-win_func_with_struct_access_full_access-default.txt-Debug_/opt.yql_patched"
        }
    ],
    "test.test[window-win_func_with_struct_access_full_access-default.txt-Plan]": [
        {
            "checksum": "6dc53254124b493a0f70e66612837574",
            "size": 8509,
            "uri": "https://{canondata_backend}/1931696/cc756dc950b218e9f3589a791267d21773207f44/resource.tar.gz#test.test_window-win_func_with_struct_access_full_access-default.txt-Plan_/plan.txt"
        }
    ],
    "test.test[window-win_peephole_double_usage-default.txt-Debug]": [
        {
            "checksum": "3b3df66482036c491ef8bac62ca6021e",
            "size": 773,
            "uri": "https://{canondata_backend}/1936947/a5f83e5d38179c14126d53519dc062cef98113ec/resource.tar.gz#test.test_window-win_peephole_double_usage-default.txt-Debug_/opt.yql_patched"
        }
    ],
    "test.test[window-win_peephole_double_usage-default.txt-Plan]": [
        {
            "checksum": "b4dd508a329723c74293d80f0278c705",
            "size": 505,
            "uri": "https://{canondata_backend}/1936947/a5f83e5d38179c14126d53519dc062cef98113ec/resource.tar.gz#test.test_window-win_peephole_double_usage-default.txt-Plan_/plan.txt"
        }
    ],
    "test.test[window-win_with_cur_row--Debug]": [
        {
            "checksum": "ac8a39920a09d9c038bc20fe1bd25583",
            "size": 5695,
            "uri": "https://{canondata_backend}/1784826/cbf6ad4c227ab017bb5ebc2f4ab5719247fa9785/resource.tar.gz#test.test_window-win_with_cur_row--Debug_/opt.yql_patched"
        }
    ],
    "test.test[window-win_with_cur_row--Plan]": [
        {
            "checksum": "3c649b14bfe4b594e48a74f901c3dd1e",
            "size": 8480,
            "uri": "https://{canondata_backend}/1931696/cc756dc950b218e9f3589a791267d21773207f44/resource.tar.gz#test.test_window-win_with_cur_row--Plan_/plan.txt"
        }
    ],
    "test.test[ypath-direct_read_from_dynamic--Debug]": [
        {
            "checksum": "b1321f4f88060bee5646b4616b0e42b1",
            "size": 2097,
            "uri": "https://{canondata_backend}/1784826/cbf6ad4c227ab017bb5ebc2f4ab5719247fa9785/resource.tar.gz#test.test_ypath-direct_read_from_dynamic--Debug_/opt.yql_patched"
        }
    ],
    "test.test[ypath-direct_read_from_dynamic--Plan]": [
        {
            "checksum": "35bcfd164ecf1a193341efaafa10d71d",
            "size": 3499,
            "uri": "https://{canondata_backend}/1931696/cc756dc950b218e9f3589a791267d21773207f44/resource.tar.gz#test.test_ypath-direct_read_from_dynamic--Plan_/plan.txt"
        }
    ]
}<|MERGE_RESOLUTION|>--- conflicted
+++ resolved
@@ -1632,11 +1632,10 @@
     ],
     "test.test[pg-join_using_tables1-default.txt-Plan]": [
         {
-<<<<<<< HEAD
             "checksum": "2285226db23bdeb50a3b9be08816a9e1",
             "size": 5286,
             "uri": "https://{canondata_backend}/1889210/ef7367b4155f26b3ef23170f285effb15331f727/resource.tar.gz#test.test_pg-join_using_tables1-default.txt-Plan_/plan.txt"
-	}
+       	}
     ],
     "test.test[pg-doubles_search_path-default.txt-Debug]": [
         {
@@ -1650,11 +1649,6 @@
             "checksum": "78f0e1e757a64d6371b7201489602b7a",
             "size": 5824,
             "uri": "https://{canondata_backend}/1936842/06c9068023d4aba6d1f84ef3d63cea3dfcf5c68c/resource.tar.gz#test.test_pg-doubles_search_path-default.txt-Plan_/plan.txt"
-=======
-            "checksum": "c5f207bd0617164c2954b2b2cd0da34a",
-            "size": 7043,
-            "uri": "https://{canondata_backend}/1942671/586e1cad89b59a85e10d70e6019aeefccc0f0382/resource.tar.gz#test.test_pg-join_using_tables1-default.txt-Plan_/plan.txt"
->>>>>>> 2669af62
         }
     ],
     "test.test[pg-order_by_distinct_same_expr_agg-default.txt-Debug]": [
