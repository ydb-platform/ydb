--- conflicted
+++ resolved
@@ -484,15 +484,9 @@
     ],
     "test.test[blocks-combine_hashed_pg--Peephole]": [
         {
-<<<<<<< HEAD
-            "checksum": "9a3b6e82a632259661d1c3b64e9caa3e",
-            "size": 6295,
-            "uri": "https://{canondata_backend}/1936273/1342bc207252f0d51d2a5d59cf94c96ae9330665/resource.tar.gz#test.test_blocks-combine_hashed_pg--Peephole_/opt.yql"
-=======
             "checksum": "44f4557f8602e6367b7cff827ac89234",
             "size": 6379,
             "uri": "https://{canondata_backend}/1880306/c85931dc2ddfc9372ac5287e031731a861495fb0/resource.tar.gz#test.test_blocks-combine_hashed_pg--Peephole_/opt.yql"
->>>>>>> 6b4d585b
         }
     ],
     "test.test[blocks-combine_hashed_pg--Plan]": [
