#include <ydb/library/yql/providers/yt/gateway/file/yql_yt_file.h>
#include <ydb/library/yql/providers/yt/gateway/file/yql_yt_file_comp_nodes.h>
#include <ydb/library/yql/providers/yt/gateway/file/yql_yt_file_services.h>
#include <ydb/library/yql/providers/yt/gateway/native/yql_yt_native.h>
#include <ydb/library/yql/providers/yt/provider/yql_yt_gateway.h>
#include <ydb/library/yql/providers/yt/provider/yql_yt_provider.h>
#include <ydb/library/yql/providers/yt/actors/yql_yt_provider_factories.h>
#include <ydb/library/yql/providers/yt/comp_nodes/dq/dq_yt_factory.h>
#include <ydb/library/yql/providers/yt/mkql_dq/yql_yt_dq_transform.h>
#include <ydb/library/yql/providers/yt/dq_task_preprocessor/yql_yt_dq_task_preprocessor.h>
#include <ydb/library/yql/providers/yt/lib/yt_download/yt_download.h>
#include <ydb/library/yql/providers/yt/lib/yt_url_lister/yt_url_lister.h>
#include <ydb/library/yql/providers/yt/lib/config_clusters/config_clusters.h>
#include <ydb/library/yql/providers/dq/local_gateway/yql_dq_gateway_local.h>

#include <yql/essentials/utils/log/proto/logger_config.pb.h>
#include <yql/essentials/core/url_preprocessing/url_preprocessing.h>
#include <ydb/library/yql/utils/actor_system/manager.h>
#include <yql/essentials/utils/failure_injector/failure_injector.h>

#include <yql/essentials/parser/pg_wrapper/interface/comp_factory.h>
#include <ydb/library/yql/providers/dq/provider/yql_dq_gateway.h>
#include <ydb/library/yql/providers/dq/provider/yql_dq_provider.h>
#include <ydb/library/yql/providers/dq/provider/exec/yql_dq_exectransformer.h>
#include <ydb/library/yql/dq/actors/input_transforms/dq_input_transform_lookup_factory.h>
#include <ydb/library/yql/dq/opt/dq_opt_join_cbo_factory.h>
#include <yql/essentials/core/dq_integration/transform/yql_dq_task_transform.h>
#include <ydb/library/yql/providers/clickhouse/actors/yql_ch_source_factory.h>
#include <ydb/library/yql/providers/clickhouse/provider/yql_clickhouse_provider.h>
#include <ydb/library/yql/providers/generic/actors/yql_generic_provider_factories.h>
#include <ydb/library/yql/providers/generic/provider/yql_generic_provider.h>
#include <ydb/library/yql/providers/pq/async_io/dq_pq_read_actor.h>
#include <ydb/library/yql/providers/pq/async_io/dq_pq_write_actor.h>
#include <ydb/library/yql/providers/pq/provider/yql_pq_provider.h>
#include <ydb/library/yql/providers/pq/gateway/dummy/yql_pq_dummy_gateway.h>
#include <ydb/library/yql/providers/pq/gateway/native/yql_pq_gateway.h>
#include <ydb/library/yql/providers/ydb/actors/yql_ydb_source_factory.h>
#include <ydb/library/yql/providers/ydb/provider/yql_ydb_provider.h>
#include <ydb/library/yql/providers/ydb/comp_nodes/yql_ydb_factory.h>
#include <ydb/library/yql/providers/ydb/comp_nodes/yql_ydb_dq_transform.h>
#include <ydb/library/yql/providers/function/gateway/dq_function_gateway.h>
#include <ydb/library/yql/providers/function/provider/dq_function_provider.h>
#include <ydb/library/yql/providers/s3/provider/yql_s3_provider.h>
#include <ydb/library/yql/providers/s3/actors/yql_s3_actors_factory_impl.h>
#include <ydb/library/yql/providers/solomon/async_io/dq_solomon_read_actor.h>
#include <ydb/library/yql/providers/solomon/gateway/yql_solomon_gateway.h>
#include <ydb/library/yql/providers/solomon/provider/yql_solomon_provider.h>
#include <yql/essentials/providers/pg/provider/yql_pg_provider.h>
#include <yql/essentials/providers/common/proto/gateways_config.pb.h>
#include <yql/essentials/providers/common/provider/yql_provider_names.h>
#include <yql/essentials/providers/common/comp_nodes/yql_factory.h>
#include <yql/essentials/providers/common/metrics/protos/metrics_registry.pb.h>
#include <ydb/library/yql/providers/common/token_accessor/client/factory.h>
#include <yql/essentials/providers/common/udf_resolve/yql_simple_udf_resolver.h>
#include <yql/essentials/providers/common/udf_resolve/yql_outproc_udf_resolver.h>
#include <ydb/library/yql/dq/comp_nodes/yql_common_dq_factory.h>
#include <ydb/library/yql/dq/transform/yql_common_dq_transform.h>
#include <yql/essentials/minikql/mkql_function_registry.h>
#include <yql/essentials/minikql/computation/mkql_computation_node.h>
#include <yql/essentials/minikql/comp_nodes/mkql_factories.h>
#include <yql/essentials/minikql/invoke_builtins/mkql_builtins.h>
#include <yql/essentials/minikql/mkql_utils.h>
#include <yql/essentials/protos/yql_mount.pb.h>
#include <yql/essentials/protos/pg_ext.pb.h>
#include <yql/essentials/core/file_storage/proto/file_storage.pb.h>
#include <yql/essentials/core/file_storage/http_download/http_download.h>
#include <yql/essentials/core/file_storage/file_storage.h>
#include <yql/essentials/core/facade/yql_facade.h>
#include <yql/essentials/core/services/mounts/yql_mounts.h>
#include <yql/essentials/core/services/yql_out_transformers.h>
#include <yql/essentials/core/url_lister/url_lister_manager.h>
#include <yql/essentials/core/yql_library_compiler.h>
#include <yql/essentials/core/pg_ext/yql_pg_ext.h>
#include <yql/essentials/parser/pg_wrapper/interface/parser.h>
#include <yql/essentials/utils/log/tls_backend.h>
#include <yql/essentials/utils/log/log.h>
#include <yql/essentials/utils/backtrace/backtrace.h>
#include <ydb/library/yql/utils/bindings/utils.h>
#include <yql/essentials/core/qplayer/storage/file/yql_qstorage_file.h>
#include <yql/essentials/public/result_format/yql_result_format_response.h>
#include <yql/essentials/public/result_format/yql_result_format_type.h>
#include <yql/essentials/public/result_format/yql_result_format_data.h>

#include <ydb/core/fq/libs/actors/database_resolver.h>
#include <ydb/core/fq/libs/config/protos/fq_config.pb.h>
#include <ydb/core/fq/libs/db_id_async_resolver_impl/db_async_resolver_impl.h>
#include <ydb/core/fq/libs/db_id_async_resolver_impl/mdb_endpoint_generator.h>
#include <ydb/core/fq/libs/init/init.h>
#include <ydb/core/fq/libs/row_dispatcher/row_dispatcher_service.h>

#include <ydb/core/util/pb.h>

#include <yt/cpp/mapreduce/interface/init.h>

#include <library/cpp/yson/public.h>
#include <library/cpp/yson/writer.h>
#include <library/cpp/getopt/last_getopt.h>
#include <library/cpp/logger/priority.h>
#include <library/cpp/protobuf/util/pb_io.h>
#include <library/cpp/digest/md5/md5.h>
#include <ydb/library/actors/http/http_proxy.h>

#include <util/generic/string.h>
#include <util/generic/hash.h>
#include <util/generic/scope.h>
#include <util/generic/vector.h>
#include <util/stream/output.h>
#include <util/stream/file.h>
#include <util/system/user.h>
#include <util/system/env.h>
#include <util/system/file.h>
#include <util/string/builder.h>
#include <util/string/strip.h>

#ifdef PROFILE_MEMORY_ALLOCATIONS
#include <library/cpp/lfalloc/alloc_profiler/profiler.h>
#endif

#ifdef __unix__
#include <sys/resource.h>
#endif

using namespace NKikimr;
using namespace NYql;

struct TRunOptions {
    bool Sql = false;
    bool Pg = false;
    TString User;
    TMaybe<TString> BindingsFile;
    NYson::EYsonFormat ResultsFormat;
    bool ValidateOnly = false;
    bool LineageOnly = false;
    IOutputStream* LineageStream = nullptr;
    bool OptimizeOnly = false;
    bool PeepholeOnly = false;
    bool TraceOpt = false;
    IOutputStream* StatisticsStream = nullptr;
    bool PrintPlan = false;
    bool AnalyzeQuery = false;
    bool NoForceDq = false;
    bool AnsiLexer = false;
    IOutputStream* ExprOut = nullptr;
    IOutputStream* ResultOut = &Cout;
    IOutputStream* ErrStream = &Cerr;
    IOutputStream* TracePlan = &Cerr;
    bool UseMetaFromGraph = false;
    bool WithFinalIssues = false;
    bool ValidateResultFormat = false;
};

class TStoreMappingFunctor: public NLastGetopt::IOptHandler {
public:
    TStoreMappingFunctor(THashMap<TString, TString>* target, char delim = '@')
        : Target(target)
        , Delim(delim)
    {
    }

    void HandleOpt(const NLastGetopt::TOptsParser* parser) final {
        const TStringBuf val(parser->CurValOrDef());
        const auto service = TString(val.After(Delim));
        auto res = Target->emplace(TString(val.Before(Delim)), service);
        if (!res.second) {
            /// force replace already exist parameter
            res.first->second = service;
        }
    }

private:
    THashMap<TString, TString>* Target;
    char Delim;
};

void ReadGatewaysConfig(const TString& configFile, TGatewaysConfig* config, THashSet<TString>& sqlFlags) {
    auto configData = TFileInput(configFile ? configFile : "../../../../../yql/cfg/local/gateways.conf").ReadAll();

    using ::google::protobuf::TextFormat;
    if (!TextFormat::ParseFromString(configData, config)) {
        ythrow yexception() << "Bad format of gateways configuration";
    }

    if (config->HasSqlCore()) {
        sqlFlags.insert(config->GetSqlCore().GetTranslationFlags().begin(), config->GetSqlCore().GetTranslationFlags().end());
    }
}

void ReadFqConfig(const TString& fqCfgFile, NFq::NConfig::TConfig* fqConfig) {
    if (fqCfgFile.empty()) {
        return;
    }
    auto configData = TFileInput(fqCfgFile).ReadAll();
    using ::google::protobuf::TextFormat;
    if (!TextFormat::ParseFromString(configData, fqConfig)) {
        ythrow yexception() << "Bad format of fq configuration";
    }
}

void PatchGatewaysConfig(TGatewaysConfig* config, const TString& mrJobBin, const TString& mrJobUdfsDir,
    size_t numThreads, bool keepTemp)
{
    auto ytConfig = config->MutableYt();
    ytConfig->SetGatewayThreads(numThreads);
    if (mrJobBin.empty()) {
        ytConfig->ClearMrJobBin();
    } else {
        ytConfig->SetMrJobBin(mrJobBin);
        ytConfig->SetMrJobBinMd5(MD5::File(mrJobBin));
    }

    if (mrJobUdfsDir.empty()) {
        ytConfig->ClearMrJobUdfsDir();
    } else {
        ytConfig->SetMrJobUdfsDir(mrJobUdfsDir);
    }
    auto attr = ytConfig->MutableDefaultSettings()->Add();
    attr->SetName("KeepTempTables");
    attr->SetValue(keepTemp ? "yes" : "no");
}

TFileStoragePtr CreateFS(const TString& paramsFile, const TString& defYtServer) {
    TFileStorageConfig params;
    LoadFsConfigFromFile(paramsFile ? paramsFile : "../../../../../yql/cfg/local/fs.conf", params);
    return WithAsync(CreateFileStorage(params, {MakeYtDownloader(params, defYtServer)}));
}

void FillUsedFiles(
        const TVector<TString>& filesMappingList,
        TUserDataTable& filesMapping)
{
    for (auto& s : filesMappingList) {
        TStringBuf fileName, filePath;
        TStringBuf(s).Split('@', fileName, filePath);
        if (fileName.empty() || filePath.empty()) {
            ythrow yexception() << "Incorrect file mapping, expected form "
                                   "name@path, e.g. MyFile@file.txt";
        }

        auto& entry = filesMapping[TUserDataKey::File(GetDefaultFilePrefix() + fileName)];
        entry.Type = EUserDataType::PATH;
        entry.Data = filePath;
    }
}

bool FillUsedUrls(
        const TVector<TString>& urlMappingList,
        TUserDataTable& filesMapping)
{
    for (auto& s : urlMappingList) {
        TStringBuf name, url;
        TStringBuf(s).Split('@', name, url);
        if (name.empty() || url.empty()) {
            Cerr << "Incorrect url mapping, expected form name@url, "
                    "e.g. MyUrl@http://example.com/file" << Endl;
            return false;
        }

        auto& entry = filesMapping[TUserDataKey::File(GetDefaultFilePrefix() + name)];
        entry.Type = EUserDataType::URL;
        entry.Data = url;
    }
    return true;
}

class TOptPipelineConfigurator : public IPipelineConfigurator {
public:
    TOptPipelineConfigurator(TProgramPtr prg, bool printPlan, IOutputStream* tracePlan)
        : Program(std::move(prg)), PrintPlan(printPlan), TracePlan(tracePlan)
    {
    }

    void AfterCreate(TTransformationPipeline* pipeline) const final {
        Y_UNUSED(pipeline);
    }

    void AfterTypeAnnotation(TTransformationPipeline* pipeline) const final {
        pipeline->Add(TExprLogTransformer::Sync("OptimizedExpr", NYql::NLog::EComponent::Core, NYql::NLog::ELevel::TRACE),
            "OptTrace", TIssuesIds::CORE, "OptTrace");
    }

    void AfterOptimize(TTransformationPipeline* pipeline) const final {
        if (PrintPlan) {
            pipeline->Add(TPlanOutputTransformer::Sync(TracePlan, Program->GetPlanBuilder(), Program->GetOutputFormat()), "PlanOutput");
        }
    }

private:
    TProgramPtr Program;
    bool PrintPlan;
    IOutputStream* TracePlan;
};

NDq::IDqAsyncIoFactory::TPtr CreateAsyncIoFactory(
    const NYdb::TDriver& driver,
    IHTTPGateway::TPtr httpGateway,
    NFile::TYtFileServices::TPtr ytFileServices,
    NYql::NConnector::IClient::TPtr genericClient,
    ISecuredServiceAccountCredentialsFactory::TPtr credentialsFactory,
    NKikimr::NMiniKQL::IFunctionRegistry& functionRegistry,
    size_t HTTPmaxTimeSeconds, 
    size_t maxRetriesCount,
    IPqGateway::TPtr pqGateway) {
    auto factory = MakeIntrusive<NYql::NDq::TDqAsyncIoFactory>();
    RegisterDqInputTransformLookupActorFactory(*factory);
    if (ytFileServices) {
        RegisterYtLookupActorFactory(*factory, ytFileServices, functionRegistry);
    }
    RegisterDqPqReadActorFactory(*factory, driver, nullptr, pqGateway);
    RegisterYdbReadActorFactory(*factory, driver, nullptr);
    RegisterDQSolomonReadActorFactory(*factory, nullptr);
    RegisterClickHouseReadActorFactory(*factory, nullptr, httpGateway);
    RegisterGenericProviderFactories(*factory, credentialsFactory, genericClient);
    RegisterDqPqWriteActorFactory(*factory, driver, nullptr);

    auto s3ActorsFactory = NYql::NDq::CreateS3ActorsFactory();
    s3ActorsFactory->RegisterS3WriteActorFactory(*factory, nullptr, httpGateway, GetHTTPDefaultRetryPolicy());
    s3ActorsFactory->RegisterS3ReadActorFactory(*factory, nullptr, httpGateway, GetHTTPDefaultRetryPolicy(TDuration::Seconds(HTTPmaxTimeSeconds), maxRetriesCount));

    return factory;
}

NActors::NLog::EPriority YqlToActorsLogLevel(NYql::NLog::ELevel yqlLevel) {
    switch (yqlLevel) {
        case NYql::NLog::ELevel::FATAL:
            return NActors::NLog::PRI_CRIT;
        case NYql::NLog::ELevel::ERROR:
            return NActors::NLog::PRI_ERROR;
        case NYql::NLog::ELevel::WARN:
            return NActors::NLog::PRI_WARN;
        case NYql::NLog::ELevel::INFO:
            return NActors::NLog::PRI_INFO;
        case NYql::NLog::ELevel::DEBUG:
            return NActors::NLog::PRI_DEBUG;
        case NYql::NLog::ELevel::TRACE:
            return NActors::NLog::PRI_TRACE;
        default:
            ythrow yexception() << "unexpected level: " << int(yqlLevel);
    }
}

struct TActorIds {
    NActors::TActorId DatabaseResolver;
    NActors::TActorId HttpProxy;
};

std::tuple<std::unique_ptr<TActorSystemManager>, TActorIds> RunActorSystem(
    const TGatewaysConfig& gatewaysConfig,
    IMetricsRegistryPtr& metricsRegistry,
    NYql::NLog::ELevel loggingLevel,
    ISecuredServiceAccountCredentialsFactory::TPtr& credentialsFactory
) {
    auto actorSystemManager = std::make_unique<TActorSystemManager>(metricsRegistry, YqlToActorsLogLevel(loggingLevel));
    TActorIds actorIds;

    // Run actor system only if necessary
    auto needActorSystem = gatewaysConfig.HasGeneric() ||  gatewaysConfig.HasDbResolver();
    if (!needActorSystem) {
        return std::make_tuple(std::move(actorSystemManager), std::move(actorIds));
    }

    // One can modify actor system setup via actorSystemManager->ApplySetupModifier().
    // TODO: https://st.yandex-team.ru/YQL-16131
    // This will be useful for DQ Gateway initialization refactoring.
    actorSystemManager->Start();

    // Actor system is initialized; start actor registration.
    if (needActorSystem) {
        auto httpProxy = NHttp::CreateHttpProxy();
        actorIds.HttpProxy = actorSystemManager->GetActorSystem()->Register(httpProxy);

        auto databaseResolver = NFq::CreateDatabaseResolver(actorIds.HttpProxy, credentialsFactory);
        actorIds.DatabaseResolver = actorSystemManager->GetActorSystem()->Register(databaseResolver);
    }

    return std::make_tuple(std::move(actorSystemManager), std::move(actorIds));
}

int RunProgram(TProgramPtr program, const TRunOptions& options, const THashMap<TString, TString>& clusters, const THashSet<TString>& sqlFlags) {
    program->SetUseTableMetaFromGraph(options.UseMetaFromGraph);
    bool fail = true;
    if (options.Sql || options.Pg) {
        Cout << "Parse SQL..." << Endl;
        NSQLTranslation::TTranslationSettings sqlSettings;
        sqlSettings.PgParser = options.Pg;
        sqlSettings.ClusterMapping = clusters;
        sqlSettings.SyntaxVersion = 1;
        sqlSettings.Flags = sqlFlags;
        sqlSettings.AnsiLexer = options.AnsiLexer;
        sqlSettings.V0Behavior = NSQLTranslation::EV0Behavior::Disable;
        sqlSettings.Flags.insert("DqEngineEnable");
        if (!options.AnalyzeQuery && !options.NoForceDq) {
            sqlSettings.Flags.insert("DqEngineForce");
        }

        if (options.BindingsFile) {
            TFileInput input(*options.BindingsFile);
            LoadBindings(sqlSettings.Bindings, input.ReadAll());
        }

        fail = !program->ParseSql(sqlSettings);
    } else {
        Cout << "Parse YQL..." << Endl;
        fail = !program->ParseYql();
    }
    program->PrintErrorsTo(*options.ErrStream);
    if (fail) {
        return 1;
    }
    program->SetAbortHidden([](){
        Cout << "hidden pseudo-aborted" << Endl;
    });
    Cout << "Compile program..." << Endl;
    fail = !program->Compile(options.User);
    program->PrintErrorsTo(*options.ErrStream);
    if (options.TraceOpt) {
        program->Print(&Cerr, nullptr);
    }
    if (fail) {
        return 1;
    }

    TProgram::TStatus status = TProgram::TStatus::Error;
    if (options.ValidateOnly) {
        Cout << "Validate program..." << Endl;
        status = program->Validate(options.User);
    } else if (options.LineageOnly) {
        Cout << "Calculate lineage..." << Endl;
        auto config = TOptPipelineConfigurator(program, options.PrintPlan, options.TracePlan);
        status = program->LineageWithConfig(options.User, config);
    } else if (options.OptimizeOnly) {
        Cout << "Optimize program..." << Endl;
        auto config = TOptPipelineConfigurator(program, options.PrintPlan, options.TracePlan);
        status = program->OptimizeWithConfig(options.User, config);
    } else {
        Cout << "Run program..." << Endl;
        auto config = TOptPipelineConfigurator(program, options.PrintPlan, options.TracePlan);
        status = program->RunWithConfig(options.User, config);
    }
    if (options.WithFinalIssues) {
        program->FinalizeIssues();
    }
    program->PrintErrorsTo(*options.ErrStream);
    if (status == TProgram::TStatus::Error) {
        if (options.TraceOpt) {
            program->Print(&Cerr, nullptr);
        }
        return 1;
    }
    program->Print(options.ExprOut, (options.ValidateOnly || options.LineageOnly) ? nullptr : options.TracePlan);

    Cout << "Getting results..." << Endl;
    if (program->HasResults()) {
        TString str;
        TStringOutput out(str);
        NYson::TYsonWriter yson(options.ValidateResultFormat ? &out : options.ResultOut, options.ResultsFormat);
        yson.OnBeginList();
        for (const auto& result: program->Results()) {
            yson.OnListItem();
            yson.OnRaw(result);
        }
        yson.OnEndList();
        if (options.ValidateResultFormat) {
            if (!str.empty()) {
                auto node = NYT::NodeFromYsonString(str);
                for (const auto& r : NResult::ParseResponse(node)) {
                    for (const auto& write : r.Writes) {
                        if (write.Type) {
                            NResult::TEmptyTypeVisitor visitor;
                            NResult::ParseType(*write.Type, visitor);
                        }

                        if (write.Type && write.Data) {
                            NResult::TEmptyDataVisitor visitor;
                            NResult::ParseData(*write.Type, *write.Data, visitor);
                        }
                    }
                }
            }

            options.ResultOut->Write(str.data(), str.size());
        }
    }

    if (options.LineageStream) {
        if (auto st = program->GetLineage()) {
            TStringInput in(*st);
            NYson::ReformatYsonStream(&in, options.LineageStream, NYson::EYsonFormat::Pretty);
        }
    }

    if (options.StatisticsStream) {
        if (auto st = program->GetStatistics(true)) {
            TStringInput in(*st);
            NYson::ReformatYsonStream(&in, options.StatisticsStream, NYson::EYsonFormat::Pretty);
        }
    }

    Cout << Endl << "Done" << Endl;
    return 0;
}

<<<<<<< HEAD
void InitFq(const NFq::NConfig::TConfig& fqConfig, TVector<std::pair<TActorId, TActorSetupCmd>>& additionalLocalServices) {
=======
void InitFq(const NFq::NConfig::TConfig& fqConfig, IPqGateway::TPtr pqGateway, TVector<std::pair<TActorId, TActorSetupCmd>>& additionalLocalServices) {
>>>>>>> 97c9f430
    if (fqConfig.HasRowDispatcher() && fqConfig.GetRowDispatcher().GetEnabled()) {
        NFq::IYqSharedResources::TPtr iSharedResources = NFq::CreateYqSharedResources(
            fqConfig,
            NKikimr::CreateYdbCredentialsProviderFactory,
            MakeIntrusive<NMonitoring::TDynamicCounters>());
        NFq::TYqSharedResources::TPtr yqSharedResources = NFq::TYqSharedResources::Cast(iSharedResources);
        ISecuredServiceAccountCredentialsFactory::TPtr credentialsFactory;

        auto rowDispatcher = NFq::NewRowDispatcherService(
            fqConfig.GetRowDispatcher(),
            NKikimr::CreateYdbCredentialsProviderFactory,
            yqSharedResources,
            credentialsFactory,
            "/tenant",
<<<<<<< HEAD
            MakeIntrusive<NMonitoring::TDynamicCounters>());
=======
            MakeIntrusive<NMonitoring::TDynamicCounters>(),
            pqGateway);
>>>>>>> 97c9f430

        additionalLocalServices.emplace_back(
            NFq::RowDispatcherServiceActorId(),
            TActorSetupCmd(rowDispatcher.release(), TMailboxType::Simple, 0));
    }
}

int RunMain(int argc, const char* argv[])
{
    TString gatewaysCfgFile;
    TString fqCfgFile;
    TString progFile;
    TVector<TString> tablesMappingList;
    THashMap<TString, TString> tablesMapping;
    TString user = GetUsername();
    TString format;
    TVector<TString> filesMappingList;
    TVector<TString> urlMappingList;
    TString exprFile;
    TString resultFile;
    TString planFile;
    TString errFile;
    TString paramsFile;
    TString fileStorageCfg;
    TVector<TString> udfsPaths;
    TString udfsDir;
    TMaybe<TString> dqHost;
    TMaybe<int> dqPort;
    int threads = 16;
    TString tmpDir;
    const bool hasValidate = false; // todo
    THashSet<TString> gatewayTypes; // yqlrun compat, unused
    ui16 syntaxVersion; // yqlrun compat, unused
    bool emulateOutputForMultirun = false;
    THashMap<TString, TString> clusterMapping;
    THashSet<TString> sqlFlags;
    IMetricsRegistryPtr metricsRegistry = CreateMetricsRegistry(GetSensorsGroupFor(NSensorComponent::kDq));
    clusterMapping["plato"] = YtProviderName;
    clusterMapping["pg_catalog"] = PgProviderName;
    clusterMapping["information_schema"] = PgProviderName;

    TString pgExtConfig;
    TString mountConfig;
    TString mestricsPusherConfig;
    TString udfResolver;
    TString tokenAccessorEndpoint;
    bool udfResolverFilterSyscalls = false;
    TString statFile;
    TString metricsFile;
    int verbosity = 3;
    bool showLog = false;
    bool emulateYt = false;
    TString mrJobBin;
    TString mrJobUdfsDir;
    size_t numYtThreads = 1;
    TString token = GetEnv("YQL_TOKEN");
    if (!token) {
        TString home = GetEnv("HOME");
        auto tokenPath = TFsPath(home) / ".yql" / "token";
        if (tokenPath.Exists()) {
            token = StripStringRight(TFileInput(tokenPath).ReadAll());
        }
    }
    THashMap<TString, TString> customTokens;
    THashMap<TString, std::pair<ui32, ui32>> failureInjections;
    TString folderId;

    TRunOptions runOptions;
    TString qStorageDir;
    TString opId;
    IQStoragePtr qStorage;
    TQContext qContext;
    TString ysonAttrs;
    TVector<TString> pqFileList;
    size_t memLimit = 0;

    NLastGetopt::TOpts opts = NLastGetopt::TOpts::Default();
    opts.AddLongOption('p', "program", "Program to execute (use '-' to read from stdin)")
        .Optional()
        .RequiredArgument("FILE")
        .StoreResult(&progFile);
    opts.AddLongOption('s', "sql", "Program is SQL query")
        .Optional()
        .NoArgument()
        .SetFlag(&runOptions.Sql);
    opts.AddLongOption("mem-limit", "Resource (memory) limit, mb")
        .Optional()
        .StoreResult(&memLimit);
    opts.AddLongOption("pg", "Program has PG syntax").NoArgument().SetFlag(&runOptions.Pg);
    opts.AddLongOption('t', "table", "table@file").AppendTo(&tablesMappingList);
    opts.AddLongOption('C', "cluster", "set cluster to service mapping").RequiredArgument("name@service").Handler(new TStoreMappingFunctor(&clusterMapping));
    opts.AddLongOption('u', "user", "MR user")
        .Optional()
        .RequiredArgument("USER")
        .StoreResult(&user);
    opts.AddLongOption("format", "results format, one of { binary | text | pretty }")
        .Optional()
        .RequiredArgument("STR")
        .DefaultValue("text")
        .StoreResult(&format);
    opts.AddLongOption('f', "file", "name@path").AppendTo(&filesMappingList);
    opts.AddLongOption("url", "name@url").AppendTo(&urlMappingList);
    opts.AddLongOption("gateways-cfg", "gateways configuration file")
        .Optional()
        .RequiredArgument("FILE")
        .StoreResult(&gatewaysCfgFile);
    opts.AddLongOption("fq-cfg", "federated query configuration file")
        .Optional()
        .RequiredArgument("FILE")
        .StoreResult(&fqCfgFile);
    opts.AddLongOption("fs-cfg", "Path to file storage config")
        .Optional()
        .StoreResult(&fileStorageCfg);
    opts.AddLongOption("udf", "Load shared library with UDF by given path")
        .AppendTo(&udfsPaths);
    opts.AddLongOption("udfs-dir", "Load all shared libraries with UDFs found"
                                   " in given directory")
        .StoreResult(&udfsDir);
    opts.AddLongOption("validate", "validate expression")
        .Optional()
        .NoArgument()
        .SetFlag(&runOptions.ValidateOnly);
    opts.AddLongOption("lineage", "lineage expression")
        .Optional()
        .NoArgument()
        .SetFlag(&runOptions.LineageOnly);
    opts.AddLongOption('O', "optimize", "optimize expression")
        .Optional()
        .NoArgument()
        .SetFlag(&runOptions.OptimizeOnly);
    opts.AddLongOption("peephole", "perform peephole optimization")
        .Optional()
        .NoArgument()
        .SetFlag(&runOptions.PeepholeOnly);
    opts.AddLongOption("trace-opt", "print AST in the begin of each transformation")
        .Optional()
        .NoArgument()
        .SetFlag(&runOptions.TraceOpt);
    opts.AddLongOption("print-expr", "print rebuild AST before execution").NoArgument();
    opts.AddLongOption("expr-file", "print AST to that file instead of stdout").StoreResult<TString>(&exprFile);
    opts.AddLongOption("result-file", "print program execution result to file").StoreResult<TString>(&resultFile);
    opts.AddLongOption("plan-file", "print program plan to file").StoreResult<TString>(&planFile);
    opts.AddLongOption("err-file", "print validate/optimize/runtime errors to file").StoreResult<TString>(&errFile);
    opts.AddLongOption("params-file", "Query parameters values in YSON format").StoreResult(&paramsFile);
    opts.AddLongOption("tmp-dir", "directory for temporary tables").StoreResult<TString>(&tmpDir);
    opts.AddLongOption('G', "gateways", "used gateways").SplitHandler(&gatewayTypes, ',').DefaultValue(DqProviderName);
    opts.AddLongOption("sql-flags", "SQL translator pragma flags").SplitHandler(&sqlFlags, ',');
    opts.AddLongOption("syntax-version", "SQL syntax version").StoreResult(&syntaxVersion).DefaultValue(1);
    opts.AddLongOption('m', "mounts", "Mount points config file.").StoreResult(&mountConfig);
    opts.AddLongOption('R',"run", "run expression using input/output tables").NoArgument(); // yqlrun compat
    opts.AddLongOption('L', "show-log", "show transformation log")
        .Optional()
        .NoArgument()
        .SetFlag(&showLog);
    opts.AddLongOption("udf-resolver", "Path to udf-resolver")
        .Optional()
        .RequiredArgument("PATH")
        .StoreResult(&udfResolver);
    opts.AddLongOption("udf-resolver-filter-syscalls", "Filter syscalls in udf resolver")
        .Optional()
        .NoArgument()
        .SetFlag(&udfResolverFilterSyscalls);
    opts.AddLongOption("mrjob-bin", "Path to mrjob binary")
        .Optional()
        .StoreResult(&mrJobBin);
    opts.AddLongOption("mrjob-udfsdir", "Path to udfs for mr jobs")
        .Optional()
        .StoreResult(&mrJobUdfsDir);
    opts.AddLongOption("yt-threads", "YT gateway threads")
        .Optional()
        .RequiredArgument("COUNT")
        .StoreResult(&numYtThreads);
    opts.AddLongOption('v', "verbosity", "Log verbosity level")
        .Optional()
        .RequiredArgument("LEVEL")
        .DefaultValue("6")
        .StoreResult(&verbosity);
    opts.AddLongOption("token", "YQL token")
        .Optional()
        .RequiredArgument("VALUE")
        .StoreResult(&token);
    opts.AddLongOption("custom-tokens", "Custom tokens")
        .Optional()
        .RequiredArgument("NAME=VALUE or NAME=@PATH")
        .KVHandler([&customTokens](TString key, TString value) {
            if (value.StartsWith('@')) {
                customTokens[key] = StripStringRight(TFileInput(value.substr(1)).ReadAll());
            } else {
                customTokens[key] = value;
            }
        });
    opts.AddLongOption("folderId", "Yandex Cloud folder ID (resolve objects inside this folder)")
        .Optional()
        .RequiredArgument("VALUE")
        .StoreResult(&folderId);
    opts.AddLongOption("use-graph-meta", "Use tables metadata from graph")
        .Optional()
        .NoArgument()
        .SetFlag(&runOptions.UseMetaFromGraph);
    opts.AddLongOption("stat", "Print execution statistics")
        .Optional()
        .OptionalArgument("FILE")
        .StoreResult(&statFile);
    opts.AddLongOption("metrics", "Print execution metrics")
        .Optional()
        .OptionalArgument("FILE")
        .StoreResult(&metricsFile);
    opts.AddLongOption("print-plan", "Print basic and detailed plan")
        .Optional()
        .NoArgument()
        .SetFlag(&runOptions.PrintPlan);
    opts.AddLongOption("keep-temp", "keep temporary tables").NoArgument();
    opts.AddLongOption("analyze-query", "enable analyze query").Optional().NoArgument().SetFlag(&runOptions.AnalyzeQuery);
    opts.AddLongOption("no-force-dq", "don't set force dq mode").Optional().NoArgument().SetFlag(&runOptions.NoForceDq);
    opts.AddLongOption("ansi-lexer", "Use ansi lexer").Optional().NoArgument().SetFlag(&runOptions.AnsiLexer);
    opts.AddLongOption('E', "emulate-yt", "Emulate YT tables").Optional().NoArgument().SetFlag(&emulateYt);
    opts.AddLongOption("emulate-pq", "Emulate YDS with local file, accepts list of tables to emulate with following format: topic@filePath").Optional().AppendTo(&pqFileList);
    opts.AddLongOption("qstorage-dir", "directory for QStorage").StoreResult(&qStorageDir).DefaultValue(".");
    opts.AddLongOption("op-id", "QStorage operation id").StoreResult(&opId).DefaultValue("dummy_op");
    opts.AddLongOption("capture", "write query metadata to QStorage").NoArgument();
    opts.AddLongOption("replay", "read query metadata from QStorage").NoArgument();

    opts.AddLongOption("dq-host", "Dq Host");
    opts.AddLongOption("dq-port", "Dq Port");
    opts.AddLongOption("threads", "Threads");
    opts.AddLongOption("bindings-file", "Bindings File")
        .StoreResult(&runOptions.BindingsFile);
    opts.AddLongOption("metrics-pusher-config", "Metrics Pusher Config")
        .StoreResult(&mestricsPusherConfig);
    opts.AddLongOption("enable-spilling", "Enable disk spilling").NoArgument();
    opts.AddLongOption("failure-inject", "Activate failure injection")
        .Optional()
        .RequiredArgument("INJECTION_NAME=FAIL_COUNT or INJECTION_NAME=SKIP_COUNT/FAIL_COUNT")
        .KVHandler([&failureInjections](TString key, TString value) {
            TStringBuf fail = value;
            TStringBuf skip;
            if (TStringBuf(value).TrySplit('/', skip, fail)) {
                failureInjections[key] = std::make_pair(FromString<ui32>(skip), FromString<ui32>(fail));
            } else {
                failureInjections[key] = std::make_pair(ui32(0), FromString<ui32>(fail));
            }
        });
    opts.AddLongOption("token-accessor-endpoint", "Network address of Token Accessor service in format grpc(s)://host:port")
        .Optional()
        .RequiredArgument("ENDPOINT")
        .StoreResult(&tokenAccessorEndpoint);
    opts.AddLongOption("yson-attrs", "Provide operation yson attribues").StoreResult(&ysonAttrs);
    opts.AddLongOption("pg-ext", "pg extensions config file").StoreResult(&pgExtConfig);
    opts.AddLongOption("with-final-issues").NoArgument();
    opts.AddLongOption("validate-result-format", "Check that result-format can parse Result").NoArgument();
    opts.AddHelpOption('h');

    opts.SetFreeArgsNum(0);

    NLastGetopt::TOptsParseResult res(&opts, argc, argv);

    if (memLimit > 0) {
#ifdef __unix__
        struct rlimit rl;

        if (getrlimit(RLIMIT_AS, &rl)) {
            ythrow TSystemError() << "Cannot getrlimit(RLIMIT_RSS)";
        }

        rl.rlim_cur = memLimit * 1024 * 1024;
        if (auto v = setrlimit(RLIMIT_AS, &rl)) {
            ythrow TSystemError() << "Cannot setrlimit(RLIMIT_AS) to " << memLimit << " mbytes " << v;
        }
#else
        Cerr << "Memory limit can not be set on this platfrom" << Endl;
        return 1;
#endif
    }

    if (!res.Has("program") && !res.Has("replay")) {
        YQL_LOG(ERROR) << "Either program or replay option should be specified";
        return 1;
    }

    if (runOptions.PeepholeOnly) {
        Cerr << "Peephole optimization is not supported yet" << Endl;
        return 1;
    }

    if (res.Has("replay")) {
        qStorage = MakeFileQStorage(qStorageDir);
        qContext = TQContext(qStorage->MakeReader(opId, {}));
    } else if (res.Has("capture")) {
        qStorage = MakeFileQStorage(qStorageDir);
        qContext = TQContext(qStorage->MakeWriter(opId, {}));
    }

    if (res.Has("dq-host")) {
        dqHost = res.Get<TString>("dq-host");
    }
    if (res.Has("dq-port")) {
        dqPort = res.Get<int>("dq-port");
    }
    if (res.Has("threads")) {
        threads = res.Get<int>("threads");
    }

    THolder<TFixedBufferFileOutput> exprFileHolder;
    if (res.Has("print-expr")) {
        runOptions.ExprOut = &Cout;
    } else if (!exprFile.empty()) {
        exprFileHolder.Reset(new TFixedBufferFileOutput(exprFile));
        runOptions.ExprOut = exprFileHolder.Get();
    }
    THolder<TFixedBufferFileOutput> errFileHolder;
    if (!errFile.empty()) {
        errFileHolder.Reset(new TFixedBufferFileOutput(errFile));
        runOptions.ErrStream = errFileHolder.Get();
    }
    THolder<TFixedBufferFileOutput> resultFileHolder;
    if (!resultFile.empty()) {
        resultFileHolder.Reset(new TFixedBufferFileOutput(resultFile));
        runOptions.ResultOut = resultFileHolder.Get();
    }
    THolder<TFixedBufferFileOutput> planFileHolder;
    if (!planFile.empty()) {
        planFileHolder.Reset(new TFixedBufferFileOutput(planFile));
        runOptions.TracePlan = planFileHolder.Get();
    }

    for (auto& s: tablesMappingList) {
        TStringBuf tableName, filePath;
        TStringBuf(s).Split('@', tableName, filePath);
        if (tableName.empty() || filePath.empty()) {
            Cerr << "Incorrect table mapping, expected form table@file, e.g. yt.plato.Input@input.txt" << Endl;
            return 1;
        }
        tablesMapping[tableName] = filePath;
    }

    // Reinit logger with new level
    NYql::NLog::ELevel loggingLevel = NYql::NLog::ELevelHelpers::FromInt(verbosity);
    if (verbosity != LOG_DEF_PRIORITY) {
        NYql::NLog::EComponentHelpers::ForEach([loggingLevel](NYql::NLog::EComponent c) {
            NYql::NLog::YqlLogger().SetComponentLevel(c, loggingLevel);
        });
    }

    if (runOptions.TraceOpt) {
        NYql::NLog::YqlLogger().SetComponentLevel(NYql::NLog::EComponent::Core, NYql::NLog::ELevel::TRACE);
        NYql::NLog::YqlLogger().SetComponentLevel(NYql::NLog::EComponent::CoreEval, NYql::NLog::ELevel::TRACE);
        NYql::NLog::YqlLogger().SetComponentLevel(NYql::NLog::EComponent::CorePeepHole, NYql::NLog::ELevel::TRACE);
    } else if (showLog) {
        NYql::NLog::YqlLogger().SetComponentLevel(NYql::NLog::EComponent::Core, NYql::NLog::ELevel::DEBUG);
    }

    YQL_LOG(INFO) << "dqrun ABI version: " << NUdf::CurrentAbiVersionStr();

    if (emulateYt && dqPort) {
        YQL_LOG(ERROR) << "Remote DQ instance cannot work with the emulated YT cluster";
        return 1;
    }

    if (!failureInjections.empty()) {
        TFailureInjector::Activate();
        for (auto& [name, count]: failureInjections) {
            TFailureInjector::Set(name, count.first, count.second);
        }
    }

    runOptions.ResultsFormat =
            (format == TStringBuf("binary")) ? NYson::EYsonFormat::Binary
          : (format == TStringBuf("text")) ? NYson::EYsonFormat::Text
          : NYson::EYsonFormat::Pretty;

    runOptions.User = user;

    NYql::NPg::SetSqlLanguageParser(NSQLTranslationPG::CreateSqlLanguageParser());
    NYql::NPg::LoadSystemFunctions(*NSQLTranslationPG::CreateSystemFunctionsParser());
    if (!pgExtConfig.empty()) {
        NProto::TPgExtensions config;
        Y_ABORT_UNLESS(NKikimr::ParsePBFromFile(pgExtConfig, &config));
        TVector<NYql::NPg::TExtensionDesc> extensions;
        PgExtensionsFromProto(config, extensions);
        NYql::NPg::RegisterExtensions(extensions, qContext.CanRead(),
            *NSQLTranslationPG::CreateExtensionSqlParser(),
            NKikimr::NMiniKQL::CreateExtensionLoader().get());
    }

    NYql::NPg::GetSqlLanguageParser()->Freeze();

    TUserDataTable dataTable;
    FillUsedFiles(filesMappingList, dataTable);
    FillUsedUrls(urlMappingList, dataTable);

    NMiniKQL::FindUdfsInDir(udfsDir, &udfsPaths);
    auto funcRegistry = NMiniKQL::CreateFunctionRegistry(&NYql::NBacktrace::KikimrBackTrace, NMiniKQL::CreateBuiltinRegistry(), false, udfsPaths)->Clone();
    NKikimr::NMiniKQL::FillStaticModules(*funcRegistry);

    TGatewaysConfig gatewaysConfig;
    ReadGatewaysConfig(gatewaysCfgFile, &gatewaysConfig, sqlFlags);
    UpdateSqlFlagsFromQContext(qContext, sqlFlags);
    PatchGatewaysConfig(&gatewaysConfig, mrJobBin, mrJobUdfsDir, numYtThreads, res.Has("keep-temp"));
    if (runOptions.AnalyzeQuery) {
        auto* setting = gatewaysConfig.MutableDq()->AddDefaultSettings();
        setting->SetName("AnalyzeQuery");
        setting->SetValue("1");
    }

    NFq::NConfig::TConfig fqConfig;
    ReadFqConfig(fqCfgFile, &fqConfig);

    if (res.Has("enable-spilling")) {
        auto* setting = gatewaysConfig.MutableDq()->AddDefaultSettings();
        setting->SetName("SpillingEngine");
        setting->SetValue("file");
    }

    TString defYtServer = gatewaysConfig.HasYt() ? NYql::TConfigClusters::GetDefaultYtServer(gatewaysConfig.GetYt()) : TString();
    auto storage = CreateFS(fileStorageCfg, defYtServer);

    THashMap<TString, TString> clusters;
    clusters["pg_catalog"] = PgProviderName;
    clusters["information_schema"] = PgProviderName;

    TVector<TDataProviderInitializer> dataProvidersInit;
    dataProvidersInit.push_back(GetPgDataProviderInitializer());

    const auto driverConfig = NYdb::TDriverConfig().SetLog(CreateLogBackend("cerr"));
    NYdb::TDriver driver(driverConfig);

    Y_DEFER {
        driver.Stop(true);
    };

    TVector<NKikimr::NMiniKQL::TComputationNodeFactory> factories = {
        GetDqYtFactory(),
        GetDqYdbFactory(driver),
        GetCommonDqFactory(),
        NMiniKQL::GetYqlFactory(),
        GetPgFactory()
    };

    NFile::TYtFileServices::TPtr ytFileServices;

    if (emulateYt) {
        ytFileServices = NFile::TYtFileServices::Make(funcRegistry.Get(), tablesMapping, storage, tmpDir, res.Has("keep-temp"));
        for (auto& cluster: gatewaysConfig.GetYt().GetClusterMapping()) {
            clusters.emplace(to_lower(cluster.GetName()), TString{YtProviderName});
        }
        factories.push_back(GetYtFileFactory(ytFileServices));
        clusters["plato"] = YtProviderName;
        auto ytNativeGateway = CreateYtFileGateway(ytFileServices, &emulateOutputForMultirun);
        dataProvidersInit.push_back(GetYtNativeDataProviderInitializer(ytNativeGateway, NDq::MakeCBOOptimizerFactory()));
    } else if (gatewaysConfig.HasYt()) {
        TYtNativeServices ytServices;
        ytServices.FunctionRegistry = funcRegistry.Get();
        ytServices.FileStorage = storage;
        ytServices.Config = std::make_shared<TYtGatewayConfig>(gatewaysConfig.GetYt());
        auto ytNativeGateway = CreateYtNativeGateway(ytServices);

        for (auto& cluster: gatewaysConfig.GetYt().GetClusterMapping()) {
            clusters.emplace(to_lower(cluster.GetName()), TString{YtProviderName});
        }
        dataProvidersInit.push_back(GetYtNativeDataProviderInitializer(ytNativeGateway, NDq::MakeCBOOptimizerFactory()));
    }

    ISecuredServiceAccountCredentialsFactory::TPtr credentialsFactory;

    if (tokenAccessorEndpoint) {
        TVector<TString> ss = StringSplitter(tokenAccessorEndpoint).SplitByString("://");
        YQL_ENSURE(ss.size() == 2, "Invalid tokenAccessorEndpoint: " << tokenAccessorEndpoint); 

        credentialsFactory = NYql::CreateSecuredServiceAccountCredentialsOverTokenAccessorFactory(ss[1], ss[0] == "grpcs", "");
    }

    auto dqCompFactory = NMiniKQL::GetCompositeWithBuiltinFactory(factories);

    // Actor system starts here and will be automatically destroyed when goes out of the scope.
    std::unique_ptr<TActorSystemManager> actorSystemManager;
    TActorIds actorIds;
    std::tie(actorSystemManager, actorIds) = RunActorSystem(gatewaysConfig, metricsRegistry, loggingLevel, credentialsFactory);

    IHTTPGateway::TPtr httpGateway;
    if (gatewaysConfig.HasClickHouse()) {
        for (auto& cluster: gatewaysConfig.GetClickHouse().GetClusterMapping()) {
            clusters.emplace(to_lower(cluster.GetName()), TString{ClickHouseProviderName});
        }
        if (!httpGateway) {
            httpGateway = IHTTPGateway::Make(gatewaysConfig.HasHttpGateway() ? &gatewaysConfig.GetHttpGateway() : nullptr);
        }
        dataProvidersInit.push_back(GetClickHouseDataProviderInitializer(httpGateway));
    }

    std::shared_ptr<NFq::TDatabaseAsyncResolverImpl> dbResolver;
    if (gatewaysConfig.HasDbResolver()) {
        dbResolver = std::make_shared<NFq::TDatabaseAsyncResolverImpl>(
            actorSystemManager->GetActorSystem(),
            actorIds.DatabaseResolver,
            gatewaysConfig.GetDbResolver().GetYdbMvpEndpoint(),
            gatewaysConfig.HasGeneric() ? gatewaysConfig.GetGeneric().GetMdbGateway() : "",
            NFq::MakeMdbEndpointGeneratorGeneric(false)
        );
    }

    NConnector::IClient::TPtr genericClient;
    if (gatewaysConfig.HasGeneric()) {
        for (auto& cluster : *gatewaysConfig.MutableGeneric()->MutableClusterMapping()) {
            clusters.emplace(to_lower(cluster.GetName()), TString{GenericProviderName});
        }

        genericClient = NConnector::MakeClientGRPC(gatewaysConfig.GetGeneric().GetConnector());

        dataProvidersInit.push_back(GetGenericDataProviderInitializer(genericClient, dbResolver, credentialsFactory));
    }

    if (gatewaysConfig.HasYdb()) {
        for (auto& cluster: gatewaysConfig.GetYdb().GetClusterMapping()) {
            clusters.emplace(to_lower(cluster.GetName()), TString{YdbProviderName});
        }
        dataProvidersInit.push_back(GetYdbDataProviderInitializer(driver));
    }

    if (gatewaysConfig.HasS3()) {
        gatewaysConfig.MutableS3()->SetAllowLocalFiles(true);
        for (auto& cluster: gatewaysConfig.GetS3().GetClusterMapping()) {
            clusters.emplace(to_lower(cluster.GetName()), TString{S3ProviderName});
        }
        if (!httpGateway) {
            httpGateway = IHTTPGateway::Make(gatewaysConfig.HasHttpGateway() ? &gatewaysConfig.GetHttpGateway() : nullptr);
        }
        dataProvidersInit.push_back(GetS3DataProviderInitializer(httpGateway, nullptr));
    }

    IPqGateway::TPtr pqGateway;
    if (gatewaysConfig.HasPq()) {
        TPqGatewayServices pqServices(
            driver,
            nullptr,
            nullptr, // credentials factory
            std::make_shared<TPqGatewayConfig>(gatewaysConfig.GetPq()),
            funcRegistry.Get()
        );
        bool emulatePq = !pqFileList.empty();

        if (emulatePq) {
            auto fileGateway = MakeIntrusive<TDummyPqGateway>();

            for (auto& s : pqFileList) {
                TStringBuf topicName, others;
                TStringBuf(s).Split('@', topicName, others);
                TStringBuf path, partitionCountStr;
                TStringBuf(others).Split(':', path, partitionCountStr);
                if (topicName.empty() || path.empty()) {
                    Cerr << "Incorrect table mapping, expected form topic@path[:partitions_count]" << Endl;
                    return 1;
                }
                size_t partitionCount = !partitionCountStr.empty() ? FromString<size_t>(partitionCountStr) : 1;
                fileGateway->AddDummyTopic(TDummyTopic("pq", TString(topicName), TString(path), partitionCount));
            }
            pqGateway = std::move(fileGateway);
        } else {
            pqGateway = CreatePqNativeGateway(pqServices);
        }

        for (auto& cluster: gatewaysConfig.GetPq().GetClusterMapping()) {
            clusters.emplace(to_lower(cluster.GetName()), TString{PqProviderName});
        }

        dataProvidersInit.push_back(GetPqDataProviderInitializer(pqGateway, false, dbResolver));
    }

    if (gatewaysConfig.HasSolomon()) {
        auto solomonConfig = gatewaysConfig.GetSolomon();
        auto solomonGateway = CreateSolomonGateway(solomonConfig);

        dataProvidersInit.push_back(NYql::GetSolomonDataProviderInitializer(solomonGateway, false));
        for (const auto& cluster: gatewaysConfig.GetSolomon().GetClusterMapping()) {
            clusters.emplace(to_lower(cluster.GetName()), TString{NYql::SolomonProviderName});
        }
    }
    TVector<std::pair<TActorId, TActorSetupCmd>> additionalLocalServices;
    InitFq(fqConfig, pqGateway, additionalLocalServices);

    std::function<NActors::IActor*(void)> metricsPusherFactory = {};

    {
        TIntrusivePtr<IDqGateway> dqGateway;
        if (dqPort) {
            dqGateway = CreateDqGateway(dqHost.GetOrElse("localhost"), *dqPort);
        } else {
            auto dqTaskTransformFactory = CreateCompositeTaskTransformFactory({
                CreateCommonDqTaskTransformFactory(),
                CreateYtDqTaskTransformFactory(),
                CreateYdbDqTaskTransformFactory()
            });

            TDqTaskPreprocessorFactoryCollection dqTaskPreprocessorFactories = {
                NDq::CreateYtDqTaskPreprocessorFactory(emulateYt, funcRegistry)
            };

            size_t requestTimeout = gatewaysConfig.HasHttpGateway() && gatewaysConfig.GetHttpGateway().HasRequestTimeoutSeconds() ? gatewaysConfig.GetHttpGateway().GetRequestTimeoutSeconds() : 100;
            size_t maxRetries = gatewaysConfig.HasHttpGateway() && gatewaysConfig.GetHttpGateway().HasMaxRetries() ? gatewaysConfig.GetHttpGateway().GetMaxRetries() : 2;

            bool enableSpilling = res.Has("enable-spilling");
            dqGateway = CreateLocalDqGateway(funcRegistry.Get(), dqCompFactory, dqTaskTransformFactory, dqTaskPreprocessorFactories, enableSpilling,
                CreateAsyncIoFactory(driver, httpGateway, ytFileServices, genericClient, credentialsFactory, *funcRegistry, requestTimeout, maxRetries, pqGateway), threads,
                metricsRegistry, metricsPusherFactory, std::move(additionalLocalServices));
        }

        dataProvidersInit.push_back(GetDqDataProviderInitializer(&CreateDqExecTransformer, dqGateway, dqCompFactory, {}, storage));
    }

    TExprContext ctx;
    ctx.NextUniqueId = NYql::NPg::GetSqlLanguageParser()->GetContext().NextUniqueId;
    IModuleResolver::TPtr moduleResolver;
    if (!mountConfig.empty()) {
        TModulesTable modules;
        NYqlMountConfig::TMountConfig mount;
        Y_ABORT_UNLESS(NKikimr::ParsePBFromFile(mountConfig, &mount));
        FillUserDataTableFromFileSystem(mount, dataTable);

        if (!CompileLibraries(dataTable, ctx, modules)) {
            *runOptions.ErrStream << "Errors on compile libraries:" << Endl;
            ctx.IssueManager.GetIssues().PrintTo(*runOptions.ErrStream);
            return -1;
        }

        moduleResolver = std::make_shared<TModuleResolver>(std::move(modules), ctx.NextUniqueId, clusterMapping, sqlFlags, hasValidate);
    } else {
        if (GetYqlModuleResolver(ctx, moduleResolver, {}, clusters, sqlFlags).empty()) {
            *runOptions.ErrStream << "Errors loading default YQL libraries:" << Endl;
            ctx.IssueManager.GetIssues().PrintTo(*runOptions.ErrStream);
            return 1;
        }
    }

    TExprContext::TFreezeGuard freezeGuard(ctx);

    TProgramFactory progFactory(emulateYt, funcRegistry.Get(), ctx.NextUniqueId, dataProvidersInit, "dqrun");
    progFactory.AddUserDataTable(std::move(dataTable));
    progFactory.SetModules(moduleResolver);
    IUdfResolver::TPtr udfResolverImpl;
    if (udfResolver) {
        udfResolverImpl = NCommon::CreateOutProcUdfResolver(funcRegistry.Get(), storage,
            udfResolver, {}, {}, udfResolverFilterSyscalls, {});
    } else {
        udfResolverImpl = NCommon::CreateSimpleUdfResolver(funcRegistry.Get(), storage, true);
    }

    progFactory.SetUdfResolver(udfResolverImpl);
    progFactory.SetFileStorage(storage);
    progFactory.SetUrlPreprocessing(new TUrlPreprocessing(gatewaysConfig));
    progFactory.SetGatewaysConfig(&gatewaysConfig);
    TCredentials::TPtr creds = MakeIntrusive<TCredentials>();
    if (token) {
        if (!emulateYt) {
            creds->AddCredential("default_yt", TCredential("yt", "", token));
        }
        creds->AddCredential("default_ydb", TCredential("ydb", "", token));
        creds->AddCredential("default_pq", TCredential("pq", "", token));
        creds->AddCredential("default_s3", TCredential("s3", "", token));
        creds->AddCredential("default_solomon", TCredential("solomon", "", token));
        creds->AddCredential("default_generic", TCredential("generic", "", token));
    }
    if (!customTokens.empty()) {
        for (auto& [key, value]: customTokens) {
            creds->AddCredential(key, TCredential("custom", "", value));
        }
    }
    progFactory.SetCredentials(creds);

    progFactory.SetUrlListerManager(
        MakeUrlListerManager(
            {MakeYtUrlLister()}
        )
    );

    TProgramPtr program;
    if (res.Has("replay") && res.Has("capture")) {
        YQL_LOG(ERROR) << "replay and capture options can't be used simultaneously";
        return 1;
    }

    if (res.Has("replay")) {
        program = progFactory.Create("-replay-", "", opId, EHiddenMode::Disable, qContext);
    } else if (progFile == TStringBuf("-")) {
        program = progFactory.Create("-stdin-", Cin.ReadAll(), opId, EHiddenMode::Disable, qContext);
    } else {
        program = progFactory.Create(TFile(progFile, RdOnly), opId, qContext);
        program->SetQueryName(progFile);
    }

    if (paramsFile) {
        TString parameters = TFileInput(paramsFile).ReadAll();
        program->SetParametersYson(parameters);
    }

    if (!emulateYt) {
        program->EnableResultPosition();
    }

    THolder<IOutputStream> statStreamHolder;
    if (res.Has("stat")) {
        if (statFile) {
            statStreamHolder = MakeHolder<TFileOutput>(statFile);
            runOptions.StatisticsStream = statStreamHolder.Get();
        } else {
            runOptions.StatisticsStream = &Cerr;
        }
    }

    if (runOptions.LineageOnly) {
        runOptions.LineageStream = &Cout;
    }

    if (ysonAttrs) {
        program->SetOperationAttrsYson(ysonAttrs);
    }

    if (res.Has("with-final-issues")) {
        runOptions.WithFinalIssues = true;
    }

    if (res.Has("validate-result-format")) {
        runOptions.ValidateResultFormat = true;
    }

    int result = RunProgram(std::move(program), runOptions, clusters, sqlFlags);
    if (res.Has("metrics")) {
        NProto::TMetricsRegistrySnapshot snapshot;
        snapshot.SetDontIncrement(true);
        metricsRegistry->TakeSnapshot(&snapshot);
        auto output = MakeHolder<TFileOutput>(metricsFile);
        SerializeToTextFormat(snapshot, *output.Get());
    }

    if (result == 0 && res.Has("capture")) {
        qContext.GetWriter()->Commit().GetValueSync();
    }

    return result;
}

int main(int argc, const char* argv[])
{
    std::set_terminate([] () {
        FormatBackTrace(&Cerr);
        abort();
    });
    Y_UNUSED(NUdf::GetStaticSymbols());
    NYql::NBacktrace::RegisterKikimrFatalActions();
    NYql::NBacktrace::EnableKikimrSymbolize();

    NYT::Initialize(argc, argv);

    // Instead of hardcoding logging level, use CLI args:
    // ./dqrun ... -v 6  <- INFO
    // ./dqrun ... -v 7  <- DEBUG
    // ./dqrun ... -v 8  <- TRACE
    auto loggerConfig = NYql::NProto::TLoggingConfig();
    NYql::NLog::InitLogger(loggerConfig, false);

    auto oldBackend = NYql::NLog::YqlLogger().ReleaseBackend();
    NYql::NLog::YqlLogger().ResetBackend(THolder(new NYql::NLog::TTlsLogBackend(oldBackend)));

    //NYql::NLog::YqlLoggerScope logger(&Cerr);

    try {
#ifdef PROFILE_MEMORY_ALLOCATIONS
        NAllocProfiler::StartAllocationSampling(true);
#endif
        const int res = RunMain(argc, argv);
#ifdef PROFILE_MEMORY_ALLOCATIONS
        NAllocProfiler::StopAllocationSampling(Cout);
#endif
        return res;
    } catch (...) {
        Cerr <<  CurrentExceptionMessage() << Endl;
        return 1;
    }
}<|MERGE_RESOLUTION|>--- conflicted
+++ resolved
@@ -499,11 +499,7 @@
     return 0;
 }
 
-<<<<<<< HEAD
-void InitFq(const NFq::NConfig::TConfig& fqConfig, TVector<std::pair<TActorId, TActorSetupCmd>>& additionalLocalServices) {
-=======
 void InitFq(const NFq::NConfig::TConfig& fqConfig, IPqGateway::TPtr pqGateway, TVector<std::pair<TActorId, TActorSetupCmd>>& additionalLocalServices) {
->>>>>>> 97c9f430
     if (fqConfig.HasRowDispatcher() && fqConfig.GetRowDispatcher().GetEnabled()) {
         NFq::IYqSharedResources::TPtr iSharedResources = NFq::CreateYqSharedResources(
             fqConfig,
@@ -518,12 +514,8 @@
             yqSharedResources,
             credentialsFactory,
             "/tenant",
-<<<<<<< HEAD
-            MakeIntrusive<NMonitoring::TDynamicCounters>());
-=======
             MakeIntrusive<NMonitoring::TDynamicCounters>(),
             pqGateway);
->>>>>>> 97c9f430
 
         additionalLocalServices.emplace_back(
             NFq::RowDispatcherServiceActorId(),
