--- conflicted
+++ resolved
@@ -543,10 +543,7 @@
     IQStoragePtr qStorage;
     TQContext qContext;
     TString ysonAttrs;
-<<<<<<< HEAD
     TVector<TString> pqFileList;
-=======
->>>>>>> ee906a5e
 
     NLastGetopt::TOpts opts = NLastGetopt::TOpts::Default();
     opts.AddLongOption('p', "program", "Program to execute (use '-' to read from stdin)")
