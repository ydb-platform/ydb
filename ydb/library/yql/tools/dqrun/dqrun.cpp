#include <ydb/library/yql/providers/yt/gateway/file/yql_yt_file.h>
#include <ydb/library/yql/providers/yt/gateway/file/yql_yt_file_comp_nodes.h>
#include <ydb/library/yql/providers/yt/gateway/file/yql_yt_file_services.h>
#include <ydb/library/yql/providers/yt/gateway/native/yql_yt_native.h>
#include <ydb/library/yql/providers/yt/provider/yql_yt_gateway.h>
#include <ydb/library/yql/providers/yt/provider/yql_yt_provider.h>
#include <ydb/library/yql/providers/yt/actors/yql_yt_provider_factories.h>
#include <ydb/library/yql/providers/yt/comp_nodes/dq/dq_yt_factory.h>
#include <ydb/library/yql/providers/yt/mkql_dq/yql_yt_dq_transform.h>
#include <ydb/library/yql/providers/yt/dq_task_preprocessor/yql_yt_dq_task_preprocessor.h>
#include <ydb/library/yql/providers/yt/lib/yt_download/yt_download.h>
#include <ydb/library/yql/providers/yt/lib/yt_url_lister/yt_url_lister.h>
#include <ydb/library/yql/providers/yt/lib/config_clusters/config_clusters.h>
#include <ydb/library/yql/providers/dq/local_gateway/yql_dq_gateway_local.h>

#include <ydb/library/yql/utils/log/proto/logger_config.pb.h>
#include <ydb/library/yql/core/url_preprocessing/url_preprocessing.h>
#include <ydb/library/yql/utils/actor_system/manager.h>
#include <ydb/library/yql/utils/failure_injector/failure_injector.h>

#include <ydb/library/yql/parser/pg_wrapper/interface/comp_factory.h>
#include <ydb/library/yql/providers/dq/provider/yql_dq_gateway.h>
#include <ydb/library/yql/providers/dq/provider/yql_dq_provider.h>
#include <ydb/library/yql/providers/dq/provider/exec/yql_dq_exectransformer.h>
#include <ydb/library/yql/dq/actors/input_transforms/dq_input_transform_lookup_factory.h>
#include <ydb/library/yql/dq/integration/transform/yql_dq_task_transform.h>
#include <ydb/library/yql/providers/clickhouse/actors/yql_ch_source_factory.h>
#include <ydb/library/yql/providers/clickhouse/provider/yql_clickhouse_provider.h>
#include <ydb/library/yql/providers/generic/actors/yql_generic_provider_factories.h>
#include <ydb/library/yql/providers/generic/provider/yql_generic_provider.h>
#include <ydb/library/yql/providers/pq/async_io/dq_pq_read_actor.h>
#include <ydb/library/yql/providers/pq/async_io/dq_pq_write_actor.h>
#include <ydb/library/yql/providers/pq/provider/yql_pq_provider.h>
#include <ydb/library/yql/providers/pq/gateway/dummy/yql_pq_dummy_gateway.h>
#include <ydb/library/yql/providers/pq/gateway/native/yql_pq_gateway.h>
#include <ydb/library/yql/providers/ydb/actors/yql_ydb_source_factory.h>
#include <ydb/library/yql/providers/ydb/provider/yql_ydb_provider.h>
#include <ydb/library/yql/providers/ydb/comp_nodes/yql_ydb_factory.h>
#include <ydb/library/yql/providers/ydb/comp_nodes/yql_ydb_dq_transform.h>
#include <ydb/library/yql/providers/function/gateway/dq_function_gateway.h>
#include <ydb/library/yql/providers/function/provider/dq_function_provider.h>
#include <ydb/library/yql/providers/s3/provider/yql_s3_provider.h>
#include <ydb/library/yql/providers/s3/actors/yql_s3_actors_factory_impl.h>
#include <ydb/library/yql/providers/solomon/async_io/dq_solomon_read_actor.h>
#include <ydb/library/yql/providers/solomon/gateway/yql_solomon_gateway.h>
#include <ydb/library/yql/providers/solomon/provider/yql_solomon_provider.h>
#include <ydb/library/yql/providers/pg/provider/yql_pg_provider.h>
#include <ydb/library/yql/providers/common/proto/gateways_config.pb.h>
#include <ydb/library/yql/providers/common/provider/yql_provider_names.h>
#include <ydb/library/yql/providers/common/comp_nodes/yql_factory.h>
#include <ydb/library/yql/providers/common/metrics/protos/metrics_registry.pb.h>
#include <ydb/library/yql/providers/common/token_accessor/client/factory.h>
#include <ydb/library/yql/providers/common/udf_resolve/yql_simple_udf_resolver.h>
#include <ydb/library/yql/providers/common/udf_resolve/yql_outproc_udf_resolver.h>
#include <ydb/library/yql/dq/comp_nodes/yql_common_dq_factory.h>
#include <ydb/library/yql/dq/transform/yql_common_dq_transform.h>
#include <ydb/library/yql/minikql/mkql_function_registry.h>
#include <ydb/library/yql/minikql/computation/mkql_computation_node.h>
#include <ydb/library/yql/minikql/comp_nodes/mkql_factories.h>
#include <ydb/library/yql/minikql/invoke_builtins/mkql_builtins.h>
#include <ydb/library/yql/minikql/mkql_utils.h>
#include <ydb/library/yql/protos/yql_mount.pb.h>
#include <ydb/library/yql/protos/pg_ext.pb.h>
#include <ydb/library/yql/core/file_storage/proto/file_storage.pb.h>
#include <ydb/library/yql/core/file_storage/http_download/http_download.h>
#include <ydb/library/yql/core/file_storage/file_storage.h>
#include <ydb/library/yql/core/facade/yql_facade.h>
#include <ydb/library/yql/core/services/mounts/yql_mounts.h>
#include <ydb/library/yql/core/services/yql_out_transformers.h>
#include <ydb/library/yql/core/url_lister/url_lister_manager.h>
#include <ydb/library/yql/core/yql_library_compiler.h>
#include <ydb/library/yql/core/pg_ext/yql_pg_ext.h>
#include <ydb/library/yql/parser/pg_wrapper/interface/parser.h>
#include <ydb/library/yql/utils/log/tls_backend.h>
#include <ydb/library/yql/utils/log/log.h>
#include <ydb/library/yql/utils/backtrace/backtrace.h>
#include <ydb/library/yql/utils/bindings/utils.h>
#include <ydb/library/yql/core/qplayer/storage/file/yql_qstorage_file.h>
#include <ydb/library/yql/public/result_format/yql_result_format_response.h>
#include <ydb/library/yql/public/result_format/yql_result_format_type.h>
#include <ydb/library/yql/public/result_format/yql_result_format_data.h>

#include <ydb/core/fq/libs/actors/database_resolver.h>
#include <ydb/core/fq/libs/config/protos/fq_config.pb.h>
#include <ydb/core/fq/libs/db_id_async_resolver_impl/db_async_resolver_impl.h>
#include <ydb/core/fq/libs/db_id_async_resolver_impl/mdb_endpoint_generator.h>
#include <ydb/core/fq/libs/init/init.h>
#include <ydb/core/fq/libs/row_dispatcher/row_dispatcher_service.h>

#include <ydb/core/util/pb.h>

#include <yt/cpp/mapreduce/interface/init.h>

#include <library/cpp/yson/public.h>
#include <library/cpp/yson/writer.h>
#include <library/cpp/getopt/last_getopt.h>
#include <library/cpp/logger/priority.h>
#include <library/cpp/protobuf/util/pb_io.h>
#include <library/cpp/digest/md5/md5.h>
#include <ydb/library/actors/http/http_proxy.h>

#include <util/generic/string.h>
#include <util/generic/hash.h>
#include <util/generic/scope.h>
#include <util/generic/vector.h>
#include <util/stream/output.h>
#include <util/stream/file.h>
#include <util/system/user.h>
#include <util/system/env.h>
#include <util/system/file.h>
#include <util/string/builder.h>
#include <util/string/strip.h>

#ifdef PROFILE_MEMORY_ALLOCATIONS
#include <library/cpp/lfalloc/alloc_profiler/profiler.h>
#endif

using namespace NKikimr;
using namespace NYql;

struct TRunOptions {
    bool Sql = false;
    bool Pg = false;
    TString User;
    TMaybe<TString> BindingsFile;
    NYson::EYsonFormat ResultsFormat;
    bool ValidateOnly = false;
    bool LineageOnly = false;
    IOutputStream* LineageStream = nullptr;
    bool OptimizeOnly = false;
    bool PeepholeOnly = false;
    bool TraceOpt = false;
    IOutputStream* StatisticsStream = nullptr;
    bool PrintPlan = false;
    bool AnalyzeQuery = false;
    bool NoForceDq = false;
    bool AnsiLexer = false;
    IOutputStream* ExprOut = nullptr;
    IOutputStream* ResultOut = &Cout;
    IOutputStream* ErrStream = &Cerr;
    IOutputStream* TracePlan = &Cerr;
    bool UseMetaFromGraph = false;
    bool WithFinalIssues = false;
    bool ValidateResultFormat = false;
};

class TStoreMappingFunctor: public NLastGetopt::IOptHandler {
public:
    TStoreMappingFunctor(THashMap<TString, TString>* target, char delim = '@')
        : Target(target)
        , Delim(delim)
    {
    }

    void HandleOpt(const NLastGetopt::TOptsParser* parser) final {
        const TStringBuf val(parser->CurValOrDef());
        const auto service = TString(val.After(Delim));
        auto res = Target->emplace(TString(val.Before(Delim)), service);
        if (!res.second) {
            /// force replace already exist parameter
            res.first->second = service;
        }
    }

private:
    THashMap<TString, TString>* Target;
    char Delim;
};

void ReadGatewaysConfig(const TString& configFile, TGatewaysConfig* config, THashSet<TString>& sqlFlags) {
    auto configData = TFileInput(configFile ? configFile : "../../../../../yql/cfg/local/gateways.conf").ReadAll();

    using ::google::protobuf::TextFormat;
    if (!TextFormat::ParseFromString(configData, config)) {
        ythrow yexception() << "Bad format of gateways configuration";
    }

    if (config->HasSqlCore()) {
        sqlFlags.insert(config->GetSqlCore().GetTranslationFlags().begin(), config->GetSqlCore().GetTranslationFlags().end());
    }
}

void ReadFqConfig(const TString& fqCfgFile, NFq::NConfig::TConfig* fqConfig) {
<<<<<<< HEAD
    auto configData = TFileInput(fqCfgFile).ReadAll();

=======
    if (fqCfgFile.empty()) {
        return;
    }
    auto configData = TFileInput(fqCfgFile).ReadAll();
>>>>>>> 31c48b57
    using ::google::protobuf::TextFormat;
    if (!TextFormat::ParseFromString(configData, fqConfig)) {
        ythrow yexception() << "Bad format of fq configuration";
    }
}

void PatchGatewaysConfig(TGatewaysConfig* config, const TString& mrJobBin, const TString& mrJobUdfsDir,
    size_t numThreads, bool keepTemp)
{
    auto ytConfig = config->MutableYt();
    ytConfig->SetGatewayThreads(numThreads);
    if (mrJobBin.empty()) {
        ytConfig->ClearMrJobBin();
    } else {
        ytConfig->SetMrJobBin(mrJobBin);
        ytConfig->SetMrJobBinMd5(MD5::File(mrJobBin));
    }

    if (mrJobUdfsDir.empty()) {
        ytConfig->ClearMrJobUdfsDir();
    } else {
        ytConfig->SetMrJobUdfsDir(mrJobUdfsDir);
    }
    auto attr = ytConfig->MutableDefaultSettings()->Add();
    attr->SetName("KeepTempTables");
    attr->SetValue(keepTemp ? "yes" : "no");
}

TFileStoragePtr CreateFS(const TString& paramsFile, const TString& defYtServer) {
    TFileStorageConfig params;
    LoadFsConfigFromFile(paramsFile ? paramsFile : "../../../../../yql/cfg/local/fs.conf", params);
    return WithAsync(CreateFileStorage(params, {MakeYtDownloader(params, defYtServer)}));
}

void FillUsedFiles(
        const TVector<TString>& filesMappingList,
        TUserDataTable& filesMapping)
{
    for (auto& s : filesMappingList) {
        TStringBuf fileName, filePath;
        TStringBuf(s).Split('@', fileName, filePath);
        if (fileName.empty() || filePath.empty()) {
            ythrow yexception() << "Incorrect file mapping, expected form "
                                   "name@path, e.g. MyFile@file.txt";
        }

        auto& entry = filesMapping[TUserDataKey::File(GetDefaultFilePrefix() + fileName)];
        entry.Type = EUserDataType::PATH;
        entry.Data = filePath;
    }
}

bool FillUsedUrls(
        const TVector<TString>& urlMappingList,
        TUserDataTable& filesMapping)
{
    for (auto& s : urlMappingList) {
        TStringBuf name, url;
        TStringBuf(s).Split('@', name, url);
        if (name.empty() || url.empty()) {
            Cerr << "Incorrect url mapping, expected form name@url, "
                    "e.g. MyUrl@http://example.com/file" << Endl;
            return false;
        }

        auto& entry = filesMapping[TUserDataKey::File(GetDefaultFilePrefix() + name)];
        entry.Type = EUserDataType::URL;
        entry.Data = url;
    }
    return true;
}

class TOptPipelineConfigurator : public IPipelineConfigurator {
public:
    TOptPipelineConfigurator(TProgramPtr prg, bool printPlan, IOutputStream* tracePlan)
        : Program(std::move(prg)), PrintPlan(printPlan), TracePlan(tracePlan)
    {
    }

    void AfterCreate(TTransformationPipeline* pipeline) const final {
        Y_UNUSED(pipeline);
    }

    void AfterTypeAnnotation(TTransformationPipeline* pipeline) const final {
        pipeline->Add(TExprLogTransformer::Sync("OptimizedExpr", NYql::NLog::EComponent::Core, NYql::NLog::ELevel::TRACE),
            "OptTrace", TIssuesIds::CORE, "OptTrace");
    }

    void AfterOptimize(TTransformationPipeline* pipeline) const final {
        if (PrintPlan) {
            pipeline->Add(TPlanOutputTransformer::Sync(TracePlan, Program->GetPlanBuilder(), Program->GetOutputFormat()), "PlanOutput");
        }
    }

private:
    TProgramPtr Program;
    bool PrintPlan;
    IOutputStream* TracePlan;
};

NDq::IDqAsyncIoFactory::TPtr CreateAsyncIoFactory(
    const NYdb::TDriver& driver,
    IHTTPGateway::TPtr httpGateway,
    NFile::TYtFileServices::TPtr ytFileServices,
    NYql::NConnector::IClient::TPtr genericClient,
    ISecuredServiceAccountCredentialsFactory::TPtr credentialsFactory,
    NKikimr::NMiniKQL::IFunctionRegistry& functionRegistry,
    size_t HTTPmaxTimeSeconds, 
    size_t maxRetriesCount,
    IPqGateway::TPtr pqGateway) {
    auto factory = MakeIntrusive<NYql::NDq::TDqAsyncIoFactory>();
    RegisterDqInputTransformLookupActorFactory(*factory);
    if (ytFileServices) {
        RegisterYtLookupActorFactory(*factory, ytFileServices, functionRegistry);
    }
    RegisterDqPqReadActorFactory(*factory, driver, nullptr, pqGateway);
    RegisterYdbReadActorFactory(*factory, driver, nullptr);
    RegisterDQSolomonReadActorFactory(*factory, nullptr);
    RegisterClickHouseReadActorFactory(*factory, nullptr, httpGateway);
    RegisterGenericProviderFactories(*factory, credentialsFactory, genericClient);
    RegisterDqPqWriteActorFactory(*factory, driver, nullptr);

    auto s3ActorsFactory = NYql::NDq::CreateS3ActorsFactory();
    s3ActorsFactory->RegisterS3WriteActorFactory(*factory, nullptr, httpGateway, GetHTTPDefaultRetryPolicy());
    s3ActorsFactory->RegisterS3ReadActorFactory(*factory, nullptr, httpGateway, GetHTTPDefaultRetryPolicy(TDuration::Seconds(HTTPmaxTimeSeconds), maxRetriesCount));

    return factory;
}

NActors::NLog::EPriority YqlToActorsLogLevel(NYql::NLog::ELevel yqlLevel) {
    switch (yqlLevel) {
        case NYql::NLog::ELevel::FATAL:
            return NActors::NLog::PRI_CRIT;
        case NYql::NLog::ELevel::ERROR:
            return NActors::NLog::PRI_ERROR;
        case NYql::NLog::ELevel::WARN:
            return NActors::NLog::PRI_WARN;
        case NYql::NLog::ELevel::INFO:
            return NActors::NLog::PRI_INFO;
        case NYql::NLog::ELevel::DEBUG:
            return NActors::NLog::PRI_DEBUG;
        case NYql::NLog::ELevel::TRACE:
            return NActors::NLog::PRI_TRACE;
        default:
            ythrow yexception() << "unexpected level: " << int(yqlLevel);
    }
}

struct TActorIds {
    NActors::TActorId DatabaseResolver;
    NActors::TActorId HttpProxy;
};

std::tuple<std::unique_ptr<TActorSystemManager>, TActorIds> RunActorSystem(
    const TGatewaysConfig& gatewaysConfig,
    IMetricsRegistryPtr& metricsRegistry,
    NYql::NLog::ELevel loggingLevel,
    ISecuredServiceAccountCredentialsFactory::TPtr& credentialsFactory,
    const TVector<TActorSystemManager::TSetupModifier>& setupModifiers
) {
    auto actorSystemManager = std::make_unique<TActorSystemManager>(metricsRegistry, YqlToActorsLogLevel(loggingLevel));
    TActorIds actorIds;

    // Run actor system only if necessary
    auto needActorSystem = gatewaysConfig.HasGeneric() ||  gatewaysConfig.HasDbResolver();
    if (!needActorSystem) {
        return std::make_tuple(std::move(actorSystemManager), std::move(actorIds));
    }

    std::for_each(setupModifiers.cbegin(), setupModifiers.cend(), [&](const auto& mod) {
        actorSystemManager->ApplySetupModifier(mod);
    });
    // One can modify actor system setup via actorSystemManager->ApplySetupModifier().
    // TODO: https://st.yandex-team.ru/YQL-16131
    // This will be useful for DQ Gateway initialization refactoring.
    actorSystemManager->Start();

    // Actor system is initialized; start actor registration.
    if (needActorSystem) {
        auto httpProxy = NHttp::CreateHttpProxy();
        actorIds.HttpProxy = actorSystemManager->GetActorSystem()->Register(httpProxy);

        auto databaseResolver = NFq::CreateDatabaseResolver(actorIds.HttpProxy, credentialsFactory);
        actorIds.DatabaseResolver = actorSystemManager->GetActorSystem()->Register(databaseResolver);
    }

    return std::make_tuple(std::move(actorSystemManager), std::move(actorIds));
}

int PrepareProgram(TProgramPtr program, const TRunOptions& options, const THashMap<TString, TString>& clusters, const THashSet<TString>& sqlFlags) {
    program->SetUseTableMetaFromGraph(options.UseMetaFromGraph);
    bool fail = true;
    if (options.Sql || options.Pg) {
        Cout << "Parse SQL..." << Endl;
        NSQLTranslation::TTranslationSettings sqlSettings;
        sqlSettings.PgParser = options.Pg;
        sqlSettings.ClusterMapping = clusters;
        sqlSettings.SyntaxVersion = 1;
        sqlSettings.Flags = sqlFlags;
        sqlSettings.AnsiLexer = options.AnsiLexer;
        sqlSettings.V0Behavior = NSQLTranslation::EV0Behavior::Disable;
        sqlSettings.Flags.insert("DqEngineEnable");
        if (!options.AnalyzeQuery && !options.NoForceDq) {
            sqlSettings.Flags.insert("DqEngineForce");
        }

        if (options.BindingsFile) {
            TFileInput input(*options.BindingsFile);
            LoadBindings(sqlSettings.Bindings, input.ReadAll());
        }

        fail = !program->ParseSql(sqlSettings);
    } else {
        Cout << "Parse YQL..." << Endl;
        fail = !program->ParseYql();
    }
    program->PrintErrorsTo(*options.ErrStream);
    if (fail) {
        return 1;
    }
    program->SetAbortHidden([](){
        Cout << "hidden pseudo-aborted" << Endl;
    });
    Cout << "Compile program..." << Endl;
    fail = !program->Compile(options.User);
    program->PrintErrorsTo(*options.ErrStream);
    if (options.TraceOpt) {
        program->Print(&Cerr, nullptr);
    }
    if (fail) {
        return 1;
    }
    return 0;
}

TProgram::TFutureStatus RunProgram(TProgramPtr program, const TRunOptions& options) {
    // TProgram::TStatus status = TProgram::TStatus::Error;
    YQL_ENSURE(!options.ValidateOnly);
    YQL_ENSURE(!options.LineageOnly);
    YQL_ENSURE(!options.OptimizeOnly);
    Cout << "Run program..." << Endl;
    auto config = TOptPipelineConfigurator(program, options.PrintPlan, options.TracePlan);
    return program->RunWithConfig(options.User, config);
}

int PrintResults(TProgramPtr program, const TRunOptions& options, TProgram::TStatus status) {
    if (options.WithFinalIssues) {
        program->FinalizeIssues();
    }
    program->PrintErrorsTo(*options.ErrStream);
    if (status == TProgram::TStatus::Error) {
        if (options.TraceOpt) {
            program->Print(&Cerr, nullptr);
        }
        return 1;
    }
    program->Print(options.ExprOut, (options.ValidateOnly || options.LineageOnly) ? nullptr : options.TracePlan);

    Cout << "Getting results..." << Endl;
    if (program->HasResults()) {
        TString str;
        TStringOutput out(str);
        NYson::TYsonWriter yson(options.ValidateResultFormat ? &out : options.ResultOut, options.ResultsFormat);
        yson.OnBeginList();
        for (const auto& result: program->Results()) {
            yson.OnListItem();
            yson.OnRaw(result);
        }
        yson.OnEndList();
        if (options.ValidateResultFormat) {
            if (!str.empty()) {
                auto node = NYT::NodeFromYsonString(str);
                for (const auto& r : NResult::ParseResponse(node)) {
                    for (const auto& write : r.Writes) {
                        if (write.Type) {
                            NResult::TEmptyTypeVisitor visitor;
                            NResult::ParseType(*write.Type, visitor);
                        }

                        if (write.Type && write.Data) {
                            NResult::TEmptyDataVisitor visitor;
                            NResult::ParseData(*write.Type, *write.Data, visitor);
                        }
                    }
                }
            }

            options.ResultOut->Write(str.Data(), str.Size());
        }
    }

    if (options.LineageStream) {
        if (auto st = program->GetLineage()) {
            TStringInput in(*st);
            NYson::ReformatYsonStream(&in, options.LineageStream, NYson::EYsonFormat::Pretty);
        }
    }

    if (options.StatisticsStream) {
        if (auto st = program->GetStatistics(true)) {
            TStringInput in(*st);
            NYson::ReformatYsonStream(&in, options.StatisticsStream, NYson::EYsonFormat::Pretty);
        }
    }

    Cout << Endl << "Done" << Endl;
    return 0;
}

int RunMain(int argc, const char* argv[])
{
    TString gatewaysCfgFile;
    TString fqCfgFile;
<<<<<<< HEAD
    TString progFiles;
=======
    TString progFile;
>>>>>>> 31c48b57
    TVector<TString> tablesMappingList;
    THashMap<TString, TString> tablesMapping;
    TString user = GetUsername();
    TString format;
    TVector<TString> filesMappingList;
    TVector<TString> urlMappingList;
    TString exprFile;
    TString resultFile;
    TString planFile;
    TString errFile;
    TString paramsFile;
    TString fileStorageCfg;
    TVector<TString> udfsPaths;
    TString udfsDir;
    TMaybe<TString> dqHost;
    TMaybe<int> dqPort;
    int threads = 16;
    TString tmpDir;
    const bool hasValidate = false; // todo
    THashSet<TString> gatewayTypes; // yqlrun compat, unused
    ui16 syntaxVersion; // yqlrun compat, unused
    bool emulateOutputForMultirun = false;
    THashMap<TString, TString> clusterMapping;
    THashSet<TString> sqlFlags;
    IMetricsRegistryPtr metricsRegistry = CreateMetricsRegistry(GetSensorsGroupFor(NSensorComponent::kDq));
    clusterMapping["plato"] = YtProviderName;
    clusterMapping["pg_catalog"] = PgProviderName;
    clusterMapping["information_schema"] = PgProviderName;

    TString pgExtConfig;
    TString mountConfig;
    TString mestricsPusherConfig;
    TString udfResolver;
    TString tokenAccessorEndpoint;
    bool udfResolverFilterSyscalls = false;
    TString statFile;
    TString metricsFile;
    int verbosity = 3;
    bool showLog = false;
    bool emulateYt = false;
    TString mrJobBin;
    TString mrJobUdfsDir;
    size_t numYtThreads = 1;
    TString token = GetEnv("YQL_TOKEN");
    if (!token) {
        TString home = GetEnv("HOME");
        auto tokenPath = TFsPath(home) / ".yql" / "token";
        if (tokenPath.Exists()) {
            token = StripStringRight(TFileInput(tokenPath).ReadAll());
        }
    }
    THashMap<TString, TString> customTokens;
    THashMap<TString, std::pair<ui32, ui32>> failureInjections;
    TString folderId;

    TRunOptions runOptions;
    TString qStorageDir;
    TString opId;
    IQStoragePtr qStorage;
    TQContext qContext;
    TString ysonAttrs;
    TVector<TString> pqFileList;

    NLastGetopt::TOpts opts = NLastGetopt::TOpts::Default();
    opts.AddLongOption('p', "program", "Program to execute (use '-' to read from stdin)")
        .Optional()
        .RequiredArgument("FILE")
        .StoreResult(&progFiles);
    opts.AddLongOption('s', "sql", "Program is SQL query")
        .Optional()
        .NoArgument()
        .SetFlag(&runOptions.Sql);
    opts.AddLongOption("pg", "Program has PG syntax").NoArgument().SetFlag(&runOptions.Pg);
    opts.AddLongOption('t', "table", "table@file").AppendTo(&tablesMappingList);
    opts.AddLongOption('C', "cluster", "set cluster to service mapping").RequiredArgument("name@service").Handler(new TStoreMappingFunctor(&clusterMapping));
    opts.AddLongOption('u', "user", "MR user")
        .Optional()
        .RequiredArgument("USER")
        .StoreResult(&user);
    opts.AddLongOption("format", "results format, one of { binary | text | pretty }")
        .Optional()
        .RequiredArgument("STR")
        .DefaultValue("text")
        .StoreResult(&format);
    opts.AddLongOption('f', "file", "name@path").AppendTo(&filesMappingList);
    opts.AddLongOption("url", "name@url").AppendTo(&urlMappingList);
    opts.AddLongOption("gateways-cfg", "gateways configuration file")
        .Optional()
        .RequiredArgument("FILE")
        .StoreResult(&gatewaysCfgFile);
    opts.AddLongOption("fq-cfg", "federated query configuration file")
        .Optional()
        .RequiredArgument("FILE")
        .StoreResult(&fqCfgFile);
    opts.AddLongOption("fs-cfg", "Path to file storage config")
        .Optional()
        .StoreResult(&fileStorageCfg);
    opts.AddLongOption("udf", "Load shared library with UDF by given path")
        .AppendTo(&udfsPaths);
    opts.AddLongOption("udfs-dir", "Load all shared libraries with UDFs found"
                                   " in given directory")
        .StoreResult(&udfsDir);
    opts.AddLongOption("validate", "validate expression")
        .Optional()
        .NoArgument()
        .SetFlag(&runOptions.ValidateOnly);
    opts.AddLongOption("lineage", "lineage expression")
        .Optional()
        .NoArgument()
        .SetFlag(&runOptions.LineageOnly);
    opts.AddLongOption('O', "optimize", "optimize expression")
        .Optional()
        .NoArgument()
        .SetFlag(&runOptions.OptimizeOnly);
    opts.AddLongOption("peephole", "perform peephole optimization")
        .Optional()
        .NoArgument()
        .SetFlag(&runOptions.PeepholeOnly);
    opts.AddLongOption("trace-opt", "print AST in the begin of each transformation")
        .Optional()
        .NoArgument()
        .SetFlag(&runOptions.TraceOpt);
    opts.AddLongOption("print-expr", "print rebuild AST before execution").NoArgument();
    opts.AddLongOption("expr-file", "print AST to that file instead of stdout").StoreResult<TString>(&exprFile);
    opts.AddLongOption("result-file", "print program execution result to file").StoreResult<TString>(&resultFile);
    opts.AddLongOption("plan-file", "print program plan to file").StoreResult<TString>(&planFile);
    opts.AddLongOption("err-file", "print validate/optimize/runtime errors to file").StoreResult<TString>(&errFile);
    opts.AddLongOption("params-file", "Query parameters values in YSON format").StoreResult(&paramsFile);
    opts.AddLongOption("tmp-dir", "directory for temporary tables").StoreResult<TString>(&tmpDir);
    opts.AddLongOption('G', "gateways", "used gateways").SplitHandler(&gatewayTypes, ',').DefaultValue(DqProviderName);
    opts.AddLongOption("sql-flags", "SQL translator pragma flags").SplitHandler(&sqlFlags, ',');
    opts.AddLongOption("syntax-version", "SQL syntax version").StoreResult(&syntaxVersion).DefaultValue(1);
    opts.AddLongOption('m', "mounts", "Mount points config file.").StoreResult(&mountConfig);
    opts.AddLongOption('R',"run", "run expression using input/output tables").NoArgument(); // yqlrun compat
    opts.AddLongOption('L', "show-log", "show transformation log")
        .Optional()
        .NoArgument()
        .SetFlag(&showLog);
    opts.AddLongOption("udf-resolver", "Path to udf-resolver")
        .Optional()
        .RequiredArgument("PATH")
        .StoreResult(&udfResolver);
    opts.AddLongOption("udf-resolver-filter-syscalls", "Filter syscalls in udf resolver")
        .Optional()
        .NoArgument()
        .SetFlag(&udfResolverFilterSyscalls);
    opts.AddLongOption("mrjob-bin", "Path to mrjob binary")
        .Optional()
        .StoreResult(&mrJobBin);
    opts.AddLongOption("mrjob-udfsdir", "Path to udfs for mr jobs")
        .Optional()
        .StoreResult(&mrJobUdfsDir);
    opts.AddLongOption("yt-threads", "YT gateway threads")
        .Optional()
        .RequiredArgument("COUNT")
        .StoreResult(&numYtThreads);
    opts.AddLongOption('v', "verbosity", "Log verbosity level")
        .Optional()
        .RequiredArgument("LEVEL")
        .DefaultValue("6")
        .StoreResult(&verbosity);
    opts.AddLongOption("token", "YQL token")
        .Optional()
        .RequiredArgument("VALUE")
        .StoreResult(&token);
    opts.AddLongOption("custom-tokens", "Custom tokens")
        .Optional()
        .RequiredArgument("NAME=VALUE or NAME=@PATH")
        .KVHandler([&customTokens](TString key, TString value) {
            if (value.StartsWith('@')) {
                customTokens[key] = StripStringRight(TFileInput(value.substr(1)).ReadAll());
            } else {
                customTokens[key] = value;
            }
        });
    opts.AddLongOption("folderId", "Yandex Cloud folder ID (resolve objects inside this folder)")
        .Optional()
        .RequiredArgument("VALUE")
        .StoreResult(&folderId);
    opts.AddLongOption("use-graph-meta", "Use tables metadata from graph")
        .Optional()
        .NoArgument()
        .SetFlag(&runOptions.UseMetaFromGraph);
    opts.AddLongOption("stat", "Print execution statistics")
        .Optional()
        .OptionalArgument("FILE")
        .StoreResult(&statFile);
    opts.AddLongOption("metrics", "Print execution metrics")
        .Optional()
        .OptionalArgument("FILE")
        .StoreResult(&metricsFile);
    opts.AddLongOption("print-plan", "Print basic and detailed plan")
        .Optional()
        .NoArgument()
        .SetFlag(&runOptions.PrintPlan);
    opts.AddLongOption("keep-temp", "keep temporary tables").NoArgument();
    opts.AddLongOption("analyze-query", "enable analyze query").Optional().NoArgument().SetFlag(&runOptions.AnalyzeQuery);
    opts.AddLongOption("no-force-dq", "don't set force dq mode").Optional().NoArgument().SetFlag(&runOptions.NoForceDq);
    opts.AddLongOption("ansi-lexer", "Use ansi lexer").Optional().NoArgument().SetFlag(&runOptions.AnsiLexer);
    opts.AddLongOption('E', "emulate-yt", "Emulate YT tables").Optional().NoArgument().SetFlag(&emulateYt);
    opts.AddLongOption("emulate-pq", "Emulate YDS with local file, accepts list of tables to emulate with following format: topic@filePath").Optional().AppendTo(&pqFileList);
    opts.AddLongOption("qstorage-dir", "directory for QStorage").StoreResult(&qStorageDir).DefaultValue(".");
    opts.AddLongOption("op-id", "QStorage operation id").StoreResult(&opId).DefaultValue("dummy_op");
    opts.AddLongOption("capture", "write query metadata to QStorage").NoArgument();
    opts.AddLongOption("replay", "read query metadata from QStorage").NoArgument();

    opts.AddLongOption("dq-host", "Dq Host");
    opts.AddLongOption("dq-port", "Dq Port");
    opts.AddLongOption("threads", "Threads");
    opts.AddLongOption("bindings-file", "Bindings File")
        .StoreResult(&runOptions.BindingsFile);
    opts.AddLongOption("metrics-pusher-config", "Metrics Pusher Config")
        .StoreResult(&mestricsPusherConfig);
    opts.AddLongOption("enable-spilling", "Enable disk spilling").NoArgument();
    opts.AddLongOption("failure-inject", "Activate failure injection")
        .Optional()
        .RequiredArgument("INJECTION_NAME=FAIL_COUNT or INJECTION_NAME=SKIP_COUNT/FAIL_COUNT")
        .KVHandler([&failureInjections](TString key, TString value) {
            TStringBuf fail = value;
            TStringBuf skip;
            if (TStringBuf(value).TrySplit('/', skip, fail)) {
                failureInjections[key] = std::make_pair(FromString<ui32>(skip), FromString<ui32>(fail));
            } else {
                failureInjections[key] = std::make_pair(ui32(0), FromString<ui32>(fail));
            }
        });
    opts.AddLongOption("token-accessor-endpoint", "Network address of Token Accessor service in format grpc(s)://host:port")
        .Optional()
        .RequiredArgument("ENDPOINT")
        .StoreResult(&tokenAccessorEndpoint);
    opts.AddLongOption("yson-attrs", "Provide operation yson attribues").StoreResult(&ysonAttrs);
    opts.AddLongOption("pg-ext", "pg extensions config file").StoreResult(&pgExtConfig);
    opts.AddLongOption("with-final-issues").NoArgument();
    opts.AddLongOption("validate-result-format", "Check that result-format can parse Result").NoArgument();
    opts.AddHelpOption('h');

    opts.SetFreeArgsNum(0);

    NLastGetopt::TOptsParseResult res(&opts, argc, argv);

    if (!res.Has("program") && !res.Has("replay")) {
        YQL_LOG(ERROR) << "Either program or replay option should be specified";
        return 1;
    }

    if (runOptions.PeepholeOnly) {
        Cerr << "Peephole optimization is not supported yet" << Endl;
        return 1;
    }

    if (res.Has("replay")) {
        qStorage = MakeFileQStorage(qStorageDir);
        qContext = TQContext(qStorage->MakeReader(opId, {}));
    } else if (res.Has("capture")) {
        qStorage = MakeFileQStorage(qStorageDir);
        qContext = TQContext(qStorage->MakeWriter(opId, {}));
    }

    if (res.Has("dq-host")) {
        dqHost = res.Get<TString>("dq-host");
    }
    if (res.Has("dq-port")) {
        dqPort = res.Get<int>("dq-port");
    }
    if (res.Has("threads")) {
        threads = res.Get<int>("threads");
    }

    THolder<TFixedBufferFileOutput> exprFileHolder;
    if (res.Has("print-expr")) {
        runOptions.ExprOut = &Cout;
    } else if (!exprFile.empty()) {
        exprFileHolder.Reset(new TFixedBufferFileOutput(exprFile));
        runOptions.ExprOut = exprFileHolder.Get();
    }
    THolder<TFixedBufferFileOutput> errFileHolder;
    if (!errFile.empty()) {
        errFileHolder.Reset(new TFixedBufferFileOutput(errFile));
        runOptions.ErrStream = errFileHolder.Get();
    }
    THolder<TFixedBufferFileOutput> resultFileHolder;
    if (!resultFile.empty()) {
        resultFileHolder.Reset(new TFixedBufferFileOutput(resultFile));
        runOptions.ResultOut = resultFileHolder.Get();
    }
    THolder<TFixedBufferFileOutput> planFileHolder;
    if (!planFile.empty()) {
        planFileHolder.Reset(new TFixedBufferFileOutput(planFile));
        runOptions.TracePlan = planFileHolder.Get();
    }

    for (auto& s: tablesMappingList) {
        TStringBuf tableName, filePath;
        TStringBuf(s).Split('@', tableName, filePath);
        if (tableName.empty() || filePath.empty()) {
            Cerr << "Incorrect table mapping, expected form table@file, e.g. yt.plato.Input@input.txt" << Endl;
            return 1;
        }
        tablesMapping[tableName] = filePath;
    }

    // Reinit logger with new level
    NYql::NLog::ELevel loggingLevel = NYql::NLog::ELevelHelpers::FromInt(verbosity);
    if (verbosity != LOG_DEF_PRIORITY) {
        NYql::NLog::EComponentHelpers::ForEach([loggingLevel](NYql::NLog::EComponent c) {
            NYql::NLog::YqlLogger().SetComponentLevel(c, loggingLevel);
        });
    }

    if (runOptions.TraceOpt) {
        NYql::NLog::YqlLogger().SetComponentLevel(NYql::NLog::EComponent::Core, NYql::NLog::ELevel::TRACE);
        NYql::NLog::YqlLogger().SetComponentLevel(NYql::NLog::EComponent::CoreEval, NYql::NLog::ELevel::TRACE);
        NYql::NLog::YqlLogger().SetComponentLevel(NYql::NLog::EComponent::CorePeepHole, NYql::NLog::ELevel::TRACE);
    } else if (showLog) {
        NYql::NLog::YqlLogger().SetComponentLevel(NYql::NLog::EComponent::Core, NYql::NLog::ELevel::DEBUG);
    }

    YQL_LOG(INFO) << "dqrun ABI version: " << NUdf::CurrentAbiVersionStr();

    if (emulateYt && dqPort) {
        YQL_LOG(ERROR) << "Remote DQ instance cannot work with the emulated YT cluster";
        return 1;
    }

    if (!failureInjections.empty()) {
        TFailureInjector::Activate();
        for (auto& [name, count]: failureInjections) {
            TFailureInjector::Set(name, count.first, count.second);
        }
    }

    runOptions.ResultsFormat =
            (format == TStringBuf("binary")) ? NYson::EYsonFormat::Binary
          : (format == TStringBuf("text")) ? NYson::EYsonFormat::Text
          : NYson::EYsonFormat::Pretty;

    runOptions.User = user;

    NYql::NPg::SetSqlLanguageParser(NSQLTranslationPG::CreateSqlLanguageParser());
    NYql::NPg::LoadSystemFunctions(*NSQLTranslationPG::CreateSystemFunctionsParser());
    if (!pgExtConfig.empty()) {
        NProto::TPgExtensions config;
        Y_ABORT_UNLESS(NKikimr::ParsePBFromFile(pgExtConfig, &config));
        TVector<NYql::NPg::TExtensionDesc> extensions;
        PgExtensionsFromProto(config, extensions);
        NYql::NPg::RegisterExtensions(extensions, false,
            *NSQLTranslationPG::CreateExtensionSqlParser(),
            NKikimr::NMiniKQL::CreateExtensionLoader().get());
    }

    NYql::NPg::GetSqlLanguageParser()->Freeze();

    TUserDataTable dataTable;
    FillUsedFiles(filesMappingList, dataTable);
    FillUsedUrls(urlMappingList, dataTable);

    NMiniKQL::FindUdfsInDir(udfsDir, &udfsPaths);
    auto funcRegistry = NMiniKQL::CreateFunctionRegistry(&NYql::NBacktrace::KikimrBackTrace, NMiniKQL::CreateBuiltinRegistry(), false, udfsPaths)->Clone();
    NKikimr::NMiniKQL::FillStaticModules(*funcRegistry);

    TGatewaysConfig gatewaysConfig;
    ReadGatewaysConfig(gatewaysCfgFile, &gatewaysConfig, sqlFlags);
    // PatchGatewaysConfig(&gatewaysConfig, mrJobBin, mrJobUdfsDir, numYtThreads, res.Has("keep-temp"));
    if (runOptions.AnalyzeQuery) {
        auto* setting = gatewaysConfig.MutableDq()->AddDefaultSettings();
        setting->SetName("AnalyzeQuery");
        setting->SetValue("1");
    }

    NFq::NConfig::TConfig fqConfig;
    ReadFqConfig(fqCfgFile, &fqConfig);

    if (res.Has("enable-spilling")) {
        auto* setting = gatewaysConfig.MutableDq()->AddDefaultSettings();
        setting->SetName("SpillingEngine");
        setting->SetValue("file");
    }

    TString defYtServer = gatewaysConfig.HasYt() ? NYql::TConfigClusters::GetDefaultYtServer(gatewaysConfig.GetYt()) : TString();
    auto storage = CreateFS(fileStorageCfg, defYtServer);

    THashMap<TString, TString> clusters;
    clusters["pg_catalog"] = PgProviderName;
    clusters["information_schema"] = PgProviderName;

    TVector<TDataProviderInitializer> dataProvidersInit;
    dataProvidersInit.push_back(GetPgDataProviderInitializer());

    const auto driverConfig = NYdb::TDriverConfig().SetLog(CreateLogBackend("cerr"));
    NYdb::TDriver driver(driverConfig);

    Y_DEFER {
        driver.Stop(true);
    };

    TVector<NKikimr::NMiniKQL::TComputationNodeFactory> factories = {
        GetDqYtFactory(),
        GetDqYdbFactory(driver),
        GetCommonDqFactory(),
        NMiniKQL::GetYqlFactory(),
        GetPgFactory()
    };

    NFile::TYtFileServices::TPtr ytFileServices;

    if (emulateYt) {
        ytFileServices = NFile::TYtFileServices::Make(funcRegistry.Get(), tablesMapping, storage, tmpDir, res.Has("keep-temp"));
        for (auto& cluster: gatewaysConfig.GetYt().GetClusterMapping()) {
            clusters.emplace(to_lower(cluster.GetName()), TString{YtProviderName});
        }
        factories.push_back(GetYtFileFactory(ytFileServices));
        clusters["plato"] = YtProviderName;
        auto ytNativeGateway = CreateYtFileGateway(ytFileServices, &emulateOutputForMultirun);
        dataProvidersInit.push_back(GetYtNativeDataProviderInitializer(ytNativeGateway));
    } else if (gatewaysConfig.HasYt()) {
        TYtNativeServices ytServices;
        ytServices.FunctionRegistry = funcRegistry.Get();
        ytServices.FileStorage = storage;
        ytServices.Config = std::make_shared<TYtGatewayConfig>(gatewaysConfig.GetYt());
        auto ytNativeGateway = CreateYtNativeGateway(ytServices);

        for (auto& cluster: gatewaysConfig.GetYt().GetClusterMapping()) {
            clusters.emplace(to_lower(cluster.GetName()), TString{YtProviderName});
        }
        dataProvidersInit.push_back(GetYtNativeDataProviderInitializer(ytNativeGateway));
    }

    ISecuredServiceAccountCredentialsFactory::TPtr credentialsFactory;

    if (tokenAccessorEndpoint) {
        TVector<TString> ss = StringSplitter(tokenAccessorEndpoint).SplitByString("://");
        YQL_ENSURE(ss.size() == 2, "Invalid tokenAccessorEndpoint: " << tokenAccessorEndpoint); 

        credentialsFactory = NYql::CreateSecuredServiceAccountCredentialsOverTokenAccessorFactory(ss[1], ss[0] == "grpcs", "");
    }

    auto dqCompFactory = NMiniKQL::GetCompositeWithBuiltinFactory(factories);

    TVector<TActorSystemManager::TSetupModifier> setupModifiers;

    // Actor system starts here and will be automatically destroyed when goes out of the scope.
    std::unique_ptr<TActorSystemManager> actorSystemManager;
    TActorIds actorIds;
    std::tie(actorSystemManager, actorIds) = RunActorSystem(gatewaysConfig, metricsRegistry, loggingLevel, credentialsFactory, setupModifiers);

    IHTTPGateway::TPtr httpGateway;
    if (gatewaysConfig.HasClickHouse()) {
        for (auto& cluster: gatewaysConfig.GetClickHouse().GetClusterMapping()) {
            clusters.emplace(to_lower(cluster.GetName()), TString{ClickHouseProviderName});
        }
        if (!httpGateway) {
            httpGateway = IHTTPGateway::Make(gatewaysConfig.HasHttpGateway() ? &gatewaysConfig.GetHttpGateway() : nullptr);
        }
        dataProvidersInit.push_back(GetClickHouseDataProviderInitializer(httpGateway));
    }

    std::shared_ptr<NFq::TDatabaseAsyncResolverImpl> dbResolver;
    if (gatewaysConfig.HasDbResolver()) {
        dbResolver = std::make_shared<NFq::TDatabaseAsyncResolverImpl>(
            actorSystemManager->GetActorSystem(),
            actorIds.DatabaseResolver,
            gatewaysConfig.GetDbResolver().GetYdbMvpEndpoint(),
            gatewaysConfig.HasGeneric() ? gatewaysConfig.GetGeneric().GetMdbGateway() : "",
            NFq::MakeMdbEndpointGeneratorGeneric(false)
        );
    }

    NConnector::IClient::TPtr genericClient;
    if (gatewaysConfig.HasGeneric()) {
        for (auto& cluster : *gatewaysConfig.MutableGeneric()->MutableClusterMapping()) {
            clusters.emplace(to_lower(cluster.GetName()), TString{GenericProviderName});
        }

        genericClient = NConnector::MakeClientGRPC(gatewaysConfig.GetGeneric().GetConnector());

        dataProvidersInit.push_back(GetGenericDataProviderInitializer(genericClient, dbResolver, credentialsFactory));
    }

    if (gatewaysConfig.HasYdb()) {
        for (auto& cluster: gatewaysConfig.GetYdb().GetClusterMapping()) {
            clusters.emplace(to_lower(cluster.GetName()), TString{YdbProviderName});
        }
        dataProvidersInit.push_back(GetYdbDataProviderInitializer(driver));
    }

    if (gatewaysConfig.HasS3()) {
        gatewaysConfig.MutableS3()->SetAllowLocalFiles(true);
        for (auto& cluster: gatewaysConfig.GetS3().GetClusterMapping()) {
            clusters.emplace(to_lower(cluster.GetName()), TString{S3ProviderName});
        }
        if (!httpGateway) {
            httpGateway = IHTTPGateway::Make(gatewaysConfig.HasHttpGateway() ? &gatewaysConfig.GetHttpGateway() : nullptr);
        }
        dataProvidersInit.push_back(GetS3DataProviderInitializer(httpGateway, nullptr));
    }

    IPqGateway::TPtr pqGateway;
    if (gatewaysConfig.HasPq()) {
        TPqGatewayServices pqServices(
            driver,
            nullptr,
            nullptr, // credentials factory
            std::make_shared<TPqGatewayConfig>(gatewaysConfig.GetPq()),
            funcRegistry.Get()
        );
        bool emulatePq = !pqFileList.empty();

        if (emulatePq) {
            auto fileGateway = MakeIntrusive<TDummyPqGateway>();

            for (auto& s : pqFileList) {
                TStringBuf topicName, filePath;
                TStringBuf(s).Split('@', topicName, filePath);
                if (topicName.empty() || filePath.empty()) {
                    Cerr << "Incorrect table mapping, expected form topic@file" << Endl;
                    return 1;
                }
                fileGateway->AddDummyTopic(TDummyTopic("pq", TString(topicName), TString(filePath)));
            }
            pqGateway = std::move(fileGateway);
        } else {
            pqGateway = CreatePqNativeGateway(pqServices);
        }

        for (auto& cluster: gatewaysConfig.GetPq().GetClusterMapping()) {
            clusters.emplace(to_lower(cluster.GetName()), TString{PqProviderName});
        }

        dataProvidersInit.push_back(GetPqDataProviderInitializer(pqGateway, false, dbResolver));
    }

    if (gatewaysConfig.HasSolomon()) {
        auto solomonConfig = gatewaysConfig.GetSolomon();
        auto solomonGateway = CreateSolomonGateway(solomonConfig);

        dataProvidersInit.push_back(NYql::GetSolomonDataProviderInitializer(solomonGateway, false));
        for (const auto& cluster: gatewaysConfig.GetSolomon().GetClusterMapping()) {
            clusters.emplace(to_lower(cluster.GetName()), TString{NYql::SolomonProviderName});
        }
    }

    std::function<NActors::IActor*(void)> metricsPusherFactory = {};

    {
        TIntrusivePtr<IDqGateway> dqGateway;
        if (dqPort) {
            dqGateway = CreateDqGateway(dqHost.GetOrElse("localhost"), *dqPort);
        } else {
            auto dqTaskTransformFactory = CreateCompositeTaskTransformFactory({
                CreateCommonDqTaskTransformFactory(),
                CreateYtDqTaskTransformFactory(),
                CreateYdbDqTaskTransformFactory()
            });

            TDqTaskPreprocessorFactoryCollection dqTaskPreprocessorFactories = {
                NDq::CreateYtDqTaskPreprocessorFactory(emulateYt, funcRegistry)
            };

            size_t requestTimeout = gatewaysConfig.HasHttpGateway() && gatewaysConfig.GetHttpGateway().HasRequestTimeoutSeconds() ? gatewaysConfig.GetHttpGateway().GetRequestTimeoutSeconds() : 100;
            size_t maxRetries = gatewaysConfig.HasHttpGateway() && gatewaysConfig.GetHttpGateway().HasMaxRetries() ? gatewaysConfig.GetHttpGateway().GetMaxRetries() : 2;

            bool enableSpilling = res.Has("enable-spilling");
            dqGateway = CreateLocalDqGateway(funcRegistry.Get(), dqCompFactory, dqTaskTransformFactory, dqTaskPreprocessorFactories, enableSpilling,
                CreateAsyncIoFactory(driver, httpGateway, ytFileServices, genericClient, credentialsFactory, *funcRegistry, requestTimeout, maxRetries, pqGateway), threads,
                metricsRegistry, metricsPusherFactory, fqConfig, pqGateway);
        }

        dataProvidersInit.push_back(GetDqDataProviderInitializer(&CreateDqExecTransformer, dqGateway, dqCompFactory, {}, storage));
    }

    TExprContext ctx;
    ctx.NextUniqueId = NYql::NPg::GetSqlLanguageParser()->GetContext().NextUniqueId;
    IModuleResolver::TPtr moduleResolver;
    if (!mountConfig.empty()) {
        TModulesTable modules;
        NYqlMountConfig::TMountConfig mount;
        Y_ABORT_UNLESS(NKikimr::ParsePBFromFile(mountConfig, &mount));
        FillUserDataTableFromFileSystem(mount, dataTable);

        if (!CompileLibraries(dataTable, ctx, modules)) {
            *runOptions.ErrStream << "Errors on compile libraries:" << Endl;
            ctx.IssueManager.GetIssues().PrintTo(*runOptions.ErrStream);
            return -1;
        }

        moduleResolver = std::make_shared<TModuleResolver>(std::move(modules), ctx.NextUniqueId, clusterMapping, sqlFlags, hasValidate);
    } else {
        if (!GetYqlDefaultModuleResolver(ctx, moduleResolver, clusters)) {
            *runOptions.ErrStream << "Errors loading default YQL libraries:" << Endl;
            ctx.IssueManager.GetIssues().PrintTo(*runOptions.ErrStream);
            return 1;
        }
    }

    TExprContext::TFreezeGuard freezeGuard(ctx);

    TProgramFactory progFactory(emulateYt, funcRegistry.Get(), ctx.NextUniqueId, dataProvidersInit, "dqrun");
    progFactory.AddUserDataTable(std::move(dataTable));
    progFactory.SetModules(moduleResolver);
    IUdfResolver::TPtr udfResolverImpl;
    if (udfResolver) {
        udfResolverImpl = NCommon::CreateOutProcUdfResolver(funcRegistry.Get(), storage,
            udfResolver, {}, {}, udfResolverFilterSyscalls, {});
    } else {
        udfResolverImpl = NCommon::CreateSimpleUdfResolver(funcRegistry.Get(), storage, true);
    }

    progFactory.SetUdfResolver(udfResolverImpl);
    progFactory.SetFileStorage(storage);
    progFactory.SetUrlPreprocessing(new TUrlPreprocessing(gatewaysConfig));
    progFactory.SetGatewaysConfig(&gatewaysConfig);
    TCredentials::TPtr creds = MakeIntrusive<TCredentials>();
    if (token) {
        if (!emulateYt) {
            creds->AddCredential("default_yt", TCredential("yt", "", token));
        }
        creds->AddCredential("default_ydb", TCredential("ydb", "", token));
        creds->AddCredential("default_pq", TCredential("pq", "", token));
        creds->AddCredential("default_s3", TCredential("s3", "", token));
        creds->AddCredential("default_solomon", TCredential("solomon", "", token));
        creds->AddCredential("default_generic", TCredential("generic", "", token));
    }
    if (!customTokens.empty()) {
        for (auto& [key, value]: customTokens) {
            creds->AddCredential(key, TCredential("custom", "", value));
        }
    }
    progFactory.SetCredentials(creds);

    progFactory.SetUrlListerManager(
        MakeUrlListerManager(
            {MakeYtUrlLister()}
        )
    );

    TVector<TProgramPtr> programs;
    for (int i = 0;; ++i) {
        auto progFile = TString("data/query/" + std::to_string(i) + ".txt");
        if (!NFs::Exists(progFile)) {
            break;
        }

    TProgramPtr program;
    if (res.Has("replay") && res.Has("capture")) {
        YQL_LOG(ERROR) << "replay and capture options can't be used simultaneously";
        return 1;
    }

    if (res.Has("replay")) {
        program = progFactory.Create("-replay-", "", opId, EHiddenMode::Disable, qContext);
    } else if (progFile == TStringBuf("-")) {
        program = progFactory.Create("-stdin-", Cin.ReadAll(), opId, EHiddenMode::Disable, qContext);
    } else {
        program = progFactory.Create(TFile(progFile, RdOnly), opId + std::to_string(i), qContext);
        program->SetQueryName(progFile);
    }

    if (paramsFile) {
        TString parameters = TFileInput(paramsFile).ReadAll();
        program->SetParametersYson(parameters);
    }

    if (!emulateYt) {
        program->EnableResultPosition();
    }

    THolder<IOutputStream> statStreamHolder;
    if (res.Has("stat")) {
        if (statFile) {
            statStreamHolder = MakeHolder<TFileOutput>(statFile);
            runOptions.StatisticsStream = statStreamHolder.Get();
        } else {
            runOptions.StatisticsStream = &Cerr;
        }
    }

    if (runOptions.LineageOnly) {
        runOptions.LineageStream = &Cout;
    }

    if (ysonAttrs) {
        program->SetOperationAttrsYson(ysonAttrs);
    }

    if (res.Has("with-final-issues")) {
        runOptions.WithFinalIssues = true;
    }

    if (res.Has("validate-result-format")) {
        runOptions.ValidateResultFormat = true;
    }

        int result = PrepareProgram(program, runOptions, clusters, sqlFlags);
        if (result) {
            return result;
        }
        programs.emplace_back(program);
    }

    TVector<TProgram::TFutureStatus> futures;
    for (TProgramPtr program : programs) {
        futures.emplace_back(RunProgram(program, runOptions));
    }
    if (res.Has("metrics")) {
        NProto::TMetricsRegistrySnapshot snapshot;
        snapshot.SetDontIncrement(true);
        metricsRegistry->TakeSnapshot(&snapshot);
        auto output = MakeHolder<TFileOutput>(metricsFile);
        SerializeToTextFormat(snapshot, *output.Get());
    }

    int result = 0;
    NThreading::WaitAll(futures).Wait();
    for (size_t i = 0; i < futures.size(); ++i) {
        try {
            YQL_ENSURE(futures[i].IsReady());
            PrintResults(programs[i], runOptions, futures[i].GetValueSync());
        } catch (const std::exception& e) {
            YQL_LOG(ERROR) << e.what() << '\n';
            result = 1;
        }
    }

    if (result == 0 && res.Has("capture")) {
        qContext.GetWriter()->Commit().GetValueSync();
    }

    return result;
}

int main(int argc, const char* argv[])
{
    std::set_terminate([] () {
        FormatBackTrace(&Cerr);
        abort();
    });
    Y_UNUSED(NUdf::GetStaticSymbols());
    NYql::NBacktrace::RegisterKikimrFatalActions();
    NYql::NBacktrace::EnableKikimrSymbolize();

    NYT::Initialize(argc, argv);

    // Instead of hardcoding logging level, use CLI args:
    // ./dqrun ... -v 6  <- INFO
    // ./dqrun ... -v 7  <- DEBUG
    // ./dqrun ... -v 8  <- TRACE
    auto loggerConfig = NYql::NProto::TLoggingConfig();
    NYql::NLog::InitLogger(loggerConfig, false);

    auto oldBackend = NYql::NLog::YqlLogger().ReleaseBackend();
    NYql::NLog::YqlLogger().ResetBackend(THolder(new NYql::NLog::TTlsLogBackend(oldBackend)));

    //NYql::NLog::YqlLoggerScope logger(&Cerr);

    try {
#ifdef PROFILE_MEMORY_ALLOCATIONS
        NAllocProfiler::StartAllocationSampling(true);
#endif
        const int res = RunMain(argc, argv);
#ifdef PROFILE_MEMORY_ALLOCATIONS
        NAllocProfiler::StopAllocationSampling(Cout);
#endif
        return res;
    } catch (...) {
        Cerr <<  CurrentExceptionMessage() << Endl;
        return 1;
    }
}<|MERGE_RESOLUTION|>--- conflicted
+++ resolved
@@ -181,15 +181,10 @@
 }
 
 void ReadFqConfig(const TString& fqCfgFile, NFq::NConfig::TConfig* fqConfig) {
-<<<<<<< HEAD
-    auto configData = TFileInput(fqCfgFile).ReadAll();
-
-=======
     if (fqCfgFile.empty()) {
         return;
     }
     auto configData = TFileInput(fqCfgFile).ReadAll();
->>>>>>> 31c48b57
     using ::google::protobuf::TextFormat;
     if (!TextFormat::ParseFromString(configData, fqConfig)) {
         ythrow yexception() << "Bad format of fq configuration";
@@ -347,8 +342,7 @@
     const TGatewaysConfig& gatewaysConfig,
     IMetricsRegistryPtr& metricsRegistry,
     NYql::NLog::ELevel loggingLevel,
-    ISecuredServiceAccountCredentialsFactory::TPtr& credentialsFactory,
-    const TVector<TActorSystemManager::TSetupModifier>& setupModifiers
+    ISecuredServiceAccountCredentialsFactory::TPtr& credentialsFactory
 ) {
     auto actorSystemManager = std::make_unique<TActorSystemManager>(metricsRegistry, YqlToActorsLogLevel(loggingLevel));
     TActorIds actorIds;
@@ -359,9 +353,6 @@
         return std::make_tuple(std::move(actorSystemManager), std::move(actorIds));
     }
 
-    std::for_each(setupModifiers.cbegin(), setupModifiers.cend(), [&](const auto& mod) {
-        actorSystemManager->ApplySetupModifier(mod);
-    });
     // One can modify actor system setup via actorSystemManager->ApplySetupModifier().
     // TODO: https://st.yandex-team.ru/YQL-16131
     // This will be useful for DQ Gateway initialization refactoring.
@@ -503,11 +494,7 @@
 {
     TString gatewaysCfgFile;
     TString fqCfgFile;
-<<<<<<< HEAD
     TString progFiles;
-=======
-    TString progFile;
->>>>>>> 31c48b57
     TVector<TString> tablesMappingList;
     THashMap<TString, TString> tablesMapping;
     TString user = GetUsername();
@@ -946,12 +933,10 @@
 
     auto dqCompFactory = NMiniKQL::GetCompositeWithBuiltinFactory(factories);
 
-    TVector<TActorSystemManager::TSetupModifier> setupModifiers;
-
     // Actor system starts here and will be automatically destroyed when goes out of the scope.
     std::unique_ptr<TActorSystemManager> actorSystemManager;
     TActorIds actorIds;
-    std::tie(actorSystemManager, actorIds) = RunActorSystem(gatewaysConfig, metricsRegistry, loggingLevel, credentialsFactory, setupModifiers);
+    std::tie(actorSystemManager, actorIds) = RunActorSystem(gatewaysConfig, metricsRegistry, loggingLevel, credentialsFactory);
 
     IHTTPGateway::TPtr httpGateway;
     if (gatewaysConfig.HasClickHouse()) {
