Dq {
    DefaultSettings {
        Name: "EnableComputeActor"
        Value: "1"
    }

    DefaultSettings {
        Name: "ComputeActorType"
        Value: "async"
    }

    DefaultSettings {
        Name: "AnalyzeQuery"
        Value: "true"
    }

    DefaultSettings {
        Name: "MaxTasksPerStage"
        Value: "200"
    }

    DefaultSettings {
        Name: "MaxTasksPerOperation"
        Value: "200"
    }

    DefaultSettings {
        Name: "EnableInsert"
        Value: "true"
    }

    DefaultSettings {
        Name: "_EnablePrecompute"
        Value: "true"
    }

    DefaultSettings {
        Name: "UseAggPhases"
        Value: "true"
    }

    DefaultSettings {
        Name: "HashJoinMode"
        Value: "grace"
    }

    DefaultSettings {
        Name: "UseFastPickleTransport"
        Value: "true"
    }

    DefaultSettings {
        Name: "UseOOBTransport"
        Value: "true"
    }

    DefaultSettings {
        Name: "UseWideChannels"
        Value: "true"
    }

    DefaultSettings {
        Name: "_SkipRevisionCheck"
        Value: "true"
    }

    DefaultSettings {
        Name: "EnableDqReplicate"
        Value: "true"
    }
    DefaultSettings {
        Name: "_TableTimeout"
        Value: "600000"
    }
<<<<<<< HEAD

=======
>>>>>>> 31c48b57
}

Generic {
  Connector {
    Endpoint {
      host: "connector.yqv2-dev.cloud.yandex.net"
      port: 50051
    }
    UseSsl: true
  }

  ClusterMapping {
    Kind: YDB,
    Name: "ydb_dev"
    DatabaseId: "etnejle6hb72cdr6aqps"
    ServiceAccountId: "my_sa"
    ServiceAccountIdSignature: "my_sa_secret_value"
    UseSsl: true
    Protocol: NATIVE
  }

  DefaultSettings {
        Name: "DateTimeFormat"
        Value: "string"
  }
}

DbResolver {
  YdbMvpEndpoint: "https://ydbc.ydb.cloud.yandex.net:8789/ydbc/cloud-prod"
}

S3 {
    ClusterMapping {
        Name: "yq-clickbench-local"
        Url: "file://./clickbench/"
    }
    ClusterMapping {
        Name: "yq-tpc-local"
        Url: "file://./tpc/"
    }
    MaxReadSizePerQuery: 100000000000
}

HttpGateway {
    ConnectionTimeoutSeconds: 15
    RequestTimeoutSeconds: 150
    MaxRetries: 2
    LowSpeedBytesLimit: 16384
    LowSpeedTimeSeconds: 10
    DownloadBufferBytesLimit: 131072
}

YqlCore {
    Flags {
        Name: "_EnableStreamLookupJoin"
    }
    Flags {
        Name: "_EnableMatchRecognize"
    }
}

SqlCore {
    TranslationFlags: ["FlexibleTypes", "DisableAnsiOptionalAs", "EmitAggApply"]
}

Pq {
    ClusterMapping {
        Name: "pq"
        Endpoint: "localhost:2135"
        Database: "local"
        ClusterType: 2
        UseSsl: True
<<<<<<< HEAD
        SharedReading:True
=======
        SharedReading:False
>>>>>>> 31c48b57
    }
}
<|MERGE_RESOLUTION|>--- conflicted
+++ resolved
@@ -72,10 +72,6 @@
         Name: "_TableTimeout"
         Value: "600000"
     }
-<<<<<<< HEAD
-
-=======
->>>>>>> 31c48b57
 }
 
 Generic {
@@ -148,10 +144,6 @@
         Database: "local"
         ClusterType: 2
         UseSsl: True
-<<<<<<< HEAD
-        SharedReading:True
-=======
         SharedReading:False
->>>>>>> 31c48b57
     }
 }
