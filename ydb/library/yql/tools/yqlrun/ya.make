<<<<<<< HEAD
IF (YQL_PACKAGED)
    PACKAGE()

    FROM_SANDBOX(
        FILE {FILE_RESOURCE_ID} OUT_NOAUTO
            yqlrun
            EXECUTABLE
    )

    END()
ELSE()
    PROGRAM(yqlrun)

    ALLOCATOR(J)

    SRCS(
        yqlrun.cpp
        gateway_spec.cpp
    )

    IF (OS_LINUX)
        # prevent external python extensions to lookup protobuf symbols (and maybe
        # other common stuff) in main binary
        EXPORTS_SCRIPT(${ARCADIA_ROOT}/ydb/library/yql/tools/exports.symlist)
    ENDIF()

    PEERDIR(
        contrib/libs/protobuf
        library/cpp/getopt
        library/cpp/yson
        library/cpp/svnversion
        yql/essentials/sql/pg
        yql/essentials/core/facade
        yql/essentials/core/file_storage
        yql/essentials/core/file_storage/proto
        yql/essentials/core/file_storage/http_download
        yql/essentials/core/pg_ext
        yql/essentials/core/services/mounts
        yql/essentials/minikql/comp_nodes/llvm14
        yql/essentials/protos
        yql/essentials/public/udf/service/exception_policy
        yql/essentials/utils/backtrace
        yql/essentials/core
        yql/essentials/sql/v1/format
        yql/essentials/providers/common/codec
        yql/essentials/providers/common/comp_nodes
        yql/essentials/providers/common/proto
        yql/essentials/providers/common/provider
        yql/essentials/providers/common/udf_resolve
        ydb/library/yql/providers/dq/provider
        ydb/library/yql/providers/yt/gateway/file
        ydb/library/yql/providers/yt/codec/codegen
        ydb/library/yql/providers/yt/comp_nodes/llvm14
        yql/essentials/core/url_preprocessing
        ydb/library/yql/tools/yqlrun/http
        yql/essentials/parser/pg_wrapper
        yql/essentials/public/result_format
    )

    YQL_LAST_ABI_VERSION()

    FILES(
        ui.sh
        uig.sh
    )

    END()
ENDIF()
=======
PROGRAM(yqlrun)

ALLOCATOR(J)

SRCS(
    yqlrun.cpp
    gateway_spec.cpp
)

IF (OS_LINUX)
    # prevent external python extensions to lookup protobuf symbols (and maybe
    # other common stuff) in main binary
    EXPORTS_SCRIPT(${ARCADIA_ROOT}/ydb/library/yql/tools/exports.symlist)
ENDIF()

PEERDIR(
    contrib/libs/protobuf
    library/cpp/getopt
    library/cpp/yson
    library/cpp/svnversion
    ydb/library/yql/sql/pg
    ydb/library/yql/core/facade
    ydb/library/yql/core/file_storage
    ydb/library/yql/core/file_storage/proto
    ydb/library/yql/core/file_storage/http_download
    ydb/library/yql/core/pg_ext
    ydb/library/yql/core/services/mounts
    ydb/library/yql/minikql/comp_nodes/llvm14
    ydb/library/yql/protos
    ydb/library/yql/public/udf/service/exception_policy
    ydb/library/yql/utils/backtrace
    ydb/library/yql/core
    ydb/library/yql/sql/v1/format
    ydb/library/yql/providers/common/codec
    ydb/library/yql/providers/common/comp_nodes
    ydb/library/yql/providers/common/proto
    ydb/library/yql/providers/common/provider
    ydb/library/yql/providers/common/udf_resolve
    ydb/library/yql/providers/dq/provider
    ydb/library/yql/providers/yt/gateway/file
    ydb/library/yql/providers/yt/codec/codegen
    ydb/library/yql/providers/yt/comp_nodes/llvm14
    ydb/library/yql/core/url_preprocessing
    ydb/library/yql/tools/yqlrun/http
    ydb/library/yql/parser/pg_wrapper
    ydb/library/yql/public/result_format
)

YQL_LAST_ABI_VERSION()

FILES(
    ui.sh
    uig.sh
)

END()
>>>>>>> d4c693ff
<|MERGE_RESOLUTION|>--- conflicted
+++ resolved
@@ -1,73 +1,3 @@
-<<<<<<< HEAD
-IF (YQL_PACKAGED)
-    PACKAGE()
-
-    FROM_SANDBOX(
-        FILE {FILE_RESOURCE_ID} OUT_NOAUTO
-            yqlrun
-            EXECUTABLE
-    )
-
-    END()
-ELSE()
-    PROGRAM(yqlrun)
-
-    ALLOCATOR(J)
-
-    SRCS(
-        yqlrun.cpp
-        gateway_spec.cpp
-    )
-
-    IF (OS_LINUX)
-        # prevent external python extensions to lookup protobuf symbols (and maybe
-        # other common stuff) in main binary
-        EXPORTS_SCRIPT(${ARCADIA_ROOT}/ydb/library/yql/tools/exports.symlist)
-    ENDIF()
-
-    PEERDIR(
-        contrib/libs/protobuf
-        library/cpp/getopt
-        library/cpp/yson
-        library/cpp/svnversion
-        yql/essentials/sql/pg
-        yql/essentials/core/facade
-        yql/essentials/core/file_storage
-        yql/essentials/core/file_storage/proto
-        yql/essentials/core/file_storage/http_download
-        yql/essentials/core/pg_ext
-        yql/essentials/core/services/mounts
-        yql/essentials/minikql/comp_nodes/llvm14
-        yql/essentials/protos
-        yql/essentials/public/udf/service/exception_policy
-        yql/essentials/utils/backtrace
-        yql/essentials/core
-        yql/essentials/sql/v1/format
-        yql/essentials/providers/common/codec
-        yql/essentials/providers/common/comp_nodes
-        yql/essentials/providers/common/proto
-        yql/essentials/providers/common/provider
-        yql/essentials/providers/common/udf_resolve
-        ydb/library/yql/providers/dq/provider
-        ydb/library/yql/providers/yt/gateway/file
-        ydb/library/yql/providers/yt/codec/codegen
-        ydb/library/yql/providers/yt/comp_nodes/llvm14
-        yql/essentials/core/url_preprocessing
-        ydb/library/yql/tools/yqlrun/http
-        yql/essentials/parser/pg_wrapper
-        yql/essentials/public/result_format
-    )
-
-    YQL_LAST_ABI_VERSION()
-
-    FILES(
-        ui.sh
-        uig.sh
-    )
-
-    END()
-ENDIF()
-=======
 PROGRAM(yqlrun)
 
 ALLOCATOR(J)
@@ -88,32 +18,32 @@
     library/cpp/getopt
     library/cpp/yson
     library/cpp/svnversion
-    ydb/library/yql/sql/pg
-    ydb/library/yql/core/facade
-    ydb/library/yql/core/file_storage
-    ydb/library/yql/core/file_storage/proto
-    ydb/library/yql/core/file_storage/http_download
-    ydb/library/yql/core/pg_ext
-    ydb/library/yql/core/services/mounts
-    ydb/library/yql/minikql/comp_nodes/llvm14
-    ydb/library/yql/protos
-    ydb/library/yql/public/udf/service/exception_policy
-    ydb/library/yql/utils/backtrace
-    ydb/library/yql/core
-    ydb/library/yql/sql/v1/format
-    ydb/library/yql/providers/common/codec
-    ydb/library/yql/providers/common/comp_nodes
-    ydb/library/yql/providers/common/proto
-    ydb/library/yql/providers/common/provider
-    ydb/library/yql/providers/common/udf_resolve
+    yql/essentials/sql/pg
+    yql/essentials/core/facade
+    yql/essentials/core/file_storage
+    yql/essentials/core/file_storage/proto
+    yql/essentials/core/file_storage/http_download
+    yql/essentials/core/pg_ext
+    yql/essentials/core/services/mounts
+    yql/essentials/minikql/comp_nodes/llvm14
+    yql/essentials/protos
+    yql/essentials/public/udf/service/exception_policy
+    yql/essentials/utils/backtrace
+    yql/essentials/core
+    yql/essentials/sql/v1/format
+    yql/essentials/providers/common/codec
+    yql/essentials/providers/common/comp_nodes
+    yql/essentials/providers/common/proto
+    yql/essentials/providers/common/provider
+    yql/essentials/providers/common/udf_resolve
     ydb/library/yql/providers/dq/provider
     ydb/library/yql/providers/yt/gateway/file
     ydb/library/yql/providers/yt/codec/codegen
     ydb/library/yql/providers/yt/comp_nodes/llvm14
-    ydb/library/yql/core/url_preprocessing
+    yql/essentials/core/url_preprocessing
     ydb/library/yql/tools/yqlrun/http
-    ydb/library/yql/parser/pg_wrapper
-    ydb/library/yql/public/result_format
+    yql/essentials/parser/pg_wrapper
+    yql/essentials/public/result_format
 )
 
 YQL_LAST_ABI_VERSION()
@@ -123,5 +53,4 @@
     uig.sh
 )
 
-END()
->>>>>>> d4c693ff
+END()