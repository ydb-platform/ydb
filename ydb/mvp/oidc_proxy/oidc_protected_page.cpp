--- conflicted
+++ resolved
@@ -128,21 +128,7 @@
 
 void THandlerSessionServiceCheck::ForwardUserRequest(TStringBuf authHeader, bool secure) {
     BLOG_D("Forward user request bypass OIDC");
-<<<<<<< HEAD
-    NHttp::THttpOutgoingRequestPtr httpRequest = NHttp::THttpOutgoingRequest::CreateRequest(Request->Method, ProtectedPageUrl);
-    ForwardRequestHeaders(httpRequest);
-    if (!authHeader.empty()) {
-        httpRequest->Set(AUTH_HEADER_NAME, authHeader);
-    }
-    if (Request->HaveBody()) {
-        httpRequest->SetBody(Request->Body);
-    }
-    if (RequestedPageScheme.empty()) {
-        httpRequest->Secure = secure;
-    }
-=======
     auto httpRequest = CreateProxiedRequest(authHeader, secure);
->>>>>>> 832cd121
 
     auto requestEvent = std::make_unique<NHttp::TEvHttpProxy::TEvHttpOutgoingRequest>(httpRequest);
     requestEvent->Timeout = TDuration::Seconds(120);
