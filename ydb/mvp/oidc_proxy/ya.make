RECURSE_FOR_TESTS(
    ut
)

LIBRARY()

SRCS(
    mvp.cpp
    context.cpp
    oidc_client.cpp
    openid_connect.cpp
    oidc_settings.cpp
    oidc_cleanup_page.cpp
    oidc_impersonate_start_page_nebius.cpp
    oidc_impersonate_stop_page_nebius.cpp
    oidc_protected_page_handler.cpp
    oidc_protected_page_yandex.cpp
    oidc_protected_page_nebius.cpp
    oidc_protected_page.cpp
    oidc_session_create_handler.cpp
    oidc_session_create_yandex.cpp
    oidc_session_create_nebius.cpp
    oidc_session_create.cpp
)

PEERDIR(
    ydb/mvp/core
<<<<<<< HEAD
    ydb/public/api/client/yc_private/oauth/v1
=======
    ydb/public/api/client/yc_private/oauth
    library/cpp/getopt
>>>>>>> f2c5cc1f
)

YQL_LAST_ABI_VERSION()

END()

RECURSE(
    bin
)<|MERGE_RESOLUTION|>--- conflicted
+++ resolved
@@ -25,12 +25,8 @@
 
 PEERDIR(
     ydb/mvp/core
-<<<<<<< HEAD
     ydb/public/api/client/yc_private/oauth/v1
-=======
-    ydb/public/api/client/yc_private/oauth
     library/cpp/getopt
->>>>>>> f2c5cc1f
 )
 
 YQL_LAST_ABI_VERSION()
