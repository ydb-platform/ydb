syntax = "proto3";
option cc_enable_arenas = true;

import "ydb/public/api/protos/annotations/validation.proto";
import "ydb/public/api/protos/ydb_export.proto";
import "ydb/public/api/protos/ydb_operation.proto";

import "google/protobuf/timestamp.proto";

package Ydb.Import;
option java_package = "com.yandex.ydb.import_";

/// Common
message ImportProgress {
    enum Progress {
        PROGRESS_UNSPECIFIED = 0;
        PROGRESS_PREPARING = 1;
        PROGRESS_TRANSFER_DATA = 2;
        PROGRESS_BUILD_INDEXES = 3;
        PROGRESS_DONE = 4;
        PROGRESS_CANCELLATION = 5;
        PROGRESS_CANCELLED = 6;
        PROGRESS_CREATE_CHANGEFEEDS = 7;
    }
}

message ImportItemProgress {
    uint32 parts_total = 1;
    uint32 parts_completed = 2;
    google.protobuf.Timestamp start_time = 3;
    google.protobuf.Timestamp end_time = 4;
}

/// S3
message ImportFromS3Settings {
    enum Scheme {
        UNSPECIFIED = 0;
        HTTP = 1;
        HTTPS = 2;
    }

    message Item {
        oneof Source {
            /* YDB database objects in S3 are stored in one or more S3 objects (see ydb_export.proto).
            The S3 object name begins with a prefix, followed by:
                * '/data_PartNumber', where 'PartNumber' represents the index of the part, starting at zero;
                * '/scheme.pb' - object with information about scheme, indexes, etc;
                * '/permissions.pb' - object with information about ACL and owner;
                * '/metadata.json' - object with metadata about the backup.
            */

            // The S3 object prefix can be either provided explicitly
            string source_prefix = 1;

            // Or, if the export contains the database objects list, you may specify the database object name, and the S3 prefix will be looked up in the database objects list by the import procedure
            string source_path = 3;
        }

        // Database path to a database object to import the item to
        // Resolved relative to the default destination_path
        // May be omitted if the item's source_path is specified, in this case will be taken equal to it
        string destination_path = 2;
    }

    string endpoint = 1 [(required) = true];
    Scheme scheme = 2; // HTTPS if not specified
    string bucket = 3 [(required) = true];
    string access_key = 4 [(required) = true];
    string secret_key = 5 [(required) = true];
    repeated Item items = 6; // Empty collection means import of all export objects
    string description = 7 [(length).le = 128];
    uint32 number_of_retries = 8;

    // Region to use in requests
    string region = 9;

    // disables virtual hosting style buckets aws s3 feature
    // it changes the way bucket appended to url. e.g. https//bucket_name.example.com/ vs https://example.com/bucket_name
    // details: https://docs.aws.amazon.com/AmazonS3/latest/userguide/VirtualHosting.html
    // it is especially useful for custom s3 implementations
    bool disable_virtual_addressing = 10;

    // Prevent importing of ACL and owner. If true, objects are created with empty ACL
    // and their owner will be the user who started the import.
    bool no_acl = 11;

    // Skip checksum validation during import
    bool skip_checksum_validation = 12;

    // A default path prefix for all items,
    // determines that the import works with the list of objects in the SchemaMapping file.
    // Must be provided to import an encrypted export.
    string source_prefix = 13;

    // Destination path to restore paths inside database
    // Default value is database root
    string destination_path = 14;

    // Settings how data is encrypted.
    // If encryption_settings field is not specified,
    // the resulting data is considered not encrypted.
    Ydb.Export.EncryptionSettings encryption_settings = 15;
}

message ImportFromS3Result {
}

message ImportFromS3Metadata {
    ImportFromS3Settings settings = 1;
    ImportProgress.Progress progress = 2;
    repeated ImportItemProgress items_progress = 3;
}

message ImportFromS3Request {
    Ydb.Operations.OperationParams operation_params = 1;
    ImportFromS3Settings settings = 2 [(required) = true];
}

message ImportFromS3Response {
    // operation.result = ImportFromS3Result
    // operation.metadata = ImportFromS3Metadata
    Ydb.Operations.Operation operation = 1;
}

/// File system (FS)
message ImportFromFsSettings {
    message Item {
        /* YDB tables in FS are stored in a directory structure (see ydb_export.proto).
           The directory contains:
             * '/data_PartNumber', where 'PartNumber' represents the index of the part, starting at zero;
             * '/scheme.pb' - object with information about scheme, indexes, etc;
             * '/permissions.pb' - object with information about ACL and owner;
             * '/metadata.json' - object with metadata about the backup.
        The FS path can be either provided explicitly (relative to base_path)
        Or, if the export contains the database objects list, you may specify the database object name,
        and the FS prefix will be looked up in the database objects list by the import procedure
        */
        string source_path = 1;

        // Database path to a database object to import the item to
        // Resolved relative to the default destination_path
        // May be omitted if the item's source_path is specified, in this case will be taken equal to it
        string destination_path = 2;
    }

    // Base path on FS where the export is located
<<<<<<< HEAD
    // In the case of NFS, one of the directories in the path must be mounted
=======
    // Path to the mounted directory in the case of NFS
    // Must be an absolute path
>>>>>>> ed7c647d
    // Example: /mnt/exports
    // SchemaMapping file with the list of objects is read from this path
    string base_path = 1 [(required) = true];

    repeated Item items = 2; // Empty collection means import of all export objects

    // Optional description
    string description = 3 [(length).le = 128];

    // Number of retries for failed file operations
    uint32 number_of_retries = 4;

    // Prevent importing of ACL and owner. If true, objects are created with empty ACL
    // and their owner will be the user who started the import.
    bool no_acl = 5;

    // Skip checksum validation during import
    bool skip_checksum_validation = 6;

    // Destination path to restore paths inside database
    // Default value is database root
    string destination_path = 7;

    // Settings how data is encrypted.
    // If encryption_settings field is not specified,
    // the resulting data is considered not encrypted.
    Ydb.Export.EncryptionSettings encryption_settings = 8;
}

message ImportFromFsResult {
}

message ImportFromFsMetadata {
    ImportFromFsSettings settings = 1;
    ImportProgress.Progress progress = 2;
    repeated ImportItemProgress items_progress = 3;
}

message ImportFromFsRequest {
    Ydb.Operations.OperationParams operation_params = 1;
    ImportFromFsSettings settings = 2 [(required) = true];
}

message ImportFromFsResponse {
    // operation.result = ImportFromFsResult
    // operation.metadata = ImportFromFsMetadata
    Ydb.Operations.Operation operation = 1;
}

message ListObjectsInS3ExportSettings {
    message Item {
        // Database object path
        // Recursive for directories
        string path = 1;
    }

    string endpoint = 1 [(required) = true];
    ImportFromS3Settings.Scheme scheme = 2; // HTTPS if not specified
    string bucket = 3 [(required) = true];
    string access_key = 4 [(required) = true];
    string secret_key = 5 [(required) = true];
    repeated Item items = 6;
    uint32 number_of_retries = 7;

    // Region to use in requests
    string region = 8;

    // disables virtual hosting style buckets aws s3 feature
    // it changes the way bucket appended to url. e.g. https//bucket_name.example.com/ vs https://example.com/bucket_name
    // details: https://docs.aws.amazon.com/AmazonS3/latest/userguide/VirtualHosting.html
    // it is especially useful for custom s3 implementations
    bool disable_virtual_addressing = 9;

    // A default path prefix for all items,
    // determines that the import works with the list of objects in the SchemaMapping file.
    // Must be provided for encrypted exports.
    string prefix = 10;

    // Settings how data is encrypted.
    // If encryption_settings field is not specified,
    // the resulting data is considered not encrypted.
    Ydb.Export.EncryptionSettings encryption_settings = 11;
}

message ListObjectsInS3ExportResult {
    message Item {
        /* YDB database objects in S3 are stored in one or more S3 objects (see ydb_export.proto).
          The S3 object name begins with a prefix, followed by:
            * '/data_PartNumber', where 'PartNumber' represents the index of the part, starting at zero;
            * '/scheme.pb' - object with information about scheme, indexes, etc;
            * '/permissions.pb' - object with information about ACL and owner.
        */

        // S3 object prefix
        string prefix = 1;

        // Database object path
        string path = 2;
    }

    repeated Item items = 1;

    // This token allows you to get the next page of results for ListObjectsInS3Export requests,
    // if the number of results is larger than `page_size` specified in the request.
    // To get the next page, specify the value of `next_page_token` as a value for
    // the `page_token` parameter in the next ListObjectsInS3Export request. Subsequent ListObjectsInS3Export
    // requests will have their own `next_page_token` to continue paging through the results.
    string next_page_token = 2;
}

message ListObjectsInS3ExportRequest {
    Ydb.Operations.OperationParams operation_params = 1;
    ListObjectsInS3ExportSettings settings = 2 [(required) = true];

    // The maximum number of results per page that should be returned. If the number of available
    // results is larger than `page_size`, the service returns a `next_page_token` that can be used
    // to get the next page of results in subsequent ListObjectsInS3Export requests.
    // 0 means that server returns all objects.
    int64 page_size = 3 [(value) = "<= 10000"];

    // Page token. Set `page_token` to the `next_page_token` returned by a previous ListObjectsInS3Export
    // request to get the next page of results.
    string page_token = 4;
}

message ListObjectsInS3ExportResponse {
    // operation.result = ListObjectsInS3ExportResult
    Ydb.Operations.Operation operation = 1;
}

message ListObjectsInFsExportSettings {
    message Item {
        // Database object path
        // Recursive for directories
        string path = 1;
    }

    string endpoint = 1 [(required) = true];
    string base_path = 2 [(required) = true];
    repeated Item items = 3;
    uint32 number_of_retries = 4;

    // Settings how data is encrypted.
    // If encryption_settings field is not specified,
    // the resulting data is considered not encrypted.
    Ydb.Export.EncryptionSettings encryption_settings = 5;
}

message ListObjectsInFsExportResult {
    message Item {
        /* YDB database objects in S3 are stored in one or more S3 objects (see ydb_export.proto).
          The S3 object name begins with a prefix, followed by:
            * '/data_PartNumber', where 'PartNumber' represents the index of the part, starting at zero;
            * '/scheme.pb' - object with information about scheme, indexes, etc;
            * '/permissions.pb' - object with information about ACL and owner;
            * '/metadata.json' - object with metadata about the backup.
        */
        string fs_path = 1;
        string db_path = 2;
    }

    repeated Item items = 1;

    // This token allows you to get the next page of results for ListObjectsInFsExport requests,
    // if the number of results is larger than `page_size` specified in the request.
    // To get the next page, specify the value of `next_page_token` as a value for
    // the `page_token` parameter in the next ListObjectsInFsExport request. Subsequent ListObjectsInFsExport
    // requests will have their own `next_page_token` to continue paging through the results.
    string next_page_token = 2;
}

message ListObjectsInFsExportRequest {
    Ydb.Operations.OperationParams operation_params = 1;
    ListObjectsInFsExportSettings settings = 2 [(required) = true];

    // The maximum number of results per page that should be returned. If the number of available
    // results is larger than `page_size`, the service returns a `next_page_token` that can be used
    // to get the next page of results in subsequent ListObjectsInFsExport requests.
    // 0 means that server returns all objects.
    int64 page_size = 3 [(value) = "<= 10000"];

    // Page token. Set `page_token` to the `next_page_token` returned by a previous ListObjectsInFsExport
    // request to get the next page of results.
    string page_token = 4;
}

message ListObjectsInFsExportResponse {
    // operation.result = ListObjectsInFsExportResult
    Ydb.Operations.Operation operation = 1;
}

/// Data
message YdbDumpFormat {
    repeated string columns = 1;
}

message ImportDataResult {
}

message ImportDataRequest {
    Ydb.Operations.OperationParams operation_params = 1;
    // Full path to table
    string path = 2;
    // Data serialized in the selected format. Restrictions:
    // - sorted by primary key;
    // - all keys must be from the same partition;
    // - table has no global secondary indexes;
    // - size of serialized data is limited to 16 MB.
    bytes data = 3 [(length).le = 16777216];
    oneof format {
        // Result of `ydb tools dump`
        YdbDumpFormat ydb_dump = 4;
    }
}

message ImportDataResponse {
    // operation.result = ImportDataResult
    Ydb.Operations.Operation operation = 1;
}<|MERGE_RESOLUTION|>--- conflicted
+++ resolved
@@ -144,12 +144,8 @@
     }
 
     // Base path on FS where the export is located
-<<<<<<< HEAD
     // In the case of NFS, one of the directories in the path must be mounted
-=======
-    // Path to the mounted directory in the case of NFS
     // Must be an absolute path
->>>>>>> ed7c647d
     // Example: /mnt/exports
     // SchemaMapping file with the list of objects is read from this path
     string base_path = 1 [(required) = true];
