--- conflicted
+++ resolved
@@ -218,13 +218,11 @@
     Ydb.TableStats.QueryStats exec_stats = 5;
 
     TransactionMeta tx_meta = 6;
-<<<<<<< HEAD
-
+
+    VirtualTimestamp snapshot_timestamp = 7;
+    
     // Settings for the arrow result set type with the result part in result_data
     optional Ydb.Formats.ArrowBatchSettings arrow_batch_settings = 8;
-=======
-    VirtualTimestamp snapshot_timestamp = 7;
->>>>>>> 0f55ef21
 }
 
 message ExecuteScriptRequest {
