--- conflicted
+++ resolved
@@ -198,13 +198,6 @@
     repeated Value rows = 2;
     // Flag indicates the result was truncated
     bool truncated = 3;
-<<<<<<< HEAD
-
-    ResultSetType result_set_type = 4;
-
-    optional Ydb.Formats.ArrowBatchSettings arrow_batch_settings = 5;
-
-=======
     // Type of result set data
     Type type = 4;
 
@@ -212,6 +205,5 @@
     optional Ydb.Formats.ArrowBatchSettings arrow_batch_settings = 5;
 
     // Data for byte formats of result data
->>>>>>> 00d31a58
     bytes data = 1000;
 }