LIBRARY()

SRCS(
<<<<<<< HEAD
    dummy_name_service.cpp
=======
>>>>>>> 832cd121
    ydb_schema.cpp
    yql_completer.cpp
)

PEERDIR(
    contrib/restricted/patched/replxx
    yql/essentials/sql/v1/complete
<<<<<<< HEAD
    yql/essentials/sql/v1/complete/name/object
    yql/essentials/sql/v1/complete/name/object/simple
=======
    yql/essentials/sql/v1/complete/name/cache/local
    yql/essentials/sql/v1/complete/name/object
    yql/essentials/sql/v1/complete/name/object/simple
    yql/essentials/sql/v1/complete/name/object/simple/cached
>>>>>>> 832cd121
    yql/essentials/sql/v1/complete/name/service/schema
    yql/essentials/sql/v1/complete/name/service/static
    yql/essentials/sql/v1/complete/name/service/union
    yql/essentials/sql/v1/lexer/antlr4_pure
    yql/essentials/sql/v1/lexer/antlr4_pure_ansi
    ydb/public/lib/ydb_cli/commands/interactive/highlight/color
    ydb/public/lib/ydb_cli/common
)

END()<|MERGE_RESOLUTION|>--- conflicted
+++ resolved
@@ -1,10 +1,6 @@
 LIBRARY()
 
 SRCS(
-<<<<<<< HEAD
-    dummy_name_service.cpp
-=======
->>>>>>> 832cd121
     ydb_schema.cpp
     yql_completer.cpp
 )
@@ -12,15 +8,10 @@
 PEERDIR(
     contrib/restricted/patched/replxx
     yql/essentials/sql/v1/complete
-<<<<<<< HEAD
-    yql/essentials/sql/v1/complete/name/object
-    yql/essentials/sql/v1/complete/name/object/simple
-=======
     yql/essentials/sql/v1/complete/name/cache/local
     yql/essentials/sql/v1/complete/name/object
     yql/essentials/sql/v1/complete/name/object/simple
     yql/essentials/sql/v1/complete/name/object/simple/cached
->>>>>>> 832cd121
     yql/essentials/sql/v1/complete/name/service/schema
     yql/essentials/sql/v1/complete/name/service/static
     yql/essentials/sql/v1/complete/name/service/union
