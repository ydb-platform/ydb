--- conflicted
+++ resolved
@@ -1,16 +1,5 @@
 #include "yql_completer.h"
 
-<<<<<<< HEAD
-#include <ydb/public/lib/ydb_cli/commands/interactive/complete/dummy_name_service.h>
-#include <ydb/public/lib/ydb_cli/commands/interactive/complete/ydb_schema.h>
-#include <ydb/public/lib/ydb_cli/commands/interactive/highlight/color/schema.h>
-
-#include <yql/essentials/sql/v1/complete/sql_complete.h>
-#include <yql/essentials/sql/v1/complete/name/service/schema/name_service.h>
-#include <yql/essentials/sql/v1/complete/name/service/static/name_service.h>
-#include <yql/essentials/sql/v1/complete/name/service/union/name_service.h>
-#include <yql/essentials/sql/v1/complete/text/word.h>
-=======
 #include "ydb_schema.h"
 
 #include <ydb/public/lib/ydb_cli/commands/interactive/highlight/color/schema.h>
@@ -21,7 +10,6 @@
 #include <yql/essentials/sql/v1/complete/name/service/schema/name_service.h>
 #include <yql/essentials/sql/v1/complete/name/service/static/name_service.h>
 #include <yql/essentials/sql/v1/complete/name/service/union/name_service.h>
->>>>>>> 832cd121
 
 #include <yql/essentials/sql/v1/lexer/antlr4_pure/lexer.h>
 #include <yql/essentials/sql/v1/lexer/antlr4_pure_ansi/lexer.h>
@@ -67,8 +55,6 @@
 
             contextLen = GetNumberOfUTF8Chars(completion.CompletedToken.Content);
 
-<<<<<<< HEAD
-=======
             if (light &&
                 completion.Candidates.size() == 1 &&
                 !completion.Candidates[0].Content.StartsWith(completion.CompletedToken.Content)) {
@@ -79,7 +65,6 @@
                 });
             }
 
->>>>>>> 832cd121
             return ReplxxCompletionsOf(std::move(completion.Candidates));
         }
 
@@ -94,24 +79,12 @@
             replxx::Replxx::completions_t entries;
             entries.reserve(candidates.size());
             for (auto& candidate : candidates) {
-<<<<<<< HEAD
-                if (candidate.Kind == NSQLComplete::ECandidateKind::FolderName && 
-                    candidate.Content.EndsWith('`')) {
-                    candidate.Content.pop_back();
-                }
-=======
->>>>>>> 832cd121
                 entries.emplace_back(ReplxxCompletionOf(std::move(candidate)));
             }
             return entries;
         }
 
         replxx::Replxx::Completion ReplxxCompletionOf(NSQLComplete::TCandidate candidate) const {
-<<<<<<< HEAD
-            const auto back = candidate.Content.back();
-            if (
-                !(candidate.Kind == NSQLComplete::ECandidateKind::FolderName || candidate.Kind == NSQLComplete::ECandidateKind::TableName) && (!IsLeftPunct(back) && back != '<' || IsQuotation(back))) {
-=======
             Y_ENSURE(candidate.CursorShift <= candidate.Content.length());
             const size_t prefixLen = candidate.Content.length() - candidate.CursorShift;
             candidate.Content.resize(prefixLen);
@@ -122,7 +95,6 @@
                 !(candidate.Kind == NSQLComplete::ECandidateKind::FolderName ||
                   (candidate.Kind == NSQLComplete::ECandidateKind::TableName) &&
                       (!IsLeftPunct(back) && back != '<' || IsQuotation(back)))) {
->>>>>>> 832cd121
                 candidate.Content += ' ';
             }
 
@@ -143,11 +115,8 @@
                 case NSQLComplete::ECandidateKind::FolderName:
                 case NSQLComplete::ECandidateKind::TableName:
                     return Color.identifier.quoted;
-<<<<<<< HEAD
-=======
                 case NSQLComplete::ECandidateKind::BindingName:
                     return Color.identifier.variable;
->>>>>>> 832cd121
                 default:
                     return replxx::Replxx::Color::DEFAULT;
             }
@@ -169,8 +138,6 @@
         };
     }
 
-<<<<<<< HEAD
-=======
     NSQLComplete::ISchemaListCache::TPtr MakeSchemaCache() {
         using TKey = NSQLComplete::TSchemaDescribeCacheKey;
         using TValue = TVector<NSQLComplete::TFolderEntry>;
@@ -183,37 +150,10 @@
             });
     }
 
->>>>>>> 832cd121
     IYQLCompleter::TPtr MakeYQLCompleter(
         TColorSchema color, TDriver driver, TString database, bool isVerbose) {
         NSQLComplete::TLexerSupplier lexer = MakePureLexerSupplier();
 
-<<<<<<< HEAD
-        NSQLComplete::IRanking::TPtr ranking = NSQLComplete::MakeDefaultRanking();
-
-        auto statics = NSQLComplete::MakeStaticNameService(
-            NSQLComplete::MakeDefaultNameSet(), ranking);
-
-        TVector<NSQLComplete::INameService::TPtr> heavies = {
-            statics,
-            NSQLComplete::MakeSchemaNameService(
-                NSQLComplete::MakeSimpleSchema(
-                    MakeYDBSchema(std::move(driver), std::move(database), isVerbose))),
-        };
-
-        TVector<NSQLComplete::INameService::TPtr> lighties = {
-            statics,
-            MakeDummyNameService(),
-        };
-
-        return IYQLCompleter::TPtr(new TYQLCompleter(
-            NSQLComplete::MakeSqlCompletionEngine(
-                lexer,
-                NSQLComplete::MakeUnionNameService(std::move(heavies), ranking)),
-            NSQLComplete::MakeSqlCompletionEngine(
-                lexer,
-                NSQLComplete::MakeUnionNameService(std::move(lighties), ranking)),
-=======
         auto ranking = NSQLComplete::MakeDefaultRanking(NSQLComplete::LoadFrequencyData());
 
         TVector<NSQLComplete::INameService::TPtr> services = {
@@ -235,7 +175,6 @@
         return IYQLCompleter::TPtr(new TYQLCompleter(
             /* heavyEngine = */ NSQLComplete::MakeSqlCompletionEngine(lexer, service, config),
             /* lightEngine = */ NSQLComplete::MakeSqlCompletionEngine(lexer, service, config),
->>>>>>> 832cd121
             std::move(color)));
     }
 
