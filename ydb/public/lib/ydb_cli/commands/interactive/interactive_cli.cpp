#include "interactive_cli.h"

#include <ydb/library/yverify_stream/yverify_stream.h>
#include <ydb/public/lib/ydb_cli/common/query_stats.h>
#include <ydb/public/lib/ydb_cli/commands/interactive/common/interactive_log_defs.h>
#include <ydb/public/lib/ydb_cli/commands/interactive/common/line_reader.h>
#include <ydb/public/lib/ydb_cli/commands/interactive/session/ai_session_runner.h>
#include <ydb/public/lib/ydb_cli/commands/interactive/session/sql_session_runner.h>
#include <ydb/public/lib/ydb_cli/commands/ydb_service_scheme.h>
#include <ydb/public/lib/ydb_cli/commands/ydb_service_table.h>
#include <ydb/public/lib/ydb_cli/commands/ydb_sql.h>
<<<<<<< HEAD
=======
#include <ydb/public/lib/ydb_cli/common/colors.h>

>>>>>>> 70532057
#include <ydb/public/sdk/cpp/include/ydb-cpp-sdk/client/query/client.h>

#include <util/folder/path.h>
#include <util/folder/dirut.h>
#include <util/string/strip.h>

#include <library/cpp/resource/resource.h>

namespace NYdb::NConsoleClient {

namespace {

constexpr char VersionResourceName[] = "version.txt";

} // anonymous namespace

TInteractiveCLI::TInteractiveCLI(const TString& profileName, const TString& ydbPath)
    : Profile(profileName)
    , YdbPath(ydbPath)
{}

int TInteractiveCLI::Run(TClientCommand::TConfig& config) {
    Log.Setup(config);

    const TDriver driver(config.CreateDriverConfig());
    const auto versionInfo = ResolveVersionInfo(driver);
    const auto configurationManager = std::make_shared<TInteractiveConfigurationManager>(config.AiProfileFile, Log);
    
    if (config.EnableAiInteractive) {
        configurationManager->EnsurePredefinedProfiles(config.AiPredefinedProfiles, config.AiTokenGetter);
    }

    Cout << "Welcome to YDB CLI";
    if (versionInfo.CliVersion) {
        Cout << " " << Log.EntityName(versionInfo.CliVersion);
    }
    Cout << " " << configurationManager->ModeToString(configurationManager->GetDefaultMode()) << " interactive mode";

    if (versionInfo.ServerVersion) {
        Cout << " (YDB Server " << Log.EntityName(versionInfo.ServerVersion) << ")" << Endl;
    } else if (versionInfo.ServerAvailableCheckFail) {
        Cout << Endl;
        Cerr << Colors.Red() << "Couldn't connect to YDB server:\n" << versionInfo.ServerAvailableCheckFail << Colors.OldColor() << Endl;
        return EXIT_FAILURE;
    }

    if (Profile) {
        Cout << "Connection profile: " << Log.EntityName(Profile) << Endl;
    } else {
        Cout << "Endpoint: " << Log.EntityName(config.Address) << Endl;
        Cout << "Database: " << Log.EntityName(config.Database) << Endl;
    }

    if (config.EnableAiInteractive) {
        if (const auto& aiProfile = configurationManager->GetAiProfile(configurationManager->GetActiveAiProfileName())) {
            Cout << "AI profile: " << Log.EntityName(aiProfile->GetName()) << Endl;
        }
    }

    TStringBuilder connectionStringBuilder;
    // config.InitialArgC and config.InitialArgV contain all arguments passed to the CLI
    for (int i = 0; i < config.InitialArgC; ++i) {
        if (i > 0) {
            connectionStringBuilder << " ";
        }
        TString arg = config.InitialArgV[i];
        if (arg.Contains(' ')) {
             connectionStringBuilder << "\"" << arg << "\"";
        } else {
             connectionStringBuilder << arg;
        }
    }
    TString connectionString = connectionStringBuilder;

    ui64 activeSession = static_cast<ui64>(configurationManager->GetDefaultMode());
    if (!config.EnableAiInteractive) {
        activeSession = 0;
    }

    if (!activeSession && config.EnableAiInteractive) {
        Cout << "Type YQL query text or type " << Log.EntityNameQuoted("/help") << " for more info." << Endl << Endl;
    } else {
        Cout << "Type " << Log.EntityNameQuoted("/help") << " for more info." << Endl << Endl;
    }

    Y_VALIDATE(activeSession != static_cast<ui64>(TInteractiveConfigurationManager::EMode::Invalid), "Unexpected default mode: " << activeSession);

    std::vector<ISessionRunner::TPtr> sessions;
    
    sessions.push_back(CreateSqlSessionRunner({
        .YdbPath = YdbPath,
        .Driver = driver,
        .Database = config.Database,
        .EnableAiInteractive = config.EnableAiInteractive,
    }, Log));

    if (config.EnableAiInteractive) {
        sessions.push_back(CreateAiSessionRunner({
            .YdbPath = YdbPath,
            .ConfigurationManager = configurationManager,
            .Database = config.Database,
            .Driver = driver,
            .ConnectionString = connectionString,
        }, Log));
    }

    if (activeSession >= sessions.size()) {
        activeSession = 0;
    }

    ILineReader::TPtr lineReader;
    if (lineReader = sessions[activeSession]->Setup(); !lineReader) {
        YDB_CLI_LOG(Error, "Failed to perform initial setup in " << (activeSession ? "AI" : "SQL") << " mode");
        if (sessions.size() > 1) {
             Y_VALIDATE(lineReader = sessions[activeSession ^= 1]->Setup(), "Failed to change session to " << activeSession << " after error");
        } else {
             return EXIT_FAILURE;
        }
    }

    while (const auto inputOptional = lineReader->ReadLine()) {
        const auto& input = *inputOptional;
        if (std::holds_alternative<ILineReader::TSwitch>(input)) {
            if (sessions.size() > 1) {
                activeSession ^= 1;
                if (lineReader = sessions[activeSession]->Setup()) {
                    YDB_CLI_LOG(Info, "Switching to " << (activeSession ? "AI" : "SQL") << " mode");
                } else {
                    YDB_CLI_LOG(Error, "Failed to switch to " << (activeSession ? "AI" : "SQL") << " mode");
                    Y_VALIDATE(lineReader = sessions[activeSession ^= 1]->Setup(), "Failed to change session to " << activeSession << " after error");
                }
            }
            continue;
        }

        const auto& line = std::get<ILineReader::TLine>(input).Data;
        if (line.empty()) {
            continue;
        }

        if (const auto input = to_lower(line); input == "quit" || input == "exit") {
            break;
        }

        try {
            sessions[activeSession]->HandleLine(line);
        } catch (NStatusHelpers::TYdbErrorException& error) {
            Cerr << Colors.Red() << "Failed to handle command:" << Colors.OldColor() << Endl << error << Endl;
        } catch (std::exception& error) {
            Cerr << Colors.Red() << "Failed to handle command:" << Colors.OldColor() << Endl << error.what() << Endl;
        }
    }

    // Clear line (hints can be still present)
    lineReader->Finish(true);
    Cout << "Bye!" << Endl;

    return EXIT_SUCCESS;
}

TInteractiveCLI::TVersionInfo TInteractiveCLI::ResolveVersionInfo(const TDriver& driver) const {
    TVersionInfo result;

    try {
        result.CliVersion = StripString(NResource::Find(TStringBuf(VersionResourceName)));
    } catch (const std::exception& e) {
<<<<<<< HEAD
        YDB_CLI_LOG(Error, "Couldn't read version from resource: " << e.what());
        result.CliVersion.clear();
=======
        cliVersion.clear();
    }

    NColorizer::TColors colors = NConsoleClient::AutoColors(Cout);
    Cout << "Welcome to YDB CLI";
    if (!cliVersion.empty()) {
        Cout << " " << colors.BoldColor() << cliVersion << colors.OldColor() ;
>>>>>>> 70532057
    }

    NQuery::TQueryClient client(driver);
    const auto selectVersionResult = client.RetryQuery([](NQuery::TSession session) {
        return session.ExecuteQuery("SELECT version()", NQuery::TTxControl::NoTx());
    }).ExtractValueSync();

    if (selectVersionResult.IsSuccess()) {
        try {
            auto parser = selectVersionResult.GetResultSetParser(0);
            parser.TryNextRow();
            result.ServerVersion = parser.ColumnParser(0).GetString();
        } catch (const std::exception& e) {
            YDB_CLI_LOG(Error, "Couldn't read version from YDB server:\n" << TStatus(selectVersionResult));
        }
    } else {
        YDB_CLI_LOG(Error, "Couldn't read version from YDB server:\n" << TStatus(selectVersionResult));
    }

    if (!result.ServerVersion) {
        const auto select1Status = client.RetryQuery([](NQuery::TSession session) {
            return session.ExecuteQuery("SELECT 1", NQuery::TTxControl::NoTx());
        }).ExtractValueSync();

        if (!select1Status.IsSuccess()) {
            result.ServerAvailableCheckFail = ToString(select1Status.GetStatus());
        }
    }

    return result;
}

} // namespace NYdb::NConsoleClient<|MERGE_RESOLUTION|>--- conflicted
+++ resolved
@@ -1,7 +1,6 @@
 #include "interactive_cli.h"
 
 #include <ydb/library/yverify_stream/yverify_stream.h>
-#include <ydb/public/lib/ydb_cli/common/query_stats.h>
 #include <ydb/public/lib/ydb_cli/commands/interactive/common/interactive_log_defs.h>
 #include <ydb/public/lib/ydb_cli/commands/interactive/common/line_reader.h>
 #include <ydb/public/lib/ydb_cli/commands/interactive/session/ai_session_runner.h>
@@ -9,18 +8,14 @@
 #include <ydb/public/lib/ydb_cli/commands/ydb_service_scheme.h>
 #include <ydb/public/lib/ydb_cli/commands/ydb_service_table.h>
 #include <ydb/public/lib/ydb_cli/commands/ydb_sql.h>
-<<<<<<< HEAD
-=======
-#include <ydb/public/lib/ydb_cli/common/colors.h>
-
->>>>>>> 70532057
+#include <ydb/public/lib/ydb_cli/common/query_stats.h>
 #include <ydb/public/sdk/cpp/include/ydb-cpp-sdk/client/query/client.h>
+
+#include <library/cpp/resource/resource.h>
 
 #include <util/folder/path.h>
 #include <util/folder/dirut.h>
 #include <util/string/strip.h>
-
-#include <library/cpp/resource/resource.h>
 
 namespace NYdb::NConsoleClient {
 
@@ -180,18 +175,8 @@
     try {
         result.CliVersion = StripString(NResource::Find(TStringBuf(VersionResourceName)));
     } catch (const std::exception& e) {
-<<<<<<< HEAD
         YDB_CLI_LOG(Error, "Couldn't read version from resource: " << e.what());
         result.CliVersion.clear();
-=======
-        cliVersion.clear();
-    }
-
-    NColorizer::TColors colors = NConsoleClient::AutoColors(Cout);
-    Cout << "Welcome to YDB CLI";
-    if (!cliVersion.empty()) {
-        Cout << " " << colors.BoldColor() << cliVersion << colors.OldColor() ;
->>>>>>> 70532057
     }
 
     NQuery::TQueryClient client(driver);
