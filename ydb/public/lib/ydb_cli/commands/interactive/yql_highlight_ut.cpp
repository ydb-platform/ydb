--- conflicted
+++ resolved
@@ -41,14 +41,9 @@
     }
 
     TVector<YQLHighlight::Color> Apply(YQLHighlight& highlight,
-<<<<<<< HEAD
                                        const TStringBuf& queryUtf8) {
         const auto queryUtf32 = UTF8ToUTF32</* robust = */ false>(queryUtf8);
         TVector<YQLHighlight::Color> colors(queryUtf32.Size(),
-=======
-                                       const TStringBuf& query) {
-        TVector<YQLHighlight::Color> colors(query.size(),
->>>>>>> e8cfb021
                                             YQLHighlight::Color::DEFAULT);
         highlight.Apply(queryUtf8, colors);
         return colors;
