#pragma once

#include <ydb/public/lib/ydb_cli/common/command.h>

#include <util/datetime/base.h>
#include <util/generic/fwd.h>
#include <util/system/types.h>

#include <atomic>
#include <future>
#include <memory>
#include <thread>
#include <vector>

class TLogBackend;
class TLog;

namespace NYdb::inline Dev {

class TDriver;
class TParams;

}

namespace NYdb::inline Dev::NTable {

class TSession;
class TTableClient;

}

namespace NYdb::NConsoleClient {

class TTopicWorkloadStatsCollector;

class TTopicOperationsScenario {
public:
    TTopicOperationsScenario();

    int Run(TClientCommand::TConfig& config);

    void EnsurePercentileIsValid() const;
    void EnsureWarmupSecIsValid() const;

    TString GetReadOnlyTableName() const;
    TString GetWriteOnlyTableName() const;

    ui32 GetTopicMaxPartitionCount() const;

    TDuration TotalSec;
    TDuration WindowSec;
    TDuration WarmupSec;
    bool Quiet = false;
    bool PrintTimestamp = false;
    double Percentile = 99.0;
    TString TopicName;
    ui32 TopicPartitionCount = 1;
    bool TopicAutoscaling = false;
<<<<<<< HEAD
    ui32 TopicMaxPartitionCount = 1024;
=======
    ui32 TopicMaxPartitionCount = 1;
>>>>>>> 9333a1dd
    ui32 StabilizationWindowSeconds = 15;
    ui32 UpUtilizationPercent = 90;
    ui32 DownUtilizationPercent = 30;
    ui32 ProducerThreadCount = 0;
    ui32 ConsumerThreadCount = 0;
    ui32 ConsumerCount = 0;
    bool Direct = false;
    TString ConsumerPrefix;
    size_t MessageSizeBytes;
    size_t MessagesPerSec;
    size_t BytesPerSec;
    ui32 Codec;
    TString TableName;
    ui32 TablePartitionCount = 1;
    bool UseTransactions = false;
    size_t CommitPeriodSeconds = 1;
    size_t TxCommitIntervalMs = 0;
    size_t CommitMessages = 1'000'000;
    bool OnlyTopicInTx = true;
    bool OnlyTableInTx = false;
    bool UseTableSelect = false;
    bool ReadWithoutConsumer = false;
    bool UseCpuTimestamp = false;

protected:
    void CreateTopic(const TString& database,
                     const TString& topic,
                     ui32 partitionCount,
                     ui32 consumerCount,
                     bool autoscaling = false,
                     ui32 maxPartitionCount = 100,
                     ui32 stabilizationWindowSeconds = 15,
                     ui32 upUtilizationPercent = 90,
                     ui32 downUtilizationPercent = 30);
    void DropTopic(const TString& database,
                   const TString& topic);

    void DropTable(const TString& database, const TString& table);

    void ExecSchemeQuery(const TString& query);
    void ExecDataQuery(const TString& query, const NYdb::TParams& params);

    void StartConsumerThreads(std::vector<std::future<void>>& threads,
                              const TString& database);
    void StartProducerThreads(std::vector<std::future<void>>& threads,
                              ui32 partitionCount,
                              ui32 partitionSeed,
                              const std::vector<TString>& generatedMessages,
                              const TString& database);
    void JoinThreads(const std::vector<std::future<void>>& threads);

    bool AnyErrors() const;
    bool AnyIncomingMessages() const;
    bool AnyOutgoingMessages() const;

    std::unique_ptr<TDriver> Driver;
    std::shared_ptr<TLog> Log;
    std::shared_ptr<std::atomic_bool> ErrorFlag;
    std::shared_ptr<TTopicWorkloadStatsCollector> StatsCollector;

private:
    virtual int DoRun(const TClientCommand::TConfig& config) = 0;

    void EnsureTopicNotExist(const TString& topic);
    void CreateTopic(const TString& topic,
                     ui32 partitionCount,
                     ui32 consumerCount,
                     bool autoscaling,
                     ui32 maxPartitionCount,
                     ui32 stabilizationWindowSeconds,
                     ui32 upUtilizationPercent,
                     ui32 downUtilizationPercent);

    static NTable::TSession GetSession(NTable::TTableClient& client);

    static THolder<TLogBackend> MakeLogBackend(TClientCommand::TConfig::EVerbosityLevel level);

    void InitLog(TClientCommand::TConfig& config);
    void InitDriver(TClientCommand::TConfig& config);
    void InitStatsCollector();
};

}<|MERGE_RESOLUTION|>--- conflicted
+++ resolved
@@ -56,11 +56,7 @@
     TString TopicName;
     ui32 TopicPartitionCount = 1;
     bool TopicAutoscaling = false;
-<<<<<<< HEAD
-    ui32 TopicMaxPartitionCount = 1024;
-=======
     ui32 TopicMaxPartitionCount = 1;
->>>>>>> 9333a1dd
     ui32 StabilizationWindowSeconds = 15;
     ui32 UpUtilizationPercent = 90;
     ui32 DownUtilizationPercent = 30;
