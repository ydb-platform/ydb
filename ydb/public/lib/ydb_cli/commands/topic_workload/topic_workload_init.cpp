#include "topic_workload_init.h"

#include "topic_workload_defines.h"
#include "topic_workload_describe.h"

#include <ydb/public/lib/ydb_cli/commands/ydb_common.h>
#include <ydb/public/sdk/cpp/include/ydb-cpp-sdk/client/topic/client.h>

using namespace NYdb::NConsoleClient;

int TCommandWorkloadTopicInit::TScenario::DoRun(const TConfig& config)
{
    CreateTopic(config.Database, TopicName, TopicPartitionCount, ConsumerCount, TopicAutoscaling, GetTopicMaxPartitionCount(), StabilizationWindowSeconds, UpUtilizationPercent, DownUtilizationPercent);

    return EXIT_SUCCESS;
}

TCommandWorkloadTopicInit::TCommandWorkloadTopicInit()
    : TWorkloadCommand("init", {}, "Create and initialize topic for workload")
{
}

void TCommandWorkloadTopicInit::Config(TConfig& config)
{
    TYdbCommand::Config(config);

    config.SetFreeArgsNum(0);

    config.Opts->AddLongOption("topic", "Topic name.")
        .DefaultValue(TOPIC)
        .StoreResult(&Scenario.TopicName);
    config.Opts->AddLongOption("consumer-prefix", "Use consumers with names '<consumer-prefix>-0' ... '<consumer-prefix>-<n-1>' where n is set in the '--consumers' option.")
        .DefaultValue(CONSUMER_PREFIX)
        .StoreResult(&Scenario.ConsumerPrefix);

    config.Opts->AddLongOption('p', "partitions", "Number of partitions in the topic.")
        .DefaultValue(128)
        .StoreResult(&Scenario.TopicPartitionCount);
    config.Opts->AddLongOption('c', "consumers", "Number of consumers in the topic.")
        .DefaultValue(1)
        .StoreResult(&Scenario.ConsumerCount);


    config.Opts->AddLongOption('a', "auto-partitioning", "Enable autopartitioning of topic.")
        .DefaultValue(false)
        .StoreTrue(&Scenario.TopicAutoscaling);
    config.Opts->AddLongOption('m', "auto-partitioning-max-partitions-count", "Max number of partitions in the topic.")
<<<<<<< HEAD
        .DefaultValue(1024)
=======
        .Optional()
>>>>>>> 9333a1dd
        .StoreResult(&Scenario.TopicMaxPartitionCount);
    config.Opts->AddLongOption("auto-partitioning-stabilization-window-seconds", "Duration in seconds of high or low load before automatically scale the number of partitions")
        .DefaultValue(15)
        .Optional()
        .StoreResult(&Scenario.StabilizationWindowSeconds);
    config.Opts->AddLongOption("auto-partitioning-up-utilization-percent", "The load percentage at which the number of partitions will increase")
        .Optional()
        .StoreResult(&Scenario.UpUtilizationPercent);
    config.Opts->AddLongOption("auto-partitioning-down-utilization-percent", "The load percentage at which the number of partitions will decrease")
        .Optional()
        .StoreResult(&Scenario.DownUtilizationPercent);
}

void TCommandWorkloadTopicInit::Parse(TConfig& config)
{
    TClientCommand::Parse(config);
}

int TCommandWorkloadTopicInit::Run(TConfig& config)
{
    return Scenario.Run(config);
}<|MERGE_RESOLUTION|>--- conflicted
+++ resolved
@@ -45,11 +45,7 @@
         .DefaultValue(false)
         .StoreTrue(&Scenario.TopicAutoscaling);
     config.Opts->AddLongOption('m', "auto-partitioning-max-partitions-count", "Max number of partitions in the topic.")
-<<<<<<< HEAD
-        .DefaultValue(1024)
-=======
         .Optional()
->>>>>>> 9333a1dd
         .StoreResult(&Scenario.TopicMaxPartitionCount);
     config.Opts->AddLongOption("auto-partitioning-stabilization-window-seconds", "Duration in seconds of high or low load before automatically scale the number of partitions")
         .DefaultValue(15)
