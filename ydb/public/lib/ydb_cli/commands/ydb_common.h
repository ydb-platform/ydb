#pragma once

#include <ydb/public/sdk/cpp/include/ydb-cpp-sdk/client/driver/driver.h>
#include <ydb/public/sdk/cpp/include/ydb-cpp-sdk/client/types/operation/operation.h>
#include <ydb/public/lib/ydb_cli/common/command.h>
#include <util/string/strip.h>

namespace NYdb::NConsoleClient {

inline void ThrowOnError(const NYdb::TOperation& operation) {
    if (!operation.Ready()) {
        return;
    }
    NStatusHelpers::ThrowOnError(operation.Status());
}

<<<<<<< HEAD
=======
inline TDuration ParseDuration(TStringBuf str) {
    StripInPlace(str);
    if (!str.empty() && !IsAsciiAlpha(str.back())) {
        throw TMisuseException() << "Duration must end with a unit name (ex. 'h' for hours, 's' for seconds)";
    }
    return TDuration::Parse(str);
}

>>>>>>> 70532057
} // namespace NYdb::NConsoleClient<|MERGE_RESOLUTION|>--- conflicted
+++ resolved
@@ -14,8 +14,18 @@
     NStatusHelpers::ThrowOnError(operation.Status());
 }
 
-<<<<<<< HEAD
-=======
+inline bool ThrowOnErrorAndCheckEOS(NYdb::Dev::TStreamPartStatus status) {
+    if (!status.IsSuccess()) {
+        if (status.EOS()) {
+            return true;
+        }
+        throw NStatusHelpers::TYdbErrorException(status) << static_cast<NYdb::Dev::TStatus>(status);
+    } else if (status.GetIssues()) {
+        Cerr << static_cast<NYdb::Dev::TStatus>(status);
+    }
+    return false;
+}
+
 inline TDuration ParseDuration(TStringBuf str) {
     StripInPlace(str);
     if (!str.empty() && !IsAsciiAlpha(str.back())) {
@@ -24,5 +34,4 @@
     return TDuration::Parse(str);
 }
 
->>>>>>> 70532057
 } // namespace NYdb::NConsoleClient