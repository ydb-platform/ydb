--- conflicted
+++ resolved
@@ -46,11 +46,7 @@
 {
     AddCommand(std::make_unique<TCommandWorkloadTopic>());
     AddCommand(std::make_unique<TCommandWorkloadTransfer>());
-<<<<<<< HEAD
-=======
-    AddCommand(std::make_unique<TCommandQueryWorkload>());
     //AddCommand(std::make_unique<TCommandTPCC>());
->>>>>>> b0eec57c
     for (const auto& key: NYdbWorkload::TWorkloadFactory::GetRegisteredKeys()) {
         AddCommand(std::make_unique<TWorkloadCommandRoot>(key.c_str()));
     }
