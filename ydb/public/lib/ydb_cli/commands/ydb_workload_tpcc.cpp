--- conflicted
+++ resolved
@@ -16,13 +16,6 @@
 
 //-----------------------------------------------------------------------------
 
-<<<<<<< HEAD
-constexpr int DEFAULT_WAREHOUSE_COUNT = 1;
-constexpr int DEFAULT_WARMUP_SECONDS = 60; // TODO
-constexpr int DEFAULT_RUN_SECONDS = 60; // TODO
-constexpr int DEFAULT_MAX_INFLIGHT = 100; // TODO
-constexpr int DEFAULT_LOG_LEVEL = 6; // TODO: properly use enum
-=======
 class TCommandTPCCClean
     : public TYdbCommand
 {
@@ -47,7 +40,6 @@
     NTPCC::CleanSync(connectionConfig, *RunConfig);
     return 0;
 }
->>>>>>> 832cd121
 
 //-----------------------------------------------------------------------------
 
@@ -62,20 +54,12 @@
     int Run(TConfig& config) override;
 
 private:
-<<<<<<< HEAD
-    NTPCC::TRunConfig RunConfig;
-};
-
-TCommandTPCCRun::TCommandTPCCRun()
-    : TYdbCommand("run", {}, "run benchmark")
-=======
     std::shared_ptr<NTPCC::TRunConfig> RunConfig;
 };
 
 TCommandTPCCInit::TCommandTPCCInit(std::shared_ptr<NTPCC::TRunConfig> runConfig)
     : TYdbCommand("init", {}, "Create and initialize tables for benchmark")
     , RunConfig(std::move(runConfig))
->>>>>>> 832cd121
 {
 }
 
@@ -126,42 +110,6 @@
 
     config.Opts->AddLongOption(
         'w', "warehouses", TStringBuilder() << "Number of warehouses")
-<<<<<<< HEAD
-            .RequiredArgument("INT").StoreResult(&RunConfig.WarehouseCount).DefaultValue(DEFAULT_WAREHOUSE_COUNT);
-    config.Opts->AddLongOption(
-        "warmup", TStringBuilder() << "Warmup time in seconds")
-            .RequiredArgument("INT").StoreResult(&RunConfig.WarmupSeconds).DefaultValue(DEFAULT_WARMUP_SECONDS);
-    config.Opts->AddLongOption(
-        't', "time", TStringBuilder() << "Execution time in seconds")
-            .RequiredArgument("INT").StoreResult(&RunConfig.RunSeconds).DefaultValue(DEFAULT_RUN_SECONDS);
-    config.Opts->AddLongOption(
-        'm', "max-inflight", TStringBuilder() << "Max terminal inflight")
-            .RequiredArgument("INT").StoreResult(&RunConfig.MaxInflight).DefaultValue(DEFAULT_MAX_INFLIGHT);
-    config.Opts->AddLongOption(
-        "path", TStringBuilder() << "Path to TPC-C data")
-            .RequiredArgument("STRING").StoreResult(&RunConfig.Path);
-
-    // TODO: hide dev options
-
-    config.Opts->AddLongOption(
-        "threads", TStringBuilder() << "TaskQueue threads (default: auto)")
-            .RequiredArgument("INT").StoreResult(&RunConfig.ThreadCount).DefaultValue(0);
-    config.Opts->AddLongOption(
-        "connections", TStringBuilder() << "Number of client connections (default: auto)")
-            .RequiredArgument("INT").StoreResult(&RunConfig.DriverCount).DefaultValue(0);
-    config.Opts->AddLongOption(
-        "log-level", TStringBuilder() << "Log level from 0 to 8, default is 6 (INFO)")
-            .Optional().StoreMappedResult(&RunConfig.LogPriority, [](const TString& v) {
-                int intValue = FromString<int>(v);
-                return static_cast<ELogPriority>(intValue);
-            }).DefaultValue(DEFAULT_LOG_LEVEL);
-    config.Opts->AddLongOption(
-        "no-sleep", TStringBuilder() << "Disable keying/thinking")
-            .Optional().StoreTrue(&RunConfig.NoSleep);
-    config.Opts->AddLongOption(
-        "developer", TStringBuilder() << "Developer mode")
-            .Optional().StoreTrue(&RunConfig.Developer);
-=======
             .RequiredArgument("INT").Required().StoreResult(&RunConfig->WarehouseCount);
 
     // TODO: detect automatically
@@ -190,7 +138,6 @@
         logLevelOpt.Hidden();
         connectionsOpt.Hidden();
     }
->>>>>>> 832cd121
 }
 
 int TCommandTPCCImport::Run(TConfig& connectionConfig) {
@@ -221,10 +168,6 @@
 {
 }
 
-<<<<<<< HEAD
-int TCommandTPCCRun::Run(TConfig& connectionConfig) {
-    NTPCC::RunSync(connectionConfig, RunConfig);
-=======
 void TCommandTPCCRun::Config(TConfig& config) {
     TYdbCommand::Config(config);
 
@@ -301,7 +244,6 @@
 int TCommandTPCCRun::Run(TConfig& connectionConfig) {
     RunConfig->SetFullPath(connectionConfig);
     NTPCC::RunSync(connectionConfig, *RunConfig);
->>>>>>> 832cd121
     return 0;
 }
 
