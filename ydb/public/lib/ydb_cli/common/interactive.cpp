#include "interactive.h"

#include <contrib/restricted/patched/replxx/include/replxx.hxx>

#include <library/cpp/colorizer/colors.h>

#include <util/string/cast.h>
#include <util/string/builder.h>

#if defined(_unix_)
#include <sys/ioctl.h>
#include <termios.h>

#elif defined(_win_)
#include <windows.h>
#include <io.h>
#endif

namespace NYdb::NConsoleClient {

bool AskInputWithPrompt(const TString& prompt, std::function<bool(const TString&)> handler, bool verbose, bool exitOnError) {
    const auto& colors = NColorizer::AutoColors(Cout);
    replxx::Replxx rx;

    while (true) {
        const char* input = nullptr;

        try {
            input = rx.input(prompt.c_str());
        } catch (const std::exception& e) {
            if (verbose) {
                Cerr << colors.Yellow() << "Error while reading input: " << colors.OldColor() << e.what() << Endl;
            }
        }

        if (!input) {
            if (exitOnError) {
                Cerr << "Exiting." << Endl;
                exit(1);
            } else {
                return false;
            }
        }

        if (handler(input)) {
            return true;
        }
    }
}

bool AskAnyInputWithPrompt(const TString& prompt, std::function<void(const TString&)> handler, bool verbose, bool exitOnError) {
    return AskInputWithPrompt(prompt, [&](const TString& input) {
        handler(input);
        return true;
    }, verbose, exitOnError);
}

TString AskAnyInputWithPrompt(const TString& prompt, bool verbose) {
    TString result;
    AskAnyInputWithPrompt(prompt, [&](const TString& input) {
        result = input;
    }, verbose);
    return result;
}

bool AskYesOrNo(const TString& query, std::optional<bool> defaultAnswer) {
    std::vector<TString> choices = {"y", "yes", "n", "no"};
    if (defaultAnswer) {
        choices.push_back("");
    }

    bool result = defaultAnswer.value_or(false);
    TString prompt = query;
    AskInputWithPrompt(prompt, [&](const TString& input) {
        const auto choice = to_lower(input);
        if (!IsIn(choices, choice)) {
            prompt = "Please type \"y\" (yes) or \"n\" (no): ";
            return false;
        }

        if (choice == "y" || choice == "yes") {
            result = true;
        } else if (choice == "n" || choice == "no") {
            result = false;
        }

        return true;
    }, /* verbose */ false, /* exitOnError */ defaultAnswer.has_value());

    return result;
}

bool AskPrompt(const std::string& query, bool defaultAnswer) {
    if (!IsStdinInteractive()) {
        Cerr << query << " Non interactive session, assuming default answer: " << defaultAnswer << Endl;
        return defaultAnswer;
    }

    bool result = defaultAnswer;
    TString prompt = TStringBuilder() << query << (defaultAnswer ? " [Y/n] " : " [y/N] ");
    AskInputWithPrompt(prompt, [&](const TString& input) {
        const auto choice = to_lower(input);
        if (!IsIn({"y", "yes", "n", "no", ""}, choice)) {
            prompt = "Please type \"y\" (yes) or \"n\" (no): ";
            return false;
        }

        if (choice == "y" || choice == "yes") {
            result = true;
        } else if (choice == "n" || choice == "no") {
            result = false;
        }

        return true;
    });

    return result;
}

bool IsStdinInteractive() {
#if defined(_win32_)
    return _isatty(_fileno(stdin));
#elif defined(_unix_)
    return isatty(fileno(stdin));
#endif
    return true;
}

bool IsStdoutInteractive() {
#if defined(_win32_)
    return _isatty(_fileno(stdout));
#elif defined(_unix_)
    return isatty(fileno(stdout));
#endif
    return true;
}

bool IsStderrInteractive() {
#if defined(_win32_)
    return _isatty(_fileno(stderr));
#elif defined(_unix_)
    return isatty(fileno(stderr));
#endif
    return true;
}

std::optional<size_t> GetTerminalWidth() {
    if (!IsStdoutInteractive())
        return {};

#if defined(_win32_)
    CONSOLE_SCREEN_BUFFER_INFO screen_buf_info;
    if (GetConsoleScreenBufferInfo(GetStdHandle(STD_OUTPUT_HANDLE), &screen_buf_info)) {
        return screen_buf_info.srWindow.Right - screen_buf_info.srWindow.Left + 1;
    }
#elif defined(_unix_)
    struct winsize size;
    if (ioctl(STDOUT_FILENO, TIOCGWINSZ, &size) != -1) {
        return size.ws_col;
    }
#endif
    return {};
}

<<<<<<< HEAD
TNumericOptionsPicker::TNumericOptionsPicker(bool verbose)
    : Verbose(verbose)
{}

void TNumericOptionsPicker::AddOption(const TString& description, TPickableAction&& action) {
    const auto& colors = NColorizer::AutoColors(Cout);
    Cout << " [" << colors.Green() << ++OptionsCount << colors.OldColor() << "] " << description << Endl;
    Options.emplace(OptionsCount, std::move(action));
}

void TNumericOptionsPicker::AddInputOption(const TString& description, const TString& prompt, TInputAction&& action, bool exitOnError) {
    AddOption(description, [this, prompt, a = std::move(action), exitOnError]() {
        AskAnyInputWithPrompt(prompt, a, Verbose, exitOnError);
    });
}

void TNumericOptionsPicker::AddInputOptionWithValidation(const TString& description, const TString& prompt, TValidationAction&& action, bool exitOnError) {
    AddOption(description, [this, prompt, a = std::move(action), exitOnError]() {
        AskInputWithPrompt(prompt, a, Verbose, exitOnError);
    });
}

bool TNumericOptionsPicker::PickOptionAndDoAction(bool exitOnError) const {
    while (true) {
        const auto numericChoice = MakeNumericChoice(OptionsCount, exitOnError);
        if (!numericChoice) {
            return false;
        }

        if (const auto it = Options.find(*numericChoice); it != Options.end()) {
            // Do action
            it->second();
            return true;
        }

        Cerr << "Can't find action with index " << *numericChoice << Endl;
    }
}

std::optional<size_t> TNumericOptionsPicker::MakeNumericChoice(size_t optCount, bool exitOnError) const {
    size_t numericChoice = 0;
    TString prompt = "Please enter your numeric choice: ";
    const bool result = AskInputWithPrompt(prompt, [&](const TString& input) {
        if (TryFromString(input, numericChoice) && 0 < numericChoice && numericChoice <= optCount) {
            return true;
        }

        prompt = TStringBuilder() << "Please enter a value between 1 and " << optCount << ": ";
        return false;
    }, Verbose, exitOnError);

    if (!result) {
        return std::nullopt;
    }

    return numericChoice;
=======
std::optional<size_t> GetErrTerminalWidth() {
    if (!IsStderrInteractive())
        return {};

#if defined(_win32_)
    CONSOLE_SCREEN_BUFFER_INFO screen_buf_info;
    if (GetConsoleScreenBufferInfo(GetStdHandle(STD_ERROR_HANDLE), &screen_buf_info)) {
        return screen_buf_info.srWindow.Right - screen_buf_info.srWindow.Left + 1;
    }
#elif defined(_unix_)
    struct winsize size;
    if (ioctl(STDERR_FILENO, TIOCGWINSZ, &size) != -1) {
        return size.ws_col;
    }
#endif
    return {};
}

>>>>>>> 70532057
}

} // namespace NYdb::NConsoleClient<|MERGE_RESOLUTION|>--- conflicted
+++ resolved
@@ -162,7 +162,24 @@
     return {};
 }
 
-<<<<<<< HEAD
+std::optional<size_t> GetErrTerminalWidth() {
+    if (!IsStderrInteractive())
+        return {};
+
+#if defined(_win32_)
+    CONSOLE_SCREEN_BUFFER_INFO screen_buf_info;
+    if (GetConsoleScreenBufferInfo(GetStdHandle(STD_ERROR_HANDLE), &screen_buf_info)) {
+        return screen_buf_info.srWindow.Right - screen_buf_info.srWindow.Left + 1;
+    }
+#elif defined(_unix_)
+    struct winsize size;
+    if (ioctl(STDERR_FILENO, TIOCGWINSZ, &size) != -1) {
+        return size.ws_col;
+    }
+#endif
+    return {};
+}
+
 TNumericOptionsPicker::TNumericOptionsPicker(bool verbose)
     : Verbose(verbose)
 {}
@@ -219,26 +236,6 @@
     }
 
     return numericChoice;
-=======
-std::optional<size_t> GetErrTerminalWidth() {
-    if (!IsStderrInteractive())
-        return {};
-
-#if defined(_win32_)
-    CONSOLE_SCREEN_BUFFER_INFO screen_buf_info;
-    if (GetConsoleScreenBufferInfo(GetStdHandle(STD_ERROR_HANDLE), &screen_buf_info)) {
-        return screen_buf_info.srWindow.Right - screen_buf_info.srWindow.Left + 1;
-    }
-#elif defined(_unix_)
-    struct winsize size;
-    if (ioctl(STDERR_FILENO, TIOCGWINSZ, &size) != -1) {
-        return size.ws_col;
-    }
-#endif
-    return {};
-}
-
->>>>>>> 70532057
 }
 
 } // namespace NYdb::NConsoleClient