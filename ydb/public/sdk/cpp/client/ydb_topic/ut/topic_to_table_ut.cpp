--- conflicted
+++ resolved
@@ -2467,11 +2467,8 @@
 
     CreateTopic("topic_A", TEST_CONSUMER, PARTITIONS_COUNT);
 
-<<<<<<< HEAD
-=======
     SetPartitionWriteSpeed("topic_A", 50'000'000);
 
->>>>>>> 757b075b
     TVector<NTable::TSession> sessions;
     TVector<NTable::TTransaction> transactions;
 
@@ -2512,8 +2509,6 @@
     }
 }
 
-<<<<<<< HEAD
-=======
 Y_UNIT_TEST_F(Write_Only_Big_Messages_In_Wide_Transactions, TFixture)
 {
     // The test verifies the simultaneous execution of several transactions. There is a topic `topic_A` and
@@ -2700,7 +2695,6 @@
     RestartPQTablet("topic_A", 1);
 }
 
->>>>>>> 757b075b
 }
 
 }