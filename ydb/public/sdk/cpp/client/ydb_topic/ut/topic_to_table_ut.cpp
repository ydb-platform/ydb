#include "ut_utils/topic_sdk_test_setup.h"

#include <ydb/public/sdk/cpp/client/ydb_topic/topic.h>
#include <ydb/public/sdk/cpp/client/ydb_table/table.h>
#include <ydb/public/sdk/cpp/client/ydb_persqueue_public/ut/ut_utils/ut_utils.h>

#include <ydb/core/cms/console/console.h>
#include <ydb/core/keyvalue/keyvalue_events.h>
#include <ydb/core/persqueue/key.h>
#include <ydb/core/persqueue/blob.h>
#include <ydb/core/persqueue/events/global.h>
#include <ydb/core/tx/long_tx_service/public/events.h>

#include <ydb/core/persqueue/ut/common/autoscaling_ut_common.h>

#include <library/cpp/logger/stream.h>
#include <library/cpp/testing/unittest/registar.h>

namespace NYdb::NTopic::NTests {

const auto TEST_MESSAGE_GROUP_ID_1 = TEST_MESSAGE_GROUP_ID + "_1";
const auto TEST_MESSAGE_GROUP_ID_2 = TEST_MESSAGE_GROUP_ID + "_2";
const auto TEST_MESSAGE_GROUP_ID_3 = TEST_MESSAGE_GROUP_ID + "_3";
const auto TEST_MESSAGE_GROUP_ID_4 = TEST_MESSAGE_GROUP_ID + "_4";

Y_UNIT_TEST_SUITE(TxUsage) {

class TFixture : public NUnitTest::TBaseFixture {
protected:
    using TTopicReadSession = NTopic::IReadSession;
    using TTopicReadSessionPtr = std::shared_ptr<TTopicReadSession>;
    using TTopicWriteSession = NTopic::IWriteSession;
    using TTopicWriteSessionPtr = std::shared_ptr<TTopicWriteSession>;

    struct TTopicWriteSessionContext {
        TTopicWriteSessionPtr Session;
        TMaybe<NTopic::TContinuationToken> ContinuationToken;
        size_t WriteCount = 0;
        size_t AckCount = 0;

        void WaitForContinuationToken();
        void Write(const TString& message, NTable::TTransaction* tx = nullptr);
    };

    struct TFeatureFlags {
        bool EnablePQConfigTransactionsAtSchemeShard = true;
    };

    void SetUp(NUnitTest::TTestContext&) override;

    void NotifySchemeShard(const TFeatureFlags& flags);

    NTable::TSession CreateTableSession();
    NTable::TTransaction BeginTx(NTable::TSession& session);
    void CommitTx(NTable::TTransaction& tx, EStatus status = EStatus::SUCCESS);
    void RollbackTx(NTable::TTransaction& tx, EStatus status = EStatus::SUCCESS);

    TTopicReadSessionPtr CreateReader();

    void StartPartitionSession(TTopicReadSessionPtr reader, NTable::TTransaction& tx, ui64 offset);
    void StartPartitionSession(TTopicReadSessionPtr reader, ui64 offset);

    void ReadMessage(TTopicReadSessionPtr reader, NTable::TTransaction& tx, ui64 offset);

    void WriteMessage(const TString& message);
    void WriteMessages(const TVector<TString>& messages,
                       const TString& topic, const TString& groupId,
                       NTable::TTransaction& tx);

    void CreateTopic(const TString& path = TEST_TOPIC,
                     const TString& consumer = TEST_CONSUMER,
                     size_t partitionCount = 1,
                     std::optional<size_t> maxPartitionCount = std::nullopt);
    TTopicDescription DescribeTopic(const TString& path);

    void AddConsumer(const TString& topicPath,
                     const TVector<TString>& consumers);
    void AlterAutoPartitioning(const TString& topicPath,
                               ui64 minActivePartitions,
                               ui64 maxActivePartitions,
                               EAutoPartitioningStrategy strategy,
                               TDuration stabilizationWindow,
                               ui64 downUtilizationPercent,
                               ui64 upUtilizationPercent);

    void WriteToTopicWithInvalidTxId(bool invalidTxId);

    TTopicWriteSessionPtr CreateTopicWriteSession(const TString& topicPath,
                                                  const TString& messageGroupId,
                                                  TMaybe<ui32> partitionId);
    TTopicWriteSessionContext& GetTopicWriteSession(const TString& topicPath,
                                                    const TString& messageGroupId,
                                                    TMaybe<ui32> partitionId);

    TTopicReadSessionPtr CreateTopicReadSession(const TString& topicPath,
                                                const TString& consumerName,
                                                TMaybe<ui32> partitionId);
    TTopicReadSessionPtr GetTopicReadSession(const TString& topicPath,
                                             const TString& consumerName,
                                             TMaybe<ui32> partitionId);

    void WriteToTopic(const TString& topicPath,
                      const TString& messageGroupId,
                      const TString& message,
                      NTable::TTransaction* tx = nullptr,
                      TMaybe<ui32> partitionId = Nothing());
    TVector<TString> ReadFromTopic(const TString& topicPath,
                                   const TString& consumerName,
                                   const TDuration& duration,
                                   NTable::TTransaction* tx = nullptr,
                                   TMaybe<ui32> partitionId = Nothing());
    void WaitForAcks(const TString& topicPath,
                     const TString& messageGroupId);
    void WaitForSessionClose(const TString& topicPath,
                             const TString& messageGroupId,
                             NYdb::EStatus status);
    void CloseTopicWriteSession(const TString& topicPath,
                                const TString& messageGroupId);
    void CloseTopicReadSession(const TString& topicPath,
                               const TString& consumerName);

    enum EEndOfTransaction {
        Commit,
        Rollback,
        CloseTableSession
    };

    struct TTransactionCompletionTestDescription {
        TVector<TString> Topics;
        EEndOfTransaction EndOfTransaction = Commit;
    };

    void TestTheCompletionOfATransaction(const TTransactionCompletionTestDescription& d);
    void RestartLongTxService();
    void RestartPQTablet(const TString& topicPath, ui32 partition);
    void DumpPQTabletKeys(const TString& topicName, ui32 partition);

    void DeleteSupportivePartition(const TString& topicName,
                                   ui32 partition);

    struct TTableRecord {
        TTableRecord() = default;
        TTableRecord(const TString& key, const TString& value);

        TString Key;
        TString Value;
    };

    TVector<TTableRecord> MakeTableRecords();
    TString MakeJsonDoc(const TVector<TTableRecord>& records);

    void CreateTable(const TString& path);
    void WriteToTable(const TString& tablePath,
                      const TVector<TTableRecord>& records,
                      NTable::TTransaction* tx);
    size_t GetTableRecordsCount(const TString& tablePath);

    enum ERestartPQTabletMode {
        ERestartNo,
        ERestartBeforeCommit,
        ERestartAfterCommit,
    };

    struct TTestTxWithBigBlobsParams {
        size_t OldHeadCount = 0;
        size_t BigBlobsCount = 2;
        size_t NewHeadCount = 0;
        ERestartPQTabletMode RestartMode = ERestartNo;
    };

    void TestTxWithBigBlobs(const TTestTxWithBigBlobsParams& params);

    void WriteMessagesInTx(size_t big, size_t small);

    const TDriver& GetDriver() const;

    void CheckTabletKeys(const TString& topicName);
    void DumpPQTabletKeys(const TString& topicName);

    struct TAvgWriteBytes {
        ui64 PerSec = 0;
        ui64 PerMin = 0;
        ui64 PerHour = 0;
        ui64 PerDay = 0;
    };

    TAvgWriteBytes GetAvgWriteBytes(const TString& topicPath,
                                    ui32 partitionId);

    void CheckAvgWriteBytes(const TString& topicPath,
                            ui32 partitionId,
                            size_t minSize, size_t maxSize);

    void SplitPartition(const TString& topicPath,
                        ui32 partitionId,
                        const TString& boundary);

private:
    template<class E>
    E ReadEvent(TTopicReadSessionPtr reader, NTable::TTransaction& tx);
    template<class E>
    E ReadEvent(TTopicReadSessionPtr reader);

    ui64 GetTopicTabletId(const TActorId& actorId,
                          const TString& topicPath,
                          ui32 partition);
    TVector<TString> GetTabletKeys(const TActorId& actorId,
                                   ui64 tabletId);
    NPQ::TWriteId GetTransactionWriteId(const TActorId& actorId,
                                        ui64 tabletId);
    void SendLongTxLockStatus(const TActorId& actorId,
                              ui64 tabletId,
                              const NPQ::TWriteId& writeId,
                              NKikimrLongTxService::TEvLockStatus::EStatus status);
    void WaitForTheTabletToDeleteTheWriteInfo(const TActorId& actorId,
                                              ui64 tabletId,
                                              const NPQ::TWriteId& writeId);

    ui64 GetSchemeShardTabletId(const TActorId& actorId);

    std::unique_ptr<TTopicSdkTestSetup> Setup;
    std::unique_ptr<TDriver> Driver;

    THashMap<std::pair<TString, TString>, TTopicWriteSessionContext> TopicWriteSessions;
    THashMap<TString, TTopicReadSessionPtr> TopicReadSessions;

    ui64 SchemaTxId = 1000;
};

TFixture::TTableRecord::TTableRecord(const TString& key, const TString& value) :
    Key(key),
    Value(value)
{
}

void TFixture::SetUp(NUnitTest::TTestContext&)
{
    NKikimr::Tests::TServerSettings settings = TTopicSdkTestSetup::MakeServerSettings();
    settings.SetEnableTopicServiceTx(true);
    settings.SetEnableTopicSplitMerge(true);
    settings.SetEnablePQConfigTransactionsAtSchemeShard(true);

    Setup = std::make_unique<TTopicSdkTestSetup>(TEST_CASE_NAME, settings);

    Driver = std::make_unique<TDriver>(Setup->MakeDriver());
}

void TFixture::NotifySchemeShard(const TFeatureFlags& flags)
{
    auto request = std::make_unique<NConsole::TEvConsole::TEvConfigNotificationRequest>();
    *request->Record.MutableConfig() = *Setup->GetServer().ServerSettings.AppConfig;
    request->Record.MutableConfig()->MutableFeatureFlags()->SetEnablePQConfigTransactionsAtSchemeShard(flags.EnablePQConfigTransactionsAtSchemeShard);

    auto& runtime = Setup->GetRuntime();
    auto actorId = runtime.AllocateEdgeActor();

    ui64 ssId = GetSchemeShardTabletId(actorId);

    runtime.SendToPipe(ssId, actorId, request.release());
    runtime.GrabEdgeEvent<NConsole::TEvConsole::TEvConfigNotificationResponse>();
}

NTable::TSession TFixture::CreateTableSession()
{
    NTable::TTableClient client(GetDriver());
    auto result = client.CreateSession().ExtractValueSync();
    UNIT_ASSERT_C(result.IsSuccess(), result.GetIssues().ToString());
    return result.GetSession();
}

NTable::TTransaction TFixture::BeginTx(NTable::TSession& session)
{
    auto result = session.BeginTransaction().ExtractValueSync();
    UNIT_ASSERT_C(result.IsSuccess(), result.GetIssues().ToString());
    return result.GetTransaction();
}

void TFixture::CommitTx(NTable::TTransaction& tx, EStatus status)
{
    auto result = tx.Commit().ExtractValueSync();
    UNIT_ASSERT_VALUES_EQUAL_C(result.GetStatus(), status, result.GetIssues().ToString());
}

void TFixture::RollbackTx(NTable::TTransaction& tx, EStatus status)
{
    auto result = tx.Rollback().ExtractValueSync();
    UNIT_ASSERT_VALUES_EQUAL_C(result.GetStatus(), status, result.GetIssues().ToString());
}

auto TFixture::CreateReader() -> TTopicReadSessionPtr
{
    NTopic::TTopicClient client(GetDriver());
    TReadSessionSettings options;
    options.ConsumerName(TEST_CONSUMER);
    options.AppendTopics(TEST_TOPIC);
    return client.CreateReadSession(options);
}

void TFixture::StartPartitionSession(TTopicReadSessionPtr reader, NTable::TTransaction& tx, ui64 offset)
{
    auto event = ReadEvent<NTopic::TReadSessionEvent::TStartPartitionSessionEvent>(reader, tx);
    UNIT_ASSERT_VALUES_EQUAL(event.GetCommittedOffset(), offset);
    event.Confirm();
}

void TFixture::StartPartitionSession(TTopicReadSessionPtr reader, ui64 offset)
{
    auto event = ReadEvent<NTopic::TReadSessionEvent::TStartPartitionSessionEvent>(reader);
    UNIT_ASSERT_VALUES_EQUAL(event.GetCommittedOffset(), offset);
    event.Confirm();
}

void TFixture::ReadMessage(TTopicReadSessionPtr reader, NTable::TTransaction& tx, ui64 offset)
{
    auto event = ReadEvent<NTopic::TReadSessionEvent::TDataReceivedEvent>(reader, tx);
    UNIT_ASSERT_VALUES_EQUAL(event.GetMessages()[0].GetOffset(), offset);
}

template<class E>
E TFixture::ReadEvent(TTopicReadSessionPtr reader, NTable::TTransaction& tx)
{
    NTopic::TReadSessionGetEventSettings options;
    options.Block(true);
    options.MaxEventsCount(1);
    options.Tx(tx);

    auto event = reader->GetEvent(options);
    UNIT_ASSERT(event);

    auto ev = std::get_if<E>(&*event);
    UNIT_ASSERT(ev);

    return *ev;
}

template<class E>
E TFixture::ReadEvent(TTopicReadSessionPtr reader)
{
    auto event = reader->GetEvent(true, 1);
    UNIT_ASSERT(event);

    auto ev = std::get_if<E>(&*event);
    UNIT_ASSERT(ev);

    return *ev;
}

void TFixture::WriteMessage(const TString& message)
{
    NTopic::TWriteSessionSettings options;
    options.Path(TEST_TOPIC);
    options.MessageGroupId(TEST_MESSAGE_GROUP_ID);

    NTopic::TTopicClient client(GetDriver());
    auto session = client.CreateSimpleBlockingWriteSession(options);
    UNIT_ASSERT(session->Write(message));
    session->Close();
}

void TFixture::WriteMessages(const TVector<TString>& messages,
                             const TString& topic, const TString& groupId,
                             NTable::TTransaction& tx)
{
    NTopic::TWriteSessionSettings options;
    options.Path(topic);
    options.MessageGroupId(groupId);

    NTopic::TTopicClient client(GetDriver());
    auto session = client.CreateSimpleBlockingWriteSession(options);

    for (auto& message : messages) {
        NTopic::TWriteMessage params(message);
        params.Tx(tx);
        UNIT_ASSERT(session->Write(std::move(params)));
    }

    UNIT_ASSERT(session->Close());
}

void TFixture::CreateTopic(const TString& path,
                           const TString& consumer,
                           size_t partitionCount,
                           std::optional<size_t> maxPartitionCount)

{
    Setup->CreateTopic(path, consumer, partitionCount, maxPartitionCount);
}

<<<<<<< HEAD
void TFixture::AddConsumer(const TString& path,
=======

TTopicDescription TFixture::DescribeTopic(const TString& topicPath)
{
    return Setup->DescribeTopic(topicPath);
}

void TFixture::AddConsumer(const TString& topicPath,
>>>>>>> 6b41c90a
                           const TVector<TString>& consumers)
{
    NTopic::TTopicClient client(GetDriver());
    NTopic::TAlterTopicSettings settings;

    for (const auto& consumer : consumers) {
        settings.BeginAddConsumer(consumer);
    }

    auto result = client.AlterTopic(topicPath, settings).GetValueSync();
    UNIT_ASSERT_C(result.IsSuccess(), result.GetIssues().ToString());
}

void TFixture::AlterAutoPartitioning(const TString& topicPath,
                                     ui64 minActivePartitions,
                                     ui64 maxActivePartitions,
                                     EAutoPartitioningStrategy strategy,
                                     TDuration stabilizationWindow,
                                     ui64 downUtilizationPercent,
                                     ui64 upUtilizationPercent)
{
    NTopic::TTopicClient client(GetDriver());
    NTopic::TAlterTopicSettings settings;

    settings
        .BeginAlterPartitioningSettings()
            .MinActivePartitions(minActivePartitions)
            .MaxActivePartitions(maxActivePartitions)
            .BeginAlterAutoPartitioningSettings()
                .Strategy(strategy)
                .StabilizationWindow(stabilizationWindow)
                .DownUtilizationPercent(downUtilizationPercent)
                .UpUtilizationPercent(upUtilizationPercent)
            .EndAlterAutoPartitioningSettings()
        .EndAlterTopicPartitioningSettings()
        ;

    auto result = client.AlterTopic(topicPath, settings).GetValueSync();
    UNIT_ASSERT_C(result.IsSuccess(), result.GetIssues().ToString());
}

void TFixture::DescribeTopic(const TString& path)
{
    Setup->DescribeTopic(path);
}

const TDriver& TFixture::GetDriver() const
{
    return *Driver;
}

void TFixture::WriteToTopicWithInvalidTxId(bool invalidTxId)
{
    auto tableSession = CreateTableSession();
    auto tx = BeginTx(tableSession);

    NTopic::TWriteSessionSettings options;
    options.Path(TEST_TOPIC);
    options.MessageGroupId(TEST_MESSAGE_GROUP_ID);

    NTopic::TTopicClient client(GetDriver());
    auto writeSession = client.CreateWriteSession(options);

    auto event = writeSession->GetEvent(true);
    UNIT_ASSERT(event.Defined() && std::holds_alternative<TWriteSessionEvent::TReadyToAcceptEvent>(event.GetRef()));
    auto token = std::move(std::get<TWriteSessionEvent::TReadyToAcceptEvent>(event.GetRef()).ContinuationToken);

    NTopic::TWriteMessage params("message");
    params.Tx(tx);

    if (invalidTxId) {
        CommitTx(tx, EStatus::SUCCESS);
    } else {
        auto result = tableSession.Close().ExtractValueSync();
        UNIT_ASSERT_C(result.IsSuccess(), result.GetIssues().ToString());
    }

    writeSession->Write(std::move(token), std::move(params));

    while (true) {
        event = writeSession->GetEvent(true);
        UNIT_ASSERT(event.Defined());
        auto& v = event.GetRef();
        if (auto e = std::get_if<TWriteSessionEvent::TAcksEvent>(&v); e) {
            UNIT_ASSERT(false);
        } else if (auto e = std::get_if<TWriteSessionEvent::TReadyToAcceptEvent>(&v); e) {
            ;
        } else if (auto e = std::get_if<TSessionClosedEvent>(&v); e) {
            break;
        }
    }
}

Y_UNIT_TEST_F(SessionAbort, TFixture)
{
    {
        auto reader = CreateReader();
        auto session = CreateTableSession();
        auto tx = BeginTx(session);

        StartPartitionSession(reader, tx, 0);

        WriteMessage("message #0");
        ReadMessage(reader, tx, 0);

        WriteMessage("message #1");
        ReadMessage(reader, tx, 1);
    }

    {
        auto session = CreateTableSession();
        auto tx = BeginTx(session);
        auto reader = CreateReader();

        StartPartitionSession(reader, tx, 0);

        ReadMessage(reader, tx, 0);

        CommitTx(tx, EStatus::SUCCESS);
    }

    {
        auto reader = CreateReader();

        StartPartitionSession(reader, 2);
    }
}

Y_UNIT_TEST_F(TwoSessionOneConsumer, TFixture)
{
    WriteMessage("message #0");

    auto session1 = CreateTableSession();
    auto tx1 = BeginTx(session1);

    {
        auto reader = CreateReader();

        StartPartitionSession(reader, tx1, 0);

        ReadMessage(reader, tx1, 0);
    }

    auto session2 = CreateTableSession();
    auto tx2 = BeginTx(session2);

    {
        auto reader = CreateReader();

        StartPartitionSession(reader, tx2, 0);

        ReadMessage(reader, tx2, 0);
    }

    CommitTx(tx2, EStatus::SUCCESS);
    CommitTx(tx1, EStatus::ABORTED);
}

Y_UNIT_TEST_F(WriteToTopic_Invalid_Session, TFixture)
{
    WriteToTopicWithInvalidTxId(false);
}

Y_UNIT_TEST_F(WriteToTopic_Invalid_Tx, TFixture)
{
    WriteToTopicWithInvalidTxId(true);
}

Y_UNIT_TEST_F(WriteToTopic_Two_WriteSession, TFixture)
{
    TString topicPath[2] = {
        TEST_TOPIC,
        TEST_TOPIC + "_2"
    };

    CreateTopic(topicPath[1]);

    auto createWriteSession = [](NTopic::TTopicClient& client, const TString& topicPath) {
        NTopic::TWriteSessionSettings options;
        options.Path(topicPath);
        options.MessageGroupId(TEST_MESSAGE_GROUP_ID);

        return client.CreateWriteSession(options);
    };

    auto writeMessage = [](auto& ws, const TString& message, auto& tx) {
        NTopic::TWriteMessage params(message);
        params.Tx(tx);

        auto event = ws->GetEvent(true);
        UNIT_ASSERT(event.Defined() && std::holds_alternative<TWriteSessionEvent::TReadyToAcceptEvent>(event.GetRef()));
        auto token = std::move(std::get<TWriteSessionEvent::TReadyToAcceptEvent>(event.GetRef()).ContinuationToken);

        ws->Write(std::move(token), std::move(params));
    };

    auto tableSession = CreateTableSession();
    auto tx = BeginTx(tableSession);

    NTopic::TTopicClient client(GetDriver());

    auto ws0 = createWriteSession(client, topicPath[0]);
    auto ws1 = createWriteSession(client, topicPath[1]);

    writeMessage(ws0, "message-1", tx);
    writeMessage(ws1, "message-2", tx);

    size_t acks = 0;

    while (acks < 2) {
        auto event = ws0->GetEvent(false);
        if (!event) {
            event = ws1->GetEvent(false);
            if (!event) {
                Sleep(TDuration::MilliSeconds(10));
                continue;
            }
        }

        auto& v = event.GetRef();
        if (auto e = std::get_if<TWriteSessionEvent::TAcksEvent>(&v); e) {
            ++acks;
        } else if (auto e = std::get_if<TWriteSessionEvent::TReadyToAcceptEvent>(&v); e) {
            ;
        } else if (auto e = std::get_if<TSessionClosedEvent>(&v); e) {
            break;
        }
    }

    UNIT_ASSERT_VALUES_EQUAL(acks, 2);
}

auto TFixture::CreateTopicWriteSession(const TString& topicPath,
                                       const TString& messageGroupId,
                                       TMaybe<ui32> partitionId) -> TTopicWriteSessionPtr
{
    NTopic::TTopicClient client(GetDriver());
    NTopic::TWriteSessionSettings options;
    options.Path(topicPath);
    options.ProducerId(messageGroupId);
    options.MessageGroupId(messageGroupId);
    options.PartitionId(partitionId);
    options.Codec(ECodec::RAW);
    return client.CreateWriteSession(options);
}

auto TFixture::GetTopicWriteSession(const TString& topicPath,
                                    const TString& messageGroupId,
                                    TMaybe<ui32> partitionId) -> TTopicWriteSessionContext&
{
    std::pair<TString, TString> key(topicPath, messageGroupId);
    auto i = TopicWriteSessions.find(key);

    if (i == TopicWriteSessions.end()) {
        TTopicWriteSessionContext context;
        context.Session = CreateTopicWriteSession(topicPath, messageGroupId, partitionId);

        TopicWriteSessions.emplace(key, std::move(context));

        i = TopicWriteSessions.find(key);
    }

    return i->second;
}

NTopic::TTopicReadSettings MakeTopicReadSettings(const TString& topicPath,
                                                 TMaybe<ui32> partitionId)
{
    TTopicReadSettings options;
    options.Path(topicPath);
    if (partitionId.Defined()) {
        options.AppendPartitionIds(*partitionId);
    }
    return options;
}

NTopic::TReadSessionSettings MakeTopicReadSessionSettings(const TString& topicPath,
                                                          const TString& consumerName,
                                                          TMaybe<ui32> partitionId)
{
    NTopic::TReadSessionSettings options;
    options.AppendTopics(MakeTopicReadSettings(topicPath, partitionId));
    options.ConsumerName(consumerName);
    return options;
}

auto TFixture::CreateTopicReadSession(const TString& topicPath,
                                      const TString& consumerName,
                                      TMaybe<ui32> partitionId) -> TTopicReadSessionPtr
{
    NTopic::TTopicClient client(GetDriver());
    return client.CreateReadSession(MakeTopicReadSessionSettings(topicPath,
                                                                 consumerName,
                                                                 partitionId));
}

auto TFixture::GetTopicReadSession(const TString& topicPath,
                                   const TString& consumerName,
                                   TMaybe<ui32> partitionId) -> TTopicReadSessionPtr
{
    TTopicReadSessionPtr session;

    if (auto i = TopicReadSessions.find(topicPath); i == TopicReadSessions.end()) {
        session = CreateTopicReadSession(topicPath, consumerName, partitionId);
        auto event = ReadEvent<NTopic::TReadSessionEvent::TStartPartitionSessionEvent>(session);
        event.Confirm();
        TopicReadSessions.emplace(topicPath, session);
    } else {
        session = i->second;
    }

    return session;
}

void TFixture::TTopicWriteSessionContext::WaitForContinuationToken()
{
    while (!ContinuationToken.Defined()) {
        Session->WaitEvent().Wait();
        for (auto& event : Session->GetEvents()) {
            if (auto* e = std::get_if<NTopic::TWriteSessionEvent::TReadyToAcceptEvent>(&event)) {
                ContinuationToken = std::move(e->ContinuationToken);
            } else if (auto* e = std::get_if<NTopic::TWriteSessionEvent::TAcksEvent>(&event)) {
                for (auto& ack : e->Acks) {
                    if (ack.State == NTopic::TWriteSessionEvent::TWriteAck::EES_WRITTEN) {
                        ++AckCount;
                    }
                }
            } else if (auto* e = std::get_if<NTopic::TSessionClosedEvent>(&event)) {
                UNIT_FAIL("");
            }
        }
    }
}

void TFixture::TTopicWriteSessionContext::Write(const TString& message, NTable::TTransaction* tx)
{
    NTopic::TWriteMessage params(message);

    if (tx) {
        params.Tx(*tx);
    }

    Session->Write(std::move(*ContinuationToken),
                   std::move(params));

    ++WriteCount;
    ContinuationToken = Nothing();
}

void TFixture::CloseTopicWriteSession(const TString& topicPath,
                                      const TString& messageGroupId)
{
    std::pair<TString, TString> key(topicPath, messageGroupId);
    auto i = TopicWriteSessions.find(key);

    UNIT_ASSERT(i != TopicWriteSessions.end());

    TTopicWriteSessionContext& context = i->second;

    context.Session->Close();
    TopicWriteSessions.erase(key);
}

void TFixture::CloseTopicReadSession(const TString& topicPath,
                                     const TString& consumerName)
{
    Y_UNUSED(consumerName);
    TopicReadSessions.erase(topicPath);
}

void TFixture::WriteToTopic(const TString& topicPath,
                            const TString& messageGroupId,
                            const TString& message,
                            NTable::TTransaction* tx,
                            TMaybe<ui32> partitionId)
{
    TTopicWriteSessionContext& context = GetTopicWriteSession(topicPath, messageGroupId, partitionId);
    context.WaitForContinuationToken();
    UNIT_ASSERT(context.ContinuationToken.Defined());
    context.Write(message, tx);
}

TVector<TString> TFixture::ReadFromTopic(const TString& topicPath,
                                         const TString& consumerName,
                                         const TDuration& duration,
                                         NTable::TTransaction* tx,
                                         TMaybe<ui32> partitionId)
{
    TVector<TString> messages;

    TInstant end = TInstant::Now() + duration;
    TDuration remain = duration;

    auto session = GetTopicReadSession(topicPath, consumerName, partitionId);

    while (TInstant::Now() < end) {
        if (!session->WaitEvent().Wait(remain)) {
            return messages;
        }

        NTopic::TReadSessionGetEventSettings settings;
        if (tx) {
            settings.Tx(*tx);
        }

        for (auto& event : session->GetEvents(settings)) {
            if (auto* e = std::get_if<NTopic::TReadSessionEvent::TDataReceivedEvent>(&event)) {
                Cerr << e->HasCompressedMessages() << " " << e->GetMessagesCount() << Endl;
                for (auto& m : e->GetMessages()) {
                    messages.push_back(m.GetData());
                }

                if (!tx) {
                    e->Commit();
                }
            }
        }

        remain = end - TInstant::Now();
    }

    return messages;
}

void TFixture::WaitForAcks(const TString& topicPath, const TString& messageGroupId)
{
    std::pair<TString, TString> key(topicPath, messageGroupId);
    auto i = TopicWriteSessions.find(key);
    UNIT_ASSERT(i != TopicWriteSessions.end());

    auto& context = i->second;

    UNIT_ASSERT(context.AckCount <= context.WriteCount);

    while (context.AckCount < context.WriteCount) {
        context.Session->WaitEvent().Wait();
        for (auto& event : context.Session->GetEvents()) {
            if (auto* e = std::get_if<NTopic::TWriteSessionEvent::TReadyToAcceptEvent>(&event)) {
                context.ContinuationToken = std::move(e->ContinuationToken);
            } else if (auto* e = std::get_if<NTopic::TWriteSessionEvent::TAcksEvent>(&event)) {
                for (auto& ack : e->Acks) {
                    if (ack.State == NTopic::TWriteSessionEvent::TWriteAck::EES_WRITTEN) {
                        ++context.AckCount;
                    }
                }
            } else if (auto* e = std::get_if<NTopic::TSessionClosedEvent>(&event)) {
                UNIT_FAIL("");
            }
        }
    }

    UNIT_ASSERT(context.AckCount == context.WriteCount);
}

void TFixture::WaitForSessionClose(const TString& topicPath,
                                   const TString& messageGroupId,
                                   NYdb::EStatus status)
{
    std::pair<TString, TString> key(topicPath, messageGroupId);
    auto i = TopicWriteSessions.find(key);
    UNIT_ASSERT(i != TopicWriteSessions.end());

    auto& context = i->second;

    UNIT_ASSERT(context.AckCount <= context.WriteCount);

    for(bool stop = false; !stop; ) {
        context.Session->WaitEvent().Wait();
        for (auto& event : context.Session->GetEvents()) {
            if (auto* e = std::get_if<NTopic::TWriteSessionEvent::TReadyToAcceptEvent>(&event)) {
                context.ContinuationToken = std::move(e->ContinuationToken);
            } else if (auto* e = std::get_if<NTopic::TWriteSessionEvent::TAcksEvent>(&event)) {
                for (auto& ack : e->Acks) {
                    if (ack.State == NTopic::TWriteSessionEvent::TWriteAck::EES_WRITTEN) {
                        ++context.AckCount;
                    }
                }
            } else if (auto* e = std::get_if<NTopic::TSessionClosedEvent>(&event)) {
                UNIT_ASSERT_VALUES_EQUAL(e->GetStatus(), status);
                UNIT_ASSERT_GT(e->GetIssues().Size(), 0);
                stop = true;
            }
        }
    }

    UNIT_ASSERT(context.AckCount <= context.WriteCount);
}

ui64 TFixture::GetSchemeShardTabletId(const TActorId& actorId)
{
    auto navigate = std::make_unique<NSchemeCache::TSchemeCacheNavigate>();
    navigate->DatabaseName = "/Root";

    NSchemeCache::TSchemeCacheNavigate::TEntry entry;
    entry.Path = SplitPath("/Root");
    entry.SyncVersion = true;
    entry.ShowPrivatePath = true;
    entry.Operation = NSchemeCache::TSchemeCacheNavigate::OpList;

    navigate->ResultSet.push_back(std::move(entry));
    //navigate->UserToken = "root@builtin";
    navigate->Cookie = 12345;

    auto& runtime = Setup->GetRuntime();

    runtime.Send(MakeSchemeCacheID(), actorId,
                 new TEvTxProxySchemeCache::TEvNavigateKeySet(navigate.release()),
                 0,
                 true);
    auto response = runtime.GrabEdgeEvent<TEvTxProxySchemeCache::TEvNavigateKeySetResult>();

    UNIT_ASSERT_VALUES_EQUAL(response->Request->Cookie, 12345);
    UNIT_ASSERT_VALUES_EQUAL(response->Request->ErrorCount, 0);

    auto& front = response->Request->ResultSet.front();

    return front.Self->Info.GetSchemeshardId();
}

ui64 TFixture::GetTopicTabletId(const TActorId& actorId, const TString& topicPath, ui32 partition)
{
    auto navigate = std::make_unique<NSchemeCache::TSchemeCacheNavigate>();
    navigate->DatabaseName = "/Root";

    NSchemeCache::TSchemeCacheNavigate::TEntry entry;
    entry.Path = SplitPath(topicPath);
    entry.SyncVersion = true;
    entry.ShowPrivatePath = true;
    entry.Operation = NSchemeCache::TSchemeCacheNavigate::OpList;

    navigate->ResultSet.push_back(std::move(entry));
    //navigate->UserToken = "root@builtin";
    navigate->Cookie = 12345;

    auto& runtime = Setup->GetRuntime();

    runtime.Send(MakeSchemeCacheID(), actorId,
                 new TEvTxProxySchemeCache::TEvNavigateKeySet(navigate.release()),
                 0,
                 true);
    auto response = runtime.GrabEdgeEvent<TEvTxProxySchemeCache::TEvNavigateKeySetResult>();

    UNIT_ASSERT_VALUES_EQUAL(response->Request->Cookie, 12345);
    UNIT_ASSERT_VALUES_EQUAL(response->Request->ErrorCount, 0);

    auto& front = response->Request->ResultSet.front();
    UNIT_ASSERT(front.PQGroupInfo);
    UNIT_ASSERT_GT(front.PQGroupInfo->Description.PartitionsSize(), 0);
    UNIT_ASSERT_LT(partition, front.PQGroupInfo->Description.PartitionsSize());

    for (size_t i = 0; i < front.PQGroupInfo->Description.PartitionsSize(); ++i) {
        auto& p = front.PQGroupInfo->Description.GetPartitions(partition);
        if (p.GetPartitionId() == partition) {
            return p.GetTabletId();
        }
    }

    UNIT_FAIL("unknown partition");

    return Max<ui64>();
}

TVector<TString> TFixture::GetTabletKeys(const TActorId& actorId, ui64 tabletId)
{
    using TEvKeyValue = NKikimr::TEvKeyValue;

    auto request = std::make_unique<TEvKeyValue::TEvRequest>();
    request->Record.SetCookie(12345);

    auto cmd = request->Record.AddCmdReadRange();
    TString from(1, '\x00');
    TString to(1, '\xFF');
    auto range = cmd->MutableRange();
    range->SetFrom(from);
    range->SetIncludeFrom(true);
    range->SetTo(to);
    range->SetIncludeTo(true);

    auto& runtime = Setup->GetRuntime();

    runtime.SendToPipe(tabletId, actorId, request.release());
    auto response = runtime.GrabEdgeEvent<TEvKeyValue::TEvResponse>();

    UNIT_ASSERT(response->Record.HasCookie());
    UNIT_ASSERT_VALUES_EQUAL(response->Record.GetCookie(), 12345);
    UNIT_ASSERT_VALUES_EQUAL(response->Record.ReadRangeResultSize(), 1);

    TVector<TString> keys;

    auto& result = response->Record.GetReadRangeResult(0);
    for (size_t i = 0; i < result.PairSize(); ++i) {
        auto& kv = result.GetPair(i);
        keys.emplace_back(kv.GetKey());
    }

    return keys;
}

void TFixture::RestartLongTxService()
{
    auto& runtime = Setup->GetRuntime();
    TActorId edge = runtime.AllocateEdgeActor();

    for (ui32 node = 0; node < runtime.GetNodeCount(); ++node) {
        runtime.Send(NKikimr::NLongTxService::MakeLongTxServiceID(runtime.GetNodeId(node)), edge,
                     new TEvents::TEvPoison(),
                     0,
                     true);
    }
}

auto TFixture::GetAvgWriteBytes(const TString& topicPath,
                                ui32 partitionId) -> TAvgWriteBytes
{
    auto& runtime = Setup->GetRuntime();
    TActorId edge = runtime.AllocateEdgeActor();
    ui64 tabletId = GetTopicTabletId(edge, "/Root/" + topicPath, partitionId);

    runtime.SendToPipe(tabletId, edge, new NKikimr::TEvPersQueue::TEvStatus());
    auto response = runtime.GrabEdgeEvent<NKikimr::TEvPersQueue::TEvStatusResponse>();

    UNIT_ASSERT_VALUES_EQUAL(tabletId, response->Record.GetTabletId());

    TAvgWriteBytes result;

    for (size_t i = 0; i < response->Record.PartResultSize(); ++i) {
        const auto& partition = response->Record.GetPartResult(i);
        if (partition.GetPartition() == static_cast<int>(partitionId)) {
            result.PerSec = partition.GetAvgWriteSpeedPerSec();
            result.PerMin = partition.GetAvgWriteSpeedPerMin();
            result.PerHour = partition.GetAvgWriteSpeedPerHour();
            result.PerDay = partition.GetAvgWriteSpeedPerDay();
            break;
        }
    }

    return result;
}

Y_UNIT_TEST_F(WriteToTopic_Demo_1, TFixture)
{
    CreateTopic("topic_A");
    CreateTopic("topic_B");

    NTable::TSession tableSession = CreateTableSession();
    NTable::TTransaction tx = BeginTx(tableSession);

    WriteToTopic("topic_A", TEST_MESSAGE_GROUP_ID, "message #1", &tx);
    WriteToTopic("topic_A", TEST_MESSAGE_GROUP_ID, "message #2", &tx);
    WriteToTopic("topic_A", TEST_MESSAGE_GROUP_ID, "message #3", &tx);
    WriteToTopic("topic_A", TEST_MESSAGE_GROUP_ID, "message #4", &tx);

    WriteToTopic("topic_B", TEST_MESSAGE_GROUP_ID, "message #5", &tx);
    WriteToTopic("topic_B", TEST_MESSAGE_GROUP_ID, "message #6", &tx);
    WriteToTopic("topic_B", TEST_MESSAGE_GROUP_ID, "message #7", &tx);
    WriteToTopic("topic_B", TEST_MESSAGE_GROUP_ID, "message #8", &tx);
    WriteToTopic("topic_B", TEST_MESSAGE_GROUP_ID, "message #9", &tx);

    WaitForAcks("topic_A", TEST_MESSAGE_GROUP_ID);
    WaitForAcks("topic_B", TEST_MESSAGE_GROUP_ID);

    {
        auto messages = ReadFromTopic("topic_A", TEST_CONSUMER, TDuration::Seconds(2));
        UNIT_ASSERT_VALUES_EQUAL(messages.size(), 0);
    }

    {
        auto messages = ReadFromTopic("topic_B", TEST_CONSUMER, TDuration::Seconds(2));
        UNIT_ASSERT_VALUES_EQUAL(messages.size(), 0);
    }

    CommitTx(tx, EStatus::SUCCESS);

    {
        auto messages = ReadFromTopic("topic_A", TEST_CONSUMER, TDuration::Seconds(2));
        UNIT_ASSERT_VALUES_EQUAL(messages.size(), 4);
        UNIT_ASSERT_VALUES_EQUAL(messages[0], "message #1");
        UNIT_ASSERT_VALUES_EQUAL(messages[3], "message #4");
    }

    {
        auto messages = ReadFromTopic("topic_B", TEST_CONSUMER, TDuration::Seconds(2));
        UNIT_ASSERT_VALUES_EQUAL(messages.size(), 5);
        UNIT_ASSERT_VALUES_EQUAL(messages[0], "message #5");
        UNIT_ASSERT_VALUES_EQUAL(messages[4], "message #9");
    }
}

Y_UNIT_TEST_F(WriteToTopic_Demo_2, TFixture)
{
    CreateTopic("topic_A");
    CreateTopic("topic_B");

    NTable::TSession tableSession = CreateTableSession();
    NTable::TTransaction tx = BeginTx(tableSession);

    WriteToTopic("topic_A", TEST_MESSAGE_GROUP_ID_1, "message #1", &tx);
    WriteToTopic("topic_A", TEST_MESSAGE_GROUP_ID_1, "message #2", &tx);
    WriteToTopic("topic_A", TEST_MESSAGE_GROUP_ID_1, "message #3", &tx);
    WriteToTopic("topic_A", TEST_MESSAGE_GROUP_ID_1, "message #4", &tx);

    WriteToTopic("topic_A", TEST_MESSAGE_GROUP_ID_2, "message #5");
    WriteToTopic("topic_B", TEST_MESSAGE_GROUP_ID_2, "message #6");

    WriteToTopic("topic_B", TEST_MESSAGE_GROUP_ID_1, "message #7", &tx);
    WriteToTopic("topic_B", TEST_MESSAGE_GROUP_ID_1, "message #8", &tx);
    WriteToTopic("topic_B", TEST_MESSAGE_GROUP_ID_1, "message #9", &tx);

    WaitForAcks("topic_A", TEST_MESSAGE_GROUP_ID_1);
    WaitForAcks("topic_B", TEST_MESSAGE_GROUP_ID_1);
    WaitForAcks("topic_A", TEST_MESSAGE_GROUP_ID_2);
    WaitForAcks("topic_B", TEST_MESSAGE_GROUP_ID_2);

    {
        auto messages = ReadFromTopic("topic_A", TEST_CONSUMER, TDuration::Seconds(2));
        UNIT_ASSERT_VALUES_EQUAL(messages.size(), 1);
        UNIT_ASSERT_VALUES_EQUAL(messages[0], "message #5");
    }

    {
        auto messages = ReadFromTopic("topic_B", TEST_CONSUMER, TDuration::Seconds(2));
        UNIT_ASSERT_VALUES_EQUAL(messages.size(), 1);
        UNIT_ASSERT_VALUES_EQUAL(messages[0], "message #6");
    }

    CommitTx(tx, EStatus::SUCCESS);

    {
        auto messages = ReadFromTopic("topic_A", TEST_CONSUMER, TDuration::Seconds(2));
        UNIT_ASSERT_VALUES_EQUAL(messages.size(), 4);
        UNIT_ASSERT_VALUES_EQUAL(messages[0], "message #1");
        UNIT_ASSERT_VALUES_EQUAL(messages[3], "message #4");
    }

    {
        auto messages = ReadFromTopic("topic_B", TEST_CONSUMER, TDuration::Seconds(2));
        UNIT_ASSERT_VALUES_EQUAL(messages.size(), 3);
        UNIT_ASSERT_VALUES_EQUAL(messages[0], "message #7");
        UNIT_ASSERT_VALUES_EQUAL(messages[2], "message #9");
    }
}

Y_UNIT_TEST_F(WriteToTopic_Demo_3, TFixture)
{
    CreateTopic("topic_A");
    CreateTopic("topic_B");

    NTable::TSession tableSession = CreateTableSession();
    NTable::TTransaction tx = BeginTx(tableSession);

    WriteToTopic("topic_A", TEST_MESSAGE_GROUP_ID, "message #1", &tx);
    WriteToTopic("topic_B", TEST_MESSAGE_GROUP_ID, "message #2", &tx);

    WriteToTopic("topic_A", TEST_MESSAGE_GROUP_ID, "message #3");

    WaitForAcks("topic_A", TEST_MESSAGE_GROUP_ID);
    WaitForAcks("topic_B", TEST_MESSAGE_GROUP_ID);

    {
        auto messages = ReadFromTopic("topic_A", TEST_CONSUMER, TDuration::Seconds(2));
        UNIT_ASSERT_VALUES_EQUAL(messages.size(), 1);
        UNIT_ASSERT_VALUES_EQUAL(messages[0], "message #3");
    }

    CommitTx(tx, EStatus::ABORTED);

    tx = BeginTx(tableSession);

    WriteToTopic("topic_A", TEST_MESSAGE_GROUP_ID, "message #1", &tx);
    WriteToTopic("topic_B", TEST_MESSAGE_GROUP_ID, "message #2", &tx);

    WaitForAcks("topic_A", TEST_MESSAGE_GROUP_ID);
    WaitForAcks("topic_B", TEST_MESSAGE_GROUP_ID);

    CommitTx(tx, EStatus::SUCCESS);
}

Y_UNIT_TEST_F(WriteToTopic_Demo_4, TFixture)
{
    CreateTopic("topic_A");
    CreateTopic("topic_B");

    NTable::TSession tableSession = CreateTableSession();
    NTable::TTransaction tx_1 = BeginTx(tableSession);

    WriteToTopic("topic_A", TEST_MESSAGE_GROUP_ID, "message #1", &tx_1);
    WriteToTopic("topic_B", TEST_MESSAGE_GROUP_ID, "message #2", &tx_1);

    WaitForAcks("topic_A", TEST_MESSAGE_GROUP_ID);
    WaitForAcks("topic_B", TEST_MESSAGE_GROUP_ID);

    NTable::TTransaction tx_2 = BeginTx(tableSession);

    WriteToTopic("topic_A", TEST_MESSAGE_GROUP_ID, "message #3", &tx_2);
    WriteToTopic("topic_B", TEST_MESSAGE_GROUP_ID, "message #4", &tx_2);

    WaitForAcks("topic_A", TEST_MESSAGE_GROUP_ID);
    WaitForAcks("topic_B", TEST_MESSAGE_GROUP_ID);

    {
        auto messages = ReadFromTopic("topic_A", TEST_CONSUMER, TDuration::Seconds(2));
        UNIT_ASSERT_VALUES_EQUAL(messages.size(), 0);
    }

    {
        auto messages = ReadFromTopic("topic_B", TEST_CONSUMER, TDuration::Seconds(2));
        UNIT_ASSERT_VALUES_EQUAL(messages.size(), 0);
    }

    CommitTx(tx_2, EStatus::SUCCESS);
    CommitTx(tx_1, EStatus::ABORTED);

    {
        auto messages = ReadFromTopic("topic_A", TEST_CONSUMER, TDuration::Seconds(2));
        UNIT_ASSERT_VALUES_EQUAL(messages.size(), 1);
        UNIT_ASSERT_VALUES_EQUAL(messages[0], "message #3");
    }

    {
        auto messages = ReadFromTopic("topic_B", TEST_CONSUMER, TDuration::Seconds(2));
        UNIT_ASSERT_VALUES_EQUAL(messages.size(), 1);
        UNIT_ASSERT_VALUES_EQUAL(messages[0], "message #4");
    }
}

Y_UNIT_TEST_F(WriteToTopic_Demo_5, TFixture)
{
    CreateTopic("topic_A");
    CreateTopic("topic_B");

    NTable::TSession tableSession = CreateTableSession();

    {
        NTable::TTransaction tx_1 = BeginTx(tableSession);

        WriteToTopic("topic_A", TEST_MESSAGE_GROUP_ID, "message #1", &tx_1);
        WriteToTopic("topic_B", TEST_MESSAGE_GROUP_ID, "message #2", &tx_1);

        WaitForAcks("topic_A", TEST_MESSAGE_GROUP_ID);
        WaitForAcks("topic_B", TEST_MESSAGE_GROUP_ID);

        CommitTx(tx_1, EStatus::SUCCESS);
    }

    {
        NTable::TTransaction tx_2 = BeginTx(tableSession);

        WriteToTopic("topic_A", TEST_MESSAGE_GROUP_ID, "message #3", &tx_2);
        WriteToTopic("topic_B", TEST_MESSAGE_GROUP_ID, "message #4", &tx_2);

        WaitForAcks("topic_A", TEST_MESSAGE_GROUP_ID);
        WaitForAcks("topic_B", TEST_MESSAGE_GROUP_ID);

        CommitTx(tx_2, EStatus::SUCCESS);
    }

    {
        auto messages = ReadFromTopic("topic_A", TEST_CONSUMER, TDuration::Seconds(2));
        UNIT_ASSERT_VALUES_EQUAL(messages.size(), 2);
        UNIT_ASSERT_VALUES_EQUAL(messages[0], "message #1");
        UNIT_ASSERT_VALUES_EQUAL(messages[1], "message #3");
    }

    {
        auto messages = ReadFromTopic("topic_B", TEST_CONSUMER, TDuration::Seconds(2));
        UNIT_ASSERT_VALUES_EQUAL(messages.size(), 2);
        UNIT_ASSERT_VALUES_EQUAL(messages[0], "message #2");
        UNIT_ASSERT_VALUES_EQUAL(messages[1], "message #4");
    }
}

Y_UNIT_TEST_F(WriteToTopic_Demo_6, TFixture)
{
    CreateTopic("topic_A");

    NTable::TSession tableSession = CreateTableSession();
    NTable::TTransaction tx = BeginTx(tableSession);

    WriteToTopic("topic_A", TEST_MESSAGE_GROUP_ID, "message #1", &tx);
    WriteToTopic("topic_A", TEST_MESSAGE_GROUP_ID, "message #2", &tx);

    WaitForAcks("topic_A", TEST_MESSAGE_GROUP_ID);

    {
        auto messages = ReadFromTopic("topic_A", TEST_CONSUMER, TDuration::Seconds(2));
        UNIT_ASSERT_VALUES_EQUAL(messages.size(), 0);
    }

    CommitTx(tx, EStatus::SUCCESS);

    {
        auto messages = ReadFromTopic("topic_A", TEST_CONSUMER, TDuration::Seconds(2));
        UNIT_ASSERT_VALUES_EQUAL(messages.size(), 2);
        UNIT_ASSERT_VALUES_EQUAL(messages[0], "message #1");
        UNIT_ASSERT_VALUES_EQUAL(messages[1], "message #2");
    }

    DescribeTopic("topic_A");
}

Y_UNIT_TEST_F(WriteToTopic_Demo_7, TFixture)
{
    CreateTopic("topic_A");

    NTable::TSession tableSession = CreateTableSession();
    NTable::TTransaction tx = BeginTx(tableSession);

    WriteToTopic("topic_A", TEST_MESSAGE_GROUP_ID_1, "message #1", &tx);
    WriteToTopic("topic_A", TEST_MESSAGE_GROUP_ID_1, "message #2", &tx);

    WriteToTopic("topic_A", TEST_MESSAGE_GROUP_ID_2, "message #3");
    WriteToTopic("topic_A", TEST_MESSAGE_GROUP_ID_2, "message #4");

    WriteToTopic("topic_A", TEST_MESSAGE_GROUP_ID_1, "message #5", &tx);
    WriteToTopic("topic_A", TEST_MESSAGE_GROUP_ID_1, "message #6", &tx);

    WaitForAcks("topic_A", TEST_MESSAGE_GROUP_ID_1);
    WaitForAcks("topic_A", TEST_MESSAGE_GROUP_ID_2);

    {
        auto messages = ReadFromTopic("topic_A", TEST_CONSUMER, TDuration::Seconds(2));
        UNIT_ASSERT_VALUES_EQUAL(messages.size(), 2);
        UNIT_ASSERT_VALUES_EQUAL(messages[0], "message #3");
        UNIT_ASSERT_VALUES_EQUAL(messages[1], "message #4");
    }

    CommitTx(tx, EStatus::SUCCESS);

    {
        auto messages = ReadFromTopic("topic_A", TEST_CONSUMER, TDuration::Seconds(2));
        UNIT_ASSERT_VALUES_EQUAL(messages.size(), 4);
        UNIT_ASSERT_VALUES_EQUAL(messages[0], "message #1");
        UNIT_ASSERT_VALUES_EQUAL(messages[3], "message #6");
    }
}

Y_UNIT_TEST_F(WriteToTopic_Demo_8, TFixture)
{
    CreateTopic("topic_A");

    NTable::TSession tableSession = CreateTableSession();
    NTable::TTransaction tx = BeginTx(tableSession);

    WriteToTopic("topic_A", TEST_MESSAGE_GROUP_ID, "message #1", &tx);

    WriteToTopic("topic_A", TEST_MESSAGE_GROUP_ID, "message #2");

    WaitForAcks("topic_A", TEST_MESSAGE_GROUP_ID);

    {
        auto messages = ReadFromTopic("topic_A", TEST_CONSUMER, TDuration::Seconds(2));
        UNIT_ASSERT_VALUES_EQUAL(messages.size(), 1);
        UNIT_ASSERT_VALUES_EQUAL(messages[0], "message #2");
    }

    CommitTx(tx, EStatus::ABORTED);

    tx = BeginTx(tableSession);

    WriteToTopic("topic_A", TEST_MESSAGE_GROUP_ID, "message #1", &tx);

    WaitForAcks("topic_A", TEST_MESSAGE_GROUP_ID);

    CommitTx(tx, EStatus::SUCCESS);

    {
        auto messages = ReadFromTopic("topic_A", TEST_CONSUMER, TDuration::Seconds(2));
        UNIT_ASSERT_VALUES_EQUAL(messages.size(), 1);
        UNIT_ASSERT_VALUES_EQUAL(messages[0], "message #1");
    }
}

Y_UNIT_TEST_F(WriteToTopic_Demo_9, TFixture)
{
    CreateTopic("topic_A");

    NTable::TSession tableSession = CreateTableSession();
    NTable::TTransaction tx_1 = BeginTx(tableSession);

    WriteToTopic("topic_A", TEST_MESSAGE_GROUP_ID, "message #1", &tx_1);

    WaitForAcks("topic_A", TEST_MESSAGE_GROUP_ID);

    NTable::TTransaction tx_2 = BeginTx(tableSession);

    WriteToTopic("topic_A", TEST_MESSAGE_GROUP_ID, "message #2", &tx_2);

    WaitForAcks("topic_A", TEST_MESSAGE_GROUP_ID);

    {
        auto messages = ReadFromTopic("topic_A", TEST_CONSUMER, TDuration::Seconds(2));
        UNIT_ASSERT_VALUES_EQUAL(messages.size(), 0);
    }

    CommitTx(tx_2, EStatus::SUCCESS);
    CommitTx(tx_1, EStatus::ABORTED);

    {
        auto messages = ReadFromTopic("topic_A", TEST_CONSUMER, TDuration::Seconds(2));
        UNIT_ASSERT_VALUES_EQUAL(messages.size(), 1);
        UNIT_ASSERT_VALUES_EQUAL(messages[0], "message #2");
    }
}

Y_UNIT_TEST_F(WriteToTopic_Demo_10, TFixture)
{
    CreateTopic("topic_A");

    NTable::TSession tableSession = CreateTableSession();

    {
        NTable::TTransaction tx_1 = BeginTx(tableSession);

        WriteToTopic("topic_A", TEST_MESSAGE_GROUP_ID, "message #1", &tx_1);

        WaitForAcks("topic_A", TEST_MESSAGE_GROUP_ID);

        CommitTx(tx_1, EStatus::SUCCESS);
    }

    {
        NTable::TTransaction tx_2 = BeginTx(tableSession);

        WriteToTopic("topic_A", TEST_MESSAGE_GROUP_ID, "message #2", &tx_2);

        WaitForAcks("topic_A", TEST_MESSAGE_GROUP_ID);

        CommitTx(tx_2, EStatus::SUCCESS);
    }

    {
        auto messages = ReadFromTopic("topic_A", TEST_CONSUMER, TDuration::Seconds(2));
        UNIT_ASSERT_VALUES_EQUAL(messages.size(), 2);
        UNIT_ASSERT_VALUES_EQUAL(messages[0], "message #1");
        UNIT_ASSERT_VALUES_EQUAL(messages[1], "message #2");
    }
}

NPQ::TWriteId TFixture::GetTransactionWriteId(const TActorId& actorId,
                                              ui64 tabletId)
{
    using TEvKeyValue = NKikimr::TEvKeyValue;

    auto request = std::make_unique<TEvKeyValue::TEvRequest>();
    request->Record.SetCookie(12345);
    request->Record.AddCmdRead()->SetKey("_txinfo");

    auto& runtime = Setup->GetRuntime();

    runtime.SendToPipe(tabletId, actorId, request.release());
    auto response = runtime.GrabEdgeEvent<TEvKeyValue::TEvResponse>();

    UNIT_ASSERT(response->Record.HasCookie());
    UNIT_ASSERT_VALUES_EQUAL(response->Record.GetCookie(), 12345);
    UNIT_ASSERT_VALUES_EQUAL(response->Record.ReadResultSize(), 1);

    auto& read = response->Record.GetReadResult(0);

    NKikimrPQ::TTabletTxInfo info;
    UNIT_ASSERT(info.ParseFromString(read.GetValue()));

    UNIT_ASSERT_VALUES_EQUAL(info.TxWritesSize(), 1);

    auto& writeInfo = info.GetTxWrites(0);
    UNIT_ASSERT(writeInfo.HasWriteId());

    return NPQ::GetWriteId(writeInfo);
}

void TFixture::SendLongTxLockStatus(const TActorId& actorId,
                                    ui64 tabletId,
                                    const NPQ::TWriteId& writeId,
                                    NKikimrLongTxService::TEvLockStatus::EStatus status)
{
    auto event =
        std::make_unique<NKikimr::NLongTxService::TEvLongTxService::TEvLockStatus>(writeId.KeyId, writeId.NodeId,
                                                                                   status);
    auto& runtime = Setup->GetRuntime();
    runtime.SendToPipe(tabletId, actorId, event.release());
}

void TFixture::WaitForTheTabletToDeleteTheWriteInfo(const TActorId& actorId,
                                                    ui64 tabletId,
                                                    const NPQ::TWriteId& writeId)
{
    while (true) {
        using TEvKeyValue = NKikimr::TEvKeyValue;

        auto request = std::make_unique<TEvKeyValue::TEvRequest>();
        request->Record.SetCookie(12345);
        request->Record.AddCmdRead()->SetKey("_txinfo");

        auto& runtime = Setup->GetRuntime();

        runtime.SendToPipe(tabletId, actorId, request.release());
        auto response = runtime.GrabEdgeEvent<TEvKeyValue::TEvResponse>();

        UNIT_ASSERT(response->Record.HasCookie());
        UNIT_ASSERT_VALUES_EQUAL(response->Record.GetCookie(), 12345);
        UNIT_ASSERT_VALUES_EQUAL(response->Record.ReadResultSize(), 1);

        auto& read = response->Record.GetReadResult(0);

        NKikimrPQ::TTabletTxInfo info;
        UNIT_ASSERT(info.ParseFromString(read.GetValue()));

        bool found = false;

        for (size_t i = 0; i < info.TxWritesSize(); ++i) {
            auto& writeInfo = info.GetTxWrites(i);
            UNIT_ASSERT(writeInfo.HasWriteId());
            if ((NPQ::GetWriteId(writeInfo) == writeId) && writeInfo.HasOriginalPartitionId()) {
                found = true;
                break;
            }
        }

        if (!found) {
            break;
        }

        Sleep(TDuration::MilliSeconds(100));
    }
}

void TFixture::RestartPQTablet(const TString& topicName, ui32 partition)
{
    auto& runtime = Setup->GetRuntime();
    TActorId edge = runtime.AllocateEdgeActor();
    ui64 tabletId = GetTopicTabletId(edge, "/Root/" + topicName, partition);
    runtime.SendToPipe(tabletId, edge, new TEvents::TEvPoison());

    Sleep(TDuration::Seconds(2));
}

void TFixture::DeleteSupportivePartition(const TString& topicName, ui32 partition)
{
    auto& runtime = Setup->GetRuntime();
    TActorId edge = runtime.AllocateEdgeActor();
    ui64 tabletId = GetTopicTabletId(edge, "/Root/" + topicName, partition);
    NPQ::TWriteId writeId = GetTransactionWriteId(edge, tabletId);

    SendLongTxLockStatus(edge, tabletId, writeId, NKikimrLongTxService::TEvLockStatus::STATUS_NOT_FOUND);

    WaitForTheTabletToDeleteTheWriteInfo(edge, tabletId, writeId);
}

void TFixture::CheckTabletKeys(const TString& topicName)
{
    auto& runtime = Setup->GetRuntime();
    TActorId edge = runtime.AllocateEdgeActor();
    ui64 tabletId = GetTopicTabletId(edge, "/Root/" + topicName, 0);

    const THashSet<char> types {
        NPQ::TKeyPrefix::TypeInfo,
        NPQ::TKeyPrefix::TypeData,
        NPQ::TKeyPrefix::TypeTmpData,
        NPQ::TKeyPrefix::TypeMeta,
        NPQ::TKeyPrefix::TypeTxMeta,
    };

    bool found;
    TVector<TString> keys;
    for (size_t i = 0; i < 20; ++i) {
        keys = GetTabletKeys(edge, tabletId);

        found = false;
        for (const auto& key : keys) {
            UNIT_ASSERT_GT(key.size(), 0);
            if (key[0] == '_') {
                continue;
            }

            if (types.contains(key[0])) {
                found = false;
                break;
            }
        }

        if (!found) {
            break;
        }

        Sleep(TDuration::MilliSeconds(100));
    }

    if (found) {
        Cerr << "keys for tablet " << tabletId << ":" << Endl;
        for (const auto& k : keys) {
            Cerr << k << Endl;
        }
        Cerr << "=============" << Endl;

        UNIT_FAIL("unexpected keys for tablet " << tabletId);
    }
}

void TFixture::DumpPQTabletKeys(const TString& topicName)
{
    auto& runtime = Setup->GetRuntime();
    TActorId edge = runtime.AllocateEdgeActor();
    ui64 tabletId = GetTopicTabletId(edge, "/Root/" + topicName, 0);
    auto keys = GetTabletKeys(edge, tabletId);
    for (const auto& key : keys) {
        Cerr << key << Endl;
    }
}

void TFixture::TestTheCompletionOfATransaction(const TTransactionCompletionTestDescription& d)
{
    for (auto& topic : d.Topics) {
        CreateTopic(topic);
    }

    {
        NTable::TSession tableSession = CreateTableSession();
        NTable::TTransaction tx = BeginTx(tableSession);

        for (auto& topic : d.Topics) {
            WriteToTopic(topic, TEST_MESSAGE_GROUP_ID, "message", &tx);
            WaitForAcks(topic, TEST_MESSAGE_GROUP_ID);
        }

        switch (d.EndOfTransaction) {
        case Commit:
            CommitTx(tx, EStatus::SUCCESS);
            break;
        case Rollback:
            RollbackTx(tx, EStatus::SUCCESS);
            break;
        case CloseTableSession:
            break;
        }
    }

    Sleep(TDuration::Seconds(5));

    for (auto& topic : d.Topics) {
        CheckTabletKeys(topic);
    }
}

Y_UNIT_TEST_F(WriteToTopic_Demo_11, TFixture)
{
    for (auto endOfTransaction : {Commit, Rollback, CloseTableSession}) {
        TestTheCompletionOfATransaction({.Topics={"topic_A"}, .EndOfTransaction = endOfTransaction});
        TestTheCompletionOfATransaction({.Topics={"topic_A", "topic_B"}, .EndOfTransaction = endOfTransaction});
    }
}

Y_UNIT_TEST_F(WriteToTopic_Demo_12, TFixture)
{
    CreateTopic("topic_A");

    NTable::TSession tableSession = CreateTableSession();
    NTable::TTransaction tx = BeginTx(tableSession);

    WriteToTopic("topic_A", TEST_MESSAGE_GROUP_ID, "message #1", &tx);
    WaitForAcks("topic_A", TEST_MESSAGE_GROUP_ID);

    DeleteSupportivePartition("topic_A", 0);

    WriteToTopic("topic_A", TEST_MESSAGE_GROUP_ID, "message #2", &tx);
    WaitForSessionClose("topic_A", TEST_MESSAGE_GROUP_ID, NYdb::EStatus::PRECONDITION_FAILED);
}

Y_UNIT_TEST_F(WriteToTopic_Demo_13, TFixture)
{
    CreateTopic("topic_A");

    NTable::TSession tableSession = CreateTableSession();
    NTable::TTransaction tx = BeginTx(tableSession);

    WriteToTopic("topic_A", TEST_MESSAGE_GROUP_ID, "message", &tx);
    WaitForAcks("topic_A", TEST_MESSAGE_GROUP_ID);

    DeleteSupportivePartition("topic_A", 0);

    CommitTx(tx, EStatus::ABORTED);
}

Y_UNIT_TEST_F(WriteToTopic_Demo_14, TFixture)
{
    CreateTopic("topic_A");

    NTable::TSession tableSession = CreateTableSession();
    NTable::TTransaction tx = BeginTx(tableSession);

    WriteToTopic("topic_A", TEST_MESSAGE_GROUP_ID, "message #1", &tx);
    WaitForAcks("topic_A", TEST_MESSAGE_GROUP_ID);

    DeleteSupportivePartition("topic_A", 0);

    CloseTopicWriteSession("topic_A", TEST_MESSAGE_GROUP_ID);

    WriteToTopic("topic_A", TEST_MESSAGE_GROUP_ID, "message #2", &tx);
    WaitForAcks("topic_A", TEST_MESSAGE_GROUP_ID);

    CommitTx(tx, EStatus::ABORTED);
}

Y_UNIT_TEST_F(WriteToTopic_Demo_15, TFixture)
{
    CreateTopic("topic_A");

    NTable::TSession tableSession = CreateTableSession();
    NTable::TTransaction tx = BeginTx(tableSession);

    WriteToTopic("topic_A", TEST_MESSAGE_GROUP_ID_1, "message #1", &tx);
    WaitForAcks("topic_A", TEST_MESSAGE_GROUP_ID_1);
    CloseTopicWriteSession("topic_A", TEST_MESSAGE_GROUP_ID_1);

    WriteToTopic("topic_A", TEST_MESSAGE_GROUP_ID_2, "message #2", &tx);
    WaitForAcks("topic_A", TEST_MESSAGE_GROUP_ID_2);
    CloseTopicWriteSession("topic_A", TEST_MESSAGE_GROUP_ID_2);

    CommitTx(tx, EStatus::SUCCESS);
}

Y_UNIT_TEST_F(WriteToTopic_Demo_16, TFixture)
{
    CreateTopic("topic_A");

    NTable::TSession tableSession = CreateTableSession();
    NTable::TTransaction tx = BeginTx(tableSession);

    WriteToTopic("topic_A", TEST_MESSAGE_GROUP_ID, "message #1", &tx);
    WriteToTopic("topic_A", TEST_MESSAGE_GROUP_ID, "message #2", &tx);

    WaitForAcks("topic_A", TEST_MESSAGE_GROUP_ID);

    RestartPQTablet("topic_A", 0);

    CommitTx(tx, EStatus::SUCCESS);

    auto messages = ReadFromTopic("topic_A", TEST_CONSUMER, TDuration::Seconds(2));
    UNIT_ASSERT_VALUES_EQUAL(messages.size(), 2);
    UNIT_ASSERT_VALUES_EQUAL(messages[0], "message #1");
    UNIT_ASSERT_VALUES_EQUAL(messages[1], "message #2");
}

Y_UNIT_TEST_F(WriteToTopic_Demo_17, TFixture)
{
    CreateTopic("topic_A");

    NTable::TSession tableSession = CreateTableSession();
    NTable::TTransaction tx = BeginTx(tableSession);

    WriteToTopic("topic_A", TEST_MESSAGE_GROUP_ID, TString(22'000'000, 'x'));
    WriteToTopic("topic_A", TEST_MESSAGE_GROUP_ID, TString(100, 'x'));
    WriteToTopic("topic_A", TEST_MESSAGE_GROUP_ID, TString(200, 'x'));
    WriteToTopic("topic_A", TEST_MESSAGE_GROUP_ID, TString(300, 'x'));
    WriteToTopic("topic_A", TEST_MESSAGE_GROUP_ID, TString(10'000'000, 'x'));

    WriteToTopic("topic_A", TEST_MESSAGE_GROUP_ID, TString( 6'000'000, 'x'), &tx);
    WriteToTopic("topic_A", TEST_MESSAGE_GROUP_ID, TString(20'000'000, 'x'), &tx);
    WriteToTopic("topic_A", TEST_MESSAGE_GROUP_ID, TString( 7'000'000, 'x'), &tx);

    WaitForAcks("topic_A", TEST_MESSAGE_GROUP_ID);

    CommitTx(tx, EStatus::SUCCESS);

    //RestartPQTablet("topic_A", 0);

    auto messages = ReadFromTopic("topic_A", TEST_CONSUMER, TDuration::Seconds(2));
    UNIT_ASSERT_VALUES_EQUAL(messages.size(), 8);
    UNIT_ASSERT_VALUES_EQUAL(messages[0].size(), 22'000'000);
    UNIT_ASSERT_VALUES_EQUAL(messages[1].size(),        100);
    UNIT_ASSERT_VALUES_EQUAL(messages[2].size(),        200);
    UNIT_ASSERT_VALUES_EQUAL(messages[3].size(),        300);
    UNIT_ASSERT_VALUES_EQUAL(messages[4].size(), 10'000'000);
    UNIT_ASSERT_VALUES_EQUAL(messages[5].size(),  6'000'000);
    UNIT_ASSERT_VALUES_EQUAL(messages[6].size(), 20'000'000);
    UNIT_ASSERT_VALUES_EQUAL(messages[7].size(),  7'000'000);
}

void TFixture::TestTxWithBigBlobs(const TTestTxWithBigBlobsParams& params)
{
    size_t oldHeadMsgCount = 0;
    size_t bigBlobMsgCount = 0;
    size_t newHeadMsgCount = 0;

    CreateTopic("topic_A");

    NTable::TSession tableSession = CreateTableSession();
    NTable::TTransaction tx = BeginTx(tableSession);

    for (size_t i = 0; i < params.OldHeadCount; ++i) {
        WriteToTopic("topic_A", TEST_MESSAGE_GROUP_ID, TString(100'000, 'x'));
        WaitForAcks("topic_A", TEST_MESSAGE_GROUP_ID);
        ++oldHeadMsgCount;
    }

    for (size_t i = 0; i < params.BigBlobsCount; ++i) {
        WriteToTopic("topic_A", TEST_MESSAGE_GROUP_ID, TString(7'000'000, 'x'), &tx);
        WaitForAcks("topic_A", TEST_MESSAGE_GROUP_ID);
        ++bigBlobMsgCount;
    }

    for (size_t i = 0; i < params.NewHeadCount; ++i) {
        WriteToTopic("topic_A", TEST_MESSAGE_GROUP_ID, TString(100'000, 'x'), &tx);
        WaitForAcks("topic_A", TEST_MESSAGE_GROUP_ID);
        ++newHeadMsgCount;
    }

    if (params.RestartMode == ERestartBeforeCommit) {
        RestartPQTablet("topic_A", 0);
    }

    CommitTx(tx, EStatus::SUCCESS);

    if (params.RestartMode == ERestartAfterCommit) {
        RestartPQTablet("topic_A", 0);
    }

    TVector<TString> messages;
    for (size_t i = 0; (i < 10) && (messages.size() < (oldHeadMsgCount + bigBlobMsgCount + newHeadMsgCount)); ++i) {
        auto block = ReadFromTopic("topic_A", TEST_CONSUMER, TDuration::Seconds(2));
        for (auto& m : block) {
            messages.push_back(std::move(m));
        }
    }

    UNIT_ASSERT_VALUES_EQUAL(messages.size(), oldHeadMsgCount + bigBlobMsgCount + newHeadMsgCount);

    size_t start = 0;

    for (size_t i = 0; i < oldHeadMsgCount; ++i) {
        UNIT_ASSERT_VALUES_EQUAL(messages[start + i].size(), 100'000);
    }
    start += oldHeadMsgCount;

    for (size_t i = 0; i < bigBlobMsgCount; ++i) {
        UNIT_ASSERT_VALUES_EQUAL(messages[start + i].size(), 7'000'000);
    }
    start += bigBlobMsgCount;

    for (size_t i = 0; i < newHeadMsgCount; ++i) {
        UNIT_ASSERT_VALUES_EQUAL(messages[start + i].size(), 100'000);
    }
}

#define Y_UNIT_TEST_WITH_REBOOTS(name, oldHeadCount, bigBlobsCount, newHeadCount) \
Y_UNIT_TEST_F(name##_RestartNo, TFixture) { \
    TestTxWithBigBlobs({.OldHeadCount = oldHeadCount, .BigBlobsCount = bigBlobsCount, .NewHeadCount = newHeadCount, .RestartMode = ERestartNo}); \
} \
Y_UNIT_TEST_F(name##_RestartBeforeCommit, TFixture) { \
    TestTxWithBigBlobs({.OldHeadCount = oldHeadCount, .BigBlobsCount = bigBlobsCount, .NewHeadCount = newHeadCount, .RestartMode = ERestartBeforeCommit}); \
} \
Y_UNIT_TEST_F(name##_RestartAfterCommit, TFixture) { \
    TestTxWithBigBlobs({.OldHeadCount = oldHeadCount, .BigBlobsCount = bigBlobsCount, .NewHeadCount = newHeadCount, .RestartMode = ERestartAfterCommit}); \
}

Y_UNIT_TEST_WITH_REBOOTS(WriteToTopic_Demo_18, 10, 2, 10);
Y_UNIT_TEST_WITH_REBOOTS(WriteToTopic_Demo_19, 10, 0, 10);
Y_UNIT_TEST_WITH_REBOOTS(WriteToTopic_Demo_20, 10, 2,  0);

Y_UNIT_TEST_WITH_REBOOTS(WriteToTopic_Demo_21,  0, 2, 10);
Y_UNIT_TEST_WITH_REBOOTS(WriteToTopic_Demo_22,  0, 0, 10);
Y_UNIT_TEST_WITH_REBOOTS(WriteToTopic_Demo_23,  0, 2,  0);

void TFixture::CreateTable(const TString& tablePath)
{
    UNIT_ASSERT(!tablePath.empty());

    TString path = (tablePath[0] != '/') ? ("/Root/" + tablePath) : tablePath;

    NTable::TSession session = CreateTableSession();
    auto desc = NTable::TTableBuilder()
        .AddNonNullableColumn("key", EPrimitiveType::Utf8)
        .AddNonNullableColumn("value", EPrimitiveType::Utf8)
        .SetPrimaryKeyColumn("key")
        .Build();
    auto result = session.CreateTable(path, std::move(desc)).GetValueSync();
    UNIT_ASSERT_C(result.IsSuccess(), result.GetIssues().ToString());
}

auto TFixture::MakeTableRecords() -> TVector<TTableRecord>
{
    TVector<TTableRecord> records;
    records.emplace_back("key-1", "value-1");
    records.emplace_back("key-2", "value-2");
    records.emplace_back("key-3", "value-3");
    records.emplace_back("key-4", "value-4");
    return records;
}

auto TFixture::MakeJsonDoc(const TVector<TTableRecord>& records) -> TString
{
    auto makeJsonObject = [](const TTableRecord& r) {
        return Sprintf(R"({"key":"%s", "value":"%s"})",
                       r.Key.data(),
                       r.Value.data());
    };

    if (records.empty()) {
        return "[]";
    }

    TString s = "[";

    s += makeJsonObject(records.front());
    for (auto i = records.begin() + 1; i != records.end(); ++i) {
        s += ", ";
        s += makeJsonObject(*i);
    }
    s += "]";

    return s;
}

void TFixture::WriteToTable(const TString& tablePath,
                            const TVector<TTableRecord>& records,
                            NTable::TTransaction* tx)
{
    TString query = Sprintf("DECLARE $key AS Utf8;"
                            "DECLARE $value AS Utf8;"
                            "UPSERT INTO `%s` (key, value) VALUES ($key, $value);",
                            tablePath.data());
    NTable::TSession session = tx->GetSession();

    for (const auto& r : records) {
        auto params = session.GetParamsBuilder()
            .AddParam("$key").Utf8(r.Key).Build()
            .AddParam("$value").Utf8(r.Value).Build()
            .Build();
        auto result = session.ExecuteDataQuery(query,
                                               NYdb::NTable::TTxControl::Tx(*tx),
                                               params).GetValueSync();
        UNIT_ASSERT_C(result.IsSuccess(), result.GetIssues().ToString());
    }
}

size_t TFixture::GetTableRecordsCount(const TString& tablePath)
{
    TString query = Sprintf(R"(SELECT COUNT(*) FROM `%s`)",
                            tablePath.data());
    NTable::TSession session = CreateTableSession();
    NTable::TTransaction tx = BeginTx(session);

    auto result = session.ExecuteDataQuery(query,
                                           NYdb::NTable::TTxControl::Tx(tx).CommitTx(true)).GetValueSync();
    UNIT_ASSERT_C(result.IsSuccess(), result.GetIssues().ToString());

    NYdb::TResultSetParser parser(result.GetResultSet(0));
    UNIT_ASSERT(parser.TryNextRow());

    return parser.ColumnParser(0).GetUint64();
}

Y_UNIT_TEST_F(WriteToTopic_Demo_24, TFixture)
{
    //
    // the test verifies a transaction in which data is written to a topic and to a table
    //
    CreateTopic("topic_A");
    CreateTable("/Root/table_A");

    NTable::TSession tableSession = CreateTableSession();
    NTable::TTransaction tx = BeginTx(tableSession);

    auto records = MakeTableRecords();
    WriteToTable("table_A", records, &tx);
    WriteToTopic("topic_A", TEST_MESSAGE_GROUP_ID, MakeJsonDoc(records), &tx);

    WaitForAcks("topic_A", TEST_MESSAGE_GROUP_ID);

    CommitTx(tx, EStatus::SUCCESS);

    auto messages = ReadFromTopic("topic_A", TEST_CONSUMER, TDuration::Seconds(2));
    UNIT_ASSERT_VALUES_EQUAL(messages.size(), 1);
    UNIT_ASSERT_VALUES_EQUAL(messages[0], MakeJsonDoc(records));

    UNIT_ASSERT_VALUES_EQUAL(GetTableRecordsCount("table_A"), records.size());

    CheckTabletKeys("topic_A");
}

Y_UNIT_TEST_F(WriteToTopic_Demo_25, TFixture)
{
    //
    // the test verifies a transaction in which data is read from one topic and written to another
    //
    CreateTopic("topic_A");
    CreateTopic("topic_B");

    WriteToTopic("topic_A", TEST_MESSAGE_GROUP_ID, "message #1");
    WriteToTopic("topic_A", TEST_MESSAGE_GROUP_ID, "message #2");
    WriteToTopic("topic_A", TEST_MESSAGE_GROUP_ID, "message #3");

    NTable::TSession tableSession = CreateTableSession();
    NTable::TTransaction tx = BeginTx(tableSession);

    auto messages = ReadFromTopic("topic_A", TEST_CONSUMER, TDuration::Seconds(2), &tx);
    UNIT_ASSERT_VALUES_EQUAL(messages.size(), 3);

    for (const auto& m : messages) {
        WriteToTopic("topic_B", TEST_MESSAGE_GROUP_ID, m, &tx);
    }

    WaitForAcks("topic_B", TEST_MESSAGE_GROUP_ID);

    CommitTx(tx, EStatus::SUCCESS);

    messages = ReadFromTopic("topic_B", TEST_CONSUMER, TDuration::Seconds(2));
    UNIT_ASSERT_VALUES_EQUAL(messages.size(), 3);
}

Y_UNIT_TEST_F(WriteToTopic_Demo_26, TFixture)
{
    //
    // the test verifies a transaction in which data is read from a partition of one topic and written to
    // another partition of this topic
    //
    const ui32 PARTITION_0 = 0;
    const ui32 PARTITION_1 = 1;

    CreateTopic("topic_A", TEST_CONSUMER, 2);

    WriteToTopic("topic_A", TEST_MESSAGE_GROUP_ID, "message #1", nullptr, PARTITION_0);
    WriteToTopic("topic_A", TEST_MESSAGE_GROUP_ID, "message #2", nullptr, PARTITION_0);
    WriteToTopic("topic_A", TEST_MESSAGE_GROUP_ID, "message #3", nullptr, PARTITION_0);

    NTable::TSession tableSession = CreateTableSession();
    NTable::TTransaction tx = BeginTx(tableSession);

    auto messages = ReadFromTopic("topic_A", TEST_CONSUMER, TDuration::Seconds(2), &tx, PARTITION_0);
    UNIT_ASSERT_VALUES_EQUAL(messages.size(), 3);

    for (const auto& m : messages) {
        WriteToTopic("topic_A", TEST_MESSAGE_GROUP_ID, m, &tx, PARTITION_1);
    }

    WaitForAcks("topic_A", TEST_MESSAGE_GROUP_ID);

    CommitTx(tx, EStatus::SUCCESS);

    messages = ReadFromTopic("topic_A", TEST_CONSUMER, TDuration::Seconds(2), nullptr, PARTITION_1);
    UNIT_ASSERT_VALUES_EQUAL(messages.size(), 3);
}

Y_UNIT_TEST_F(WriteToTopic_Demo_27, TFixture)
{
    CreateTopic("topic_A", TEST_CONSUMER);
    CreateTopic("topic_B", TEST_CONSUMER);
    CreateTopic("topic_C", TEST_CONSUMER);

    for (size_t i = 0; i < 2; ++i) {
        WriteToTopic("topic_A", TEST_MESSAGE_GROUP_ID, "message #1", nullptr, 0);
        WriteToTopic("topic_B", TEST_MESSAGE_GROUP_ID, "message #2", nullptr, 0);

        NTable::TSession tableSession = CreateTableSession();
        NTable::TTransaction tx = BeginTx(tableSession);

        auto messages = ReadFromTopic("topic_A", TEST_CONSUMER, TDuration::Seconds(2), &tx, 0);
        UNIT_ASSERT_VALUES_EQUAL(messages.size(), 1);
        WriteToTopic("topic_C", TEST_MESSAGE_GROUP_ID, messages[0], &tx, 0);
        WaitForAcks("topic_C", TEST_MESSAGE_GROUP_ID);

        messages = ReadFromTopic("topic_B", TEST_CONSUMER, TDuration::Seconds(2), &tx, 0);
        UNIT_ASSERT_VALUES_EQUAL(messages.size(), 1);
        WriteToTopic("topic_C", TEST_MESSAGE_GROUP_ID, messages[0], &tx, 0);
        WaitForAcks("topic_C", TEST_MESSAGE_GROUP_ID);

        CommitTx(tx, EStatus::SUCCESS);

        messages = ReadFromTopic("topic_C", TEST_CONSUMER, TDuration::Seconds(2), nullptr, 0);
        UNIT_ASSERT_VALUES_EQUAL(messages.size(), 2);

        DumpPQTabletKeys("topic_A");
        DumpPQTabletKeys("topic_B");
        DumpPQTabletKeys("topic_C");
    }
}

Y_UNIT_TEST_F(WriteToTopic_Demo_28, TFixture)
{
    // The test verifies that the `WriteInflightSize` is correctly considered for the main partition.
    // Writing to the service partition does not change the `WriteInflightSize` of the main one.
    CreateTopic("topic_A", TEST_CONSUMER);

    NTable::TSession tableSession = CreateTableSession();
    NTable::TTransaction tx = BeginTx(tableSession);

    TString message(16'000, 'a');

    WriteToTopic("topic_A", TEST_MESSAGE_GROUP_ID_1, TString(16'000, 'a'), &tx, 0);
    WaitForAcks("topic_A", TEST_MESSAGE_GROUP_ID_1);

    CommitTx(tx, EStatus::SUCCESS);

    WriteToTopic("topic_A", TEST_MESSAGE_GROUP_ID_2, TString(20'000, 'b'), nullptr, 0);
    WaitForAcks("topic_A", TEST_MESSAGE_GROUP_ID_2);

    auto messages = ReadFromTopic("topic_A", TEST_CONSUMER, TDuration::Seconds(2), nullptr, 0);
    UNIT_ASSERT_VALUES_EQUAL(messages.size(), 2);
}

void TFixture::WriteMessagesInTx(size_t big, size_t small)
{
    CreateTopic("topic_A", TEST_CONSUMER);

    NTable::TSession tableSession = CreateTableSession();
    NTable::TTransaction tx = BeginTx(tableSession);

    for (size_t i = 0; i < big; ++i) {
        WriteToTopic("topic_A", TEST_MESSAGE_GROUP_ID, TString(7'000'000, 'x'), &tx, 0);
        WaitForAcks("topic_A", TEST_MESSAGE_GROUP_ID);
    }

    for (size_t i = 0; i < small; ++i) {
        WriteToTopic("topic_A", TEST_MESSAGE_GROUP_ID, TString(16'384, 'x'), &tx, 0);
        WaitForAcks("topic_A", TEST_MESSAGE_GROUP_ID);
    }

    CommitTx(tx, EStatus::SUCCESS);
}

Y_UNIT_TEST_F(WriteToTopic_Demo_29, TFixture)
{
    WriteMessagesInTx(1, 0);
    WriteMessagesInTx(1, 0);
}

Y_UNIT_TEST_F(WriteToTopic_Demo_30, TFixture)
{
    WriteMessagesInTx(1, 0);
    WriteMessagesInTx(0, 1);
}

Y_UNIT_TEST_F(WriteToTopic_Demo_31, TFixture)
{
    WriteMessagesInTx(1, 0);
    WriteMessagesInTx(1, 1);
}

Y_UNIT_TEST_F(WriteToTopic_Demo_32, TFixture)
{
    WriteMessagesInTx(0, 1);
    WriteMessagesInTx(1, 0);
}

Y_UNIT_TEST_F(WriteToTopic_Demo_33, TFixture)
{
    WriteMessagesInTx(0, 1);
    WriteMessagesInTx(0, 1);
}

Y_UNIT_TEST_F(WriteToTopic_Demo_34, TFixture)
{
    WriteMessagesInTx(0, 1);
    WriteMessagesInTx(1, 1);
}

Y_UNIT_TEST_F(WriteToTopic_Demo_35, TFixture)
{
    WriteMessagesInTx(1, 1);
    WriteMessagesInTx(1, 0);
}

Y_UNIT_TEST_F(WriteToTopic_Demo_36, TFixture)
{
    WriteMessagesInTx(1, 1);
    WriteMessagesInTx(0, 1);
}

Y_UNIT_TEST_F(WriteToTopic_Demo_37, TFixture)
{
    WriteMessagesInTx(1, 1);
    WriteMessagesInTx(1, 1);
}


Y_UNIT_TEST_F(WriteToTopic_Demo_38, TFixture)
{
    WriteMessagesInTx(2, 202);
    WriteMessagesInTx(2, 200);
    WriteMessagesInTx(0, 1);
    WriteMessagesInTx(4, 0);
    WriteMessagesInTx(0, 1);
}

Y_UNIT_TEST_F(WriteToTopic_Demo_39, TFixture)
{
    CreateTopic("topic_A", TEST_CONSUMER);

    NTable::TSession tableSession = CreateTableSession();
    NTable::TTransaction tx = BeginTx(tableSession);

    WriteToTopic("topic_A", TEST_MESSAGE_GROUP_ID, "message #1", &tx);
    WriteToTopic("topic_A", TEST_MESSAGE_GROUP_ID, "message #2", &tx);

    WaitForAcks("topic_A", TEST_MESSAGE_GROUP_ID);

    AddConsumer("topic_A", {"consumer"});

    CommitTx(tx, EStatus::SUCCESS);

    auto messages = ReadFromTopic("topic_A", "consumer", TDuration::Seconds(2));
    UNIT_ASSERT_VALUES_EQUAL(messages.size(), 2);
}

Y_UNIT_TEST_F(ReadRuleGeneration, TFixture)
{
    // There was a server
    NotifySchemeShard({.EnablePQConfigTransactionsAtSchemeShard = false});

    // Users have created their own topic on it
    CreateTopic(TEST_TOPIC);

    // And they wrote their messages into it
    WriteToTopic(TEST_TOPIC, TEST_MESSAGE_GROUP_ID, "message-1");
    WriteToTopic(TEST_TOPIC, TEST_MESSAGE_GROUP_ID, "message-2");
    WriteToTopic(TEST_TOPIC, TEST_MESSAGE_GROUP_ID, "message-3");

    // And he had a consumer
    AddConsumer(TEST_TOPIC, {"consumer-1"});

    // We read messages from the topic and committed offsets
    auto messages = ReadFromTopic(TEST_TOPIC, "consumer-1", TDuration::Seconds(2));
    UNIT_ASSERT_VALUES_EQUAL(messages.size(), 3);
    CloseTopicReadSession(TEST_TOPIC, "consumer-1");

    // And then the Logbroker team turned on the feature flag
    NotifySchemeShard({.EnablePQConfigTransactionsAtSchemeShard = true});

    // Users continued to write to the topic
    WriteToTopic(TEST_TOPIC, TEST_MESSAGE_GROUP_ID, "message-4");

    // Users have added new consumers
    AddConsumer(TEST_TOPIC, {"consumer-2"});

    // And they wanted to continue reading their messages
    messages = ReadFromTopic(TEST_TOPIC, "consumer-1", TDuration::Seconds(2));
    UNIT_ASSERT_VALUES_EQUAL(messages.size(), 1);
}

void TFixture::CheckAvgWriteBytes(const TString& topicPath,
                                  ui32 partitionId,
                                  size_t minSize, size_t maxSize)
{
#define UNIT_ASSERT_AVGWRITEBYTES(v, minSize, maxSize) \
    UNIT_ASSERT_LE_C(minSize, v, ", actual " << minSize << " > " << v); \
    UNIT_ASSERT_LE_C(v, maxSize, ", actual " << v << " > " << maxSize);

    auto avgWriteBytes = GetAvgWriteBytes(topicPath, partitionId);

    UNIT_ASSERT_AVGWRITEBYTES(avgWriteBytes.PerSec, minSize, maxSize);
    UNIT_ASSERT_AVGWRITEBYTES(avgWriteBytes.PerMin, minSize, maxSize);
    UNIT_ASSERT_AVGWRITEBYTES(avgWriteBytes.PerHour, minSize, maxSize);
    UNIT_ASSERT_AVGWRITEBYTES(avgWriteBytes.PerDay, minSize, maxSize);

#undef UNIT_ASSERT_AVGWRITEBYTES
}

void TFixture::SplitPartition(const TString& topicName,
                              ui32 partitionId,
                              const TString& boundary)
{
    NKikimr::SplitPartition(Setup->GetRuntime(),
                            ++SchemaTxId,
                            topicName,
                            partitionId,
                            boundary);
}

Y_UNIT_TEST_F(WriteToTopic_Demo_45, TFixture)
{
    // Writing to a topic in a transaction affects the `AvgWriteBytes` indicator
    CreateTopic("topic_A", TEST_CONSUMER, 2);

    auto session = CreateTableSession();
    auto tx = BeginTx(session);

    TString message(1'000, 'x');

    WriteToTopic("topic_A", TEST_MESSAGE_GROUP_ID_1, message, &tx, 0);
    WriteToTopic("topic_A", TEST_MESSAGE_GROUP_ID_1, message, &tx, 0);

    WriteToTopic("topic_A", TEST_MESSAGE_GROUP_ID_2, message, &tx, 1);

    WaitForAcks("topic_A", TEST_MESSAGE_GROUP_ID_1);
    WaitForAcks("topic_A", TEST_MESSAGE_GROUP_ID_2);

    CommitTx(tx, EStatus::SUCCESS);

    size_t minSize = (message.size() + TEST_MESSAGE_GROUP_ID_1.size()) * 2;
    size_t maxSize = minSize + 200;

    CheckAvgWriteBytes("topic_A", 0, minSize, maxSize);

    minSize = (message.size() + TEST_MESSAGE_GROUP_ID_2.size());
    maxSize = minSize + 200;

    CheckAvgWriteBytes("topic_A", 1, minSize, maxSize);
}

Y_UNIT_TEST_F(WriteToTopic_Demo_46, TFixture)
{
    // The `split` operation of the topic partition affects the writing in the transaction.
    // The transaction commit should fail with an error
    CreateTopic("topic_A", TEST_CONSUMER, 2, 10);

    auto session = CreateTableSession();
    auto tx = BeginTx(session);

    TString message(1'000, 'x');

    WriteToTopic("topic_A", TEST_MESSAGE_GROUP_ID_1, message, &tx, 0);
    WriteToTopic("topic_A", TEST_MESSAGE_GROUP_ID_1, message, &tx, 0);

    WriteToTopic("topic_A", TEST_MESSAGE_GROUP_ID_2, message, &tx, 1);

    WaitForAcks("topic_A", TEST_MESSAGE_GROUP_ID_2);

    SplitPartition("topic_A", 1, "\xC0");

    WriteToTopic("topic_A", TEST_MESSAGE_GROUP_ID_2, message, &tx, 1);

    CommitTx(tx, EStatus::ABORTED);
}

Y_UNIT_TEST_F(WriteToTopic_Demo_47, TFixture)
{
    // The `split` operation of the topic partition does not affect the reading in the transaction.
    CreateTopic("topic_A", TEST_CONSUMER, 2, 10);

    TString message(1'000, 'x');

    WriteToTopic("topic_A", TEST_MESSAGE_GROUP_ID_1, message, nullptr, 0);
    WriteToTopic("topic_A", TEST_MESSAGE_GROUP_ID_1, message, nullptr, 0);

    WriteToTopic("topic_A", TEST_MESSAGE_GROUP_ID_2, message, nullptr, 1);
    WriteToTopic("topic_A", TEST_MESSAGE_GROUP_ID_2, message, nullptr, 1);

    WaitForAcks("topic_A", TEST_MESSAGE_GROUP_ID_1);
    WaitForAcks("topic_A", TEST_MESSAGE_GROUP_ID_2);

    SplitPartition("topic_A", 1, "\xC0");

    auto session = CreateTableSession();
    auto tx = BeginTx(session);

    auto messages = ReadFromTopic("topic_A", TEST_CONSUMER, TDuration::Seconds(2), &tx, 0);
    UNIT_ASSERT_VALUES_EQUAL(messages.size(), 2);

    CloseTopicReadSession("topic_A", TEST_CONSUMER);

    messages = ReadFromTopic("topic_A", TEST_CONSUMER, TDuration::Seconds(2), &tx, 1);
    UNIT_ASSERT_VALUES_EQUAL(messages.size(), 2);

    CommitTx(tx, EStatus::SUCCESS);
}

Y_UNIT_TEST_F(WriteToTopic_Demo_48, TFixture)
{
    // the commit of a transaction affects the split of the partition
    CreateTopic("topic_A", TEST_CONSUMER, 2, 10);
    AlterAutoPartitioning("topic_A", 2, 10, EAutoPartitioningStrategy::ScaleUp, TDuration::Seconds(2), 1, 2);

    auto session = CreateTableSession();
    auto tx = BeginTx(session);

    TString message(1_MB, 'x');

    WriteToTopic("topic_A", TEST_MESSAGE_GROUP_ID_1, message, &tx, 0);
    WriteToTopic("topic_A", TEST_MESSAGE_GROUP_ID_1, message, &tx, 0);
    WriteToTopic("topic_A", TEST_MESSAGE_GROUP_ID_3, message, &tx, 0);
    WriteToTopic("topic_A", TEST_MESSAGE_GROUP_ID_3, message, &tx, 0);

    WriteToTopic("topic_A", TEST_MESSAGE_GROUP_ID_2, message, &tx, 1);
    WriteToTopic("topic_A", TEST_MESSAGE_GROUP_ID_2, message, &tx, 1);
    WriteToTopic("topic_A", TEST_MESSAGE_GROUP_ID_4, message, &tx, 1);
    WriteToTopic("topic_A", TEST_MESSAGE_GROUP_ID_4, message, &tx, 1);

    WaitForAcks("topic_A", TEST_MESSAGE_GROUP_ID_1);
    WaitForAcks("topic_A", TEST_MESSAGE_GROUP_ID_2);
    WaitForAcks("topic_A", TEST_MESSAGE_GROUP_ID_3);
    WaitForAcks("topic_A", TEST_MESSAGE_GROUP_ID_4);

    CommitTx(tx, EStatus::SUCCESS);

    Sleep(TDuration::Seconds(5));

    auto topicDescription = DescribeTopic("topic_A");

    UNIT_ASSERT_GT(topicDescription.GetTotalPartitionsCount(), 2);
}

}

}<|MERGE_RESOLUTION|>--- conflicted
+++ resolved
@@ -386,17 +386,12 @@
     Setup->CreateTopic(path, consumer, partitionCount, maxPartitionCount);
 }
 
-<<<<<<< HEAD
-void TFixture::AddConsumer(const TString& path,
-=======
-
 TTopicDescription TFixture::DescribeTopic(const TString& topicPath)
 {
     return Setup->DescribeTopic(topicPath);
 }
 
 void TFixture::AddConsumer(const TString& topicPath,
->>>>>>> 6b41c90a
                            const TVector<TString>& consumers)
 {
     NTopic::TTopicClient client(GetDriver());
@@ -436,11 +431,6 @@
 
     auto result = client.AlterTopic(topicPath, settings).GetValueSync();
     UNIT_ASSERT_C(result.IsSuccess(), result.GetIssues().ToString());
-}
-
-void TFixture::DescribeTopic(const TString& path)
-{
-    Setup->DescribeTopic(path);
 }
 
 const TDriver& TFixture::GetDriver() const
