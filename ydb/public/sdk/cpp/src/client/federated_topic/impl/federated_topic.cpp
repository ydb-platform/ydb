--- conflicted
+++ resolved
@@ -115,51 +115,4 @@
     return Status == TClusterInfo::EStatus::AVAILABLE;
 }
 
-<<<<<<< HEAD
-std::vector<NTopic::TTopicClient> TFederatedTopicClient::GetAllTopicClients(const TDriver& driver, const std::vector<TClusterInfo>& clusterInfos, NTopic::TTopicClientSettings& clientSettings) {
-    std::vector<NTopic::TTopicClient> clients;
-    clients.reserve(clusterInfos.size());
-    for (auto& info: clusterInfos) {
-        info.AdjustTopicClientSettings(clientSettings);
-        clients.emplace_back(driver, clientSettings);
-    }
-    return clients;
-}
-
-std::vector<TAsyncDescribeTopicResult> TFederatedTopicClient::DescribeAllTopics(const std::string& path, std::vector<NTopic::TTopicClient>& topicClients, const std::vector<TClusterInfo>& clusterInfos, NTopic::TDescribeTopicSettings& describeSettings) {
-    Y_ENSURE(topicClients.size() == clusterInfos.size());
-    std::vector<TAsyncDescribeTopicResult> results;
-    results.reserve(topicClients.size());
-    for (size_t i = 0; i < topicClients.size(); ++i) {
-        const auto& info = clusterInfos[i];
-        if (!info.IsAvailableForRead()) {
-            results.emplace_back(NThreading::MakeErrorFuture<NTopic::TDescribeTopicResult>(std::exception_ptr())); // FIXME
-            continue;
-        }
-        std::string adjustedPath = path;
-        info.AdjustTopicPath(adjustedPath);
-        results.emplace_back(topicClients[i].DescribeTopic(adjustedPath, describeSettings));
-    }
-    return results;
-}
-
-std::vector<std::shared_ptr<NTopic::IReadSession>> TFederatedTopicClient::CreateAllTopicsReadSessions(std::vector<NTopic::TTopicClient>& topicClients, const std::vector<TClusterInfo>& clusterInfos, std::vector<NTopic::TReadSessionSettings>& readSettings) {
-    std::vector<std::shared_ptr<NTopic::IReadSession>> readSessions;
-    readSessions.reserve(topicClients.size());
-    for (size_t i = 0; i < topicClients.size(); ++i) {
-        const auto& info = clusterInfos[i];
-        if (!info.IsAvailableForRead()) {
-            readSessions.emplace_back();
-            continue;
-        }
-        for (auto& topicSettings: readSettings[i].Topics_) {
-            info.AdjustTopicPath(topicSettings.Path_);
-        }
-        readSessions.emplace_back(topicClients[i].CreateReadSession(readSettings[i]));
-    }
-    return readSessions;
-}
-
-=======
->>>>>>> 1ceef7ca
 } // namespace NYdb::NFederatedTopic