--- conflicted
+++ resolved
@@ -253,105 +253,6 @@
             TTopicSdkTestSetup setup(TEST_CASE_NAME);
             TTopicClient client = setup.MakeClient();
 
-<<<<<<< HEAD
-            DescribeTopic(setup, client, false, false, false, false);
-            DescribeConsumer(setup, client, false, false, false, false);
-            DescribePartition(setup, client, false, false, false, false);
-        }
-
-        Y_UNIT_TEST(Statistics) {
-            // TODO(abcdef): temporarily deleted
-            return;
-
-            TTopicSdkTestSetup setup(TEST_CASE_NAME);
-            TTopicClient client = setup.MakeClient();
-
-            // Get empty description
-            DescribeTopic(setup, client, true, false, false, false);
-            DescribeConsumer(setup, client, true, false, false, false);
-            DescribePartition(setup, client, true, false, false, false);
-
-            const size_t messagesCount = 1;
-
-            // Write a message
-            {
-                auto writeSettings = TWriteSessionSettings().Path(TEST_TOPIC).MessageGroupId(TEST_MESSAGE_GROUP_ID).Codec(ECodec::RAW);
-                auto writeSession = client.CreateSimpleBlockingWriteSession(writeSettings);
-                std::string message(32_MB, 'x');
-
-                for(size_t i = 0; i < messagesCount; ++i) {
-                    UNIT_ASSERT(writeSession->Write(message, {}, TInstant::Now() - TDuration::Seconds(100)));
-                }
-                writeSession->Close();
-            }
-
-            // Read a message
-            {
-                auto readSettings = TReadSessionSettings().ConsumerName(TEST_CONSUMER).AppendTopics(TEST_TOPIC);
-                auto readSession = client.CreateReadSession(readSettings);
-
-                // Event 1: start partition session
-                {
-                    std::optional<TReadSessionEvent::TEvent> event = readSession->GetEvent(true);
-                    UNIT_ASSERT(event);
-                    auto startPartitionSession = std::get_if<TReadSessionEvent::TStartPartitionSessionEvent>(&event.value());
-                    UNIT_ASSERT_C(startPartitionSession, DebugString(*event));
-
-                    startPartitionSession->Confirm();
-                }
-
-                // Event 2: data received
-                {
-                    std::optional<TReadSessionEvent::TEvent> event = readSession->GetEvent(true);
-                    UNIT_ASSERT(event);
-                    auto dataReceived = std::get_if<TReadSessionEvent::TDataReceivedEvent>(&event.value());
-                    UNIT_ASSERT_C(dataReceived, DebugString(*event));
-
-                    dataReceived->Commit();
-                }
-
-                // Event 3: commit acknowledgement
-                {
-                    std::optional<TReadSessionEvent::TEvent> event = readSession->GetEvent(true);
-                    UNIT_ASSERT(event);
-                    auto commitOffsetAck = std::get_if<TReadSessionEvent::TCommitOffsetAcknowledgementEvent>(&event.value());
-
-                    UNIT_ASSERT_C(commitOffsetAck, DebugString(*event));
-
-                    UNIT_ASSERT_VALUES_EQUAL(commitOffsetAck->GetCommittedOffset(), messagesCount);
-                }
-            }
-
-            // Additional write
-            {
-                auto writeSettings = TWriteSessionSettings().Path(TEST_TOPIC).MessageGroupId(TEST_MESSAGE_GROUP_ID).Codec(ECodec::RAW);
-                auto writeSession = client.CreateSimpleBlockingWriteSession(writeSettings);
-                std::string message(32, 'x');
-
-                for(size_t i = 0; i < messagesCount; ++i) {
-                    UNIT_ASSERT(writeSession->Write(message));
-                }
-                writeSession->Close();
-            }
-            Sleep(TDuration::Seconds(3));
-
-            // Get non-empty description
-
-            DescribeTopic(setup, client, true, true, false, false);
-            DescribeConsumer(setup, client, true, true, false, false);
-            DescribePartition(setup, client, true, true, false, false);
-        }
-
-        Y_UNIT_TEST(Location) {
-            TTopicSdkTestSetup setup(TEST_CASE_NAME);
-            TTopicClient client = setup.MakeClient();
-
-            DescribeTopic(setup, client, false, false, true, false);
-            DescribeConsumer(setup, client, false, false, true, false);
-            DescribePartition(setup, client, false, false, true, false);
-
-=======
->>>>>>> 832cd121
             // Describe with KillTablets
             DescribeTopic(setup, client, false, false, true, true);
             DescribeConsumer(setup, client, false, false, true, true);
