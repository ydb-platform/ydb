#include "actors/read_session_actor.h"
#include "actors/helpers.h"
#include <cmath>
#include <ydb/services/persqueue_v1/ut/pq_data_writer.h>
#include <ydb/services/persqueue_v1/ut/api_test_setup.h>
#include <ydb/services/persqueue_v1/ut/rate_limiter_test_setup.h>
#include <ydb/services/persqueue_v1/ut/test_utils.h>
#include <ydb/services/persqueue_v1/ut/persqueue_test_fixture.h>
#include <ydb/services/persqueue_v1/ut/functions_executor_wrapper.h>

#include <ydb/core/base/appdata.h>
#include <ydb/core/mon/sync_http_mon.h>
#include <ydb/core/testlib/test_pq_client.h>
#include <ydb/core/protos/grpc_pq_old.pb.h>
#include <ydb/core/persqueue/cluster_tracker.h>
#include <ydb/core/persqueue/writer/source_id_encoding.h>
#include <ydb/core/tablet/tablet_counters_aggregator.h>

#include <ydb/library/aclib/aclib.h>
#include <ydb/library/persqueue/obfuscate/obfuscate.h>
#include <ydb/library/persqueue/tests/counters.h>
#include <ydb/library/persqueue/topic_parser/topic_parser.h>

#include <library/cpp/testing/unittest/tests_data.h>
#include <library/cpp/testing/unittest/registar.h>
#include <library/cpp/digest/md5/md5.h>
#include <library/cpp/json/json_reader.h>
#include <library/cpp/monlib/dynamic_counters/encode.h>
#include <google/protobuf/text_format.h>
#include <google/protobuf/util/message_differencer.h>

#include <util/string/join.h>
#include <util/system/sanitizers.h>
#include <util/generic/guid.h>

#include <grpcpp/client_context.h>
#include <grpcpp/create_channel.h>

#include <ydb/public/api/grpc/draft/ydb_persqueue_v1.grpc.pb.h>
#include <ydb/public/api/protos/persqueue_error_codes_v1.pb.h>
#include <ydb/public/api/grpc/ydb_topic_v1.grpc.pb.h>

#include <ydb/public/sdk/cpp/client/ydb_persqueue_public/persqueue.h>
#include <ydb/public/sdk/cpp/client/ydb_persqueue_core/ut/ut_utils/data_plane_helpers.h>
#include <ydb/public/sdk/cpp/client/ydb_scheme/scheme.h>
#include <ydb/public/sdk/cpp/client/ydb_proto/accessor.h>
#include <ydb/public/sdk/cpp/client/ydb_topic/include/client.h>
#include <ydb/public/sdk/cpp/client/resources/ydb_resources.h>
#include <thread>


namespace NKikimr::NPersQueueTests {

using namespace Tests;
using namespace NKikimrClient;
using namespace Ydb::PersQueue;
using namespace Ydb::PersQueue::V1;
using namespace NThreading;
using namespace NNetClassifier;

TAutoPtr<IEventHandle> GetClassifierUpdate(TServer& server, const TActorId sender) {
    auto& actorSystem = *server.GetRuntime();
    actorSystem.Send(
            new IEventHandle(MakeNetClassifierID(), sender,
            new TEvNetClassifier::TEvSubscribe()
        ));

    TAutoPtr<IEventHandle> handle;
    actorSystem.GrabEdgeEvent<NNetClassifier::TEvNetClassifier::TEvClassifierUpdate>(handle);

    UNIT_ASSERT(handle);
    UNIT_ASSERT_VALUES_EQUAL(handle->Recipient, sender);

    return handle;
}

THolder<TTempFileHandle> CreateNetDataFile(const TString& content) {
    auto netDataFile = MakeHolder<TTempFileHandle>();

    netDataFile->Write(content.data(), content.size());
    netDataFile->FlushData();

    return netDataFile;
}

static TString FormNetData() {
    return "10.99.99.224/32\tSAS\n"
           "::1/128\tVLA\n";
}

NYdb::NPersQueue::TTopicReadSettings MakeTopicReadSettings(const TString& topic,
                                                           const TVector<ui32>& groupIds)
{
    NYdb::NPersQueue::TTopicReadSettings settings{topic};
    for (ui32 groupId : groupIds) {
        settings.AppendPartitionGroupIds(groupId);
    }
    return settings;
}

NYdb::NPersQueue::TReadSessionSettings MakeReadSessionSettings(const NYdb::NPersQueue::TTopicReadSettings& topicSettings,
                                                               const TString& consumer,
                                                               bool readOnlyOriginal)
{
    NYdb::NPersQueue::TReadSessionSettings settings;
    settings.AppendTopics(topicSettings);
    settings.ConsumerName(consumer);
    settings.ReadOnlyOriginal(readOnlyOriginal);
    return settings;
}

namespace {
    const static TString DEFAULT_TOPIC_NAME = "rt3.dc1--topic1";
    const static TString SHORT_TOPIC_NAME = "topic1";
}

#define MAKE_INSECURE_STUB(Service)                                       \
    std::shared_ptr<grpc::Channel> Channel_;                              \
    std::unique_ptr<Service::Stub> StubP_;                                \
                                                                          \
    {                                                                     \
        grpc::ChannelArguments args;                                      \
        args.SetMaxReceiveMessageSize(64_MB);                             \
        args.SetMaxSendMessageSize(64_MB);                                \
        Channel_ = grpc::CreateCustomChannel(                             \
            "localhost:" + ToString(server.Server->GrpcPort),             \
            grpc::InsecureChannelCredentials(),                           \
            args                                                          \
        );                                                                \
        StubP_ = Service::NewStub(Channel_);                              \
    }                                                                     \
    grpc::ClientContext rcontext;

Y_UNIT_TEST_SUITE(TPersQueueTest) {
    Y_UNIT_TEST(AllEqual) {
        using NGRpcProxy::V1::AllEqual;

        UNIT_ASSERT(AllEqual(0));
        UNIT_ASSERT(AllEqual(0, 0));
        UNIT_ASSERT(AllEqual(0, 0, 0));
        UNIT_ASSERT(AllEqual(1, 1, 1));
        UNIT_ASSERT(AllEqual(1, 1, 1, 1, 1, 1));
        UNIT_ASSERT(!AllEqual(1, 0));
        UNIT_ASSERT(!AllEqual(0, 1));
        UNIT_ASSERT(!AllEqual(0, 1, 0));
        UNIT_ASSERT(!AllEqual(1, 1, 0));
        UNIT_ASSERT(!AllEqual(0, 1, 1));
        UNIT_ASSERT(!AllEqual(1, 1, 1, 1, 1, 0));
    }

    Y_UNIT_TEST(SetupLockSession2) {
        Cerr << "=== Start server\n";
        TPersQueueV1TestServer server;
        Cerr << "=== Started server\n";
        SET_LOCALS;
        server.EnablePQLogs({ NKikimrServices::KQP_PROXY }, NLog::EPriority::PRI_EMERG);

        const TString topicPath = server.GetTopicPathMultipleDC();

        auto driver = server.Server->AnnoyingClient->GetDriver();

        NYdb::NPersQueue::TReadSessionSettings settings;
        settings.ConsumerName("shared/user").AppendTopics(topicPath).ReadMirrored("dc1");
        Cerr << "=== Create reader\n";
        auto reader = CreateReader(*driver, settings);

        Cerr << "===Start reader event loop\n";
        for (ui32 i = 0; i < 2; ++i) {
            auto msg = reader->GetEvent(true, 1);
            UNIT_ASSERT(msg);

            Cerr << "===Got message: " << NYdb::NPersQueue::DebugString(*msg) << "\n";

            auto ev = std::get_if<NYdb::NPersQueue::TReadSessionEvent::TCreatePartitionStreamEvent>(&*msg);

            UNIT_ASSERT(ev);

            UNIT_ASSERT(ev->GetPartitionStream()->GetTopicPath() == topicPath);
            UNIT_ASSERT(ev->GetPartitionStream()->GetCluster() == "dc1" || ev->GetPartitionStream()->GetCluster() == "dc2");
            UNIT_ASSERT(ev->GetPartitionStream()->GetPartitionId() == 0);

        }
        auto wait = reader->WaitEvent();
        UNIT_ASSERT(!wait.Wait(TDuration::Seconds(1)));
        Cerr << "======Altering topic\n";
        pqClient->AlterTopicNoLegacy("/Root/PQ/rt3.dc2--acc--topic2dc", 2);
        Cerr << "======Alter topic done\n";
        UNIT_ASSERT(wait.Wait(TDuration::Seconds(5)));

        auto msg = reader->GetEvent(true, 1);
        UNIT_ASSERT(msg);

        Cerr << NYdb::NPersQueue::DebugString(*msg) << "\n";

        auto ev = std::get_if<NYdb::NPersQueue::TReadSessionEvent::TCreatePartitionStreamEvent>(&*msg);

        UNIT_ASSERT(ev);

        UNIT_ASSERT(ev->GetPartitionStream()->GetTopicPath() == topicPath);
        UNIT_ASSERT(ev->GetPartitionStream()->GetCluster() == "dc2");
        UNIT_ASSERT(ev->GetPartitionStream()->GetPartitionId() == 1);
    }


    Y_UNIT_TEST(SetupLockSession) {
        TPersQueueV1TestServer server;
        SET_LOCALS;
        MAKE_INSECURE_STUB(Ydb::PersQueue::V1::PersQueueService);
        server.EnablePQLogs({ NKikimrServices::PQ_METACACHE, NKikimrServices::PQ_READ_PROXY });
        server.EnablePQLogs({ NKikimrServices::KQP_PROXY }, NLog::EPriority::PRI_EMERG);
        server.EnablePQLogs({ NKikimrServices::FLAT_TX_SCHEMESHARD }, NLog::EPriority::PRI_ERROR);

        auto readStream = StubP_->MigrationStreamingRead(&rcontext);
        UNIT_ASSERT(readStream);

        // init read session
        {
            MigrationStreamingReadClientMessage  req;
            MigrationStreamingReadServerMessage resp;

            req.mutable_init_request()->add_topics_read_settings()->set_topic("acc/topic1");

            req.mutable_init_request()->set_consumer("user");
            req.mutable_init_request()->set_read_only_original(true);
            req.mutable_init_request()->mutable_read_params()->set_max_read_messages_count(1);

            if (!readStream->Write(req)) {
                ythrow yexception() << "write fail";
            }
            UNIT_ASSERT(readStream->Read(&resp));
            Cerr << "===Got response: " << resp.ShortDebugString() << Endl;
            UNIT_ASSERT(resp.response_case() == MigrationStreamingReadServerMessage::kInitResponse);
            //send some reads
            req.Clear();
            req.mutable_read();
            for (ui32 i = 0; i < 10; ++i) {
                if (!readStream->Write(req)) {
                    ythrow yexception() << "write fail";
                }
            }
        }
        Cerr << "===First block done\n";
        {
            Sleep(TDuration::Seconds(10));
            ReadInfoRequest request;
            ReadInfoResponse response;
            request.mutable_consumer()->set_path("user");
            request.set_get_only_original(true);
            request.add_topics()->set_path("acc/topic1");
            grpc::ClientContext rcontext;
            auto status = StubP_->GetReadSessionsInfo(&rcontext, request, &response);
            UNIT_ASSERT(status.ok());
            ReadInfoResult res;
            response.operation().result().UnpackTo(&res);
            Cerr << "Read info response: " << response << Endl << res << Endl;
            UNIT_ASSERT_VALUES_EQUAL(res.topics_size(), 1);
            UNIT_ASSERT(res.topics(0).status() == Ydb::StatusIds::SUCCESS);
        }
        Cerr << "===Second block done\n";

        ui64 assignId = 0;
        {
            MigrationStreamingReadClientMessage  req;
            MigrationStreamingReadServerMessage resp;

            //lock partition
            UNIT_ASSERT(readStream->Read(&resp));
            UNIT_ASSERT(resp.response_case() == MigrationStreamingReadServerMessage::kAssigned);
            UNIT_ASSERT(resp.assigned().topic().path() == "acc/topic1");
            UNIT_ASSERT(resp.assigned().cluster() == "dc1");
            UNIT_ASSERT(resp.assigned().partition() == 0);

            assignId = resp.assigned().assign_id();

            req.Clear();
            req.mutable_start_read()->mutable_topic()->set_path("acc/topic1");
            req.mutable_start_read()->set_cluster("dc1");
            req.mutable_start_read()->set_partition(0);
            req.mutable_start_read()->set_assign_id(354235); // invalid id should receive no reaction

            req.mutable_start_read()->set_read_offset(10);
            UNIT_ASSERT_C(readStream->Write(req), "write fail");

            Sleep(TDuration::MilliSeconds(100));

            req.Clear();
            req.mutable_start_read()->mutable_topic()->set_path("acc/topic1");
            req.mutable_start_read()->set_cluster("dc1");
            req.mutable_start_read()->set_partition(0);
            req.mutable_start_read()->set_assign_id(assignId);

            req.mutable_start_read()->set_read_offset(10);
            if (!readStream->Write(req)) {
                ythrow yexception() << "write fail";
            }

        }
        Cerr << "===Third block done\n";

        auto driver = server.Server->AnnoyingClient->GetDriver();

        {
            auto writer = CreateSimpleWriter(*driver, "acc/topic1", "source");
            for (int i = 1; i < 17; ++i) {
                bool res = writer->Write("valuevaluevalue" + ToString(i), i);
                UNIT_ASSERT(res);
            }
            bool res = writer->Close(TDuration::Seconds(10));
            UNIT_ASSERT(res);
        }
        Cerr << "===4th block done\n";

        //check read results
        MigrationStreamingReadServerMessage resp;
        for (ui32 i = 10; i < 16; ++i) {
            UNIT_ASSERT(readStream->Read(&resp));
            Cerr << "Got read response " << resp << "\n";
            UNIT_ASSERT_C(resp.response_case() == MigrationStreamingReadServerMessage::kDataBatch, resp);
            UNIT_ASSERT(resp.data_batch().partition_data_size() == 1);
            UNIT_ASSERT(resp.data_batch().partition_data(0).batches_size() == 1);
            UNIT_ASSERT(resp.data_batch().partition_data(0).batches(0).message_data_size() == 1);
            UNIT_ASSERT(resp.data_batch().partition_data(0).batches(0).message_data(0).offset() == i);
        }
        //TODO: restart here readSession and read from position 10
        {
            MigrationStreamingReadClientMessage  req;
            MigrationStreamingReadServerMessage resp;

            auto cookie = req.mutable_commit()->add_cookies();
            cookie->set_assign_id(assignId);
            cookie->set_partition_cookie(1);

            if (!readStream->Write(req)) {
                ythrow yexception() << "write fail";
            }
            UNIT_ASSERT(readStream->Read(&resp));
            UNIT_ASSERT_C(resp.response_case() == MigrationStreamingReadServerMessage::kCommitted, resp);
        }


        Cerr << "=== ===AlterTopic\n";
        pqClient->AlterTopic("rt3.dc1--acc--topic1", 10);
        {
            ReadInfoRequest request;
            ReadInfoResponse response;
            request.mutable_consumer()->set_path("user");
            request.set_get_only_original(false);
            request.add_topics()->set_path("acc/topic1");
            grpc::ClientContext rcontext;
            auto status = StubP_->GetReadSessionsInfo(&rcontext, request, &response);
            UNIT_ASSERT(status.ok());
            ReadInfoResult res;
            response.operation().result().UnpackTo(&res);
            Cerr << "Get read session info response: " << response << "\n" << res << "\n";
//            UNIT_ASSERT(res.sessions_size() == 1);
            UNIT_ASSERT_VALUES_EQUAL(res.topics_size(), 1);
            UNIT_ASSERT_VALUES_EQUAL(res.topics(0).partitions_size(), 10);
        }
        Cerr << "=== ===AlterTopic block done\n";
        {
            ReadInfoRequest request;
            ReadInfoResponse response;
            request.mutable_consumer()->set_path("user");
            request.set_get_only_original(false);
            request.add_topics()->set_path("acc/topic1");
            grpc::ClientContext rcontext;

            pqClient->MarkNodeInHive(runtime, 0, false);
            pqClient->MarkNodeInHive(runtime, 1, false);

            pqClient->RestartBalancerTablet(runtime, "rt3.dc1--acc--topic1");
            auto status = StubP_->GetReadSessionsInfo(&rcontext, request, &response);
            UNIT_ASSERT(status.ok());
            ReadInfoResult res;
            response.operation().result().UnpackTo(&res);
            Cerr << "Read sessions info response: " << response << "\nResult: " << res << "\n";
            UNIT_ASSERT(res.topics().size() == 1);
            UNIT_ASSERT(res.topics(0).partitions(0).status() == Ydb::StatusIds::UNAVAILABLE);
        }
    }


    Y_UNIT_TEST(StreamReadCreateAndDestroyMsgs) {
        TPersQueueV1TestServer server;
        SET_LOCALS;
        MAKE_INSECURE_STUB(Ydb::Topic::V1::TopicService);
        server.EnablePQLogs({ NKikimrServices::PQ_METACACHE, NKikimrServices::PQ_READ_PROXY });
        server.EnablePQLogs({ NKikimrServices::KQP_PROXY }, NLog::EPriority::PRI_EMERG);
        server.EnablePQLogs({ NKikimrServices::FLAT_TX_SCHEMESHARD }, NLog::EPriority::PRI_ERROR);

        auto readStream = StubP_->StreamRead(&rcontext);
        UNIT_ASSERT(readStream);

        // add 2nd partition in this topic
        pqClient->AlterTopic("rt3.dc1--acc--topic1", 2);

        // init 1st read session
        {
            Ydb::Topic::StreamReadMessage::FromClient req;
            Ydb::Topic::StreamReadMessage::FromServer resp;

            req.mutable_init_request()->add_topics_read_settings()->set_path("acc/topic1");

            req.mutable_init_request()->set_consumer("user");

            if (!readStream->Write(req)) {
                ythrow yexception() << "write fail";
            }
            UNIT_ASSERT(readStream->Read(&resp));
            Cerr << "===Got response: " << resp.ShortDebugString() << Endl;
            UNIT_ASSERT(resp.server_message_case() == Ydb::Topic::StreamReadMessage::FromServer::kInitResponse);
            //send some reads
            req.Clear();
            req.mutable_read_request()->set_bytes_size(256);
            for (ui32 i = 0; i < 10; ++i) {
                if (!readStream->Write(req)) {
                    ythrow yexception() << "write fail";
                }
            }
        }

        // await both CreatePartitionStreamRequest from Server
        // confirm both
        ui64 assignId = 0;
        {
            Ydb::Topic::StreamReadMessage::FromClient req;
            Ydb::Topic::StreamReadMessage::FromServer resp;

            TVector<i64> partition_ids;
            //lock partition
            UNIT_ASSERT(readStream->Read(&resp));
            UNIT_ASSERT(resp.server_message_case() == Ydb::Topic::StreamReadMessage::FromServer::kStartPartitionSessionRequest);
            UNIT_ASSERT(resp.start_partition_session_request().partition_session().path() == "acc/topic1");
            partition_ids.push_back(resp.start_partition_session_request().partition_session().partition_id());

            assignId = resp.start_partition_session_request().partition_session().partition_session_id();
            req.Clear();
            req.mutable_start_partition_session_response()->set_partition_session_id(assignId);
            if (!readStream->Write(req)) {
                ythrow yexception() << "write fail";
            }

            resp.Clear();
            UNIT_ASSERT(readStream->Read(&resp));
            UNIT_ASSERT(resp.server_message_case() == Ydb::Topic::StreamReadMessage::FromServer::kStartPartitionSessionRequest);
            UNIT_ASSERT(resp.start_partition_session_request().partition_session().path() == "acc/topic1");
            partition_ids.push_back(resp.start_partition_session_request().partition_session().partition_id());

            std::sort(partition_ids.begin(), partition_ids.end());
            UNIT_ASSERT((partition_ids == TVector<i64>{0, 1}));

            assignId = resp.start_partition_session_request().partition_session().partition_session_id();

            req.Clear();

            // invalid id should receive no reaction
            req.mutable_start_partition_session_response()->set_partition_session_id(1124134);

            UNIT_ASSERT_C(readStream->Write(req), "write fail");

            Sleep(TDuration::MilliSeconds(100));

            req.Clear();
            req.mutable_start_partition_session_response()->set_partition_session_id(assignId);

            if (!readStream->Write(req)) {
                ythrow yexception() << "write fail";
            }
        }

        Cerr << "=== Create second stream" << Endl;
        grpc::ClientContext rcontextSecond;
        auto readStreamSecond = StubP_->StreamRead(&rcontextSecond);
        UNIT_ASSERT(readStreamSecond);
        Cerr << "=== Second stream created" << Endl;

        // init 2nd read session
        {
            Ydb::Topic::StreamReadMessage::FromClient req;
            Ydb::Topic::StreamReadMessage::FromServer resp;

            req.mutable_init_request()->add_topics_read_settings()->set_path("acc/topic1");

            req.mutable_init_request()->set_consumer("user");

            if (!readStreamSecond->Write(req)) {
                ythrow yexception() << "write fail";
            }
            UNIT_ASSERT(readStreamSecond->Read(&resp));
            Cerr << "===Got response: " << resp.ShortDebugString() << Endl;
            UNIT_ASSERT(resp.server_message_case() == Ydb::Topic::StreamReadMessage::FromServer::kInitResponse);
        }

        // await DestroyPartitionStreamRequest
        // confirm it
        // await CreatePartitionStream
        {
            Ydb::Topic::StreamReadMessage::FromClient req;
            Ydb::Topic::StreamReadMessage::FromServer resp;

            //lock partition
            UNIT_ASSERT(readStream->Read(&resp));
            Cerr << "=== Got response (expect destroy): " << resp.ShortDebugString() << Endl;
            UNIT_ASSERT(resp.server_message_case() == Ydb::Topic::StreamReadMessage::FromServer::kStopPartitionSessionRequest);
            UNIT_ASSERT(resp.stop_partition_session_request().graceful());
            auto stream_id = resp.stop_partition_session_request().partition_session_id();

            req.Clear();
            req.mutable_stop_partition_session_response()->set_partition_session_id(stream_id);
            if (!readStream->Write(req)) {
                ythrow yexception() << "write fail";
            }
            resp.Clear();
            UNIT_ASSERT(readStreamSecond->Read(&resp));
            Cerr << "=== Got response (expect create): " << resp.ShortDebugString() << Endl;
            UNIT_ASSERT(resp.server_message_case() == Ydb::Topic::StreamReadMessage::FromServer::kStartPartitionSessionRequest);
            UNIT_ASSERT(resp.start_partition_session_request().partition_session().path() == "acc/topic1");

            assignId = resp.start_partition_session_request().partition_session().partition_session_id();
            req.Clear();
            req.mutable_start_partition_session_response()->set_partition_session_id(assignId);

            if (!readStreamSecond->Write(req)) {
                ythrow yexception() << "write fail";
            }
        }


        // kill balancer and await forceful parition stream destroy signal
        pqClient->RestartBalancerTablet(runtime, "rt3.dc1--acc--topic1");
        Cerr << "Balancer killed\n";
        {
            Ydb::Topic::StreamReadMessage::FromServer resp;

            //lock partition
            UNIT_ASSERT(readStream->Read(&resp));
            Cerr << "=== Got response (expect forceful destroy): " << resp.ShortDebugString() << Endl;
            UNIT_ASSERT(resp.server_message_case() == Ydb::Topic::StreamReadMessage::FromServer::kStopPartitionSessionRequest);
            UNIT_ASSERT(!resp.stop_partition_session_request().graceful());

            resp.Clear();
            UNIT_ASSERT(readStreamSecond->Read(&resp));
            Cerr << "=== Got response (expect forceful destroy): " << resp.ShortDebugString() << Endl;
            UNIT_ASSERT(resp.server_message_case() == Ydb::Topic::StreamReadMessage::FromServer::kStopPartitionSessionRequest);
            UNIT_ASSERT(!resp.stop_partition_session_request().graceful());
        }
    }


    Y_UNIT_TEST(StreamReadCommitAndStatusMsgs) {
        TPersQueueV1TestServer server;
        SET_LOCALS;
        MAKE_INSECURE_STUB(Ydb::Topic::V1::TopicService);
        server.EnablePQLogs({ NKikimrServices::PQ_METACACHE, NKikimrServices::PQ_READ_PROXY });
        server.EnablePQLogs({ NKikimrServices::KQP_PROXY }, NLog::EPriority::PRI_EMERG);
        server.EnablePQLogs({ NKikimrServices::FLAT_TX_SCHEMESHARD }, NLog::EPriority::PRI_ERROR);

        auto readStream = StubP_->StreamRead(&rcontext);
        UNIT_ASSERT(readStream);

        // init read session
        {
            Ydb::Topic::StreamReadMessage::FromClient req;
            Ydb::Topic::StreamReadMessage::FromServer resp;

            req.mutable_init_request()->add_topics_read_settings()->set_path("acc/topic1");

            req.mutable_init_request()->set_consumer("user");

            if (!readStream->Write(req)) {
                ythrow yexception() << "write fail";
            }
            UNIT_ASSERT(readStream->Read(&resp));
            Cerr << "===Got response: " << resp.ShortDebugString() << Endl;
            UNIT_ASSERT(resp.server_message_case() == Ydb::Topic::StreamReadMessage::FromServer::kInitResponse);
            //send some reads
            req.Clear();
            req.mutable_read_request()->set_bytes_size(256);
            for (ui32 i = 0; i < 10; ++i) {
                if (!readStream->Write(req)) {
                    ythrow yexception() << "write fail";
                }
            }
        }

        // await and confirm CreatePartitionStreamRequest from server
        i64 assignId = 0;
        {
            Ydb::Topic::StreamReadMessage::FromClient req;
            Ydb::Topic::StreamReadMessage::FromServer resp;

            //lock partition
            UNIT_ASSERT(readStream->Read(&resp));
            UNIT_ASSERT(resp.server_message_case() == Ydb::Topic::StreamReadMessage::FromServer::kStartPartitionSessionRequest);
            UNIT_ASSERT_VALUES_EQUAL(resp.start_partition_session_request().partition_session().path(), "acc/topic1");
            UNIT_ASSERT(resp.start_partition_session_request().partition_session().partition_id() == 0);

            assignId = resp.start_partition_session_request().partition_session().partition_session_id();
            req.Clear();
            req.mutable_start_partition_session_response()->set_partition_session_id(assignId);

            req.mutable_start_partition_session_response()->set_read_offset(10);
            if (!readStream->Write(req)) {
                ythrow yexception() << "write fail";
            }
        }

        // write to partition in 1 session
        auto driver = pqClient->GetDriver();
        {
            auto writer = CreateSimpleWriter(*driver, "acc/topic1", "source");
            for (int i = 1; i < 17; ++i) {
                bool res = writer->Write("valuevaluevalue" + ToString(i), i);
                UNIT_ASSERT(res);
            }
            bool res = writer->Close(TDuration::Seconds(10));
            UNIT_ASSERT(res);
        }

        //check read results
        Ydb::Topic::StreamReadMessage::FromServer resp;
        for (ui32 i = 10; i < 16; ) {
            UNIT_ASSERT(readStream->Read(&resp));
            Cerr << "Got read response " << resp << "\n";
            UNIT_ASSERT_C(resp.server_message_case() == Ydb::Topic::StreamReadMessage::FromServer::kReadResponse, resp);
            UNIT_ASSERT_VALUES_EQUAL(resp.read_response().partition_data_size(), 1);
            UNIT_ASSERT_GE(resp.read_response().partition_data(0).batches_size(), 1);
            for (const auto& batch : resp.read_response().partition_data(0).batches()) {
                UNIT_ASSERT_GE(batch.message_data_size(), 1);
                UNIT_ASSERT_VALUES_EQUAL(batch.message_data(0).offset(), i);
                i += batch.message_data_size();
            }
        }

        // send commit, await commitDone
        {
            Ydb::Topic::StreamReadMessage::FromClient req;
            Ydb::Topic::StreamReadMessage::FromServer resp;

            auto commit = req.mutable_commit_offset_request()->add_commit_offsets();
            commit->set_partition_session_id(assignId);

            auto offsets = commit->add_offsets();
            offsets->set_start(0);
            offsets->set_end(13);

            if (!readStream->Write(req)) {
                ythrow yexception() << "write fail";
            }
            UNIT_ASSERT(readStream->Read(&resp));
            UNIT_ASSERT_C(resp.server_message_case() == Ydb::Topic::StreamReadMessage::FromServer::kCommitOffsetResponse, resp);
            UNIT_ASSERT(resp.commit_offset_response().partitions_committed_offsets_size() == 1);
            UNIT_ASSERT(resp.commit_offset_response().partitions_committed_offsets(0).partition_session_id() == assignId);
            UNIT_ASSERT(resp.commit_offset_response().partitions_committed_offsets(0).committed_offset() == 13);
        }

        // send status request, await status
        {
            Ydb::Topic::StreamReadMessage::FromClient req;
            Ydb::Topic::StreamReadMessage::FromServer resp;

            req.mutable_partition_session_status_request()->set_partition_session_id(assignId);
            if (!readStream->Write(req)) {
                ythrow yexception() << "write fail";
            }

            UNIT_ASSERT(readStream->Read(&resp));
            UNIT_ASSERT_C(resp.server_message_case() == Ydb::Topic::StreamReadMessage::FromServer::kPartitionSessionStatusResponse, resp);
            UNIT_ASSERT(resp.partition_session_status_response().partition_session_id() == assignId);
            UNIT_ASSERT(resp.partition_session_status_response().committed_offset() == 13);
            UNIT_ASSERT(resp.partition_session_status_response().partition_offsets().end() == 16);
            UNIT_ASSERT(resp.partition_session_status_response().write_time_high_watermark().seconds() > 0);
        }

        // send update token request, await response
        {
            Ydb::Topic::StreamReadMessage::FromClient req;
            Ydb::Topic::StreamReadMessage::FromServer resp;

            const TString token = TString("test_user_0@") + BUILTIN_ACL_DOMAIN;;

            req.mutable_update_token_request()->set_token(token);
            if (!readStream->Write(req)) {
                ythrow yexception() << "write fail";
            }

            UNIT_ASSERT(readStream->Read(&resp));
            Cerr << "===Expect UpdateTokenResponse, got response: " << resp.ShortDebugString() << Endl;

            UNIT_ASSERT_C(resp.server_message_case() == Ydb::Topic::StreamReadMessage::FromServer::kUpdateTokenResponse, resp);
        }

        // write and read some more
        {
            auto writer = CreateSimpleWriter(*driver, "acc/topic1", "source");
            for (int i = 17; i < 37; ++i) {
                bool res = writer->Write("valuevaluevalue" + ToString(i), i);
                UNIT_ASSERT(res);
            }
            bool res = writer->Close(TDuration::Seconds(10));
            UNIT_ASSERT(res);

            Ydb::Topic::StreamReadMessage::FromClient req;
            Ydb::Topic::StreamReadMessage::FromServer resp;

            req.mutable_read_request()->set_bytes_size(1_MB);
            if (!readStream->Write(req)) {
                ythrow yexception() << "write fail";
            }
        }
        // expect answer to read
        resp.Clear();
        UNIT_ASSERT(readStream->Read(&resp));
        Cerr << "Got response " << resp << "\n";
        UNIT_ASSERT_C(resp.server_message_case() == Ydb::Topic::StreamReadMessage::FromServer::kReadResponse, resp);
    }

    Y_UNIT_TEST(UpdatePartitionLocation) {
        TPersQueueV1TestServer server;
        SET_LOCALS;
        MAKE_INSECURE_STUB(Ydb::Topic::V1::TopicService);
        server.EnablePQLogs({ NKikimrServices::PQ_METACACHE, NKikimrServices::PQ_READ_PROXY, NKikimrServices::PERSQUEUE});
        server.EnablePQLogs({ NKikimrServices::KQP_PROXY }, NLog::EPriority::PRI_EMERG);
        server.EnablePQLogs({ NKikimrServices::FLAT_TX_SCHEMESHARD }, NLog::EPriority::PRI_ERROR);

        auto readStream = StubP_->StreamRead(&rcontext);
        UNIT_ASSERT(readStream);

        // init read session
        {
            Ydb::Topic::StreamReadMessage::FromClient req;
            Ydb::Topic::StreamReadMessage::FromServer resp;

            req.mutable_init_request()->add_topics_read_settings()->set_path("acc/topic1");

            req.mutable_init_request()->set_consumer("user");
            req.mutable_init_request()->set_direct_read(true);

            if (!readStream->Write(req)) {
                ythrow yexception() << "write fail";
            }
            UNIT_ASSERT(readStream->Read(&resp));
            Cerr << "===Got response: " << resp.ShortDebugString() << Endl;
            UNIT_ASSERT(resp.server_message_case() == Ydb::Topic::StreamReadMessage::FromServer::kInitResponse);
        }

        // await and confirm CreatePartitionStreamRequest from server
        i64 assignId;
        i64 generation;
        {
            Ydb::Topic::StreamReadMessage::FromServer resp;

            //lock partition
            UNIT_ASSERT(readStream->Read(&resp));

            Cerr << "GOT SERVER MESSAGE1: " << resp.DebugString() << "\n";

            UNIT_ASSERT(resp.server_message_case() == Ydb::Topic::StreamReadMessage::FromServer::kStartPartitionSessionRequest);
            UNIT_ASSERT_VALUES_EQUAL(resp.start_partition_session_request().partition_session().path(), "acc/topic1");
            UNIT_ASSERT(resp.start_partition_session_request().partition_session().partition_id() == 0);
            UNIT_ASSERT(resp.start_partition_session_request().partition_location().generation() > 0);
            assignId = resp.start_partition_session_request().partition_session().partition_session_id();
            generation = resp.start_partition_session_request().partition_location().generation();
        }

        server.Server->AnnoyingClient->RestartPartitionTablets(server.Server->CleverServer->GetRuntime(), "rt3.dc1--acc--topic1");

        {
            Ydb::Topic::StreamReadMessage::FromServer resp;

            //update partition location
            UNIT_ASSERT(readStream->Read(&resp));

            Cerr << "GOT SERVER MESSAGE2: " << resp.DebugString() << "\n";

            UNIT_ASSERT(resp.server_message_case() == Ydb::Topic::StreamReadMessage::FromServer::kUpdatePartitionSession);
            UNIT_ASSERT(resp.update_partition_session().partition_session_id() == assignId);
            UNIT_ASSERT(resp.update_partition_session().partition_location().generation() > generation);
        }
    }

    using namespace Ydb;
    class TDirectReadTestSetup {
        using Service = Ydb::Topic::V1::TopicService;
    private:
        std::shared_ptr<grpc::Channel> Channel;
        std::unique_ptr<Service::Stub> Stub;
        THolder<grpc::ClientContext> ControlContext;
        THolder<grpc::ClientContext> DirectContext;
        NPersQueue::TTestServer* Server;
        TAtomicCounter ForgetReadsDone = 0;

    public:
        std::unique_ptr<grpc::ClientReaderWriter<Topic::StreamReadMessage_FromClient, Topic::StreamReadMessage_FromServer>> ControlStream;
        std::unique_ptr<grpc::ClientReaderWriter<Topic::StreamDirectReadMessage_FromClient, Topic::StreamDirectReadMessage_FromServer>> DirectStream;
        TString SessionId;

        TDirectReadTestSetup(TPersQueueV1TestServer& server)
            : DirectContext(MakeHolder<grpc::ClientContext>())
            , Server(server.Server.Get())
        {
            server.EnablePQLogs({ NKikimrServices::PQ_READ_PROXY, NKikimrServices::PERSQUEUE });
            server.EnablePQLogs({ NKikimrServices::KQP_PROXY }, NLog::EPriority::PRI_EMERG);
            server.EnablePQLogs({ NKikimrServices::FLAT_TX_SCHEMESHARD }, NLog::EPriority::PRI_ERROR);

            Connect(server);
            Server->GetRuntime()->SetObserverFunc([&](TAutoPtr<IEventHandle>& ev) {
                if (auto *p = ev->CastAsLocal<TEvPQ::TEvForgetDirectRead>()) {
                    ForgetReadsDone.Inc();
                }
                return TTestActorRuntime::EEventAction::PROCESS;
            });
        }
        ~TDirectReadTestSetup() {
            Server->GetRuntime()->SetObserverFunc([&](auto&) {
                return TTestActorRuntime::EEventAction::PROCESS;
            });
        }

        void Connect(TPersQueueV1TestServer& server) {
            grpc::ChannelArguments args;
            args.SetMaxReceiveMessageSize(64_MB);
            args.SetMaxSendMessageSize(64_MB);
            Channel = grpc::CreateCustomChannel(
                "localhost:" + ToString(server.Server->GrpcPort),
                grpc::InsecureChannelCredentials(),
                args
            );
            Stub = Service::NewStub(Channel);
        }

        void InitControlSession(const TString& topic) {
            // Send InitRequest, get InitResponse, send ReadRequest.

            ControlContext = MakeHolder<grpc::ClientContext>();
            ControlStream = Stub->StreamRead(ControlContext.Get());
            UNIT_ASSERT(ControlStream);

            Topic::StreamReadMessage::FromClient req;
            req.mutable_init_request()->add_topics_read_settings()->set_path(topic);
            req.mutable_init_request()->set_consumer("user");
            req.mutable_init_request()->set_direct_read(true);
            if (!ControlStream->Write(req)) {
                ythrow yexception() << "write fail";
            }

            Topic::StreamReadMessage::FromServer resp;
            UNIT_ASSERT(ControlStream->Read(&resp));
            Cerr << "Got init response: " << resp.ShortDebugString() << Endl;
            UNIT_ASSERT(resp.server_message_case() == Ydb::Topic::StreamReadMessage::FromServer::kInitResponse);
            SessionId = resp.init_response().session_id();

            SendReadRequest(40_MB);
        }
        void SendReadRequest(ui64 size) {
            Topic::StreamReadMessage::FromClient req;
            req.mutable_read_request()->set_bytes_size(size);
            if (!ControlStream->Write(req)) {
                ythrow yexception() << "write fail";
            }
        }
        struct TAssignInfo {
            ui64 AssignId;
            ui64 Generation;
            ui64 PartitionId;
        };

        TAssignInfo GetNextAssign(const TString& topic, ui64 prevGeneration=0) {
            // Get StartPartitionSessionRequest, send StartPartitionSessionResponse.

            Cerr << "Get next assign id\n";
            Topic::StreamReadMessage::FromServer resp;
            UNIT_ASSERT(ControlStream->Read(&resp));

            TStringBuilder msg;
            msg << "GOT SERVER MESSAGE (expect start partition session): " << resp.DebugString() << "\n";
            Cerr << msg;
            TAssignInfo result;
            if (!prevGeneration) {
                UNIT_ASSERT(resp.server_message_case() == Topic::StreamReadMessage::FromServer::kStartPartitionSessionRequest);
                UNIT_ASSERT_VALUES_EQUAL(resp.start_partition_session_request().partition_session().path(), topic);
                result.PartitionId = resp.start_partition_session_request().partition_session().partition_id();
                result.Generation = resp.start_partition_session_request().partition_location().generation();
                UNIT_ASSERT(result.Generation > 0);
                result.AssignId = resp.start_partition_session_request().partition_session().partition_session_id();

                Topic::StreamReadMessage::FromClient req;
                req.mutable_start_partition_session_response()->set_partition_session_id(result.AssignId);
                if (!ControlStream->Write(req)) {
                    ythrow yexception() << "write fail";
                }
            } else {
                UNIT_ASSERT(resp.server_message_case() == Topic::StreamReadMessage::FromServer::kUpdatePartitionSession);
                result.Generation = resp.update_partition_session().partition_location().generation();
                UNIT_ASSERT(result.Generation > prevGeneration);
                result.AssignId = resp.update_partition_session().partition_session_id();
            }
            return result;
        }

        void ExpectDestroyPartitionSession(ui64 assignId) {
            Topic::StreamDirectReadMessage::FromServer resp;

            //lock partition
            UNIT_ASSERT(DirectStream->Read(&resp));
            TStringBuilder msg;
            if (resp.server_message_case() != Topic::StreamDirectReadMessage::FromServer::kDirectReadResponse) {
                msg  << "GOT SERVER MESSAGE (expect stop partition session): " << resp.ShortDebugString() << "\n";
            } else {
                msg  << "GOT SERVER MESSAGE with data while (expecting stop partition session). ReadId: " << resp.direct_read_response().direct_read_id() << Endl;

            }
            Cerr << msg;
            UNIT_ASSERT(resp.server_message_case() == Topic::StreamDirectReadMessage::FromServer::kStopDirectReadPartitionSession);
            UNIT_ASSERT_VALUES_EQUAL(resp.stop_direct_read_partition_session().partition_session_id(), assignId);
        }

        void ExpectPartitionRelease(ui64 assignId) {
            Cerr << "Get next assign id\n";
            Topic::StreamReadMessage::FromServer resp;
            UNIT_ASSERT(ControlStream->Read(&resp));

            TStringBuilder msg;
            msg << "Got message from control session (expect partition release): " << resp.DebugString() << "\n";

            Cerr << msg;
            UNIT_ASSERT(resp.server_message_case() == Topic::StreamReadMessage::FromServer::kStopPartitionSessionRequest);
            UNIT_ASSERT_VALUES_EQUAL(resp.stop_partition_session_request().partition_session_id(), assignId);
            Topic::StreamReadMessage::FromClient req;
            req.mutable_stop_partition_session_response()->set_partition_session_id(assignId);
            if (!ControlStream->Write(req)) {
                ythrow yexception() << "write fail";
            }
        }

        void DoWrite(NYdb::TDriver* driver, const TString& topic, ui64 size, ui32 count,
                     const TString& srcId = "srcID", const std::optional<ui64>& partGroup = {})
        {
            auto writer = CreateSimpleWriter(*driver, topic, srcId, partGroup, {"raw"});

            for (ui32 i = 0; i < count; ++i) {
                TString data(size, 'x');
                UNIT_ASSERT(writer->Write(data));
            }
            writer->Close();
        }

        auto ReadDataNoAck(ui64 assignId, i64 directReadId) {
            Cerr << "Wait for direct read id " << directReadId << Endl;
            Ydb::Topic::StreamDirectReadMessage::FromServer resp;
            UNIT_ASSERT(DirectStream->Read(&resp));
            Cerr << "Got direct read response for read_id: " << resp.direct_read_response().direct_read_id() << Endl;
            UNIT_ASSERT_C(resp.status() == Ydb::StatusIds::SUCCESS, resp.DebugString());
            UNIT_ASSERT_EQUAL_C(resp.server_message_case(), Ydb::Topic::StreamDirectReadMessage::FromServer::kDirectReadResponse,
                                resp.DebugString());
            UNIT_ASSERT_VALUES_EQUAL(resp.direct_read_response().direct_read_id(), directReadId);
            i64 id = resp.direct_read_response().partition_session_id();
            UNIT_ASSERT_VALUES_EQUAL(id, assignId);
            const auto& data = resp.direct_read_response().partition_data();
            const auto& firstBatch = data.batches(0);
            const auto& lastBatch = data.batches(data.batches_size() - 1);
            Cerr << "First offset: " << firstBatch.message_data(0).offset() << ", last offset: " << lastBatch.message_data(lastBatch.message_data_size() - 1).offset() << Endl;
            return std::make_pair(firstBatch.message_data(0).offset(),
                                  lastBatch.message_data(lastBatch.message_data_size() - 1).offset());
        };

        auto Commit(std::pair<ui64, ui64> offsets, ui64 assignId) {
            Cerr << "Commit offsets: " << offsets.first << " - " << offsets.second << Endl;
            Ydb::Topic::StreamReadMessage::FromClient req;
            auto* commit = req.mutable_commit_offset_request()->add_commit_offsets();
            commit->set_partition_session_id(assignId);
            auto* range = commit->add_offsets();
            range->set_start(offsets.first);
            range->set_end(offsets.second + 1);
            if (!ControlStream->Write(req)) {
                ythrow yexception() << "write fail";
            }
        }

        void WaitCommitAck() {
            Topic::StreamReadMessage::FromServer resp;
            Cerr << "Got message from control session (expect commit ack): " << resp.DebugString() << "\n";
            UNIT_ASSERT(ControlStream->Read(&resp));
            UNIT_ASSERT(resp.server_message_case() == Topic::StreamReadMessage::FromServer::kCommitOffsetResponse);
        }

        void DoRead(ui64 assignId, ui64& nextReadId, ui32& currTotalMessages, ui32 messageLimit) {
            // Get DirectReadResponse messages, send DirectReadAck messages.
<<<<<<< HEAD
            while (currTotalMessages < messageLimit) {
=======

            auto endTime = TInstant::Now() + TDuration::Seconds(10);
            while (currTotalMessages < messageLimit && endTime > TInstant::Now()) {
>>>>>>> ffa50931
                Cerr << "Wait for direct read id: " << nextReadId << ", currently have " << currTotalMessages << " messages" << Endl;

                Ydb::Topic::StreamDirectReadMessage::FromServer resp;
                UNIT_ASSERT(DirectStream->Read(&resp));
                Cerr << "Got direct read response: " << resp.direct_read_response().direct_read_id() << Endl;
                UNIT_ASSERT_C(resp.status() == Ydb::StatusIds::SUCCESS, resp.DebugString());
                if (resp.server_message_case() != Ydb::Topic::StreamDirectReadMessage::FromServer::kDirectReadResponse) {
                    TStringBuilder msg;
                    msg << "Unexpected server message (expect direct read response): " << resp.DebugString() << "\n";
                    Cerr << msg;
                    UNIT_FAIL("Unexpected server message");
                }

                for (const auto& batch : resp.direct_read_response().partition_data().batches()) {
                    currTotalMessages += batch.message_data_size();
                }

                UNIT_ASSERT_VALUES_EQUAL(resp.direct_read_response().direct_read_id(), nextReadId);
                Ydb::Topic::StreamReadMessage::FromClient req;
                req.mutable_direct_read_ack()->set_partition_session_id(assignId);
                req.mutable_direct_read_ack()->set_direct_read_id(nextReadId);
                if (!ControlStream->Write(req)) {
                    ythrow yexception() << "write fail";
                }
                nextReadId++;
            }
            UNIT_ASSERT_VALUES_EQUAL(currTotalMessages, messageLimit);
        }

        void InitDirectSession(
            const TString& topic,
            const Ydb::StatusIds::StatusCode status = Ydb::StatusIds::SUCCESS,
            const TString& consumer = "user"
        ) {
            // Send InitRequest, get InitResponse.
            if (DirectStream) {
                DirectStream->Finish();
                DirectStream = nullptr;
                DirectContext = MakeHolder<grpc::ClientContext>();
            }
            DirectStream = Stub->StreamDirectRead(DirectContext.Release());
            UNIT_ASSERT(DirectStream);

            Topic::StreamDirectReadMessage::FromClient req;
            req.mutable_init_request()->add_topics_read_settings()->set_path(topic);
            req.mutable_init_request()->set_consumer(consumer);
            req.mutable_init_request()->set_session_id(SessionId);
            if (!DirectStream->Write(req)) {
                ythrow yexception() << "write fail";
            }

            Topic::StreamDirectReadMessage::FromServer resp;
            UNIT_ASSERT(DirectStream->Read(&resp));
            Cerr << "Got direct read init response: " << resp.ShortDebugString() << Endl;

            UNIT_ASSERT_EQUAL(resp.status(), status);

            if (status != Ydb::StatusIds::SUCCESS) {
                return;
            }

            UNIT_ASSERT_EQUAL(resp.server_message_case(), Ydb::Topic::StreamDirectReadMessage::FromServer::kInitResponse);
        }

        void SendReadSessionAssign(const ui64 assignId, i64 generation, ui64 lastId = 0,
                                   const Ydb::StatusIds::StatusCode status = Ydb::StatusIds::SUCCESS) {
            // Send StartDirectReadPartitionSessionRequest, get StartDirectReadPartitionSessionResponse.

            Cerr << "Send next assign to data session " << assignId << Endl;

            Topic::StreamDirectReadMessage::FromClient req;
            auto x = req.mutable_start_direct_read_partition_session_request();
            x->set_partition_session_id(assignId);
            x->set_last_direct_read_id(lastId);
            x->set_generation(generation);
            if (!DirectStream->Write(req)) {
                ythrow yexception() << "write fail";
            }

            Topic::StreamDirectReadMessage::FromServer resp;
            UNIT_ASSERT(DirectStream->Read(&resp));
            Cerr << "Got response: " << resp.ShortDebugString() << Endl;

            UNIT_ASSERT_EQUAL(resp.status(), status);

            if (status != Ydb::StatusIds::SUCCESS) {
                return;
            }

            UNIT_ASSERT_EQUAL(resp.server_message_case(), Ydb::Topic::StreamDirectReadMessage::FromServer::kStartDirectReadPartitionSessionResponse);
            UNIT_ASSERT_EQUAL(resp.start_direct_read_partition_session_response().partition_session_id(), static_cast<i64>(assignId));
            UNIT_ASSERT_EQUAL(resp.start_direct_read_partition_session_response().generation(), generation);
        }

        void SendDirectReadAck(ui64 assignId, ui64 directReadId) {
            auto currentForgetDone = ForgetReadsDone.Val();
            Topic::StreamReadMessage::FromClient req;
            auto& ack = *req.mutable_direct_read_ack();
            ack.set_partition_session_id(assignId);
            ack.set_direct_read_id(directReadId);
            Cerr << "Send direct read ack for id" << directReadId << Endl;

            if (!ControlStream->Write(req)) {
                ythrow yexception() << "write fail";
            }
            for (auto i = 0u; i < 10; i++) {
                if (ForgetReadsDone.Val() == currentForgetDone) {
                    Sleep(TDuration::Seconds(1));
                    continue;
                }
                UNIT_ASSERT_EQUAL(ForgetReadsDone.Val(), currentForgetDone + 1);
                return;
            }
        }
    };

    THolder<TEvPQ::TEvGetFullDirectReadData> RequestCacheData(TTestActorRuntime* runtime, TEvPQ::TEvGetFullDirectReadData* request) {
        const auto& edgeId = runtime->AllocateEdgeActor();
        runtime->Send(NPQ::MakePQDReadCacheServiceActorId(), edgeId, request);
        auto resp = runtime->GrabEdgeEvent<TEvPQ::TEvGetFullDirectReadData>(TDuration::Seconds(10));
        UNIT_ASSERT(resp);
        return resp;
    }

    Y_UNIT_TEST(DirectReadPreCached) {
        TPersQueueV1TestServer server{{.CheckACL=true, .NodeCount=1}};
        SET_LOCALS;
        TDirectReadTestSetup setup{server};
        setup.DoWrite(pqClient->GetDriver(), "acc/topic1", 1_MB, 30);

        setup.InitControlSession("acc/topic1");
        auto assignResult = setup.GetNextAssign("acc/topic1");
        UNIT_ASSERT_VALUES_EQUAL(assignResult.PartitionId, 0);
        setup.InitDirectSession("acc/topic1");

        // Without retrying the test is flaky as the cachedData might be empty.
        THolder<TEvPQ::TEvGetFullDirectReadData> cachedData;
        while (true) {
            cachedData = RequestCacheData(runtime, new TEvPQ::TEvGetFullDirectReadData());
            if (!cachedData->Data.empty()) {
                break;
            }
        }
        UNIT_ASSERT_VALUES_EQUAL(cachedData->Data.size(), 1);
        setup.SendReadSessionAssign(assignResult.AssignId, assignResult.Generation);

        ui32 totalMsg = 0;
        ui64 nextReadId = 1;
        setup.DoRead(assignResult.AssignId, nextReadId, totalMsg, 30);

        Sleep(TDuration::Seconds(1));
        cachedData = RequestCacheData(runtime, new TEvPQ::TEvGetFullDirectReadData());
        UNIT_ASSERT_VALUES_EQUAL(cachedData->Data.size(), 1);
        UNIT_ASSERT_VALUES_EQUAL(cachedData->Data.begin()->second.StagedReads.size(), 0);
        UNIT_ASSERT_VALUES_EQUAL(cachedData->Data.begin()->second.Reads.size(), 0);
    }

    Y_UNIT_TEST(DirectReadNotCached) {
        TPersQueueV1TestServer server{{.CheckACL=true, .NodeCount=1}};
        SET_LOCALS;
        TDirectReadTestSetup setup{server};

        setup.InitControlSession("acc/topic1");
        auto assignResult = setup.GetNextAssign("acc/topic1");
        auto assignId = assignResult.AssignId;
        UNIT_ASSERT_VALUES_EQUAL(assignResult.PartitionId, 0);
        setup.InitDirectSession("acc/topic1");
        setup.SendReadSessionAssign(assignId, assignResult.Generation);

        ui32 totalMsg = 0;
        ui64 nextReadId = 1;
        Sleep(TDuration::Seconds(3));
        Cerr << ">>>>> 1" << Endl << Flush;
        setup.DoWrite(pqClient->GetDriver(), "acc/topic1", 1_MB, 50);
<<<<<<< HEAD
        Cerr << "First read\n";
        setup.DoRead(assignId, nextReadId, totalMsg, 40);
=======
        Cerr << ">>>>> 2" << Endl << Flush;
        setup.DoRead(assignId, nextReadId, totalMsg, 42);
>>>>>>> ffa50931

        Cerr << ">>>>> 3" << Endl << Flush;
        Topic::StreamReadMessage::FromClient req;
        req.mutable_read_request()->set_bytes_size(40_MB);
        if (!setup.ControlStream->Write(req)) {
            ythrow yexception() << "write fail";
        }
<<<<<<< HEAD
        Cerr << "Second read\n";
=======
        Cerr << ">>>>> 4" << Endl << Flush;
>>>>>>> ffa50931
        setup.DoRead(assignId, nextReadId, totalMsg, 50);

        Cerr << ">>>>> 5" << Endl << Flush;
        Sleep(TDuration::Seconds(1));
        Cerr << ">>>>> 6" << Endl << Flush;
        auto cachedData = RequestCacheData(runtime, new TEvPQ::TEvGetFullDirectReadData());
        UNIT_ASSERT_VALUES_EQUAL(cachedData->Data.size(), 1);
        UNIT_ASSERT_VALUES_EQUAL(cachedData->Data.begin()->second.StagedReads.size(), 0);
        UNIT_ASSERT_VALUES_EQUAL(cachedData->Data.begin()->second.Reads.size(), 0);
        Cerr << ">>>>> 7" << Endl << Flush;
    }

    Y_UNIT_TEST(DirectReadBadCases) {
        TPersQueueV1TestServer server{{.CheckACL=true, .NodeCount=1}};
        SET_LOCALS;
        TDirectReadTestSetup setup{server};
        setup.InitControlSession("acc/topic1");
        auto sessionId = setup.SessionId;
        auto assignId = setup.GetNextAssign("acc/topic1").AssignId;
        setup.SessionId = "bad-session";
        Cerr << "First init bad session\n";
        setup.InitDirectSession("acc/topic1");
        // No control session:
        setup.SendReadSessionAssign(assignId, 1, 0, Ydb::StatusIds::BAD_REQUEST);
        setup.SessionId = sessionId;
        Cerr << "Init bad topic session\n";
        setup.InitDirectSession("acc/topic-bad", Ydb::StatusIds::SCHEME_ERROR);
        //setup.InitReadSession("acc/topic1", Ydb::StatusIds::SCHEME_ERROR, "bad-user"); //ToDo - enable ACL (read rules) check

        setup.ControlStream->WritesDone();
        Cerr << "Close control session\n";
        setup.ControlStream->Finish();
        Cerr << "Close control session - done\n";
        setup.ControlStream = nullptr;

        setup.DoWrite(pqClient->GetDriver(), "acc/topic1", 100_KB, 10);
        Cerr << "Init read session\n";
        setup.InitDirectSession("acc/topic1");
        // No control session:
        setup.SendReadSessionAssign(assignId, 1, 0, Ydb::StatusIds::BAD_REQUEST);

        auto cachedData = RequestCacheData(runtime, new TEvPQ::TEvGetFullDirectReadData());
        UNIT_ASSERT_VALUES_EQUAL(cachedData->Data.size(), 0);
    }

    Y_UNIT_TEST(DirectReadStop) {
        TPersQueueV1TestServer server{{.CheckACL=true, .NodeCount=1}};
        SET_LOCALS;

        server.Server->AnnoyingClient->AlterTopicNoLegacy("Root/PQ/rt3.dc1--acc--topic1", 2);

        TDirectReadTestSetup setup{server};
        setup.DoWrite(pqClient->GetDriver(), "acc/topic1", 100_KB, 1, "src1", 0);
        setup.DoWrite(pqClient->GetDriver(), "acc/topic1", 100_KB, 1, "src2", 1);

        setup.InitControlSession("acc/topic1");
        auto assign1Res = setup.GetNextAssign("acc/topic1");
        auto assign2Res = setup.GetNextAssign("acc/topic1");
        auto assignId1 = assign1Res.AssignId;
        auto assignId2 = assign2Res.AssignId;
        UNIT_ASSERT(assign1Res.PartitionId + assign2Res.PartitionId == 1); // partitions 0 and 1;
        UNIT_ASSERT(assignId1 != assignId2);

        auto readData = [&](i64 assignId) {
            Cerr << "Wait for direct read" << Endl;
            Ydb::Topic::StreamDirectReadMessage::FromServer resp;
            UNIT_ASSERT(setup.DirectStream->Read(&resp));
            Cerr << "Got direct read response: " << resp.direct_read_response().direct_read_id() << Endl;
            UNIT_ASSERT_C(resp.status() == Ydb::StatusIds::SUCCESS, resp.DebugString());
            UNIT_ASSERT_EQUAL(resp.server_message_case(), Ydb::Topic::StreamDirectReadMessage::FromServer::kDirectReadResponse);
            UNIT_ASSERT_EQUAL(resp.direct_read_response().direct_read_id(), 1);
            i64 id = resp.direct_read_response().partition_session_id();
            UNIT_ASSERT_EQUAL(id, assignId);

            Ydb::Topic::StreamReadMessage::FromClient req;
            req.mutable_direct_read_ack()->set_partition_session_id(id);
            req.mutable_direct_read_ack()->set_direct_read_id(1);
            if (!setup.ControlStream->Write(req)) {
                ythrow yexception() << "write fail";
            }
        };

        setup.InitDirectSession("acc/topic1");
        setup.SendReadSessionAssign(assignId1, assign1Res.Generation);
        readData(assignId1);
        setup.SendReadSessionAssign(assignId2, assign2Res.Generation);
        readData(assignId2);

        // Read from both parts so that LastReadId goes forward;

        NYdb::NTopic::TTopicClient topicClient(*pqClient->GetDriver());
        NYdb::NTopic::TReadSessionSettings rSettings;
        rSettings.ConsumerName("user").AppendTopics({"acc/topic1"});
        auto readSession = topicClient.CreateReadSession(rSettings);

        auto assignId = 0u;
        {
            Topic::StreamReadMessage::FromServer resp;

            //lock partition
            UNIT_ASSERT(setup.ControlStream->Read(&resp));

            Cerr << "GOT SERVER MESSAGE (stop session): " << resp.DebugString() << "\n";

            UNIT_ASSERT(resp.server_message_case() == Ydb::Topic::StreamReadMessage::FromServer::kStopPartitionSessionRequest);
            UNIT_ASSERT_VALUES_EQUAL(resp.stop_partition_session_request().graceful(), true);
            UNIT_ASSERT_VALUES_EQUAL(resp.stop_partition_session_request().last_direct_read_id(), 1);

            assignId = resp.stop_partition_session_request().partition_session_id();
            UNIT_ASSERT(assignId == assignId1 || assignId == assignId2);

            Topic::StreamReadMessage::FromClient req;
            req.mutable_stop_partition_session_response()->set_partition_session_id(assignId);
            req.mutable_stop_partition_session_response()->set_graceful(true);
            if (!setup.ControlStream->Write(req)) {
                ythrow yexception() << "write fail";
            }
        }

        {
            Ydb::Topic::StreamReadMessage::FromServer resp;

            //lock partition
            UNIT_ASSERT(setup.ControlStream->Read(&resp));

            Cerr << "GOT SERVER MESSAGE (stop session 2): " << resp.DebugString() << "\n";

            UNIT_ASSERT(resp.server_message_case() == Ydb::Topic::StreamReadMessage::FromServer::kStopPartitionSessionRequest);
            UNIT_ASSERT_VALUES_EQUAL(resp.stop_partition_session_request().graceful(), false);
            UNIT_ASSERT_VALUES_EQUAL(resp.stop_partition_session_request().partition_session_id(), assignId);
            Ydb::Topic::StreamReadMessage::FromClient req;
            req.mutable_stop_partition_session_response()->set_partition_session_id(assignId);
            req.mutable_stop_partition_session_response()->set_graceful(false);
            if (!setup.ControlStream->Write(req)) {
                ythrow yexception() << "write fail";
            }
        }
    }

    Y_UNIT_TEST(DirectReadCleanCache) {
        TPersQueueV1TestServer server{{.NodeCount=1}};
        SET_LOCALS;
        TString topicPath{"/Root/PQ/rt3.dc1--acc--topic2"};
        server.Server->AnnoyingClient->CreateTopicNoLegacy(topicPath, 1);
        auto pathDescr = server.Server->AnnoyingClient->Ls(topicPath)->Record.GetPathDescription().GetPersQueueGroup();
        auto tabletId = pathDescr.GetPartitions(0).GetTabletId();
        Cerr << "PQ descr: " << pathDescr.DebugString() << Endl;

        TDirectReadTestSetup setup{server};

        setup.InitControlSession("acc/topic2");
        setup.InitDirectSession("acc/topic2");
        auto assignRes = setup.GetNextAssign("acc/topic2");
        UNIT_ASSERT_VALUES_EQUAL(assignRes.PartitionId, 0);
        auto assignId = assignRes.AssignId;
        setup.SendReadSessionAssign(assignId, assignRes.Generation);
        // auto cachedData = RequestCacheData(runtime, new TEvPQ::TEvGetFullDirectReadData());
        // UNIT_ASSERT_VALUES_EQUAL(cachedData->Data.size(), 1);
        setup.DoWrite(pqClient->GetDriver(), "acc/topic2", 10_MB, 1);
        Ydb::Topic::StreamDirectReadMessage::FromServer resp;
        Cerr << "Request initial read data\n";
        UNIT_ASSERT(setup.DirectStream->Read(&resp));

        Cerr << "Request cache data\n";
        auto cachedData = RequestCacheData(runtime, new TEvPQ::TEvGetFullDirectReadData());
        UNIT_ASSERT_VALUES_EQUAL(cachedData->Data.size(), 1);

        Cerr << "Kill the tablet\n";
        server.Server->AnnoyingClient->KillTablet(*(server.Server->CleverServer), tabletId);
        Cerr << "Get session closure\n";
<<<<<<< HEAD
        setup.ExpectDestroyPartitionSession(assignId);
=======

        resp.Clear();
        UNIT_ASSERT(setup.DirectStream->Read(&resp));
        //UNIT_ASSERT_C(resp.status() == Ydb::StatusIds::SESSION_EXPIRED, resp.status());
>>>>>>> ffa50931
        Cerr << "Check caching service data empty\n";
        cachedData = RequestCacheData(runtime, new TEvPQ::TEvGetFullDirectReadData());
        UNIT_ASSERT_VALUES_EQUAL(cachedData->Data.size(), 0);
    }

    Y_UNIT_TEST(DirectReadRestartPQRB) {
        TPersQueueV1TestServer server{{.NodeCount=1}};
        SET_LOCALS;
        TString topicPath{"/Root/PQ/rt3.dc1--acc--topic3"};
        server.Server->AnnoyingClient->CreateTopicNoLegacy(topicPath, 1);
        auto pathDescr = server.Server->AnnoyingClient->Ls(topicPath)->Record.GetPathDescription().GetPersQueueGroup();
        auto tabletId = pathDescr.GetBalancerTabletID();

        TDirectReadTestSetup setup{server};
        setup.InitControlSession("acc/topic3");
        setup.InitDirectSession("acc/topic3");
        setup.DoWrite(pqClient->GetDriver(), "acc/topic3", 10_KB, 1);
        auto assignRes = setup.GetNextAssign("acc/topic3");
        UNIT_ASSERT_VALUES_EQUAL(assignRes.PartitionId, 0);
        auto assignId = assignRes.AssignId;
        setup.SendReadSessionAssign(assignId, assignRes.Generation);
        Cerr << "Read data for id = 1\n";

        auto range = setup.ReadDataNoAck(assignId, 1);
        Y_UNUSED(range);
        setup.Commit(range, assignId);
        setup.WaitCommitAck();
        Cerr << "Kill PQRB \n";
        server.Server->AnnoyingClient->KillTablet(*(server.Server->CleverServer), tabletId);
        setup.DoWrite(pqClient->GetDriver(), "acc/topic3", 10_MB, 1);
        setup.SendDirectReadAck(assignId, 1);
        range = setup.ReadDataNoAck(assignId, 2);
        setup.ExpectPartitionRelease(assignId);
        setup.ExpectDestroyPartitionSession(assignId);
        assignRes = setup.GetNextAssign("acc/topic3");
        setup.SendReadSessionAssign(assignRes.AssignId, assignRes.Generation);
        setup.DoWrite(pqClient->GetDriver(), "acc/topic3", 10_KB, 1);
        setup.Commit(range, assignRes.AssignId);
        setup.SendDirectReadAck(assignId, 2);
    }

    Y_UNIT_TEST(DirectReadRestartTablet) {
        TPersQueueV1TestServer server{{.NodeCount=1}};
        SET_LOCALS;
        TString topicPath{"/Root/PQ/rt3.dc1--acc--topic3"};
        server.Server->AnnoyingClient->CreateTopicNoLegacy(topicPath, 1);
        auto pathDescr = server.Server->AnnoyingClient->Ls(topicPath)->Record.GetPathDescription().GetPersQueueGroup();
        auto tabletId = pathDescr.GetPartitions(0).GetTabletId();

        TDirectReadTestSetup setup{server};

        setup.InitControlSession("acc/topic3");
        setup.InitDirectSession("acc/topic3");
        auto assignRes = setup.GetNextAssign("acc/topic3");
        UNIT_ASSERT_VALUES_EQUAL(assignRes.PartitionId, 0);
        auto assignId = assignRes.AssignId;
        setup.SendReadSessionAssign(assignId, assignRes.Generation);
        setup.DoWrite(pqClient->GetDriver(), "acc/topic3", 10_MB, 1);
        Ydb::Topic::StreamDirectReadMessage::FromServer resp;
        Cerr << "Read data for id = 1\n";
        setup.ReadDataNoAck(assignId, 1);

        auto checkCachedData = [&](ui64 assignId, ui64 firstReadId, ui64 expectedCount, ui64 generation = 0, bool doFail = true) {

#define CHECK_EQUAL(a, b)               \
    if (doFail) {                       \
        UNIT_ASSERT_VALUES_EQUAL(a, b); \
    } else if (a != b) {                \
        return false;                   \
    }

            Cerr << " checkCachedData for Gen: " << generation << Endl;
            auto cachedData = RequestCacheData(runtime, new TEvPQ::TEvGetFullDirectReadData());
            CHECK_EQUAL(cachedData->Data.size(), 1);
            CHECK_EQUAL(cachedData->Data[0].first.PartitionSessionId, assignId);
            if (generation) {
                CHECK_EQUAL(cachedData->Data[0].second.Generation, generation);
            }
            CHECK_EQUAL(cachedData->Data[0].second.Reads.size(), expectedCount);
            if (expectedCount > 0 && firstReadId > 0) {
                CHECK_EQUAL(cachedData->Data[0].second.Reads.begin()->first, firstReadId);
            }
            return true;
#undef CHECK_EQUAL
        };

        checkCachedData(assignId, 1, 1);
        setup.SendDirectReadAck(assignId, 1);
        Cerr << "Check cached data after ack\n";
        checkCachedData(assignId, 0, 0);

        setup.DoWrite(pqClient->GetDriver(), "acc/topic3", 10_MB, 1); // 2
        setup.DoWrite(pqClient->GetDriver(), "acc/topic3", 10_MB, 1); // 3
        setup.DoWrite(pqClient->GetDriver(), "acc/topic3", 10_MB, 1); // 4
        Cerr << "Read data for id = 2-4\n";
        setup.ReadDataNoAck(assignId, 2);
        setup.ReadDataNoAck(assignId, 3);
        setup.ReadDataNoAck(assignId, 4);

        Cerr << "Kill the tablet\n";
        server.Server->AnnoyingClient->KillTablet(*(server.Server->CleverServer), tabletId);
        setup.SendDirectReadAck(assignId, 2);
        setup.ExpectDestroyPartitionSession(assignId);
        setup.SendDirectReadAck(assignId, 3);
        Cerr << "Get next assing\n";
        auto nextAssignRes = setup.GetNextAssign("acc/topic3", assignRes.Generation);
        assignId = nextAssignRes.AssignId;
        //setup.SendReadSessionAssign(assignId, nextAssignRes.Generation, 4);
        setup.SendReadSessionAssign(assignId, nextAssignRes.Generation, 3);

        bool checked = false;
        for (auto i = 0u; i < 50 && !checked; ++i) {
            checked = checkCachedData(nextAssignRes.AssignId, 4, 1, nextAssignRes.Generation, false);
            Sleep(TDuration::MilliSeconds(200));
        }
        if (!checked)
            checkCachedData(nextAssignRes.AssignId, 4, 1, nextAssignRes.Generation);

        setup.DoWrite(pqClient->GetDriver(), "acc/topic3", 10_MB, 1); // 5
        setup.ReadDataNoAck(assignId, 4);
        Cerr << "Ack direct read 4\n";
        setup.SendDirectReadAck(assignId, 4);

        Cerr << "Wait direct read 5\n";
        checkCachedData(nextAssignRes.AssignId, 0, 0, nextAssignRes.Generation);
        setup.SendReadRequest(40_MB);

        setup.ReadDataNoAck(assignId, 5);
        checkCachedData(nextAssignRes.AssignId, 5, 1, nextAssignRes.Generation);
    }

    Y_UNIT_TEST(StreamReadManyUpdateTokenAndRead) {
        TPersQueueV1TestServer server;
        SET_LOCALS;
        MAKE_INSECURE_STUB(Ydb::Topic::V1::TopicService);
        server.EnablePQLogs({ NKikimrServices::PQ_METACACHE, NKikimrServices::PQ_READ_PROXY });
        server.EnablePQLogs({ NKikimrServices::KQP_PROXY }, NLog::EPriority::PRI_EMERG);
        server.EnablePQLogs({ NKikimrServices::FLAT_TX_SCHEMESHARD }, NLog::EPriority::PRI_ERROR);

        rcontext.AddMetadata("x-ydb-auth-ticket", "user@" BUILTIN_ACL_DOMAIN);

        TVector<std::pair<TString, TVector<TString>>> permissions;
        permissions.push_back({"user@" BUILTIN_ACL_DOMAIN, {"ydb.generic.read"}});
        for (ui32 i = 0; i < 10; ++i) {
            permissions.push_back({"test_user_" + ToString(i) + "@" + BUILTIN_ACL_DOMAIN, {"ydb.generic.read"}});
        }
        server.ModifyTopicACL("/Root/PQ/rt3.dc1--acc--topic1", permissions);

        TVector<std::pair<TString, TVector<TString>>> consumerPermissions;
        consumerPermissions.push_back({"user@" BUILTIN_ACL_DOMAIN, {"ydb.generic.read", "ydb.granular.write_attributes"}});
        for (ui32 i = 0; i < 10; ++i) {
            consumerPermissions.push_back({"test_user_" + ToString(i) + "@" + BUILTIN_ACL_DOMAIN, {"ydb.generic.read", "ydb.granular.write_attributes"}});
        }
        server.ModifyTopicACL("/Root/PQ/shared/user", consumerPermissions);

        auto readStream = StubP_->StreamRead(&rcontext);
        UNIT_ASSERT(readStream);

        // init read session
        {
            Ydb::Topic::StreamReadMessage::FromClient req;
            Ydb::Topic::StreamReadMessage::FromServer resp;

            req.mutable_init_request()->add_topics_read_settings()->set_path("acc/topic1");

            req.mutable_init_request()->set_consumer("user");

            if (!readStream->Write(req)) {
                ythrow yexception() << "write fail";
            }
            UNIT_ASSERT(readStream->Read(&resp));
            Cerr << "Got response: " << resp.ShortDebugString() << Endl;
            UNIT_ASSERT(resp.server_message_case() == Ydb::Topic::StreamReadMessage::FromServer::kInitResponse);
            // send some reads
            req.Clear();
            req.mutable_read_request()->set_bytes_size(200_MB);
            if (!readStream->Write(req)) {
                ythrow yexception() << "write fail";
            }
        }

        // await and confirm CreatePartitionStreamRequest from server
        i64 assignId = 0;
        {
            Ydb::Topic::StreamReadMessage::FromClient req;
            Ydb::Topic::StreamReadMessage::FromServer resp;

            //lock partition
            UNIT_ASSERT(readStream->Read(&resp));
            UNIT_ASSERT(resp.server_message_case() == Ydb::Topic::StreamReadMessage::FromServer::kStartPartitionSessionRequest);
            UNIT_ASSERT_VALUES_EQUAL(resp.start_partition_session_request().partition_session().path(), "acc/topic1");
            UNIT_ASSERT(resp.start_partition_session_request().partition_session().partition_id() == 0);

            assignId = resp.start_partition_session_request().partition_session().partition_session_id();
            req.Clear();
            req.mutable_start_partition_session_response()->set_partition_session_id(assignId);
            if (!readStream->Write(req)) {
                ythrow yexception() << "write fail";
            }
        }

        // write to partition in 1 session
        auto driver = pqClient->GetDriver();
        auto writer = CreateSimpleWriter(*driver, "acc/topic1", "source", /*partitionGroup=*/{}, /*codec=*/{"raw"});

        //check read results
        Ydb::Topic::StreamReadMessage::FromClient req;
        Ydb::Topic::StreamReadMessage::FromServer resp;

        int seqNo = 1;
        for (ui32 i = 0; i < 10; ++i) {
            bool result = writer->Write(TString(2_KB, 'x'), seqNo++);
            UNIT_ASSERT(result);

            resp.Clear();
            UNIT_ASSERT(readStream->Read(&resp));
            Cerr << "===Expect ReadResponse, got " << resp << "\n";
            UNIT_ASSERT_C(resp.server_message_case() == Ydb::Topic::StreamReadMessage::FromServer::kReadResponse, resp);

            // send update token request, await response
            const TString token = "test_user_" + ToString(i) + "@" + BUILTIN_ACL_DOMAIN;
            req.Clear();
            resp.Clear();
            req.mutable_update_token_request()->set_token(token);
            if (!readStream->Write(req)) {
                ythrow yexception() << "write fail";
            }

            UNIT_ASSERT(readStream->Read(&resp));
            Cerr << "===Expect UpdateTokenResponse, got response: " << resp.ShortDebugString() << Endl;

            UNIT_ASSERT_C(resp.server_message_case() == Ydb::Topic::StreamReadMessage::FromServer::kUpdateTokenResponse, resp);
        }

        {
            bool result = writer->Write(TString(2_KB, 'x'), seqNo++);
            UNIT_ASSERT(result);

            resp.Clear();
            UNIT_ASSERT(readStream->Read(&resp));
            Cerr << "===Expect ReadResponse, got " << resp << "\n";
            UNIT_ASSERT_C(resp.server_message_case() == Ydb::Topic::StreamReadMessage::FromServer::kReadResponse, resp);

            const TString token = "user_without_rights@" BUILTIN_ACL_DOMAIN;
            req.Clear();
            resp.Clear();
            req.mutable_update_token_request()->set_token(token);
            if (!readStream->Write(req)) {
                ythrow yexception() << "write fail";
            }

            UNIT_ASSERT(readStream->Read(&resp));
            Cerr << "===Expect UpdateTokenResponse, got response: " << resp.ShortDebugString() << Endl;
            UNIT_ASSERT_C(resp.server_message_case() == Ydb::Topic::StreamReadMessage::FromServer::kUpdateTokenResponse, resp);

            result = writer->Write(TString(2_KB, 'x'), seqNo++);
            UNIT_ASSERT(result);

            // why successful?
            resp.Clear();
            UNIT_ASSERT(readStream->Read(&resp));
            Cerr << "===Expect ReadResponse, got " << resp.ShortDebugString() << "\n";
            UNIT_ASSERT_C(resp.server_message_case() == Ydb::Topic::StreamReadMessage::FromServer::kReadResponse, resp);

            // await checking auth because of timeout
            resp.Clear();
            UNIT_ASSERT(readStream->Read(&resp));
            Cerr << "===Expect UNAUTHORIZED, got response: " << resp.ShortDebugString() << Endl;

            UNIT_ASSERT_C(resp.status() == Ydb::StatusIds::UNAUTHORIZED, resp);
        }

        bool res = writer->Close(TDuration::Seconds(10));
        UNIT_ASSERT(res);

    }

    Y_UNIT_TEST(TopicServiceCommitOffset) {
        TPersQueueV1TestServer server;
        SET_LOCALS;
        MAKE_INSECURE_STUB(Ydb::Topic::V1::TopicService);
        server.EnablePQLogs({ NKikimrServices::PQ_METACACHE, NKikimrServices::PQ_READ_PROXY });
        server.EnablePQLogs({ NKikimrServices::KQP_PROXY }, NLog::EPriority::PRI_EMERG);
        server.EnablePQLogs({ NKikimrServices::FLAT_TX_SCHEMESHARD }, NLog::EPriority::PRI_ERROR);
        server.EnablePQLogs({ NKikimrServices::PERSQUEUE }, NLog::EPriority::PRI_DEBUG);

        auto driver = pqClient->GetDriver();
        {
            auto writer = CreateSimpleWriter(*driver, "acc/topic1", "source");
            for (int i = 1; i < 17; ++i) {
                bool res = writer->Write("valuevaluevalue" + ToString(i), i);
                UNIT_ASSERT(res);
            }
            bool res = writer->Close(TDuration::Seconds(10));
            UNIT_ASSERT(res);
        }

        auto TopicStubP_ = Ydb::Topic::V1::TopicService::NewStub(Channel_);

        grpc::ClientContext readContext;
        auto readStream = TopicStubP_ -> StreamRead(&readContext);
        UNIT_ASSERT(readStream);

        i64 assignId = 0;
        // init read session
        {
            Ydb::Topic::StreamReadMessage::FromClient req;
            Ydb::Topic::StreamReadMessage::FromServer resp;

            req.mutable_init_request()->add_topics_read_settings()->set_path("acc/topic1");

            req.mutable_init_request()->set_consumer("user");

            if (!readStream->Write(req)) {
                ythrow yexception() << "write fail";
            }
            UNIT_ASSERT(readStream->Read(&resp));
            Cerr << "Got response: " << resp.ShortDebugString() << Endl;
            UNIT_ASSERT(resp.server_message_case() == Ydb::Topic::StreamReadMessage::FromServer::kInitResponse);

            req.Clear();
            // await and confirm StartPartitionSessionRequest from server
            UNIT_ASSERT(readStream->Read(&resp));
            UNIT_ASSERT(resp.server_message_case() == Ydb::Topic::StreamReadMessage::FromServer::kStartPartitionSessionRequest);
            UNIT_ASSERT_VALUES_EQUAL(resp.start_partition_session_request().partition_session().path(), "acc/topic1");
            UNIT_ASSERT(resp.start_partition_session_request().partition_session().partition_id() == 0);
            UNIT_ASSERT(resp.start_partition_session_request().committed_offset() == 0);

            assignId = resp.start_partition_session_request().partition_session().partition_session_id();
            req.Clear();
            req.mutable_start_partition_session_response()->set_partition_session_id(assignId);

            req.mutable_start_partition_session_response()->set_read_offset(0);
            if (!readStream->Write(req)) {
                ythrow yexception() << "write fail";
            }

            //send some reads
            req.Clear();
            req.mutable_read_request()->set_bytes_size(1);
            if (!readStream->Write(req)) {
                ythrow yexception() << "write fail";
            }

            resp.Clear();
            UNIT_ASSERT(readStream->Read(&resp));
            Cerr << "Got read response " << resp << "\n";
            UNIT_ASSERT_C(resp.server_message_case() == Ydb::Topic::StreamReadMessage::FromServer::kReadResponse, resp);
            UNIT_ASSERT(resp.read_response().partition_data_size() == 1);
            UNIT_ASSERT(resp.read_response().partition_data(0).batches_size() == 1);
            UNIT_ASSERT(resp.read_response().partition_data(0).batches(0).message_data_size() >= 1);
        }

        // commit offset
        {
            Ydb::Topic::CommitOffsetRequest req;
            Ydb::Topic::CommitOffsetResponse resp;

            req.set_path("acc/topic1");
            req.set_consumer("user");
            req.set_offset(5);
            grpc::ClientContext rcontext;

            auto status = TopicStubP_->CommitOffset(&rcontext, req, &resp);

            Cerr << resp << "\n";
            UNIT_ASSERT(status.ok());
            UNIT_ASSERT_VALUES_EQUAL(resp.operation().status(), Ydb::StatusIds::SUCCESS);
        }


        {
            Ydb::Topic::StreamReadMessage::FromClient req;
            Ydb::Topic::StreamReadMessage::FromServer resp;

            req.mutable_read_request()->set_bytes_size(10000);

            // auto commit = req.mutable_commit_offset_request()->add_commit_offsets();
            // commit->set_partition_session_id(assignId);

            // auto offsets = commit->add_offsets();
            // offsets->set_start(0);
            // offsets->set_end(7);

            if (!readStream->Write(req)) {
                ythrow yexception() << "write fail";
            }

            UNIT_ASSERT(readStream->Read(&resp));
            Cerr << "=== Got response (expect session expired): " << resp.ShortDebugString() << Endl;
            UNIT_ASSERT_VALUES_EQUAL(resp.status(), Ydb::StatusIds::SESSION_EXPIRED);
        }
    }

    Y_UNIT_TEST(TopicServiceCommitOffsetBadOffsets) {
        TPersQueueV1TestServer server;
        SET_LOCALS;
        MAKE_INSECURE_STUB(Ydb::Topic::V1::TopicService);
        server.EnablePQLogs({ NKikimrServices::PQ_METACACHE, NKikimrServices::PQ_READ_PROXY });
        server.EnablePQLogs({ NKikimrServices::KQP_PROXY }, NLog::EPriority::PRI_EMERG);
        server.EnablePQLogs({ NKikimrServices::FLAT_TX_SCHEMESHARD }, NLog::EPriority::PRI_ERROR);
        server.EnablePQLogs({ NKikimrServices::PERSQUEUE }, NLog::EPriority::PRI_DEBUG);

        auto TopicStubP_ = Ydb::Topic::V1::TopicService::NewStub(Channel_);

        {
            Ydb::Topic::CreateTopicRequest request;
            Ydb::Topic::CreateTopicResponse response;
            request.set_path(TStringBuilder() << "/Root/PQ/rt3.dc1--acc--topic2");

            request.set_retention_storage_mb(1);

            request.mutable_supported_codecs()->add_codecs(Ydb::Topic::CODEC_RAW);
            request.mutable_supported_codecs()->add_codecs(Ydb::Topic::CODEC_GZIP);

            grpc::ClientContext rcontext;

            auto status = TopicStubP_->CreateTopic(&rcontext, request, &response);

            UNIT_ASSERT(status.ok());
            Ydb::Topic::CreateTopicResult res;
            response.operation().result().UnpackTo(&res);
            Cerr << response << "\n" << res << "\n";
            UNIT_ASSERT_VALUES_EQUAL(response.operation().status(), Ydb::StatusIds::SUCCESS);

            server.Server->AnnoyingClient->WaitTopicInit("acc/topic2");
            server.Server->AnnoyingClient->AddTopic("acc/topic2");
        }

        auto driver = pqClient->GetDriver();
        {
            auto writer = CreateSimpleWriter(*driver, "acc/topic2", "source", /*partitionGroup=*/{}, /*codec=*/{"raw"});
            TString blob{1_MB, 'x'};
            for (int i = 1; i <= 20; ++i) {
                bool res = writer->Write(blob + ToString(i), i);
                UNIT_ASSERT(res);
            }

            bool res = writer->Close(TDuration::Seconds(10));
            UNIT_ASSERT(res);
        }

        {
            using namespace NYdb::NTopic;
            auto settings = TDescribeTopicSettings().IncludeStats(true);
            auto client = TTopicClient(server.Server->GetDriver());
            auto desc = client.DescribeTopic("/Root/PQ/rt3.dc1--acc--topic2", settings)
                            .ExtractValueSync()
                            .GetTopicDescription();
            Cerr << ">>>Describe result: partitions count is " << desc.GetTotalPartitionsCount() << Endl;
            for (const auto& partInfo: desc.GetPartitions()) {
                Cerr << ">>>Describe result: partition id = " << partInfo.GetPartitionId() << ", ";
                auto stats = partInfo.GetPartitionStats();
                UNIT_ASSERT(stats.Defined());
                Cerr << "offsets: [ " << stats.Get()->GetStartOffset() << ", " << stats.Get()->GetEndOffset() << " )" << Endl;
            }

            TAlterTopicSettings alterSettings;
            alterSettings
                .BeginAddConsumer("first-consumer")
                .EndAddConsumer()
                .BeginAddConsumer("second-consumer").Important(true)
                .EndAddConsumer();
            auto res = client.AlterTopic("/Root/PQ/rt3.dc1--acc--topic2", alterSettings);
            res.Wait();
            Cerr << res.GetValue().IsSuccess() << " " << res.GetValue().GetIssues().ToString() << "\n";
            UNIT_ASSERT(res.GetValue().IsSuccess());

        }
        // unimportant consumer
        // commit to future - expect bad request
        {
            Ydb::Topic::CommitOffsetRequest req;
            Ydb::Topic::CommitOffsetResponse resp;

            req.set_path("acc/topic2");
            req.set_consumer("first-consumer");
            req.set_offset(25);

            grpc::ClientContext rcontext;

            auto status = TopicStubP_->CommitOffset(&rcontext, req, &resp);

            Cerr << resp << "\n";
            UNIT_ASSERT(status.ok());
            UNIT_ASSERT_VALUES_EQUAL(resp.operation().status(), Ydb::StatusIds::BAD_REQUEST);
        }

        // commit to past - expect bad request
        {
            Ydb::Topic::CommitOffsetRequest req;
            Ydb::Topic::CommitOffsetResponse resp;

            req.set_path("acc/topic2");
            req.set_consumer("first-consumer");
            req.set_offset(3);

            grpc::ClientContext rcontext;

            auto status = TopicStubP_->CommitOffset(&rcontext, req, &resp);

            Cerr << resp << "\n";
            UNIT_ASSERT(status.ok());
            UNIT_ASSERT_VALUES_EQUAL(resp.operation().status(), Ydb::StatusIds::BAD_REQUEST);
        }

        // commit to valid offset - expect successful commit
        {
            Ydb::Topic::CommitOffsetRequest req;
            Ydb::Topic::CommitOffsetResponse resp;

            req.set_path("acc/topic2");
            req.set_consumer("first-consumer");
            req.set_offset(18);

            grpc::ClientContext rcontext;

            auto status = TopicStubP_->CommitOffset(&rcontext, req, &resp);

            Cerr << resp << "\n";
            UNIT_ASSERT(status.ok());
            UNIT_ASSERT_VALUES_EQUAL(resp.operation().status(), Ydb::StatusIds::SUCCESS);
        }

        // important consumer
        // normal commit - expect successful commit
        {
            Ydb::Topic::CommitOffsetRequest req;
            Ydb::Topic::CommitOffsetResponse resp;

            req.set_path("acc/topic2");
            req.set_consumer("second-consumer");
            req.set_offset(18);

            grpc::ClientContext rcontext;

            auto status = TopicStubP_->CommitOffset(&rcontext, req, &resp);

            Cerr << resp << "\n";
            UNIT_ASSERT(status.ok());
            UNIT_ASSERT_VALUES_EQUAL(resp.operation().status(), Ydb::StatusIds::SUCCESS);
        }

        // commit to past - expect error
        {
            Ydb::Topic::CommitOffsetRequest req;
            Ydb::Topic::CommitOffsetResponse resp;

            req.set_path("acc/topic2");
            req.set_consumer("second-consumer");
            req.set_offset(3);

            grpc::ClientContext rcontext;

            auto status = TopicStubP_->CommitOffset(&rcontext, req, &resp);

            Cerr << resp << "\n";
            UNIT_ASSERT(status.ok());
            UNIT_ASSERT_VALUES_EQUAL(resp.operation().status(), Ydb::StatusIds::BAD_REQUEST);
        }

        // commit to future - expect bad request
        {
            Ydb::Topic::CommitOffsetRequest req;
            Ydb::Topic::CommitOffsetResponse resp;

            req.set_path("acc/topic2");
            req.set_consumer("second-consumer");
            req.set_offset(25);

            grpc::ClientContext rcontext;

            auto status = TopicStubP_->CommitOffset(&rcontext, req, &resp);

            Cerr << resp << "\n";
            UNIT_ASSERT(status.ok());
            UNIT_ASSERT_VALUES_EQUAL(resp.operation().status(), Ydb::StatusIds::BAD_REQUEST);
        }
    }


    Y_UNIT_TEST(TopicServiceReadBudget) {
        TPersQueueV1TestServer server;
        SET_LOCALS;
        MAKE_INSECURE_STUB(Ydb::Topic::V1::TopicService);
        server.EnablePQLogs({NKikimrServices::PQ_METACACHE, NKikimrServices::PQ_READ_PROXY});
        server.EnablePQLogs({NKikimrServices::KQP_PROXY}, NLog::EPriority::PRI_EMERG);
        server.EnablePQLogs({NKikimrServices::FLAT_TX_SCHEMESHARD}, NLog::EPriority::PRI_ERROR);

        auto readStream = StubP_ -> StreamRead(&rcontext);
        UNIT_ASSERT(readStream);

        auto driver = pqClient -> GetDriver();
        auto writer = CreateSimpleWriter(*driver, "acc/topic1", "source", /*partitionGroup=*/{}, /*codec=*/{"raw"});

        Ydb::Topic::StreamReadMessage::FromClient req;
        Ydb::Topic::StreamReadMessage::FromServer resp;

        auto WriteSome = [&](ui64 size) {
            TString data(size, 'x');
            UNIT_ASSERT(writer->Write(data));
        };

        i64 budget = 0;
        auto AwaitExpected = [&](int count) {
            while (count > 0) {
                UNIT_ASSERT(readStream->Read(&resp));
                Cerr << "Got read response " << resp << "\n";
                UNIT_ASSERT_C(resp.server_message_case() == Ydb::Topic::StreamReadMessage::FromServer::kReadResponse,
                              resp);
                UNIT_ASSERT(resp.read_response().partition_data_size() == 1);

                for (int i = 0; i < resp.read_response().partition_data(0).batches_size(); ++i) {
                    int got = resp.read_response().partition_data(0).batches(i).message_data_size();
                    Cerr << "TAGX got response batch " << i << " with " << got << " messages, awaited for " << count << " more\n";
                    UNIT_ASSERT(got >= 1 && got <= count);
                    count -= got;
                }
                budget -= resp.read_response().bytes_size();
                Cerr << "TAGX Budget deced, now " << budget << "\n";
            }
        };

        // init read session
        {
            req.mutable_init_request()->add_topics_read_settings()->set_path("acc/topic1");
            req.mutable_init_request()->set_consumer("user");

            if (!readStream->Write(req)) {
                ythrow yexception() << "write fail";
            }
            UNIT_ASSERT(readStream->Read(&resp));
            Cerr << "===Got response: " << resp.ShortDebugString() << Endl;
            UNIT_ASSERT(resp.server_message_case() == Ydb::Topic::StreamReadMessage::FromServer::kInitResponse);
        }

        WriteSome(10_KB);

        req.Clear();
        req.mutable_read_request()->set_bytes_size(50_KB);
        budget += 50_KB;
        Cerr << "TAGX Budget inced with 50k, now " << budget << "\n";
        if (!readStream->Write(req)) {
            ythrow yexception() << "write fail";
        }

        // await and confirm CreatePartitionStreamRequest from server
        i64 assignId = 0;
        {
            // lock partition
            UNIT_ASSERT(readStream->Read(&resp));
            UNIT_ASSERT(resp.server_message_case() ==
                        Ydb::Topic::StreamReadMessage::FromServer::kStartPartitionSessionRequest);
            UNIT_ASSERT_VALUES_EQUAL(resp.start_partition_session_request().partition_session().path(), "acc/topic1");
            UNIT_ASSERT(resp.start_partition_session_request().partition_session().partition_id() == 0);

            assignId = resp.start_partition_session_request().partition_session().partition_session_id();
            req.Clear();
            req.mutable_start_partition_session_response()->set_partition_session_id(assignId);

            if (!readStream->Write(req)) {
                ythrow yexception() << "write fail";
            }
        }

        AwaitExpected(1);

        for (int i = 0; i < 3; ++i) {
            WriteSome(10_KB);
        }

        AwaitExpected(3);

        for (int i = 0; i < 6; ++i) {
            WriteSome(10_KB);
        }

        AwaitExpected(1);

        req.Clear();
        req.mutable_read_request()->set_bytes_size(25_KB);
        budget += 25_KB;
        Cerr << "TAGX Budget inced with 25k, now " << budget << "\n";
        if (!readStream->Write(req)) {
            ythrow yexception() << "write fail";
        }

        AwaitExpected(3); //why 3? 2!

        req.Clear();
        req.mutable_read_request()->set_bytes_size(7_KB);
        budget += 7_KB;
        Cerr << "TAGX Budget inced with 7k, now " << budget << "\n";

        if (!readStream->Write(req)) {
            ythrow yexception() << "write fail";
        }

        AwaitExpected(1);

        req.Clear();
        req.mutable_read_request()->set_bytes_size(14_KB);
        budget += 14_KB;
        Cerr << "TAGX Budget inced with 14k, now " << budget << "\n";
        if (!readStream->Write(req)) {
            ythrow yexception() << "write fail";
        }

        AwaitExpected(1);

        UNIT_ASSERT(writer->Close(TDuration::Seconds(10)));
    } // Y_UNIT_TEST(TopicServiceReadBudget)

    Y_UNIT_TEST(TopicServiceSimpleHappyWrites) {
        NPersQueue::TTestServer server;
        server.EnableLogs({NKikimrServices::PQ_READ_PROXY, NKikimrServices::BLACKBOX_VALIDATOR });
        TString topic3 = "acc/topic3";

        std::shared_ptr<grpc::Channel> Channel_;
        std::unique_ptr<Ydb::Topic::V1::TopicService::Stub> TopicStubP_;

        {
            Channel_ = grpc::CreateChannel("localhost:" + ToString(server.GrpcPort), grpc::InsecureChannelCredentials());
            TopicStubP_ = Ydb::Topic::V1::TopicService::NewStub(Channel_);
        }

        {
            Ydb::Topic::CreateTopicRequest request;
            Ydb::Topic::CreateTopicResponse response;
            request.set_path(TStringBuilder() << "/Root/PQ/rt3.dc1--acc--topic3");

            request.mutable_partitioning_settings()->set_min_active_partitions(2);
            request.mutable_retention_period()->set_seconds(TDuration::Days(1).Seconds());
            (*request.mutable_attributes())["_max_partition_storage_size"] = "1000";
            request.set_partition_write_speed_bytes_per_second(1000);
            request.set_partition_write_burst_bytes(1000);

            request.mutable_supported_codecs()->add_codecs(Ydb::Topic::CODEC_RAW);
            request.mutable_supported_codecs()->add_codecs(Ydb::Topic::CODEC_CUSTOM + 42);

            auto consumer = request.add_consumers();
            consumer->set_name("first-consumer");
            consumer->set_important(false);
            grpc::ClientContext rcontext;

            auto status = TopicStubP_->CreateTopic(&rcontext, request, &response);

            UNIT_ASSERT(status.ok());
            Ydb::Topic::CreateTopicResult res;
            response.operation().result().UnpackTo(&res);
            Cerr << response << "\n" << res << "\n";
            UNIT_ASSERT_VALUES_EQUAL(response.operation().status(), Ydb::StatusIds::SUCCESS);

            server.AnnoyingClient->WaitTopicInit(topic3);
            server.AnnoyingClient->AddTopic(topic3);
        }

        grpc::ClientContext rcontextWrite1;
        auto writeStream1 = TopicStubP_->StreamWrite(&rcontextWrite1);
        UNIT_ASSERT(writeStream1);

        grpc::ClientContext rcontextWrite2;
        auto writeStream2 = TopicStubP_->StreamWrite(&rcontextWrite2);
        UNIT_ASSERT(writeStream2);

        grpc::ClientContext rcontext;
        auto readStream = TopicStubP_ -> StreamRead(&rcontext);
        UNIT_ASSERT(readStream);

        // init write session 1
        {
            Ydb::Topic::StreamWriteMessage::FromClient req;
            Ydb::Topic::StreamWriteMessage::FromServer resp;

            req.mutable_init_request()->set_path("acc/topic3");

            req.mutable_init_request()->set_producer_id("A");
            req.mutable_init_request()->set_partition_id(0);

            if (!writeStream1->Write(req)) {
                ythrow yexception() << "write fail";
            }
            UNIT_ASSERT(writeStream1->Read(&resp));
            Cerr << "===Got response: " << resp.ShortDebugString() << Endl;
            UNIT_ASSERT(resp.server_message_case() == Ydb::Topic::StreamWriteMessage::FromServer::kInitResponse);
            UNIT_ASSERT_C(resp.init_response().partition_id() == 0, "unexpected partition_id");
            //send some reads
            req.Clear();

            auto* write = req.mutable_write_request();
            write->set_codec(Ydb::Topic::CODEC_RAW);

            for (ui32 i = 0; i < 10; ++i) {
                auto* msg = write->add_messages();
                msg->set_seq_no(i + 1);
                msg->set_data(TString("x") * (i + 1));
                *msg->mutable_created_at() = ::google::protobuf::util::TimeUtil::MillisecondsToTimestamp(TInstant::Now().MilliSeconds());
                msg->set_uncompressed_size(msg->data().size());
            }
            if (!writeStream1->Write(req)) {
                ythrow yexception() << "write fail";
            }
            UNIT_ASSERT(writeStream1->Read(&resp));
            Cerr << "===Got response: " << resp.ShortDebugString() << Endl;
            UNIT_ASSERT(resp.server_message_case() == Ydb::Topic::StreamWriteMessage::FromServer::kWriteResponse);
        }

        // init write session 2
        {
            Ydb::Topic::StreamWriteMessage::FromClient req;
            Ydb::Topic::StreamWriteMessage::FromServer resp;

            req.mutable_init_request()->set_path("acc/topic3");

            req.mutable_init_request()->set_producer_id("B");
            req.mutable_init_request()->set_partition_id(1);

            if (!writeStream2->Write(req)) {
                ythrow yexception() << "write fail";
            }
            UNIT_ASSERT(writeStream2->Read(&resp));
            Cerr << "===Got response: " << resp.ShortDebugString() << Endl;
            UNIT_ASSERT(resp.server_message_case() == Ydb::Topic::StreamWriteMessage::FromServer::kInitResponse);
            UNIT_ASSERT_C(resp.init_response().partition_id() == 1, "unexpected partition_id");
            //send some reads
            req.Clear();

            auto* write = req.mutable_write_request();
            write->set_codec(Ydb::Topic::CODEC_CUSTOM + 42);

            for (ui32 i = 0; i < 10; ++i) {
                auto* msg = write->add_messages();
                msg->set_seq_no(i + 1);
                msg->set_data(TString("y") * (i + 1));
                *msg->mutable_created_at() = ::google::protobuf::util::TimeUtil::MillisecondsToTimestamp(TInstant::Now().MilliSeconds());
                msg->set_uncompressed_size(msg->data().size());
            }
            if (!writeStream2->Write(req)) {
                ythrow yexception() << "write fail";
            }
            UNIT_ASSERT(writeStream2->Read(&resp));
            Cerr << "===Got response: " << resp.ShortDebugString() << Endl;
            UNIT_ASSERT(resp.server_message_case() == Ydb::Topic::StreamWriteMessage::FromServer::kWriteResponse);
        }

        // init 1st read session
        {
            Ydb::Topic::StreamReadMessage::FromClient req;
            Ydb::Topic::StreamReadMessage::FromServer resp;

            req.mutable_init_request()->add_topics_read_settings()->set_path("acc/topic3");

            req.mutable_init_request()->set_consumer("user");

            if (!readStream->Write(req)) {
                ythrow yexception() << "write fail";
            }
            UNIT_ASSERT(readStream->Read(&resp));
            Cerr << "===Got response: " << resp.ShortDebugString() << Endl;
            UNIT_ASSERT(resp.server_message_case() == Ydb::Topic::StreamReadMessage::FromServer::kInitResponse);
            //send some reads
            req.Clear();
            req.mutable_read_request()->set_bytes_size(256);
            for (ui32 i = 0; i < 10; ++i) {
                if (!readStream->Write(req)) {
                    ythrow yexception() << "write fail";
                }
            }
        }

        // await both CreatePartitionStreamRequest from Server
        // confirm both
        {
            Ydb::Topic::StreamReadMessage::FromClient req;
            Ydb::Topic::StreamReadMessage::FromServer resp;

            TVector<i64> partition_ids;
            //lock partition
            UNIT_ASSERT(readStream->Read(&resp));
            Cerr << "===Expect 1st start part, Got response: " << resp.ShortDebugString() << Endl;
            UNIT_ASSERT(resp.server_message_case() == Ydb::Topic::StreamReadMessage::FromServer::kStartPartitionSessionRequest);
            UNIT_ASSERT(resp.start_partition_session_request().partition_session().path() == "acc/topic3");
            partition_ids.push_back(resp.start_partition_session_request().partition_session().partition_id());

            ui64 assignIdFirst = resp.start_partition_session_request().partition_session().partition_session_id();

            resp.Clear();
            UNIT_ASSERT(readStream->Read(&resp));
            Cerr << "===Expect 2nd start part, Got response: " << resp.ShortDebugString() << Endl;
            UNIT_ASSERT(resp.server_message_case() == Ydb::Topic::StreamReadMessage::FromServer::kStartPartitionSessionRequest);
            UNIT_ASSERT(resp.start_partition_session_request().partition_session().path() == "acc/topic3");
            partition_ids.push_back(resp.start_partition_session_request().partition_session().partition_id());

            std::sort(partition_ids.begin(), partition_ids.end());
            UNIT_ASSERT((partition_ids == TVector<i64>{0, 1}));

            ui64 assignIdSecond = resp.start_partition_session_request().partition_session().partition_session_id();

            req.Clear();
            req.mutable_start_partition_session_response()->set_partition_session_id(assignIdFirst);
            if (!readStream->Write(req)) {
                ythrow yexception() << "write fail";
            }

            req.Clear();

            // invalid id should receive no reaction
            req.mutable_start_partition_session_response()->set_partition_session_id(1124134);

            UNIT_ASSERT_C(readStream->Write(req), "write fail");

            Sleep(TDuration::MilliSeconds(100));

            req.Clear();
            req.mutable_start_partition_session_response()->set_partition_session_id(assignIdSecond);

            if (!readStream->Write(req)) {
                ythrow yexception() << "write fail";
            }
        }

        Ydb::Topic::StreamReadMessage::FromServer resp;
        UNIT_ASSERT(readStream->Read(&resp));
        Cerr << "Got read response " << resp << "\n";
        UNIT_ASSERT_C(resp.server_message_case() == Ydb::Topic::StreamReadMessage::FromServer::kReadResponse, resp);

        // second partition data goes to separate response - remove when reads return data from many partitions
        UNIT_ASSERT(readStream->Read(&resp));
        Cerr << "Got read response " << resp << "\n";
        UNIT_ASSERT_C(resp.server_message_case() == Ydb::Topic::StreamReadMessage::FromServer::kReadResponse, resp);
    }

    Y_UNIT_TEST(SetupWriteSession) {
        NPersQueue::TTestServer server{PQSettings(0, 2), false};
        server.ServerSettings.SetEnableSystemViews(false);
        server.StartServer();

        server.EnableLogs({ NKikimrServices::PERSQUEUE }, NActors::NLog::PRI_INFO);
        server.AnnoyingClient->CreateTopic(DEFAULT_TOPIC_NAME, 10);

        TPQDataWriter writer("source", server);

        ui32 p = writer.Write(SHORT_TOPIC_NAME, {"valuevaluevalue1"});

        server.AnnoyingClient->AlterTopic(DEFAULT_TOPIC_NAME, 15);

        ui32 pp = writer.Write(SHORT_TOPIC_NAME, {"valuevaluevalue2"});
        UNIT_ASSERT_VALUES_EQUAL(p, pp);

        writer.Write(SHORT_TOPIC_NAME, {"1", "2", "3", "4", "5"});

        writer.Write("topic2", {"valuevaluevalue1"}, true);

        p = writer.InitSession("sid1", 2, true);
        pp = writer.InitSession("sid1", 0, true);

        UNIT_ASSERT(p = pp);
        UNIT_ASSERT(p == 1);

        {
            p = writer.InitSession("sidx", 0, true);
            pp = writer.InitSession("sidx", 0, true);

            UNIT_ASSERT(p == pp);
        }

        writer.InitSession("sid1", 3, false);

        //check round robin;
        TMap<ui32, ui32> ss;
        for (ui32 i = 0; i < 15*5; ++i) {
            ss[writer.InitSession("sid_rand_" + ToString<ui32>(i), 0, true)]++;
        }
        for (auto& s : ss) {
            Cerr << "Round robin check: " << s.first << ":" << s.second << "\n";
            UNIT_ASSERT(s.second >= 4 && s.second <= 6);
        }
    }

    Y_UNIT_TEST(StoreNoMoreThanXSourceIDs) {
        ui16 X = 4;
        ui64 SOURCEID_COUNT_DELETE_BATCH_SIZE = 100;
        NPersQueue::TTestServer server;
        server.EnableLogs({ NKikimrServices::PERSQUEUE, NKikimrServices::PQ_WRITE_PROXY });
        server.AnnoyingClient->CreateTopic(DEFAULT_TOPIC_NAME, 1, 8_MB, 86400, 20000000, "", 200000000, {}, {}, {}, X, 86400);

        auto driver = server.AnnoyingClient->GetDriver();

        auto writer1 = CreateSimpleWriter(*driver, SHORT_TOPIC_NAME, TStringBuilder() << "test source ID " << 0, {}, {}, true);
        writer1->GetInitSeqNo();

        bool res = writer1->Write("x", 1);
        UNIT_ASSERT(res);

        Sleep(TDuration::Seconds(5));

        auto writer2 = CreateSimpleWriter(*driver, SHORT_TOPIC_NAME, TStringBuilder() << "test source ID Del " << 0);
        writer2->GetInitSeqNo();

        res = writer2->Write("x", 1);
        UNIT_ASSERT(res);

        Sleep(TDuration::Seconds(5));

        res = writer1->Write("x", 2);
        UNIT_ASSERT(res);

        Sleep(TDuration::Seconds(5));

        for (ui32 nProducer=1; nProducer < X + SOURCEID_COUNT_DELETE_BATCH_SIZE + 1; ++nProducer) {
            auto writer = CreateSimpleWriter(*driver, SHORT_TOPIC_NAME, TStringBuilder() << "test source ID " << nProducer);

            res = writer->Write("x", 1);
            UNIT_ASSERT(res);

            UNIT_ASSERT(writer->IsAlive());

            res = writer->Close(TDuration::Seconds(10));
            UNIT_ASSERT(res);

        }

        res = writer1->Write("x", 3);
        UNIT_ASSERT(res);
        res = writer1->Close(TDuration::Seconds(5));
        UNIT_ASSERT(res);

        res = writer2->Write("x", 4);
        UNIT_ASSERT(res);

        UNIT_ASSERT(!writer2->Close());
    }

    Y_UNIT_TEST(EachMessageGetsExactlyOneAcknowledgementInCorrectOrder) {
        NPersQueue::TTestServer server;
        server.AnnoyingClient->CreateTopic("rt3.dc1--topic", 1);

        auto driver = server.AnnoyingClient->GetDriver();

        auto writer = CreateSimpleWriter(*driver, "topic", "test source ID");

        bool res = true;

        ui32 messageCount = 1000;

        for (ui32 sequenceNumber = 1; sequenceNumber <= messageCount; ++sequenceNumber) {
                res = writer->Write("x", sequenceNumber);
                UNIT_ASSERT(res);
        }
        UNIT_ASSERT(writer->IsAlive());
        res = writer->Close(TDuration::Seconds(10));
        UNIT_ASSERT(res);
    }

    Y_UNIT_TEST(BadTopic) {
        NPersQueue::TTestServer server;
        server.AnnoyingClient->CreateTopic("rt3.dc1--topic", 1);

        auto driver = server.AnnoyingClient->GetDriver();

        auto writer = CreateSimpleWriter(*driver, "/topic/", "test source ID");
        bool gotException = false;
        try {
        writer->GetInitSeqNo();
        } catch(...) {
            gotException = true;
        }
        UNIT_ASSERT(gotException);
    }


    Y_UNIT_TEST(SetupWriteSessionOnDisabledCluster) {
        TPersQueueV1TestServer server;
        SET_LOCALS;

        TPQDataWriter writer("source", *server.Server);

        pqClient->DisableDC();

        Sleep(TDuration::Seconds(5));
        writer.Write(SHORT_TOPIC_NAME, {"valuevaluevalue1"}, true);
    }

    Y_UNIT_TEST(CloseActiveWriteSessionOnClusterDisable) {
        NPersQueue::TTestServer server;

        server.AnnoyingClient->CreateTopic(DEFAULT_TOPIC_NAME, 10);

        server.EnableLogs({ NKikimrServices::PQ_WRITE_PROXY });


        TPQDataWriter writer2("source", server);

        auto driver = server.AnnoyingClient->GetDriver();

        auto writer = CreateWriter(*driver, SHORT_TOPIC_NAME, "123", 0, "raw");

        auto msg = writer->GetEvent(true);
        UNIT_ASSERT(msg); // ReadyToAcceptEvent

        Cerr << DebugString(*msg) << "\n";

        server.AnnoyingClient->DisableDC();

        UNIT_ASSERT(writer->WaitEvent().Wait(TDuration::Seconds(30)));
        msg = writer->GetEvent(true);
        UNIT_ASSERT(msg);


        Cerr << DebugString(*msg) << "\n";

        auto ev = std::get_if<NYdb::NPersQueue::TSessionClosedEvent>(&*msg);

        UNIT_ASSERT(ev);

        Cerr << "is dead res: " << ev->DebugString() << "\n";
        UNIT_ASSERT_EQUAL(ev->GetIssues().back().GetCode(), Ydb::PersQueue::ErrorCode::CLUSTER_DISABLED);
    }

    Y_UNIT_TEST(BadSids) {
        NPersQueue::TTestServer server;
        server.AnnoyingClient->CreateTopic(DEFAULT_TOPIC_NAME, 10);
        server.EnableLogs({ NKikimrServices::PQ_WRITE_PROXY });
        TPQDataWriter writer2("source", server);
        TString topic = SHORT_TOPIC_NAME;

        auto driver = server.AnnoyingClient->GetDriver();

        auto writer = CreateSimpleWriter(*driver, topic, "base64:a***");
        UNIT_ASSERT(!writer->Write("x"));
        writer = CreateSimpleWriter(*driver, topic, "base64:aa==");
        UNIT_ASSERT(!writer->Write("x"));
        writer = CreateSimpleWriter(*driver, topic, "base64:a");
        UNIT_ASSERT(!writer->Write("x"));
        writer = CreateSimpleWriter(*driver, topic, "base64:aa");
        UNIT_ASSERT(writer->Write("x"));
        UNIT_ASSERT(writer->Close());
    }

    Y_UNIT_TEST(ReadFromSeveralPartitions) {
        NPersQueue::TTestServer server;
        server.EnableLogs({ NKikimrServices::PQ_READ_PROXY, NKikimrServices::PQ_METACACHE });

        server.AnnoyingClient->CreateTopic(DEFAULT_TOPIC_NAME, 10);

        TPQDataWriter writer("source1", server);
        Cerr << "===Writer started\n";
        std::shared_ptr<grpc::Channel> Channel_;
        std::unique_ptr<Ydb::PersQueue::V1::PersQueueService::Stub> StubP_;

        Channel_ = grpc::CreateChannel("localhost:" + ToString(server.GrpcPort), grpc::InsecureChannelCredentials());
        StubP_ = Ydb::PersQueue::V1::PersQueueService::NewStub(Channel_);


        //Write some data
        writer.Write(SHORT_TOPIC_NAME, {"valuevaluevalue1"});

        TPQDataWriter writer2("source2", server);
        writer2.Write(SHORT_TOPIC_NAME, {"valuevaluevalue2"});
        Cerr << "===Writer - writes done\n";

        grpc::ClientContext rcontext;
        auto readStream = StubP_->MigrationStreamingRead(&rcontext);
        UNIT_ASSERT(readStream);

        // init read session
        {
            MigrationStreamingReadClientMessage  req;
            MigrationStreamingReadServerMessage resp;

            req.mutable_init_request()->add_topics_read_settings()->set_topic(SHORT_TOPIC_NAME);

            req.mutable_init_request()->set_consumer("user");
            req.mutable_init_request()->set_read_only_original(true);

            req.mutable_init_request()->mutable_read_params()->set_max_read_messages_count(1000);

            if (!readStream->Write(req)) {
                ythrow yexception() << "write fail";
            }
            Cerr << "===Try to get read response\n";

            UNIT_ASSERT(readStream->Read(&resp));
            Cerr << "Read server response: " << resp.ShortDebugString() << Endl;
            UNIT_ASSERT(resp.response_case() == MigrationStreamingReadServerMessage::kInitResponse);

            //send some reads
            Sleep(TDuration::Seconds(5));
            for (ui32 i = 0; i < 10; ++i) {
                req.Clear();
                req.mutable_read();

                if (!readStream->Write(req)) {
                    ythrow yexception() << "write fail";
                }
            }
        }

        //check read results
        MigrationStreamingReadServerMessage resp;
        for (ui32 i = 0; i < 2;) {
            MigrationStreamingReadServerMessage resp;
            UNIT_ASSERT(readStream->Read(&resp));
            if (resp.response_case() == MigrationStreamingReadServerMessage::kAssigned) {
                auto assignId = resp.assigned().assign_id();
                MigrationStreamingReadClientMessage req;
                req.mutable_start_read()->mutable_topic()->set_path(SHORT_TOPIC_NAME);
                req.mutable_start_read()->set_cluster("dc1");
                req.mutable_start_read()->set_assign_id(assignId);
                UNIT_ASSERT(readStream->Write(req));
                continue;
            }

            UNIT_ASSERT_C(resp.response_case() == MigrationStreamingReadServerMessage::kDataBatch, resp);
            i += resp.data_batch().partition_data_size();
        }
    }

    Y_UNIT_TEST(ReadFromSeveralPartitionsMigrated) {
        NPersQueue::TTestServer server;
        server.EnableLogs({ NKikimrServices::PQ_READ_PROXY, NKikimrServices::PQ_METACACHE });

        server.AnnoyingClient->CreateTopic(DEFAULT_TOPIC_NAME, 10);

        TPQDataWriter writer("source1", server);
        Cerr << "===Writer started\n";
        std::shared_ptr<grpc::Channel> Channel_;
        std::unique_ptr<Ydb::Topic::V1::TopicService::Stub> StubP_;

        Channel_ = grpc::CreateChannel("localhost:" + ToString(server.GrpcPort), grpc::InsecureChannelCredentials());
        StubP_ = Ydb::Topic::V1::TopicService::NewStub(Channel_);


        //Write some data
        writer.Write(SHORT_TOPIC_NAME, {"valuevaluevalue1"});

        TPQDataWriter writer2("source2", server);
        writer2.Write(SHORT_TOPIC_NAME, {"valuevaluevalue2"});
        Cerr << "===Writer - writes done\n";

        grpc::ClientContext rcontext;
        auto readStream = StubP_->StreamRead(&rcontext);
        UNIT_ASSERT(readStream);

        // init read session
        {
            Ydb::Topic::StreamReadMessage::FromClient  req;
            Ydb::Topic::StreamReadMessage::FromServer resp;

            req.mutable_init_request()->add_topics_read_settings()->set_path(SHORT_TOPIC_NAME);

            req.mutable_init_request()->set_consumer("user");

            if (!readStream->Write(req)) {
                ythrow yexception() << "write fail";
            }
            Cerr << "===Try to get read response\n";

            UNIT_ASSERT(readStream->Read(&resp));
            Cerr << "Read server response: " << resp.ShortDebugString() << Endl;
            UNIT_ASSERT(resp.server_message_case() == Ydb::Topic::StreamReadMessage::FromServer::kInitResponse);

            //send some reads
            Sleep(TDuration::Seconds(5));
            for (ui32 i = 0; i < 10; ++i) {
                req.Clear();
                req.mutable_read_request()->set_bytes_size(256000);

                if (!readStream->Write(req)) {
                    ythrow yexception() << "write fail";
                }
            }
        }

        //check read results
        for (ui32 i = 0; i < 2;) {
            Ydb::Topic::StreamReadMessage::FromServer resp;
            UNIT_ASSERT(readStream->Read(&resp));
            if (resp.server_message_case() == Ydb::Topic::StreamReadMessage::FromServer::kStartPartitionSessionRequest) {
                auto assignId = resp.start_partition_session_request().partition_session().partition_session_id();
                Ydb::Topic::StreamReadMessage::FromClient req;
                req.mutable_start_partition_session_response()->set_partition_session_id(assignId);
                UNIT_ASSERT(readStream->Write(req));
                continue;
            }

            UNIT_ASSERT_C(resp.server_message_case() == Ydb::Topic::StreamReadMessage::FromServer::kReadResponse, resp);
            i += resp.read_response().partition_data_size();
        }
    }


    void SetupReadSessionTest() {
        NPersQueue::TTestServer server;
        server.EnableLogs({ NKikimrServices::PQ_READ_PROXY });

        server.AnnoyingClient->CreateTopic(DEFAULT_TOPIC_NAME, 2);
        server.AnnoyingClient->CreateTopicNoLegacy("rt3.dc2--topic1", 2, true, false);

        TPQDataWriter writer("source1", server);

        writer.Write(SHORT_TOPIC_NAME, {"valuevaluevalue0"});
        writer.Write(SHORT_TOPIC_NAME, {"valuevaluevalue1"});
        writer.Write(SHORT_TOPIC_NAME, {"valuevaluevalue2"});
        writer.Write(SHORT_TOPIC_NAME, {"valuevaluevalue3"});
        writer.Write(SHORT_TOPIC_NAME, {"valuevaluevalue4"});
        writer.Write(SHORT_TOPIC_NAME, {"valuevaluevalue5"});
        writer.Write(SHORT_TOPIC_NAME, {"valuevaluevalue6"});
        writer.Write(SHORT_TOPIC_NAME, {"valuevaluevalue7"});
        writer.Write(SHORT_TOPIC_NAME, {"valuevaluevalue8"});
        writer.Write(SHORT_TOPIC_NAME, {"valuevaluevalue9"});

        writer.Read(SHORT_TOPIC_NAME, "user", "", false, false);
    }

    Y_UNIT_TEST(SetupReadSession) {
        SetupReadSessionTest();
    }


    Y_UNIT_TEST(WriteExisting) {
        NPersQueue::TTestServer server;
        server.EnableLogs({ NKikimrServices::FLAT_TX_SCHEMESHARD, NKikimrServices::PERSQUEUE });

        server.AnnoyingClient->CreateTopic(DEFAULT_TOPIC_NAME, 2);

        {
            THolder<NMsgBusProxy::TBusPersQueue> request = TRequestDescribePQ().GetRequest({});

            NKikimrClient::TResponse response;

            auto channel = grpc::CreateChannel("localhost:"+ToString(server.GrpcPort), grpc::InsecureChannelCredentials());
            auto stub(NKikimrClient::TGRpcServer::NewStub(channel));
            grpc::ClientContext context;
            auto status = stub->PersQueueRequest(&context, request->Record, &response);

            UNIT_ASSERT(status.ok());
        }

        server.AnnoyingClient->WriteToPQ(DEFAULT_TOPIC_NAME, 1, "abacaba", 1, "valuevaluevalue1", "");
        server.AnnoyingClient->WriteToPQ(DEFAULT_TOPIC_NAME, 1, "abacaba", 2, "valuevaluevalue1", "");
    }

    Y_UNIT_TEST(WriteExistingBigValue) {
        auto settings = PQSettings(0).SetDomainName("Root").SetNodeCount(2);
        settings.PQConfig.MutableQuotingConfig()->SetEnableQuoting(true);
        NPersQueue::TTestServer server{settings};
        server.EnableLogs({ NKikimrServices::FLAT_TX_SCHEMESHARD, NKikimrServices::PERSQUEUE });
        server.AnnoyingClient->CreateTopic(DEFAULT_TOPIC_NAME, 2, 8_MB, 86400, 100000);


        TInstant now(Now());

        server.AnnoyingClient->WriteToPQ(DEFAULT_TOPIC_NAME, 1, "abacaba", 1, TString(1000000, 'a'));
        server.AnnoyingClient->WriteToPQ(DEFAULT_TOPIC_NAME, 1, "abacaba", 2, TString(1, 'a'));
        UNIT_ASSERT(TInstant::Now() - now > TDuration::MilliSeconds(5990)); //speed limit is 200kb/s and burst is 200kb, so to write 1mb it will take at least 4 seconds
    }

    Y_UNIT_TEST(WriteEmptyData) {
        NPersQueue::TTestServer server{PQSettings(0).SetDomainName("Root").SetNodeCount(2)};

        server.AnnoyingClient->CreateTopic(DEFAULT_TOPIC_NAME, 2);

        server.EnableLogs({ NKikimrServices::PERSQUEUE });

        // empty data and sourceId
        server.AnnoyingClient->WriteToPQ(DEFAULT_TOPIC_NAME, 1, "", 1, "", "", NMsgBusProxy::MSTATUS_ERROR);
        server.AnnoyingClient->WriteToPQ(DEFAULT_TOPIC_NAME, 1, "a", 1, "", "", NMsgBusProxy::MSTATUS_ERROR);
        server.AnnoyingClient->WriteToPQ(DEFAULT_TOPIC_NAME, 1, "", 1, "a", "", NMsgBusProxy::MSTATUS_ERROR);
        server.AnnoyingClient->WriteToPQ(DEFAULT_TOPIC_NAME, 1, "a", 1, "a", "", NMsgBusProxy::MSTATUS_OK);
    }


    Y_UNIT_TEST(WriteNonExistingPartition) {
        NPersQueue::TTestServer server{PQSettings(0).SetDomainName("Root").SetNodeCount(2)};
        server.EnableLogs({ NKikimrServices::PQ_METACACHE });
        server.AnnoyingClient->CreateTopic(DEFAULT_TOPIC_NAME, 2);

        server.EnableLogs({ NKikimrServices::FLAT_TX_SCHEMESHARD, NKikimrServices::PERSQUEUE });

        server.AnnoyingClient->WriteToPQ(
                DEFAULT_TOPIC_NAME, 100500, "abacaba", 1, "valuevaluevalue1", "",
                NMsgBusProxy::MSTATUS_ERROR, NMsgBusProxy::MSTATUS_ERROR
        );
    }

    Y_UNIT_TEST(WriteNonExistingTopic) {
        NPersQueue::TTestServer server(PQSettings(0).SetDomainName("Root").SetNodeCount(2));
        server.AnnoyingClient->CreateTopic(DEFAULT_TOPIC_NAME, 2);
        server.EnableLogs({ NKikimrServices::FLAT_TX_SCHEMESHARD, NKikimrServices::PERSQUEUE });

        server.AnnoyingClient->WriteToPQ(
                DEFAULT_TOPIC_NAME + "000", 1, "abacaba", 1, "valuevaluevalue1", "",
                NMsgBusProxy::MSTATUS_ERROR, NMsgBusProxy::MSTATUS_ERROR
        );
    }

    Y_UNIT_TEST(SchemeshardRestart) {
        NPersQueue::TTestServer server(PQSettings(0).SetDomainName("Root").SetNodeCount(1));
        server.AnnoyingClient->CreateTopic(DEFAULT_TOPIC_NAME, 2);
        TString secondTopic = "rt3.dc1--topic2";
        server.AnnoyingClient->CreateTopic(secondTopic, 2);

        // force topic1 into cache and establish pipe from cache to schemeshard
        server.AnnoyingClient->WriteToPQ(DEFAULT_TOPIC_NAME, 1, "abacaba", 1, "valuevaluevalue1");

        server.EnableLogs({ NKikimrServices::FLAT_TX_SCHEMESHARD,
            NKikimrServices::PERSQUEUE,
            NKikimrServices::PQ_METACACHE });

        server.AnnoyingClient->RestartSchemeshard(server.CleverServer->GetRuntime());

        server.AnnoyingClient->WriteToPQ(secondTopic, 1, "abacaba", 1, "valuevaluevalue1");
    }

    Y_UNIT_TEST(WriteAfterAlter) {
        NPersQueue::TTestServer server(PQSettings(0).SetDomainName("Root").SetNodeCount(2));
        server.AnnoyingClient->CreateTopic(DEFAULT_TOPIC_NAME, 2);


        server.AnnoyingClient->WriteToPQ(
                DEFAULT_TOPIC_NAME, 5, "abacaba", 1, "valuevaluevalue1", "",
                NMsgBusProxy::MSTATUS_ERROR,  NMsgBusProxy::MSTATUS_ERROR
        );

        server.EnableLogs({ NKikimrServices::FLAT_TX_SCHEMESHARD,
            NKikimrServices::PERSQUEUE,
            NKikimrServices::PQ_METACACHE });

        server.AnnoyingClient->AlterTopic(DEFAULT_TOPIC_NAME, 10);
        Sleep(TDuration::Seconds(1));
        server.AnnoyingClient->WriteToPQ(DEFAULT_TOPIC_NAME, 5, "abacaba", 1, "valuevaluevalue1");
        server.AnnoyingClient->WriteToPQ(
                DEFAULT_TOPIC_NAME, 15, "abacaba", 1, "valuevaluevalue1", "",
                NMsgBusProxy::MSTATUS_ERROR,  NMsgBusProxy::MSTATUS_ERROR
        );

        server.AnnoyingClient->AlterTopic(DEFAULT_TOPIC_NAME, 20);
        Sleep(TDuration::Seconds(1));
        server.AnnoyingClient->WriteToPQ(DEFAULT_TOPIC_NAME, 5, "abacaba", 1, "valuevaluevalue1");
        server.AnnoyingClient->WriteToPQ(DEFAULT_TOPIC_NAME, 15, "abacaba", 1, "valuevaluevalue1");
    }

    Y_UNIT_TEST(Delete) {
        NPersQueue::TTestServer server(PQSettings(0).SetDomainName("Root").SetNodeCount(2));

        server.EnableLogs({ NKikimrServices::FLAT_TX_SCHEMESHARD, NKikimrServices::PERSQUEUE});

        // Delete non-existing
        server.AnnoyingClient->DeleteTopic2(DEFAULT_TOPIC_NAME, NPersQueue::NErrorCode::UNKNOWN_TOPIC);

        server.AnnoyingClient->CreateTopic(DEFAULT_TOPIC_NAME, 2);

        // Delete existing
        server.AnnoyingClient->DeleteTopic2(DEFAULT_TOPIC_NAME);

        // Double delete - "What Is Dead May Never Die"
        server.AnnoyingClient->DeleteTopic2(DEFAULT_TOPIC_NAME, NPersQueue::NErrorCode::UNKNOWN_TOPIC);

        // Resurrect deleted topic
        server.AnnoyingClient->CreateTopic(DEFAULT_TOPIC_NAME, 2);
        server.AnnoyingClient->DeleteTopic2(DEFAULT_TOPIC_NAME);
    }

    // expects that L2 size is 32Mb
    Y_UNIT_TEST(Cache) {
        NPersQueue::TTestServer server(PQSettings(0).SetDomainName("Root").SetGrpcMaxMessageSize(48_MB));
        server.AnnoyingClient->CreateTopic(DEFAULT_TOPIC_NAME, 1, 8_MB, 86400);

        server.EnableLogs({ NKikimrServices::FLAT_TX_SCHEMESHARD, NKikimrServices::PERSQUEUE });

        TString value(1_MB, 'x');
        for (ui32 i = 0; i < 32; ++i)
            server.AnnoyingClient->WriteToPQ({DEFAULT_TOPIC_NAME, 0, "source1", i}, value);

        Cerr << ">>>>> 1" << Endl << Flush;
        auto info0 = server.AnnoyingClient->ReadFromPQ({DEFAULT_TOPIC_NAME, 0, 0, 16, "user"}, 23);
        Cerr << ">>>>> 2" << Endl << Flush;
        auto info16 = server.AnnoyingClient->ReadFromPQ({DEFAULT_TOPIC_NAME, 0, 16, 16, "user"}, 16);

        UNIT_ASSERT_VALUES_EQUAL(info0.BlobsFromCache, 3);
        UNIT_ASSERT_VALUES_EQUAL(info16.BlobsFromCache, 2);
        UNIT_ASSERT_VALUES_EQUAL(info0.BlobsFromDisk + info16.BlobsFromDisk, 0);

        for (ui32 i = 0; i < 8; ++i)
            server.AnnoyingClient->WriteToPQ({DEFAULT_TOPIC_NAME, 0, "source1", 32+i}, value);

        Cerr << ">>>>> 3" << Endl << Flush;
        info0 = server.AnnoyingClient->ReadFromPQ({DEFAULT_TOPIC_NAME, 0, 0, 16, "user"}, 23);
        Cerr << ">>>>> 4" << Endl << Flush;
        info16 = server.AnnoyingClient->ReadFromPQ({DEFAULT_TOPIC_NAME, 0, 16, 16, "user"}, 22);

        ui32 fromDisk = info0.BlobsFromDisk + info16.BlobsFromDisk;
        ui32 fromCache = info0.BlobsFromCache + info16.BlobsFromCache;
        UNIT_ASSERT(fromDisk > 0);
        UNIT_ASSERT(fromDisk < 5);
        UNIT_ASSERT(fromCache > 0);
        UNIT_ASSERT(fromCache < 5);
    }

    Y_UNIT_TEST(CacheHead) {
        NPersQueue::TTestServer server(PQSettings(0).SetDomainName("Root").SetGrpcMaxMessageSize(16_MB));
        server.AnnoyingClient->CreateTopic(DEFAULT_TOPIC_NAME, 1, 6_MB, 86400);

        server.EnableLogs({ NKikimrServices::FLAT_TX_SCHEMESHARD, NKikimrServices::PERSQUEUE });

        ui64 seqNo = 0;
        for (ui32 blobSizeKB = 256; blobSizeKB < 4096; blobSizeKB *= 2) {
            static const ui32 maxEventKB = 24_KB;
            ui32 blobSize = blobSizeKB * 1_KB;
            ui32 count = maxEventKB / blobSizeKB;
            count -= count%2;
            ui32 half = count/2;

            ui64 offset = seqNo;
            TString value(blobSize, 'a');
            for (ui32 i = 0; i < count; ++i)
                server.AnnoyingClient->WriteToPQ({DEFAULT_TOPIC_NAME, 0, "source1", seqNo++}, value);

            auto info_half1 = server.AnnoyingClient->ReadFromPQ({DEFAULT_TOPIC_NAME, 0, offset, half, "user1"}, half);
            auto info_half2 = server.AnnoyingClient->ReadFromPQ({DEFAULT_TOPIC_NAME, 0, offset, half, "user1"}, half);

            UNIT_ASSERT(info_half1.BlobsFromCache > 0);
            UNIT_ASSERT(info_half2.BlobsFromCache > 0);
            UNIT_ASSERT_VALUES_EQUAL(info_half1.BlobsFromDisk, 0);
            UNIT_ASSERT_VALUES_EQUAL(info_half2.BlobsFromDisk, 0);
        }
    }

    Y_UNIT_TEST(SameOffset) {
        NPersQueue::TTestServer server(PQSettings(0).SetDomainName("Root").SetGrpcMaxMessageSize(48_MB));
        server.AnnoyingClient->CreateTopic(DEFAULT_TOPIC_NAME, 1, 6_MB, 86400);
        TString secondTopic = DEFAULT_TOPIC_NAME + "2";
        server.AnnoyingClient->CreateTopic(secondTopic, 1, 6_MB, 86400);

        server.EnableLogs({ NKikimrServices::FLAT_TX_SCHEMESHARD, NKikimrServices::PERSQUEUE });

        ui32 valueSize = 128;
        TString value1(valueSize, 'a');
        TString value2(valueSize, 'b');
        server.AnnoyingClient->WriteToPQ({DEFAULT_TOPIC_NAME, 0, "source1", 0}, value1);
        server.AnnoyingClient->WriteToPQ({secondTopic, 0, "source1", 0}, value2);

        // avoid reading from head
        TString mb(1_MB, 'x');
        for (ui32 i = 1; i < 16; ++i) {
            server.AnnoyingClient->WriteToPQ({DEFAULT_TOPIC_NAME, 0, "source1", i}, mb);
            server.AnnoyingClient->WriteToPQ({secondTopic, 0, "source1", i}, mb);
        }

        Cerr << ">>>>> 1" << Endl << Flush;
        auto info1 = server.AnnoyingClient->ReadFromPQ({DEFAULT_TOPIC_NAME, 0, 0, 1, "user1"}, 7);
        Cerr << ">>>>> 2" << Endl << Flush;
        auto info2 = server.AnnoyingClient->ReadFromPQ({secondTopic, 0, 0, 1, "user1"}, 7);
        Cerr << ">>>>> 3" << Endl << Flush;

        UNIT_ASSERT_VALUES_EQUAL(info1.BlobsFromCache, 1);
        UNIT_ASSERT_VALUES_EQUAL(info2.BlobsFromCache, 1);
        UNIT_ASSERT_VALUES_EQUAL(info1.Values.size(), 7);
        UNIT_ASSERT_VALUES_EQUAL(info2.Values.size(), 7);
        UNIT_ASSERT_VALUES_EQUAL(info1.Values[0].size(), valueSize);
        UNIT_ASSERT_VALUES_EQUAL(info2.Values[0].size(), valueSize);
        UNIT_ASSERT(info1.Values[0] == value1);
        UNIT_ASSERT(info2.Values[0] == value2);
    }


    Y_UNIT_TEST(FetchRequest) {
        NPersQueue::TTestServer server(PQSettings(0).SetDomainName("Root"));
        TString secondTopic = DEFAULT_TOPIC_NAME + "2";

        server.AnnoyingClient->CreateTopic(DEFAULT_TOPIC_NAME, 10);
        server.AnnoyingClient->CreateTopic(secondTopic, 10);

        ui32 valueSize = 128;
        TString value1(valueSize, 'a');
        TString value2(valueSize, 'b');
        server.AnnoyingClient->WriteToPQ({secondTopic, 5, "source1", 0}, value2);
        server.AnnoyingClient->WriteToPQ({DEFAULT_TOPIC_NAME, 1, "source1", 0}, value1);
        server.AnnoyingClient->WriteToPQ({DEFAULT_TOPIC_NAME, 1, "source1", 1}, value2);

        server.EnableLogs({ NKikimrServices::FLAT_TX_SCHEMESHARD, NKikimrServices::PERSQUEUE });
        TInstant tm(TInstant::Now());
        server.AnnoyingClient->FetchRequestPQ({{secondTopic, 5, 0, 400},{DEFAULT_TOPIC_NAME, 1, 0, 400},{DEFAULT_TOPIC_NAME, 3, 0, 400}}, 400, 1000000);
        UNIT_ASSERT((TInstant::Now() - tm).Seconds() < 1);
        tm = TInstant::Now();
        server.AnnoyingClient->FetchRequestPQ({{secondTopic, 5, 1, 400}}, 400, 5000);
        UNIT_ASSERT((TInstant::Now() - tm).Seconds() > 2);
        server.AnnoyingClient->FetchRequestPQ({{secondTopic, 5, 0, 400},{DEFAULT_TOPIC_NAME, 1, 0, 400},{DEFAULT_TOPIC_NAME, 3, 0, 400}}, 1, 1000000);
        server.AnnoyingClient->FetchRequestPQ({{secondTopic, 5, 500, 400},{secondTopic, 4, 0, 400},{DEFAULT_TOPIC_NAME, 1, 0, 400}}, 400, 1000000);
    }

    Y_UNIT_TEST(Init) {
        NPersQueue::TTestServer server(PQSettings(0).SetDomainName("Root").SetNodeCount(2));
        if (!true) {
            server.EnableLogs( {
                NKikimrServices::FLAT_TX_SCHEMESHARD,
                NKikimrServices::TX_DATASHARD,
                NKikimrServices::HIVE,
                NKikimrServices::PERSQUEUE,
                NKikimrServices::TABLET_MAIN,
                NKikimrServices::BS_PROXY_DISCOVER,
                NKikimrServices::PIPE_CLIENT,
                NKikimrServices::PQ_METACACHE });
        }

        server.AnnoyingClient->DescribeTopic({});
        server.AnnoyingClient->TestCase({}, 0, 0, true);

        server.AnnoyingClient->CreateTopic(DEFAULT_TOPIC_NAME, 10);
        server.AnnoyingClient->AlterTopic(DEFAULT_TOPIC_NAME, 20);
        TString secondTopic = DEFAULT_TOPIC_NAME + "2";
        TString thirdTopic = DEFAULT_TOPIC_NAME + "3";
        server.AnnoyingClient->CreateTopic(secondTopic, 25);

        server.AnnoyingClient->WriteToPQ(DEFAULT_TOPIC_NAME, 5, "abacaba", 1, "valuevaluevalue1");
        server.AnnoyingClient->WriteToPQ(DEFAULT_TOPIC_NAME, 5, "abacaba", 2, "valuevaluevalue2");
        server.AnnoyingClient->WriteToPQ(DEFAULT_TOPIC_NAME, 5, "abacabae", 1, "valuevaluevalue3");
        server.AnnoyingClient->ReadFromPQ(DEFAULT_TOPIC_NAME, 5, 0, 10, 3);

        server.AnnoyingClient->SetClientOffsetPQ(DEFAULT_TOPIC_NAME, 5, 2);

        server.AnnoyingClient->TestCase({{DEFAULT_TOPIC_NAME, {5}}}, 1, 1, true);
        server.AnnoyingClient->TestCase({{DEFAULT_TOPIC_NAME, {0}}}, 1, 0, true);
        server.AnnoyingClient->TestCase({{DEFAULT_TOPIC_NAME, {}}}, 20, 1, true);
        server.AnnoyingClient->TestCase({{DEFAULT_TOPIC_NAME, {5, 5}}}, 0, 0, false);
        server.AnnoyingClient->TestCase({{DEFAULT_TOPIC_NAME, {111}}}, 0, 0, false);
        server.AnnoyingClient->TestCase({}, 45, 1, true);
        server.AnnoyingClient->TestCase({{thirdTopic, {}}}, 0, 0, false);
        server.AnnoyingClient->TestCase({{DEFAULT_TOPIC_NAME, {}}, {thirdTopic, {}}}, 0, 0, false);
        server.AnnoyingClient->TestCase({{DEFAULT_TOPIC_NAME, {}}, {secondTopic, {}}}, 45, 1, true);
        server.AnnoyingClient->TestCase({{DEFAULT_TOPIC_NAME, {0, 3, 5}}, {secondTopic, {1, 4, 6, 8}}}, 7, 1, true);

        server.AnnoyingClient->DescribeTopic({DEFAULT_TOPIC_NAME});
        server.AnnoyingClient->DescribeTopic({secondTopic});
        server.AnnoyingClient->DescribeTopic({secondTopic, DEFAULT_TOPIC_NAME});
        server.AnnoyingClient->DescribeTopic({});
        server.AnnoyingClient->DescribeTopic({thirdTopic}, true);
    }

    void WaitResolveSuccess(TFlatMsgBusPQClient& annoyingClient, TString topic, ui32 numParts) {
        const TInstant start = TInstant::Now();
        while (true) {
            TAutoPtr<NMsgBusProxy::TBusPersQueue> request(new NMsgBusProxy::TBusPersQueue);
            auto req = request->Record.MutableMetaRequest();
            auto partOff = req->MutableCmdGetPartitionLocations();
            auto treq = partOff->AddTopicRequest();
            treq->SetTopic(topic);
            for (ui32 i = 0; i < numParts; ++i)
                treq->AddPartition(i);

            TAutoPtr<NBus::TBusMessage> reply;
            NBus::EMessageStatus status = annoyingClient.SyncCall(request, reply);
            UNIT_ASSERT_VALUES_EQUAL(status, NBus::MESSAGE_OK);
            const NMsgBusProxy::TBusResponse* response = dynamic_cast<NMsgBusProxy::TBusResponse*>(reply.Get());
            UNIT_ASSERT(response);
            if (response->Record.GetStatus() == NMsgBusProxy::MSTATUS_OK)
                break;
            UNIT_ASSERT(TInstant::Now() - start < ::DEFAULT_DISPATCH_TIMEOUT);
            Sleep(TDuration::MilliSeconds(10));
        }
    }

    Y_UNIT_TEST(WhenDisableNodeAndCreateTopic_ThenAllPartitionsAreOnOtherNode) {
        NPersQueue::TTestServer server(PQSettings(0).SetDomainName("Root").SetNodeCount(2));
        server.EnableLogs({ NKikimrServices::PERSQUEUE, NKikimrServices::HIVE });
        TString unusedTopic = "rt3.dc1--unusedtopic";
        server.AnnoyingClient->CreateTopic(unusedTopic, 1);
        WaitResolveSuccess(*server.AnnoyingClient, unusedTopic, 1);

        // Act
        // Disable node #0
        server.AnnoyingClient->MarkNodeInHive(server.CleverServer->GetRuntime(), 0, false);
        server.AnnoyingClient->CreateTopic(DEFAULT_TOPIC_NAME, 3);
        WaitResolveSuccess(*server.AnnoyingClient, DEFAULT_TOPIC_NAME, 3);

        // Assert that all partitions are on node #1
        const ui32 node1Id = server.CleverServer->GetRuntime()->GetNodeId(1);
        UNIT_ASSERT_VALUES_EQUAL(
            server.AnnoyingClient->GetPartLocation({{DEFAULT_TOPIC_NAME, {0, 1}}}, 2, true),
            TVector<ui32>({node1Id, node1Id})
        );
    }

    void PrepareForGrpc(NPersQueue::TTestServer& server) {
        server.AnnoyingClient->CreateTopic(DEFAULT_TOPIC_NAME, 2);
    }

    class TTestCredentialsProvider : public NYdb::ICredentialsProvider {
        public:

        TTestCredentialsProvider(const NYdb::TStringType& token)
        : Token(token)
        {}

        virtual ~TTestCredentialsProvider()
        {}

        NYdb::TStringType GetAuthInfo() const override {
            return Token;
        }

        void SetToken(const NYdb::TStringType& token) {
            Token = token;
        }
        bool IsValid() const override {
            return true;
        }

        NYdb::TStringType Token;
    };

    class TTestCredentialsProviderFactory : public NYdb::ICredentialsProviderFactory {
    public:
        TTestCredentialsProviderFactory(const NYdb::TStringType& token)
        : CredentialsProvider(new TTestCredentialsProvider(token))
        {}

        TTestCredentialsProviderFactory(const TTestCredentialsProviderFactory&) = delete;
        TTestCredentialsProviderFactory& operator = (const TTestCredentialsProviderFactory&) = delete;

        virtual ~TTestCredentialsProviderFactory()
        {}

        std::shared_ptr<NYdb::ICredentialsProvider> CreateProvider() const override {
            return CredentialsProvider;
        }

        NYdb::TStringType GetClientIdentity() const override {
            return CreateGuidAsString();
        }

        void SetToken(const NYdb::TStringType& token) {
            CredentialsProvider->SetToken(token);
        }
    private:
        std::shared_ptr<TTestCredentialsProvider> CredentialsProvider;


    };


    Y_UNIT_TEST(CheckACLForGrpcWrite) {
        NPersQueue::TTestServer server(PQSettings(0, 1));
        server.EnableLogs({ NKikimrServices::PQ_WRITE_PROXY });
        PrepareForGrpc(server);

        TPQDataWriter writer("source1", server);
        TPQDataWriter writer2("source1", server);

        server.CleverServer->GetRuntime()->GetAppData().PQConfig.SetRequireCredentialsInNewProtocol(true);

        writer.Write(SHORT_TOPIC_NAME, {"valuevaluevalue1"}, true, TString()); // Fail if user set empty token
        writer.Write(SHORT_TOPIC_NAME, {"valuevaluevalue1"}, true, "topic1@" BUILTIN_ACL_DOMAIN);

        auto driver = server.AnnoyingClient->GetDriver();


        ModifyTopicACL(driver, "/Root/PQ/" + DEFAULT_TOPIC_NAME, {{"topic1@" BUILTIN_ACL_DOMAIN, {"ydb.generic.write"}}});


        writer2.Write(SHORT_TOPIC_NAME, {"valuevaluevalue1"}, false, "topic1@" BUILTIN_ACL_DOMAIN);
        writer2.Write(SHORT_TOPIC_NAME, {"valuevaluevalue1"}, true, "invalid_ticket");


        for (ui32 i = 0; i < 2; ++i) {
            std::shared_ptr<NYdb::ICredentialsProviderFactory> creds = std::make_shared<TTestCredentialsProviderFactory>(NYdb::TStringType("topic1@" BUILTIN_ACL_DOMAIN));
            dynamic_cast<TTestCredentialsProviderFactory*>(creds.get())->SetToken(NYdb::TStringType("topic1@" BUILTIN_ACL_DOMAIN));

            auto writer = CreateWriter(*driver, SHORT_TOPIC_NAME, "123", {}, {}, {}, creds);

            auto msg = writer->GetEvent(true);
            UNIT_ASSERT(msg); // ReadyToAcceptEvent

            Cerr << DebugString(*msg) << "\n";

            auto ev = std::get_if<NYdb::NPersQueue::TWriteSessionEvent::TReadyToAcceptEvent>(&*msg);
            UNIT_ASSERT(ev);

            writer->Write(std::move(ev->ContinuationToken), "a");

            msg = writer->GetEvent(true);
            UNIT_ASSERT(msg);
            Cerr << DebugString(*msg) << "\n";
            ev = std::get_if<NYdb::NPersQueue::TWriteSessionEvent::TReadyToAcceptEvent>(&*msg);
            UNIT_ASSERT(ev);

            msg = writer->GetEvent(true);
            UNIT_ASSERT(msg);
            Cerr << DebugString(*msg) << "\n";
            auto ack = std::get_if<NYdb::NPersQueue::TWriteSessionEvent::TAcksEvent>(&*msg);
            UNIT_ASSERT(ack);

            NYdb::TStringType token = i == 0 ? "user_without_rights@" BUILTIN_ACL_DOMAIN : "invalid_ticket";
            Cerr << "Set token " << token << "\n";

            dynamic_cast<TTestCredentialsProviderFactory*>(creds.get())->SetToken(token);

            writer->Write(std::move(ev->ContinuationToken), "a");
            ui32 events = 0;
            while(true) {
                UNIT_ASSERT(writer->WaitEvent().Wait(TDuration::Seconds(10)));
                msg = writer->GetEvent(true);
                UNIT_ASSERT(msg);
                Cerr << DebugString(*msg) << "\n";
                if (std::holds_alternative<NYdb::NPersQueue::TSessionClosedEvent>(*msg))
                    break;
                UNIT_ASSERT(++events <= 2); // Before close only one ack and one ready-to-accept can be received
            }
        }
    }


    Y_UNIT_TEST(CheckACLForGrpcRead) {
        NPersQueue::TTestServer server(PQSettings(0, 1));
        server.EnableLogs({ NKikimrServices::PQ_READ_PROXY, NKikimrServices::PQ_METACACHE });
        //server.EnableLogs({ NKikimrServices::PQ_READ_PROXY, NKikimrServices::PQ_METACACHE });
        server.EnableLogs({ NKikimrServices::PERSQUEUE }, NActors::NLog::PRI_INFO);
        TString topic2 = DEFAULT_TOPIC_NAME + "2";
        TString shortTopic2Name = "topic12";
        PrepareForGrpc(server);

        server.AnnoyingClient->CreateTopic(topic2, 1, 8_MB, 86400, 20000000, "", 200000000, {"user1", "user2"});
        server.WaitInit(shortTopic2Name);
        server.AnnoyingClient->CreateConsumer("user1");
        server.AnnoyingClient->CreateConsumer("user2");
        server.AnnoyingClient->CreateConsumer("user5");
        server.AnnoyingClient->GrantConsumerAccess("user1", "user2@" BUILTIN_ACL_DOMAIN);
        server.AnnoyingClient->GrantConsumerAccess("user1", "user3@" BUILTIN_ACL_DOMAIN);

        server.AnnoyingClient->GrantConsumerAccess("user1", "1@" BUILTIN_ACL_DOMAIN);
        server.AnnoyingClient->GrantConsumerAccess("user2", "2@" BUILTIN_ACL_DOMAIN);
        server.AnnoyingClient->GrantConsumerAccess("user5", "1@" BUILTIN_ACL_DOMAIN);
        server.AnnoyingClient->GrantConsumerAccess("user5", "2@" BUILTIN_ACL_DOMAIN);
        Cerr << "=== Create writer\n";
        TPQDataWriter writer("source1", server);

        server.CleverServer->GetRuntime()->GetAppData().PQConfig.SetRequireCredentialsInNewProtocol(true);

        auto driver = server.AnnoyingClient->GetDriver();

        ModifyTopicACL(driver, "/Root/PQ/" + topic2, {{"1@" BUILTIN_ACL_DOMAIN, {"ydb.generic.read"}},
                                                      {"2@" BUILTIN_ACL_DOMAIN, {"ydb.generic.read"}},
                                                      {"user1@" BUILTIN_ACL_DOMAIN, {"ydb.generic.read"}},
                                                      {"user2@" BUILTIN_ACL_DOMAIN, {"ydb.generic.read"}}});
        auto ticket1 = "1@" BUILTIN_ACL_DOMAIN;
        auto ticket2 = "2@" BUILTIN_ACL_DOMAIN;

        Cerr << "=== Writer - do reads\n";
        writer.Read(shortTopic2Name, "user1", ticket1, false, false, true);

        writer.Read(shortTopic2Name, "user1", "user2@" BUILTIN_ACL_DOMAIN, false, false, true);
        writer.Read(shortTopic2Name, "user1", "user3@" BUILTIN_ACL_DOMAIN, true, false, true); //for topic
        writer.Read(shortTopic2Name, "user1", "user1@" BUILTIN_ACL_DOMAIN, true, false, true); //for consumer
        writer.Read(shortTopic2Name, "user2", ticket1, true, false, true);
        writer.Read(shortTopic2Name, "user2", ticket2, false, false, true);

        writer.Read(shortTopic2Name, "user5", ticket1, true, false, true);
        writer.Read(shortTopic2Name, "user5", ticket2, true, false, true);

        ModifyTopicACL(driver, "/Root/PQ/" + topic2, {{"user3@" BUILTIN_ACL_DOMAIN, {"ydb.generic.read"}}});


        Cerr << "==== Writer - read\n";
        writer.Read(shortTopic2Name, "user1", "user3@" BUILTIN_ACL_DOMAIN, false, true, true);

        auto Channel_ = grpc::CreateChannel("localhost:" + ToString(server.GrpcPort), grpc::InsecureChannelCredentials());
        auto StubP_ = Ydb::PersQueue::V1::PersQueueService::NewStub(Channel_);

/*        auto driver = server.AnnoyingClient->GetDriver();

        Cerr << "==== Start consuming loop\n";
        for (ui32 i = 0; i < 2; ++i) {

            std::shared_ptr<NYdb::ICredentialsProviderFactory> creds = std::make_shared<TTestCredentialsProviderFactory>(NYdb::TStringType("user3@" BUILTIN_ACL_DOMAIN));

            NYdb::NPersQueue::TReadSessionSettings settings;
            settings.ConsumerName("user1").AppendTopics(shortTopic2Name).ReadOriginal({"dc1"});
            auto reader = CreateReader(*driver, settings, creds);

            auto msg = reader->GetEvent(true, 1);
            UNIT_ASSERT(msg);

            Cerr << NYdb::NPersQueue::DebugString(*msg) << "\n";

            auto ev = std::get_if<NYdb::NPersQueue::TReadSessionEvent::TCreatePartitionStreamEvent>(&*msg);

            UNIT_ASSERT(ev);
            dynamic_cast<TTestCredentialsProviderFactory*>(creds.get())->SetToken(i == 0 ? "user_without_rights@" BUILTIN_ACL_DOMAIN : "invalid_ticket");

            ev->Confirm();

            Cerr << "=== Wait for consumer death (" << i << ")" << Endl;

            msg = reader->GetEvent(true, 1);
            UNIT_ASSERT(msg);

            Cerr << NYdb::NPersQueue::DebugString(*msg) << "\n";

            auto closeEv = std::get_if<NYdb::NPersQueue::TSessionClosedEvent>(&*msg);

            UNIT_ASSERT(closeEv);
        }
*/
        Cerr << "==== Start second loop\n";
        server.AnnoyingClient->CreateTopic("rt3.dc1--account--test-topic123", 1);
        for (ui32 i = 0; i < 3; ++i){
            server.AnnoyingClient->GetClientInfo({topic2}, "user1", true);

            ReadInfoRequest request;
            ReadInfoResponse response;
            request.mutable_consumer()->set_path("user1");
            request.set_get_only_original(true);
            request.add_topics()->set_path(shortTopic2Name);
            grpc::ClientContext rcontext;
            if (i == 0) {
                rcontext.AddMetadata("x-ydb-auth-ticket", "user_without_rights@" BUILTIN_ACL_DOMAIN);
            }
            if (i == 1) {
                rcontext.AddMetadata("x-ydb-auth-ticket", "invalid_ticket");
            }
            if (i == 2) {
                rcontext.AddMetadata("x-ydb-auth-ticket", "user3@" BUILTIN_ACL_DOMAIN);
            }
            auto status = StubP_->GetReadSessionsInfo(&rcontext, request, &response);
            UNIT_ASSERT(status.ok());
            ReadInfoResult res;
            response.operation().result().UnpackTo(&res);
            Cerr << "Response: " << response << "\n" << res << "\n";
            UNIT_ASSERT(response.operation().ready() == true);
            UNIT_ASSERT(response.operation().status() == (i < 2) ? Ydb::StatusIds::UNAUTHORIZED : Ydb::StatusIds::SUCCESS);
        }
    }

    Y_UNIT_TEST(EventBatching) {
        NPersQueue::TTestServer server;
        server.EnableLogs({ NKikimrServices::PQ_WRITE_PROXY, NKikimrServices::PQ_READ_PROXY});
        PrepareForGrpc(server);

        auto driver = server.AnnoyingClient->GetDriver();
        auto decompressor = CreateSyncExecutorWrapper();

        NYdb::NPersQueue::TReadSessionSettings settings;
        settings.ConsumerName("shared/user").AppendTopics(SHORT_TOPIC_NAME).ReadOriginal({"dc1"});
        settings.DecompressionExecutor(decompressor);
        auto reader = CreateReader(*driver, settings);

        for (ui32 i = 0; i < 2; ++i) {
            auto msg = reader->GetEvent(true, 1);
            UNIT_ASSERT(msg);

            auto ev = std::get_if<NYdb::NPersQueue::TReadSessionEvent::TCreatePartitionStreamEvent>(&*msg);
            UNIT_ASSERT(ev);

            ev->Confirm();
        }

        auto writeDataAndWaitForDecompressionTasks = [&](const TString &message,
                                                         const TString &sourceId,
                                                         ui32 partitionId,
                                                         size_t tasksCount) {
            //
            // write data
            //
            auto writer = CreateSimpleWriter(*driver, SHORT_TOPIC_NAME, sourceId, partitionId, "raw");
            writer->Write(message, 1);

            writer->Close(TDuration::Seconds(10));

            //
            // wait for decompression tasks
            //
            while (decompressor->GetFuncsCount() < tasksCount) {
                Sleep(TDuration::Seconds(1));
            }
        };

        //
        // stream #1: [0-, 2-]
        // stream #2: [1-, 3-]
        // session  : []
        //
        writeDataAndWaitForDecompressionTasks("111", "source_id_0", 1, 1); // 0
        writeDataAndWaitForDecompressionTasks("333", "source_id_1", 2, 2); // 1
        writeDataAndWaitForDecompressionTasks("222", "source_id_2", 1, 3); // 2
        writeDataAndWaitForDecompressionTasks("444", "source_id_3", 2, 4); // 3

        //
        // stream #1: [0+, 2+]
        // stream #2: [1+, 3+]
        // session  : [(#1: 1), (#2: 1), (#1, 1)]
        //
        decompressor->StartFuncs({0, 3, 1, 2});

        auto messages = reader->GetEvents(true);
        UNIT_ASSERT_VALUES_EQUAL(messages.size(), 3);

        {
            auto ev = std::get_if<NYdb::NPersQueue::TReadSessionEvent::TDataReceivedEvent>(&messages[0]);
            UNIT_ASSERT(ev);
            UNIT_ASSERT_VALUES_EQUAL(ev->GetMessages().size(), 1);

            UNIT_ASSERT_VALUES_EQUAL(ev->GetMessages()[0].GetData(), "111");
        }

        {
            auto ev = std::get_if<NYdb::NPersQueue::TReadSessionEvent::TDataReceivedEvent>(&messages[1]);
            UNIT_ASSERT(ev);
            UNIT_ASSERT_VALUES_EQUAL(ev->GetMessages().size(), 2);

            UNIT_ASSERT_VALUES_EQUAL(ev->GetMessages()[0].GetData(), "333");
            UNIT_ASSERT_VALUES_EQUAL(ev->GetMessages()[1].GetData(), "444");
        }

        {
            auto ev = std::get_if<NYdb::NPersQueue::TReadSessionEvent::TDataReceivedEvent>(&messages[2]);
            UNIT_ASSERT(ev);
            UNIT_ASSERT_VALUES_EQUAL(ev->GetMessages().size(), 1);

            UNIT_ASSERT_VALUES_EQUAL(ev->GetMessages()[0].GetData(), "222");
        }

        //
        // stream #1: []
        // stream #2: []
        // session  : []
        //
        auto msg = reader->GetEvent(false);
        UNIT_ASSERT(!msg);
    }

    Y_UNIT_TEST(CheckKillBalancer) {
        NPersQueue::TTestServer server;
        server.EnableLogs({ NKikimrServices::PQ_WRITE_PROXY, NKikimrServices::PQ_READ_PROXY});
        server.AnnoyingClient->CreateTopic(DEFAULT_TOPIC_NAME, 2);

        auto driver = server.AnnoyingClient->GetDriver();
        auto decompressor = CreateThreadPoolExecutorWrapper(2);

        NYdb::NPersQueue::TReadSessionSettings settings;
        settings.ConsumerName("shared/user").AppendTopics(SHORT_TOPIC_NAME).ReadOriginal({"dc1"});
        settings.DecompressionExecutor(decompressor);
        auto reader = CreateReader(*driver, settings);

        auto counters = reader->GetCounters();

        auto DumpCounters = [&](const char *message) {
            Cerr << "===== " << message << " =====" << Endl;
            Cerr << "MessagesInflight: " << counters->MessagesInflight->Val() << Endl;
            Cerr << "BytesInflightUncompressed: " << counters->BytesInflightUncompressed->Val() << Endl;
            Cerr << "BytesInflightCompressed: " << counters->BytesInflightCompressed->Val() << Endl;
            Cerr << "BytesInflightTotal: " << counters->BytesInflightTotal->Val() << Endl;
            Cerr << "============" << Endl;
        };

        DumpCounters("CreateReader");

        UNIT_ASSERT_VALUES_EQUAL(counters->MessagesInflight->Val(), 0);

        for (ui32 i = 0; i < 2; ++i) {
            auto msg = reader->GetEvent(true, 1);
            UNIT_ASSERT(msg);

            Cerr << NYdb::NPersQueue::DebugString(*msg) << "\n";

            auto ev = std::get_if<NYdb::NPersQueue::TReadSessionEvent::TCreatePartitionStreamEvent>(&*msg);

            UNIT_ASSERT(ev);

            ev->Confirm();
        }


        for (ui32 i = 0; i < 10; ++i) {
            auto writer = CreateSimpleWriter(*driver, SHORT_TOPIC_NAME, TStringBuilder() << "source" << i);
            bool res = writer->Write("valuevaluevalue", 1);
            UNIT_ASSERT(res);
            res = writer->Close(TDuration::Seconds(10));
            UNIT_ASSERT(res);
        }

        DumpCounters("Write");

        UNIT_ASSERT_VALUES_EQUAL(counters->MessagesInflight->Val(), 10);

        ui32 createEv = 0, destroyEv = 0, dataEv = 0;
        std::vector<ui32> gotDestroy{0, 0};

        auto doRead = [&]() {
            auto msg = reader->GetEvent(true, 1);
            UNIT_ASSERT(msg);

            Cerr << "Got message: " << NYdb::NPersQueue::DebugString(*msg) << "\n";


            if (std::get_if<NYdb::NPersQueue::TReadSessionEvent::TDataReceivedEvent>(&*msg)) {
                ++dataEv;
                return;
            }

            auto ev1 = std::get_if<NYdb::NPersQueue::TReadSessionEvent::TPartitionStreamClosedEvent>(&*msg);
            auto ev2 = std::get_if<NYdb::NPersQueue::TReadSessionEvent::TCreatePartitionStreamEvent>(&*msg);

            UNIT_ASSERT(ev1 || ev2);

            if (ev1) {
                ++destroyEv;
                UNIT_ASSERT(ev1->GetPartitionStream()->GetPartitionId() < 2);
                gotDestroy[ev1->GetPartitionStream()->GetPartitionId()]++;
            }
            if (ev2) {
                ev2->Confirm(ev2->GetEndOffset());
                ++createEv;
                UNIT_ASSERT(ev2->GetPartitionStream()->GetPartitionId() < 2);
                UNIT_ASSERT_VALUES_EQUAL(gotDestroy[ev2->GetPartitionStream()->GetPartitionId()], 1);

            }
        };

        decompressor->StartFuncs({0, 1, 2, 3, 4});

        DumpCounters("StartFuncs-1");

        UNIT_ASSERT_VALUES_EQUAL(counters->MessagesInflight->Val(), 10);

        for (ui32 i = 0; i < 5; ++i) {
            doRead();
        }

        UNIT_ASSERT_VALUES_EQUAL(dataEv, 5);

        DumpCounters("doRead(5)");

        UNIT_ASSERT_VALUES_EQUAL(counters->MessagesInflight->Val(), 5);

        Cerr << ">>>> Restart balancer" << Endl;
        server.AnnoyingClient->RestartBalancerTablet(server.CleverServer->GetRuntime(), DEFAULT_TOPIC_NAME);
        Cerr << ">>>> Balancer restarted" << Endl;

        Sleep(TDuration::Seconds(5));

        decompressor->StartFuncs({5, 6, 7, 8, 9});

        DumpCounters("StartFuncs-2");

        for (ui32 i = 0; i < 4; ++i) {
            doRead();
        }

        UNIT_ASSERT_VALUES_EQUAL(createEv, 2);
        UNIT_ASSERT_VALUES_EQUAL(destroyEv, 2);
        UNIT_ASSERT_VALUES_EQUAL(dataEv, 5);

        DumpCounters("doRead(4)");

        Sleep(TDuration::Seconds(5));

        auto msg = reader->GetEvent(false, 1);
        UNIT_ASSERT(!msg);

        UNIT_ASSERT(!reader->WaitEvent().Wait(TDuration::Seconds(1)));

        UNIT_ASSERT_VALUES_EQUAL(counters->MessagesInflight->Val(), 0);
        UNIT_ASSERT_VALUES_EQUAL(counters->BytesInflightUncompressed->Val(), 0);
        UNIT_ASSERT_VALUES_EQUAL(counters->BytesInflightCompressed->Val(), 0);
        UNIT_ASSERT_VALUES_EQUAL(counters->BytesInflightTotal->Val(), 0);

        DumpCounters("End");
    }

    Y_UNIT_TEST(CheckDeleteTopic) {
        NPersQueue::TTestServer server;
        server.EnableLogs({ NKikimrServices::PQ_WRITE_PROXY, NKikimrServices::PQ_READ_PROXY});
        server.AnnoyingClient->CreateTopic(DEFAULT_TOPIC_NAME, 2);

        auto driver = server.AnnoyingClient->GetDriver();
        auto decompressor = CreateThreadPoolExecutorWrapper(2);

        NYdb::NPersQueue::TReadSessionSettings settings;
        settings.ConsumerName("shared/user").AppendTopics(SHORT_TOPIC_NAME).ReadOriginal({"dc1"});
        settings.DecompressionExecutor(decompressor);
        auto reader = CreateReader(*driver, settings);

        auto counters = reader->GetCounters();

        auto DumpCounters = [&](const char *message) {
            Cerr << "===== " << message << " =====" << Endl;
            Cerr << "MessagesInflight: " << counters->MessagesInflight->Val() << Endl;
            Cerr << "BytesInflightUncompressed: " << counters->BytesInflightUncompressed->Val() << Endl;
            Cerr << "BytesInflightCompressed: " << counters->BytesInflightCompressed->Val() << Endl;
            Cerr << "BytesInflightTotal: " << counters->BytesInflightTotal->Val() << Endl;
            Cerr << "============" << Endl;
        };

        DumpCounters("CreateReader");

        UNIT_ASSERT_VALUES_EQUAL(counters->MessagesInflight->Val(), 0);

        for (ui32 i = 0; i < 2; ++i) {
            auto msg = reader->GetEvent(true, 1);
            UNIT_ASSERT(msg);

            Cerr << NYdb::NPersQueue::DebugString(*msg) << "\n";

            auto ev = std::get_if<NYdb::NPersQueue::TReadSessionEvent::TCreatePartitionStreamEvent>(&*msg);

            UNIT_ASSERT(ev);

            ev->Confirm();
        }


        for (ui32 i = 0; i < 10; ++i) {
            auto writer = CreateSimpleWriter(*driver, SHORT_TOPIC_NAME, TStringBuilder() << "source" << i);
            bool res = writer->Write("valuevaluevalue", 1);
            UNIT_ASSERT(res);
            res = writer->Close(TDuration::Seconds(10));
            UNIT_ASSERT(res);
        }

        DumpCounters("Write");

        UNIT_ASSERT_VALUES_EQUAL(counters->MessagesInflight->Val(), 10);

        ui32 createEv = 0, destroyEv = 0, dataEv = 0;
        std::vector<ui32> gotDestroy{0, 0};

        auto doRead = [&]() {
            auto msg = reader->GetEvent(true, 1);
            UNIT_ASSERT(msg);

            Cerr << "Got message: " << NYdb::NPersQueue::DebugString(*msg) << "\n";


            if (std::get_if<NYdb::NPersQueue::TReadSessionEvent::TDataReceivedEvent>(&*msg)) {
                ++dataEv;
                return;
            }

            auto ev1 = std::get_if<NYdb::NPersQueue::TReadSessionEvent::TPartitionStreamClosedEvent>(&*msg);
            auto ev2 = std::get_if<NYdb::NPersQueue::TReadSessionEvent::TCreatePartitionStreamEvent>(&*msg);

            UNIT_ASSERT(ev1 || ev2);

            if (ev1) {
                ++destroyEv;
                UNIT_ASSERT(ev1->GetPartitionStream()->GetPartitionId() < 2);
                gotDestroy[ev1->GetPartitionStream()->GetPartitionId()]++;
            }
            if (ev2) {
                ev2->Confirm(ev2->GetEndOffset());
                ++createEv;
                UNIT_ASSERT(ev2->GetPartitionStream()->GetPartitionId() < 2);
                UNIT_ASSERT_VALUES_EQUAL(gotDestroy[ev2->GetPartitionStream()->GetPartitionId()], 1);

            }
        };

        decompressor->StartFuncs({0, 1, 2, 3, 4});

        DumpCounters("StartFuncs-1");

        UNIT_ASSERT_VALUES_EQUAL(counters->MessagesInflight->Val(), 10);

        for (ui32 i = 0; i < 5; ++i) {
            doRead();
        }

        UNIT_ASSERT_VALUES_EQUAL(dataEv, 5);

        DumpCounters("doRead(5)");

        UNIT_ASSERT_VALUES_EQUAL(counters->MessagesInflight->Val(), 5);

        Cerr << ">>>> Delete topic" << Endl;
        server.AnnoyingClient->DeleteTopic2(DEFAULT_TOPIC_NAME);
        Cerr << ">>>> Topic deleted" << Endl;

        Sleep(TDuration::Seconds(5));

        doRead();
        doRead();

        //
        // there should be 2 TPartitionStreamClosedEvent events in the queue
        //
        UNIT_ASSERT_VALUES_EQUAL(createEv, 0);
        UNIT_ASSERT_VALUES_EQUAL(destroyEv, 2);
        UNIT_ASSERT_VALUES_EQUAL(dataEv, 5);

        UNIT_ASSERT_VALUES_EQUAL(decompressor->GetExecutedCount(), 5);

        decompressor->StartFuncs({5, 6, 7, 8, 9});

        DumpCounters("StartFuncs-2");

        while (decompressor->GetExecutedCount() < 10) {
            Sleep(TDuration::Seconds(1));
        }

        UNIT_ASSERT_VALUES_EQUAL(counters->MessagesInflight->Val(), 0);
        UNIT_ASSERT_VALUES_EQUAL(counters->BytesInflightUncompressed->Val(), 0);
        UNIT_ASSERT_VALUES_EQUAL(counters->BytesInflightCompressed->Val(), 0);
        UNIT_ASSERT_VALUES_EQUAL(counters->BytesInflightTotal->Val(), 0);

        DumpCounters("End");
    }

    Y_UNIT_TEST(NoDecompressionMemoryLeaks) {

        NPersQueue::TTestServer server;
        server.EnableLogs({ NKikimrServices::PQ_WRITE_PROXY, NKikimrServices::PQ_READ_PROXY});
        server.AnnoyingClient->CreateTopic(DEFAULT_TOPIC_NAME, 1);

        auto driver = server.AnnoyingClient->GetDriver();
        auto decompressor = CreateThreadPoolExecutorWrapper(2);

        NYdb::NPersQueue::TReadSessionSettings settings;
        settings.ConsumerName("shared/user").AppendTopics(SHORT_TOPIC_NAME).ReadOriginal({"dc1"});
        settings.DecompressionExecutor(decompressor);
        settings.MaxMemoryUsageBytes(5_MB);
        settings.Decompress(true);

        auto reader = CreateReader(*driver, settings);

        //
        // there should be 1 TCreatePartitionStreamEvent events in the queue
        //
        {
            auto msg = reader->GetEvent(true, 1);
            UNIT_ASSERT(msg);

            Cerr << ">>>> message: " << NYdb::NPersQueue::DebugString(*msg) << Endl;

            auto ev = std::get_if<NYdb::NPersQueue::TReadSessionEvent::TCreatePartitionStreamEvent>(&*msg);
            UNIT_ASSERT(ev);

            ev->Confirm();
        }

        for (ui32 i = 0; i < 10; ++i) {
            auto writer = CreateSimpleWriter(*driver, SHORT_TOPIC_NAME, TStringBuilder() << "source" << i);

            std::string message(1_MB - 1_KB, 'x');

            bool res = writer->Write(message, 1);
            UNIT_ASSERT(res);

            res = writer->Close(TDuration::Seconds(10));
            UNIT_ASSERT(res);
        }

        decompressor->StartFuncs({0, 1, 2});
        Sleep(TDuration::Seconds(1));
    }

    enum WhenTheTopicIsDeletedMode {
        AFTER_WRITES,
        AFTER_START_TASKS,
        AFTER_DOREAD
    };

    void WhenTheTopicIsDeletedImpl(WhenTheTopicIsDeletedMode mode, i64 maxMemoryUsageSize, bool decompress, i64 decompressedSize, i64 compressedSize) {
        NPersQueue::TTestServer server;
        server.EnableLogs({ NKikimrServices::PQ_WRITE_PROXY, NKikimrServices::PQ_READ_PROXY});
        server.AnnoyingClient->CreateTopic(DEFAULT_TOPIC_NAME, 1);

        auto driver = server.AnnoyingClient->GetDriver();
        auto decompressor = CreateThreadPoolExecutorWrapper(2);

        NYdb::NPersQueue::TReadSessionSettings settings;
        settings.ConsumerName("shared/user").AppendTopics(SHORT_TOPIC_NAME).ReadOriginal({"dc1"});
        settings.DecompressionExecutor(decompressor);
        settings.MaxMemoryUsageBytes(maxMemoryUsageSize);
        settings.Decompress(decompress);

        auto reader = CreateReader(*driver, settings);
        auto counters = reader->GetCounters();

        auto DumpCounters = [&](const char *message) {
            Cerr << "===== " << message << " =====" << Endl;
            Cerr << "MessagesInflight: " << counters->MessagesInflight->Val() << Endl;
            Cerr << "BytesInflightUncompressed: " << counters->BytesInflightUncompressed->Val() << Endl;
            Cerr << "BytesInflightCompressed: " << counters->BytesInflightCompressed->Val() << Endl;
            Cerr << "BytesInflightTotal: " << counters->BytesInflightTotal->Val() << Endl;
            Cerr << "============" << Endl;
        };

        UNIT_ASSERT_VALUES_EQUAL(counters->MessagesInflight->Val(), 0);

        //
        // there should be 1 TCreatePartitionStreamEvent events in the queue
        //
        {
            auto msg = reader->GetEvent(true, 1);
            UNIT_ASSERT(msg);

            Cerr << ">>>> message: " << NYdb::NPersQueue::DebugString(*msg) << Endl;

            auto ev = std::get_if<NYdb::NPersQueue::TReadSessionEvent::TCreatePartitionStreamEvent>(&*msg);
            UNIT_ASSERT(ev);

            ev->Confirm();
        }

        for (ui32 i = 0; i < 2; ++i) {
            std::optional<TString> codec;
            if (!decompress) {
                codec = "raw";
            }

            auto writer = CreateSimpleWriter(*driver, SHORT_TOPIC_NAME, TStringBuilder() << "source" << i, {}, codec);

            std::string message(decompressedSize, 'x');

            bool res = writer->Write(message, 1);
            UNIT_ASSERT(res);

            res = writer->Close(TDuration::Seconds(10));
            UNIT_ASSERT(res);
        }

        Sleep(TDuration::Seconds(1));

        DumpCounters("write");

        UNIT_ASSERT_VALUES_EQUAL(counters->MessagesInflight->Val(), 1);
        UNIT_ASSERT_VALUES_EQUAL(counters->BytesInflightTotal->Val(), compressedSize);
        UNIT_ASSERT_VALUES_EQUAL(counters->BytesInflightCompressed->Val(), compressedSize);
        UNIT_ASSERT_VALUES_EQUAL(counters->BytesInflightUncompressed->Val(), 0);

        if (mode == AFTER_WRITES) {
            Cerr << ">>>> Delete topic" << Endl;
            server.AnnoyingClient->DeleteTopic2(DEFAULT_TOPIC_NAME);
            Cerr << ">>>> Topic deleted" << Endl;

            auto msg = reader->GetEvent(true, 1);
            UNIT_ASSERT(msg);
            UNIT_ASSERT(std::get_if<NYdb::NPersQueue::TReadSessionEvent::TPartitionStreamClosedEvent>(&*msg));

            decompressor->RunAllTasks();
            Sleep(TDuration::Seconds(1));

            UNIT_ASSERT_VALUES_EQUAL(counters->MessagesInflight->Val(), 0);
            UNIT_ASSERT_VALUES_EQUAL(counters->BytesInflightUncompressed->Val(), 0);
            UNIT_ASSERT_VALUES_EQUAL(counters->BytesInflightCompressed->Val(), 0);
            UNIT_ASSERT_VALUES_EQUAL(counters->BytesInflightTotal->Val(), 0);

            return;
        }

        ui32 dataEv = 0;

        auto doRead = [&]() {
            auto msg = reader->GetEvent(true, 1);
            UNIT_ASSERT(msg);

            if (!std::get_if<NYdb::NPersQueue::TReadSessionEvent::TDataReceivedEvent>(&*msg)) {
                UNIT_FAIL("a TDataReceivedEvent event is expected");
            }

            ++dataEv;
        };

        decompressor->StartFuncs({0});
        Sleep(TDuration::Seconds(1));

        DumpCounters("task #0");

        UNIT_ASSERT_VALUES_EQUAL(counters->MessagesInflight->Val(), 2);
        UNIT_ASSERT_VALUES_EQUAL(counters->BytesInflightTotal->Val(), compressedSize + decompressedSize);
        UNIT_ASSERT_VALUES_EQUAL(counters->BytesInflightCompressed->Val(), compressedSize);
        UNIT_ASSERT_VALUES_EQUAL(counters->BytesInflightUncompressed->Val(), decompressedSize);

        if (mode == AFTER_START_TASKS) {
            Cerr << ">>>> Delete topic" << Endl;
            server.AnnoyingClient->DeleteTopic2(DEFAULT_TOPIC_NAME);
            Cerr << ">>>> Topic deleted" << Endl;

            auto msg = reader->GetEvent(true, 1);
            UNIT_ASSERT(msg);
            UNIT_ASSERT(std::get_if<NYdb::NPersQueue::TReadSessionEvent::TDataReceivedEvent>(&*msg));

            msg = reader->GetEvent(true, 1);
            UNIT_ASSERT(msg);
            UNIT_ASSERT(std::get_if<NYdb::NPersQueue::TReadSessionEvent::TPartitionStreamClosedEvent>(&*msg));

            decompressor->RunAllTasks();
            Sleep(TDuration::Seconds(1));

            UNIT_ASSERT_VALUES_EQUAL(counters->MessagesInflight->Val(), 0);
            UNIT_ASSERT_VALUES_EQUAL(counters->BytesInflightUncompressed->Val(), 0);
            UNIT_ASSERT_VALUES_EQUAL(counters->BytesInflightCompressed->Val(), 0);
            UNIT_ASSERT_VALUES_EQUAL(counters->BytesInflightTotal->Val(), 0);

            return;
        }

        doRead();
        Sleep(TDuration::Seconds(1));

        UNIT_ASSERT_VALUES_EQUAL(dataEv, 1);

        DumpCounters("read");

        UNIT_ASSERT_VALUES_EQUAL(counters->MessagesInflight->Val(), 1);
        UNIT_ASSERT_VALUES_EQUAL(counters->BytesInflightTotal->Val(), compressedSize);
        UNIT_ASSERT_VALUES_EQUAL(counters->BytesInflightCompressed->Val(), compressedSize);
        UNIT_ASSERT_VALUES_EQUAL(counters->BytesInflightUncompressed->Val(), 0);

        if (mode == AFTER_DOREAD) {
            Cerr << ">>>> Delete topic" << Endl;
            server.AnnoyingClient->DeleteTopic2(DEFAULT_TOPIC_NAME);
            Cerr << ">>>> Topic deleted" << Endl;

            auto msg = reader->GetEvent(true, 1);
            UNIT_ASSERT(msg);
            UNIT_ASSERT(std::get_if<NYdb::NPersQueue::TReadSessionEvent::TPartitionStreamClosedEvent>(&*msg));

            decompressor->RunAllTasks();
            Sleep(TDuration::Seconds(1));

            UNIT_ASSERT_VALUES_EQUAL(counters->MessagesInflight->Val(), 0);
            UNIT_ASSERT_VALUES_EQUAL(counters->BytesInflightUncompressed->Val(), 0);
            UNIT_ASSERT_VALUES_EQUAL(counters->BytesInflightCompressed->Val(), 0);
            UNIT_ASSERT_VALUES_EQUAL(counters->BytesInflightTotal->Val(), 0);

            return;
        }

        UNIT_FAIL("incorrect mode");
    }

    Y_UNIT_TEST(WhenTheTopicIsDeletedBeforeDataIsDecompressed_Compressed) {
        WhenTheTopicIsDeletedImpl(AFTER_WRITES, 1_MB + 1, true, 1_MB - 1_KB, 1050);
    }

    Y_UNIT_TEST(WhenTheTopicIsDeletedAfterDecompressingTheData_Compressed) {
        WhenTheTopicIsDeletedImpl(AFTER_START_TASKS, 1_MB + 1, true, 1_MB - 1_KB, 1050);
    }

    Y_UNIT_TEST(WhenTheTopicIsDeletedAfterReadingTheData_Compressed) {
        WhenTheTopicIsDeletedImpl(AFTER_DOREAD, 1_MB + 1, true, 1_MB - 1_KB, 1050);
    }

    Y_UNIT_TEST(WhenTheTopicIsDeletedBeforeDataIsDecompressed_Uncompressed) {
        WhenTheTopicIsDeletedImpl(AFTER_WRITES, 1_MB + 1, false, 1_MB - 1_KB, 1_MB - 1_KB);
    }

    Y_UNIT_TEST(WhenTheTopicIsDeletedAfterDecompressingTheData_Uncompressed) {
        WhenTheTopicIsDeletedImpl(AFTER_START_TASKS, 1_MB + 1, false, 1_MB - 1_KB, 1_MB - 1_KB);
    }

    Y_UNIT_TEST(WhenTheTopicIsDeletedAfterReadingTheData_Uncompressed) {
        WhenTheTopicIsDeletedImpl(AFTER_DOREAD, 1_MB + 1, false, 1_MB - 1_KB, 1_MB - 1_KB);
    }

    Y_UNIT_TEST(CheckDecompressionTasksWithoutSession) {
        NPersQueue::TTestServer server;
        server.EnableLogs({ NKikimrServices::PQ_WRITE_PROXY, NKikimrServices::PQ_READ_PROXY});
        server.AnnoyingClient->CreateTopic(DEFAULT_TOPIC_NAME, 1);

        auto driver = server.AnnoyingClient->GetDriver();
        auto decompressor = CreateThreadPoolExecutorWrapper(2);

        NYdb::NPersQueue::TReadSessionSettings settings;
        settings.ConsumerName("shared/user").AppendTopics(SHORT_TOPIC_NAME).ReadOriginal({"dc1"});
        settings.DecompressionExecutor(decompressor);

        auto reader = CreateReader(*driver, settings);
        auto counters = reader->GetCounters();

        UNIT_ASSERT_VALUES_EQUAL(counters->MessagesInflight->Val(), 0);

        {
            auto msg = reader->GetEvent(true, 1);
            UNIT_ASSERT(msg);

            auto ev = std::get_if<NYdb::NPersQueue::TReadSessionEvent::TCreatePartitionStreamEvent>(&*msg);
            UNIT_ASSERT(ev);

            ev->Confirm();
        }

        for (ui32 i = 0; i < 2; ++i) {
            auto writer = CreateSimpleWriter(*driver, SHORT_TOPIC_NAME, TStringBuilder() << "source" << i);

            bool res = writer->Write("abracadabra", 1);
            UNIT_ASSERT(res);

            res = writer->Close(TDuration::Seconds(10));
            UNIT_ASSERT(res);
        }

        UNIT_ASSERT_VALUES_EQUAL(counters->MessagesInflight->Val(), 2);

        reader = nullptr;

        decompressor->RunAllTasks();
        Sleep(TDuration::Seconds(1));

        UNIT_ASSERT_VALUES_EQUAL(counters->MessagesInflight->Val(), 2);
    }

    Y_UNIT_TEST(TestWriteStat) {
        auto testWriteStat = [](const TString& originallyProvidedConsumerName,
                                const TString& consumerName,
                                const TString& consumerPath) {
            auto checkCounters = [](auto monPort, const TString& session,
                                    const std::set<std::string>& canonicalSensorNames,
                                    const TString& clientDc, const TString& originDc,
                                    const TString& client, const TString& consumerPath) {
                NJson::TJsonValue counters;

                if (clientDc.empty() && originDc.empty()) {
                    counters = GetClientCountersLegacy(monPort, "pqproxy", session, client, consumerPath);
                } else {
                    counters = GetCountersLegacy(monPort, "pqproxy", session, "account/topic1",
                                                 clientDc, originDc, client, consumerPath);
                }
                const auto sensors = counters["sensors"].GetArray();
                std::set<std::string> sensorNames;
                std::transform(sensors.begin(), sensors.end(),
                               std::inserter(sensorNames, sensorNames.begin()),
                               [](auto& el) {
                                   return el["labels"]["sensor"].GetString();
                               });
                auto equal = sensorNames == canonicalSensorNames;
                UNIT_ASSERT(equal);
            };

            auto checkUserAgentCounters = [](
                auto monPort,
                const TString& sensor,
                const TString& protocol,
                const TString& userAgent,
                const TString& topic,
                const TString& consumer
            ) {
                auto counters = SendQuery(monPort, "/counters/counters=pqproxy/subsystem=userAgents/json");
                const auto sensors = counters["sensors"].GetArray();
                for (const auto& s : sensors) {
                    const auto& labels = s["labels"];
                    if (labels["sensor"].GetString() != sensor) {
                        continue;
                    }
                    UNIT_ASSERT_VALUES_EQUAL(labels["host"].GetString(), "");
                    UNIT_ASSERT_VALUES_EQUAL(labels["protocol"].GetString(), protocol);
                    if (!topic.empty()) {
                        UNIT_ASSERT_VALUES_EQUAL(labels["topic"].GetString(), topic);
                    } else if (!consumer.empty()) {
                        UNIT_ASSERT_VALUES_EQUAL(labels["consumer"].GetString(), consumer);
                    } else {
                        UNIT_FAIL("Neither topic nor consumer were provided");
                    }
                    UNIT_ASSERT_VALUES_EQUAL(labels["user_agent"].GetString(), "test-client/v0.1");
                    UNIT_ASSERT_VALUES_EQUAL(labels["user_agent"].GetString(), NGRpcProxy::V1::DropUserAgentSuffix(NGRpcProxy::V1::CleanupCounterValueString(userAgent)));
                }
            };

            auto settings = PQSettings(0, 1, "10");
            settings.PQConfig.MutableQuotingConfig()->SetEnableQuoting(true);

            NPersQueue::TTestServer server{settings, false};
            auto netDataUpdated = server.PrepareNetDataFile(FormNetData());
            UNIT_ASSERT(netDataUpdated);
            server.StartServer();

            const auto monPort = TPortManager().GetPort();
            auto Counters = server.CleverServer->GetGRpcServerRootCounters();
            NActors::TSyncHttpMon Monitoring({
                .Port = monPort,
                .Address = "localhost",
                .Threads = 3,
                .Title = "root",
                .Host = "localhost",
            });
            Monitoring.RegisterCountersPage("counters", "Counters", Counters);
            Monitoring.Start();

            server.EnableLogs({ NKikimrServices::PQ_WRITE_PROXY, NKikimrServices::NET_CLASSIFIER });
            server.EnableLogs({ NKikimrServices::PERSQUEUE }, NActors::NLog::PRI_ERROR);

            auto sender = server.CleverServer->GetRuntime()->AllocateEdgeActor();

            GetClassifierUpdate(*server.CleverServer, sender); //wait for initializing

            server.AnnoyingClient->CreateTopic("rt3.dc1--account--topic1", 10, 10000, 10000, 2000);

            auto driver = server.AnnoyingClient->GetDriver();

            static constexpr auto userAgent = "test-client/v0.1 ' ?*'\"`| (some build info (codename); os 1.0)";

            auto writer = CreateWriter(
                *driver,
                NYdb::NPersQueue::TWriteSessionSettings()
                    .Path("account/topic1")
                    .MessageGroupId("base64:AAAAaaaa____----12")
                    .PartitionGroupId(0)
                    .Codec(NYdb::NPersQueue::ECodec::RAW)
                    .Header({{NYdb::YDB_APPLICATION_NAME, userAgent}}),
                nullptr
            );

            auto msg = writer->GetEvent(true);
            UNIT_ASSERT(msg); // ReadyToAcceptEvent

            auto ev = std::get_if<NYdb::NPersQueue::TWriteSessionEvent::TReadyToAcceptEvent>(&*msg);
            UNIT_ASSERT(ev);

            TInstant st(TInstant::Now());
            for (ui32 i = 1; i <= 5; ++i) {
                writer->Write(std::move(ev->ContinuationToken), TString(2000, 'a'));
                msg = writer->GetEvent(true);
                UNIT_ASSERT(msg); // ReadyToAcceptEvent

                ev = std::get_if<NYdb::NPersQueue::TWriteSessionEvent::TReadyToAcceptEvent>(&*msg);
                UNIT_ASSERT(ev);

                msg = writer->GetEvent(true);

                Cerr << DebugString(*msg) << "\n";

                auto ack = std::get_if<NYdb::NPersQueue::TWriteSessionEvent::TAcksEvent>(&*msg);
                UNIT_ASSERT(ack);
                if (i == 5) {
                    UNIT_ASSERT(TInstant::Now() - st > TDuration::Seconds(3));
                    UNIT_ASSERT(!ack->Acks.empty());
                    UNIT_ASSERT(ack->Acks.back().Stat);
                }
            }
            checkCounters(server.CleverServer->GetRuntime()->GetMonPort(),
                          "writeSession",
                          {
                              "BytesWrittenOriginal",
                              "CompactedBytesWrittenOriginal",
                              "DiscardedBytes",
                              "DiscardedMessages",
                              "MessagesWrittenOriginal",
                              "UncompressedBytesWrittenOriginal"
                          },
                          "", "cluster", "", ""
                          );

            checkCounters(monPort,
                          "writeSession",
                          {
                              "BytesInflight",
                              "BytesInflightTotal",
                              "MessagesWrittenByCodec",
                              "Errors",
                              "SessionsActive",
                              "SessionsCreated",
                              // "WithoutAuth" - this counter just not present in this test
                          },
                          "", "cluster", "", ""
                          );

            checkUserAgentCounters(monPort, "BytesWrittenByUserAgent", "pqv1", userAgent, "account/topic1", "");

            {
                NYdb::NPersQueue::TReadSessionSettings settings;
                settings.ConsumerName(originallyProvidedConsumerName)
                    .AppendTopics(TString("account/topic1")).ReadOriginal({"dc1"})
                    .Header({{NYdb::YDB_APPLICATION_NAME, userAgent}});

                auto reader = CreateReader(*driver, settings);

                auto msg = GetNextMessageSkipAssignment(reader);
                UNIT_ASSERT(msg);

                Cerr << NYdb::NPersQueue::DebugString(*msg) << "\n";

                checkCounters(monPort,
                              "readSession",
                              {
                                  "Commits",
                                  "PartitionsErrors",
                                  "PartitionsInfly",
                                  "PartitionsLocked",
                                  "PartitionsReleased",
                                  "PartitionsToBeLocked",
                                  "PartitionsToBeReleased",
                                  "WaitsForData",
                              },
                              "", "cluster", "", ""
                              );

                checkCounters(monPort,
                              "readSession",
                              {
                                  "BytesInflight",
                                  "Errors",
                                  "PipeReconnects",
                                  "SessionsActive",
                                  "SessionsCreated",
                                  "PartsPerSession"
                              },
                              "", "", consumerName, consumerPath
                              );

                checkCounters(server.CleverServer->GetRuntime()->GetMonPort(),
                              "readSession",
                              {
                                  "BytesReadFromDC"
                              },
                              "Vla", "", "", ""
                              );

                checkCounters(server.CleverServer->GetRuntime()->GetMonPort(),
                              "readSession",
                              {
                                  "BytesRead",
                                  "MessagesRead"
                              },
                              "", "Dc1", "", ""
                              );

                checkCounters(server.CleverServer->GetRuntime()->GetMonPort(),
                              "readSession",
                              {
                                  "BytesRead",
                                  "MessagesRead"
                              },
                              "", "cluster", "", ""
                              );

                checkCounters(server.CleverServer->GetRuntime()->GetMonPort(),
                              "readSession",
                              {
                                  "BytesRead",
                                  "MessagesRead"
                              },
                              "", "cluster", "", ""
                              );

                checkCounters(server.CleverServer->GetRuntime()->GetMonPort(),
                              "readSession",
                              {
                                  "BytesRead",
                                  "MessagesRead"
                              },
                              "", "Dc1", consumerName, consumerPath
                              );

                checkUserAgentCounters(monPort, "BytesReadByUserAgent", "pqv1", userAgent, "", consumerPath);
            }
        };

        testWriteStat("some@random@consumer", "some@random@consumer", "some/random/consumer");
        testWriteStat("some@user", "some@user", "some/user");
        testWriteStat("shared@user", "shared@user", "shared/user");
        testWriteStat("shared/user", "user", "shared/user");
        testWriteStat("user", "user", "shared/user");
        testWriteStat("some@random/consumer", "some@random@consumer", "some/random/consumer");
        testWriteStat("/some/user", "some@user", "some/user");
    }


    Y_UNIT_TEST(TestWriteSessionsConflicts) {
        NPersQueue::TTestServer server;
        server.AnnoyingClient->CreateTopic(DEFAULT_TOPIC_NAME, 1);

        TPQDataWriter writer("source", server);

        server.EnableLogs({ NKikimrServices::PQ_WRITE_PROXY });

        TString topic = SHORT_TOPIC_NAME;
        TString sourceId = "123";


        auto driver = server.AnnoyingClient->GetDriver();

        auto writer1 = CreateWriter(*driver, topic, sourceId);

        auto msg = writer1->GetEvent(true);
        UNIT_ASSERT(msg); // ReadyToAcceptEvent

        Cerr << DebugString(*msg) << "\n";

        auto ev = std::get_if<NYdb::NPersQueue::TWriteSessionEvent::TReadyToAcceptEvent>(&*msg);
        UNIT_ASSERT(ev);

        auto writer2 = CreateWriter(*driver, topic, sourceId);

        msg = writer2->GetEvent(true);
        UNIT_ASSERT(msg); // ReadyToAcceptEvent

        Cerr << DebugString(*msg) << "\n";

        ev = std::get_if<NYdb::NPersQueue::TWriteSessionEvent::TReadyToAcceptEvent>(&*msg);
        UNIT_ASSERT(ev);

        // First session dies.
        UNIT_ASSERT(writer1->WaitEvent().Wait(TDuration::Seconds(10)));

        msg = writer1->GetEvent(true);
        UNIT_ASSERT(msg);

        Cerr << DebugString(*msg) << "\n";

        auto closeEv = std::get_if<NYdb::NPersQueue::TSessionClosedEvent>(&*msg);
        UNIT_ASSERT(closeEv);

        UNIT_ASSERT(!writer2->WaitEvent().Wait(TDuration::Seconds(1)));
    }

/*
    Y_UNIT_TEST(TestLockErrors) {
        return;  // Test is ignored. FIX: KIKIMR-7881

        NPersQueue::TTestServer server;
        server.AnnoyingClient->CreateTopic(DEFAULT_TOPIC_NAME, 1);
        server.EnableLogs({ NKikimrServices::PQ_READ_PROXY });
        auto pqLib = TPQLib::WithCerrLogger();

        {
            auto [producer, pcResult] = CreateProducer(pqLib, server.GrpcPort, SHORT_TOPIC_NAME, "123");
            for (ui32 i = 1; i <= 11; ++i) {
                auto f = producer->Write(i,  TString(10, 'a'));
                f.Wait();
            }
        }

        TConsumerSettings ss;
        ss.Consumer = "user";
        ss.Server = TServerSetting{"localhost", server.GrpcPort};
        ss.Topics.push_back({SHORT_TOPIC_NAME, {}});
        ss.MaxCount = 1;
        ss.Unpack = false;

        auto [consumer, ccResult] = CreateConsumer(pqLib, ss);
        auto msg = consumer->GetNextMessage();
        msg.Wait();
        Cerr << msg.GetValue().Response << "\n";
        UNIT_ASSERT(msg.GetValue().Response.response_case() == MigrationStreamingReadServerMessage::kAssigned);
        UNIT_ASSERT(msg.GetValue().Response.assigned().topic().path() == SHORT_TOPIC_NAME);
        UNIT_ASSERT(msg.GetValue().Response.assigned().cluster() == "dc1");
        UNIT_ASSERT(msg.GetValue().Response.assigned().partition() == 0);
        UNIT_ASSERT(msg.GetValue().Response.assigned().read_offset() == 0);
        UNIT_ASSERT(msg.GetValue().Response.assigned().end_offset() == 11);

        auto pp = msg.GetValue().StartRead;
        pp.SetValue(TAssignInfo{0, 5, false});
        auto future = consumer->IsDead();
        future.Wait();
        Cerr << future.GetValue() << "\n";

        std::tie(consumer, ccResult) = CreateConsumer(pqLib, ss);
        msg = consumer->GetNextMessage();
        msg.Wait();
        Cerr << msg.GetValue().Response << "\n";
        UNIT_ASSERT(msg.GetValue().Response.response_case() == MigrationStreamingReadServerMessage::kAssigned);
        UNIT_ASSERT(msg.GetValue().Response.assigned().topic().path() == SHORT_TOPIC_NAME);
        UNIT_ASSERT(msg.GetValue().Response.assigned().cluster() == "dc1");
        UNIT_ASSERT(msg.GetValue().Response.assigned().partition() == 0);
        UNIT_ASSERT(msg.GetValue().Response.assigned().read_offset() == 0);
        UNIT_ASSERT(msg.GetValue().Response.assigned().end_offset() == 11);

        pp = msg.GetValue().StartRead;
        pp.SetValue(TAssignInfo{12, 12, false});
        future = consumer->IsDead();
        future.Wait();
        Cerr << future.GetValue() << "\n";

        std::tie(consumer, ccResult) = CreateConsumer(pqLib, ss);
        msg = consumer->GetNextMessage();
        msg.Wait();
        Cerr << msg.GetValue().Response << "\n";
        UNIT_ASSERT(msg.GetValue().Response.response_case() == MigrationStreamingReadServerMessage::kAssigned);
        UNIT_ASSERT(msg.GetValue().Response.assigned().topic().path() == SHORT_TOPIC_NAME);
        UNIT_ASSERT(msg.GetValue().Response.assigned().cluster() == "dc1");
        UNIT_ASSERT(msg.GetValue().Response.assigned().partition() == 0);
        UNIT_ASSERT(msg.GetValue().Response.assigned().read_offset() == 0);
        UNIT_ASSERT(msg.GetValue().Response.assigned().end_offset() == 11);

        pp = msg.GetValue().StartRead;
        pp.SetValue(TAssignInfo{6, 7, false});
        future = consumer->IsDead();
        future.Wait();
        Cerr << future.GetValue() << "\n";

        std::tie(consumer, ccResult) = CreateConsumer(pqLib, ss);
        msg = consumer->GetNextMessage();
        msg.Wait();
        Cerr << msg.GetValue().Response << "\n";
        UNIT_ASSERT(msg.GetValue().Response.response_case() == MigrationStreamingReadServerMessage::kAssigned);
        UNIT_ASSERT(msg.GetValue().Response.assigned().topic().path() == SHORT_TOPIC_NAME);
        UNIT_ASSERT(msg.GetValue().Response.assigned().cluster() == "dc1");
        UNIT_ASSERT(msg.GetValue().Response.assigned().partition() == 0);
        UNIT_ASSERT(msg.GetValue().Response.assigned().read_offset() == 0);
        UNIT_ASSERT(msg.GetValue().Response.assigned().end_offset() == 11);
        auto assignId = msg.GetValue().Response.assigned().assign_id();
        pp = msg.GetValue().StartRead;
        pp.SetValue(TAssignInfo{5, 0, false});
        consumer->Commit({{assignId, 0}});
        while (true) {
            msg = consumer->GetNextMessage();
            msg.Wait();
            Cerr << msg.GetValue().Response << "\n";
            if (msg.GetValue().Response.response_case() == MigrationStreamingReadServerMessage::kCommitted) {
                UNIT_ASSERT(msg.GetValue().Response.committed().cookies_size() == 1);
                UNIT_ASSERT(msg.GetValue().Response.committed().cookies(0).assign_id() == assignId);
                UNIT_ASSERT(msg.GetValue().Response.committed().cookies(0).partition_cookie() == 0);
                break;
            }
        }

        std::tie(consumer, ccResult) = CreateConsumer(pqLib, ss);
        msg = consumer->GetNextMessage();
        msg.Wait();
        Cerr << msg.GetValue().Response << "\n";
        UNIT_ASSERT(msg.GetValue().Response.response_case() == MigrationStreamingReadServerMessage::kAssigned);
        UNIT_ASSERT(msg.GetValue().Response.assigned().topic().path() == SHORT_TOPIC_NAME);
        UNIT_ASSERT(msg.GetValue().Response.assigned().cluster() == "dc1");
        UNIT_ASSERT(msg.GetValue().Response.assigned().partition() == 0);
        UNIT_ASSERT(msg.GetValue().Response.assigned().read_offset() == 5);
        UNIT_ASSERT(msg.GetValue().Response.assigned().end_offset() == 11);

        pp = msg.GetValue().StartRead;
        pp.SetValue(TAssignInfo{11, 11, false});
        Sleep(TDuration::Seconds(5));

        std::tie(consumer, ccResult) = CreateConsumer(pqLib, ss);
        msg = consumer->GetNextMessage();
        msg.Wait();
        Cerr << msg.GetValue().Response << "\n";
        UNIT_ASSERT(msg.GetValue().Response.response_case() == MigrationStreamingReadServerMessage::kAssigned);
        UNIT_ASSERT(msg.GetValue().Response.assigned().topic().path() == SHORT_TOPIC_NAME);
        UNIT_ASSERT(msg.GetValue().Response.assigned().cluster() == "dc1");
        UNIT_ASSERT(msg.GetValue().Response.assigned().partition() == 0);
        UNIT_ASSERT(msg.GetValue().Response.assigned().read_offset() == 11);
        UNIT_ASSERT(msg.GetValue().Response.assigned().end_offset() == 11);

        pp = msg.GetValue().StartRead;
        pp.SetValue(TAssignInfo{1, 0, true});
        future = consumer->IsDead();
        future.Wait();
        Cerr << future.GetValue() << "\n";

        std::tie(consumer, ccResult) = CreateConsumer(pqLib, ss);
        msg = consumer->GetNextMessage();
        msg.Wait();
        Cerr << msg.GetValue().Response << "\n";
        UNIT_ASSERT(msg.GetValue().Response.response_case() == MigrationStreamingReadServerMessage::kAssigned);
        UNIT_ASSERT(msg.GetValue().Response.assigned().topic().path() == SHORT_TOPIC_NAME);
        UNIT_ASSERT(msg.GetValue().Response.assigned().cluster() == "dc1");
        UNIT_ASSERT(msg.GetValue().Response.assigned().partition() == 0);
        UNIT_ASSERT(msg.GetValue().Response.assigned().read_offset() == 11);
        UNIT_ASSERT(msg.GetValue().Response.assigned().end_offset() == 11);

        pp = msg.GetValue().StartRead;
        pp.SetValue(TAssignInfo{0, 0, false});
        future = consumer->IsDead();
        UNIT_ASSERT(!future.Wait(TDuration::Seconds(5)));
    }
*/

    Y_UNIT_TEST(TestBigMessage) {
        NPersQueue::TTestServer server;
        server.AnnoyingClient->CreateTopic(DEFAULT_TOPIC_NAME, 1);

        server.EnableLogs({ NKikimrServices::PQ_WRITE_PROXY });

        TPQDataWriter writer2("source", server);

        auto driver = server.AnnoyingClient->GetDriver();

        auto writer = CreateWriter(*driver, SHORT_TOPIC_NAME, "123", 0, "raw");

        auto msg = writer->GetEvent(true);
        UNIT_ASSERT(msg); // ReadyToAcceptEvent

        auto ev = std::get_if<NYdb::NPersQueue::TWriteSessionEvent::TReadyToAcceptEvent>(&*msg);
        UNIT_ASSERT(ev);

        writer->Write(std::move(ev->ContinuationToken), TString(60_MB, 'a')); //TODO: Increase GRPC_ARG_MAX_SEND_MESSAGE_LENGTH
        {
            msg = writer->GetEvent(true);
            UNIT_ASSERT(msg); // ReadyToAcceptEvent
            auto ev2 = std::get_if<NYdb::NPersQueue::TWriteSessionEvent::TReadyToAcceptEvent>(&*msg);
            UNIT_ASSERT(ev2);
        }
        {
            msg = writer->GetEvent(true);
            UNIT_ASSERT(msg); // ReadyToAcceptEvent
            auto ev2 = std::get_if<NYdb::NPersQueue::TWriteSessionEvent::TAcksEvent>(&*msg);
            UNIT_ASSERT(ev2);
        }
    }

/*
    void TestRereadsWhenDataIsEmptyImpl(bool withWait) {
        NPersQueue::TTestServer server;
        server.AnnoyingClient->CreateTopic(DEFAULT_TOPIC_NAME, 1);

        server.EnableLogs({ NKikimrServices::PQ_READ_PROXY });
        TPQDataWriter writer("source", server);
        auto pqLib = TPQLib::WithCerrLogger();

        // Write nonempty data
        NKikimr::NPersQueueTests::TRequestWritePQ writeReq(DEFAULT_TOPIC_NAME, 0, "src", 4);

        auto write = [&](const TString& data, bool empty = false) {
            NKikimrPQClient::TDataChunk dataChunk;
            dataChunk.SetCreateTime(42);
            dataChunk.SetSeqNo(++writeReq.SeqNo);
            dataChunk.SetData(data);
            if (empty) {
                dataChunk.SetChunkType(NKikimrPQClient::TDataChunk::GROW); // this guarantees that data will be threated as empty
            }
            TString serialized;
            UNIT_ASSERT(dataChunk.SerializeToString(&serialized));
            server.AnnoyingClient->WriteToPQ(writeReq, serialized);
        };
        write("data1");
        write("data2", true);
        if (!withWait) {
            write("data3");
        }

        ui32 maxCount = 1;
        bool unpack = false;
        ui32 maxInflyRequests = 1;
        ui32 maxMemoryUsage = 1;
        auto [consumer, ccResult] = CreateConsumer(
                pqLib, server.GrpcPort, "user", {SHORT_TOPIC_NAME, {}},
                maxCount, unpack, {}, maxInflyRequests, maxMemoryUsage
        );
        UNIT_ASSERT_C(ccResult.Response.response_case() == MigrationStreamingReadServerMessage::kInitResponse, ccResult.Response);

        auto msg1 = GetNextMessageSkipAssignment(consumer).GetValueSync().Response;

        auto assertHasData = [](const MigrationStreamingReadServerMessage& msg, const TString& data) {
            const auto& d = msg.data_batch();
            UNIT_ASSERT_VALUES_EQUAL_C(d.partition_data_size(), 1, msg);
            UNIT_ASSERT_VALUES_EQUAL_C(d.partition_data(0).batches_size(), 1, msg);
            UNIT_ASSERT_VALUES_EQUAL_C(d.partition_data(0).batches(0).message_data_size(), 1, msg);
            UNIT_ASSERT_VALUES_EQUAL_C(d.partition_data(0).batches(0).message_data(0).data(), data, msg);
        };
        UNIT_ASSERT_VALUES_EQUAL_C(msg1.data_batch().partition_data(0).cookie().partition_cookie(), 1, msg1);
        assertHasData(msg1, "data1");

        auto resp2Future = consumer->GetNextMessage();
        if (withWait) {
            // no data
            UNIT_ASSERT(!resp2Future.HasValue());
            UNIT_ASSERT(!resp2Future.HasException());

            // waits and data doesn't arrive
            Sleep(TDuration::MilliSeconds(100));
            UNIT_ASSERT(!resp2Future.HasValue());
            UNIT_ASSERT(!resp2Future.HasException());

            // write data
            write("data3");
        }
        const auto& msg2 = resp2Future.GetValueSync().Response;
        UNIT_ASSERT_VALUES_EQUAL_C(msg2.data_batch().partition_data(0).cookie().partition_cookie(), 2, msg2);

        assertHasData(msg2, "data3");
    }

    Y_UNIT_TEST(TestRereadsWhenDataIsEmpty) {
        TestRereadsWhenDataIsEmptyImpl(false);
    }

    Y_UNIT_TEST(TestRereadsWhenDataIsEmptyWithWait) {
        TestRereadsWhenDataIsEmptyImpl(true);
    }


    Y_UNIT_TEST(TestLockAfterDrop) {
        NPersQueue::TTestServer server{false};
        server.GrpcServerOptions.SetMaxMessageSize(130_MB);
        server.StartServer();
        server.AnnoyingClient->CreateTopic(DEFAULT_TOPIC_NAME, 1);
        server.WaitInit(SHORT_TOPIC_NAME);
        server.EnableLogs({ NKikimrServices::PQ_READ_PROXY });
        auto pqLib = TPQLib::WithCerrLogger();

        auto [producer, pcResult] = CreateProducer(pqLib, server.GrpcPort, SHORT_TOPIC_NAME, "123");
        auto f = producer->Write(1,  TString(1_KB, 'a'));
        f.Wait();

        ui32 maxCount = 1;
        bool unpack = false;
        auto [consumer, ccResult] = CreateConsumer(pqLib, server.GrpcPort, "user", {SHORT_TOPIC_NAME, {}}, maxCount, unpack);
        Cerr << ccResult.Response << "\n";

        auto msg = consumer->GetNextMessage();
        msg.Wait();
        UNIT_ASSERT_C(msg.GetValue().Response.response_case() == MigrationStreamingReadServerMessage::kAssigned, msg.GetValue().Response);
        UNIT_ASSERT(msg.GetValue().Response.assigned().topic().path() == SHORT_TOPIC_NAME);
        UNIT_ASSERT(msg.GetValue().Response.assigned().cluster() == "dc1");
        UNIT_ASSERT(msg.GetValue().Response.assigned().partition() == 0);

        server.CleverServer->GetRuntime()->ResetScheduledCount();
        server.AnnoyingClient->RestartPartitionTablets(server.CleverServer->GetRuntime(), DEFAULT_TOPIC_NAME);

        msg.GetValue().StartRead.SetValue({0,0,false});

        msg = consumer->GetNextMessage();
        UNIT_ASSERT(msg.Wait(TDuration::Seconds(10)));

        Cerr << msg.GetValue().Response << "\n";
        UNIT_ASSERT(msg.GetValue().Response.response_case() == MigrationStreamingReadServerMessage::kDataBatch);
    }


    Y_UNIT_TEST(TestMaxNewTopicModel) {
        NPersQueue::TTestServer server;
        server.AnnoyingClient->AlterUserAttributes("/", "Root", {{"__extra_path_symbols_allowed", "@"}});
        server.AnnoyingClient->CreateTopic("rt3.dc1--aaa@bbb@ccc--topic", 1);
        server.AnnoyingClient->CreateTopic(DEFAULT_TOPIC_NAME, 1);

        server.EnableLogs({ NKikimrServices::PQ_READ_PROXY });
        auto pqLib = TPQLib::WithCerrLogger();

        {
            auto [producer, pcResult] = CreateProducer(pqLib, server.GrpcPort, "aaa/bbb/ccc/topic", "123");
            UNIT_ASSERT_C(pcResult.Response.server_message_case() == StreamingWriteServerMessage::kInitResponse, pcResult.Response);
            for (ui32 i = 1; i <= 11; ++i) {
                auto f = producer->Write(i,  TString(10, 'a'));
                f.Wait();
                UNIT_ASSERT_C(f.GetValue().Response.server_message_case() == StreamingWriteServerMessage::kBatchWriteResponse, f.GetValue().Response);
            }
        }

        ui32 maxCount = 1;
        bool unpack = false;
        auto [consumer, ccResult] = CreateConsumer(pqLib, server.GrpcPort, "user", {"aaa/bbb/ccc/topic", {}}, maxCount, unpack);
        UNIT_ASSERT_C(ccResult.Response.response_case() == MigrationStreamingReadServerMessage::kInitResponse, ccResult.Response);

        auto msg = consumer->GetNextMessage();
        msg.Wait();
        Cerr << msg.GetValue().Response << "\n";
        UNIT_ASSERT(msg.GetValue().Response.response_case() == MigrationStreamingReadServerMessage::kAssigned);
    }


    Y_UNIT_TEST(TestReleaseWithAssigns) {
        NPersQueue::TTestServer server;
        server.AnnoyingClient->CreateTopic(DEFAULT_TOPIC_NAME, 3);

        server.EnableLogs({ NKikimrServices::PQ_READ_PROXY });
        auto pqLib = TPQLib::WithCerrLogger();

        TPQDataWriter writer("source", server);

        for (ui32 i = 1; i <= 3; ++i) {
            TString sourceId = "123" + ToString<int>(i);
            ui32 partitionGroup = i;
            auto [producer, pcResult] = CreateProducer(pqLib, server.GrpcPort, SHORT_TOPIC_NAME, sourceId, partitionGroup);

            UNIT_ASSERT(pcResult.Response.server_message_case() == StreamingWriteServerMessage::kInitResponse);
            auto f = producer->Write(i,  TString(10, 'a'));
            f.Wait();
        }

        TConsumerSettings ss;
        ss.Consumer = "user";
        ss.Server = TServerSetting{"localhost", server.GrpcPort};
        ss.Topics.push_back({SHORT_TOPIC_NAME, {}});
        ss.ReadMirroredPartitions = false;
        ss.MaxCount = 3;
        ss.Unpack = false;

        auto [consumer, ccResult] = CreateConsumer(pqLib, ss);
        Cerr << ccResult.Response << "\n";

        for (ui32 i = 1; i <= 3; ++i) {
            auto msg = consumer->GetNextMessage();
            msg.Wait();
            Cerr << msg.GetValue().Response << "\n";
            UNIT_ASSERT(msg.GetValue().Response.response_case() == MigrationStreamingReadServerMessage::kAssigned);
            UNIT_ASSERT(msg.GetValue().Response.assigned().topic().path() == SHORT_TOPIC_NAME);
            UNIT_ASSERT(msg.GetValue().Response.assigned().cluster() == "dc1");
        }

        auto [consumer2, ccResult2] = CreateConsumer(pqLib, ss);
        Cerr << ccResult2.Response << "\n";

        auto msg = consumer->GetNextMessage();
        auto msg2 = consumer2->GetNextMessage();

        msg.Wait();
        Cerr << msg.GetValue().Response << "\n";
        UNIT_ASSERT(msg.GetValue().Response.response_case() == MigrationStreamingReadServerMessage::kRelease);
        UNIT_ASSERT(msg.GetValue().Response.release().topic().path() == SHORT_TOPIC_NAME);
        UNIT_ASSERT(msg.GetValue().Response.release().cluster() == "dc1");

        UNIT_ASSERT(!msg2.Wait(TDuration::Seconds(1)));

        msg.GetValue().Release.SetValue();

        msg2.Wait();
        Cerr << msg2.GetValue().Response << "\n";

        UNIT_ASSERT(msg2.GetValue().Response.response_case() == MigrationStreamingReadServerMessage::kAssigned);
        UNIT_ASSERT(msg2.GetValue().Response.assigned().topic().path() == SHORT_TOPIC_NAME);
        UNIT_ASSERT(msg2.GetValue().Response.assigned().cluster() == "dc1");
    }

    Y_UNIT_TEST(TestSilentRelease) {
        NPersQueue::TTestServer server;
        server.AnnoyingClient->CreateTopic(DEFAULT_TOPIC_NAME, 3);

        server.EnableLogs({ NKikimrServices::PQ_READ_PROXY });
        auto pqLib = TPQLib::WithCerrLogger();

        TPQDataWriter writer("source", server);

        TVector<std::pair<ui64, ui64>> cookies;

        for (ui32 i = 1; i <= 3; ++i) {
            TString sourceId = "123" + ToString<int>(i);
            ui32 partitionGroup = i;

            auto [producer, pcResult] = CreateProducer(pqLib, server.GrpcPort, SHORT_TOPIC_NAME, sourceId, partitionGroup);
            Cerr << "===Response: " << pcResult.Response << Endl;
            UNIT_ASSERT(pcResult.Response.server_message_case() == StreamingWriteServerMessage::kInitResponse);
            auto f = producer->Write(i,  TString(10, 'a'));
            f.Wait();
        }

        TConsumerSettings ss;
        ss.Consumer = "user";
        ss.Server = TServerSetting{"localhost", server.GrpcPort};
        ss.Topics.push_back({SHORT_TOPIC_NAME, {}});
        ss.ReadMirroredPartitions = false;
        ss.MaxCount = 1;
        ss.Unpack = false;

        auto [consumer, ccResult] = CreateConsumer(pqLib, ss);
        Cerr << ccResult.Response << "\n";

        for (ui32 i = 1; i <= 3; ++i) {
            auto msg = GetNextMessageSkipAssignment(consumer);
            Cerr << msg.GetValueSync().Response << "\n";
            UNIT_ASSERT(msg.GetValueSync().Response.response_case() == MigrationStreamingReadServerMessage::kDataBatch);
            for (auto& p : msg.GetValue().Response.data_batch().partition_data()) {
                cookies.emplace_back(p.cookie().assign_id(), p.cookie().partition_cookie());
            }
        }

        auto [consumer2, ccResult2] = CreateConsumer(pqLib, ss);
        Cerr << ccResult2.Response << "\n";

        auto msg = consumer->GetNextMessage();
        auto msg2 = consumer2->GetNextMessage();
        UNIT_ASSERT(!msg2.Wait(TDuration::Seconds(1)));
        consumer->Commit(cookies);

        if (msg.GetValueSync().Release.Initialized()) {
            msg.GetValueSync().Release.SetValue();
        }

        msg2.Wait();
        Cerr << msg2.GetValue().Response << "\n";

        UNIT_ASSERT(msg2.GetValue().Response.response_case() == MigrationStreamingReadServerMessage::kAssigned);
        UNIT_ASSERT(msg2.GetValue().Response.assigned().topic().path() == SHORT_TOPIC_NAME);
        UNIT_ASSERT(msg2.GetValue().Response.assigned().cluster() == "dc1");
        UNIT_ASSERT(msg2.GetValue().Response.assigned().read_offset() == 1);
    }

*/

/*
    Y_UNIT_TEST(TestDoubleRelease) {
        NPersQueue::TTestServer server;
        server.AnnoyingClient->CreateTopic(
                DEFAULT_TOPIC_NAME, 1, 8000000, 86400, 50000000, "", 50000000, {"user1"}, {"user1", "user2"}
        );
        server.EnableLogs({ NKikimrServices::PQ_READ_PROXY, NKikimrServices::TABLET_AGGREGATOR });
        auto pqLib = TPQLib::WithCerrLogger();
        TPQDataWriter writer("source", server);

        TConsumerSettings ss;
        ss.Consumer = "user";
        ss.Server = TServerSetting{"localhost", server.GrpcPort};
        ss.Topics.push_back({SHORT_TOPIC_NAME, {}});
        ss.ReadMirroredPartitions = false;
        ss.MaxCount = 3;
        ss.Unpack = false;

        auto [consumer, ccResult] = CreateConsumer(pqLib, ss);
        Cerr << ccResult.Response << "\n";

        auto msg = consumer->GetNextMessage();
        msg.Wait();
        Cerr << msg.GetValue().Response << "\n";
        UNIT_ASSERT(msg.GetValue().Response.response_case() == MigrationStreamingReadServerMessage::kAssigned);
        UNIT_ASSERT(msg.GetValue().Response.assigned().topic().path() == SHORT_TOPIC_NAME);
        UNIT_ASSERT(msg.GetValue().Response.assigned().cluster() == "dc1");

        msg = consumer->GetNextMessage();
        UNIT_ASSERT(!msg.Wait(TDuration::Seconds(1)));

        THolder<IConsumer> consumer2;
        do {
            std::tie(consumer2, ccResult) = CreateConsumer(pqLib, ss);
            Cerr << ccResult.Response << "\n";
        } while(!msg.Wait(TDuration::Seconds(1)));

        Cerr << msg.GetValue().Response << "\n";
        UNIT_ASSERT(msg.GetValue().Response.response_case() == MigrationStreamingReadServerMessage::kRelease);
        UNIT_ASSERT(msg.GetValue().Response.release().topic().path() == SHORT_TOPIC_NAME);
        UNIT_ASSERT(msg.GetValue().Response.release().cluster() == "dc1");
        UNIT_ASSERT(msg.GetValue().Response.release().forceful_release() == false);

        msg = consumer->GetNextMessage();
        UNIT_ASSERT(!msg.Wait(TDuration::Seconds(1)));

        server.AnnoyingClient->RestartBalancerTablet(server.CleverServer->GetRuntime(), DEFAULT_TOPIC_NAME);
        UNIT_ASSERT(msg.Wait(TDuration::Seconds(1)));

        Cerr << msg.GetValue().Response << "\n";
        UNIT_ASSERT(msg.GetValue().Response.response_case() == MigrationStreamingReadServerMessage::kRelease);
        UNIT_ASSERT(msg.GetValue().Response.release().topic().path() == SHORT_TOPIC_NAME);
        UNIT_ASSERT(msg.GetValue().Response.release().cluster() == "dc1");
        UNIT_ASSERT(msg.GetValue().Response.release().forceful_release() == true);

        THolder<TEvTabletCounters::TEvTabletLabeledCountersResponse> response;
        TActorId edge = server.CleverServer->GetRuntime()->AllocateEdgeActor();

        do {

            auto actorId = NKikimr::CreateClusterLabeledCountersAggregatorActor(edge, TTabletTypes::PersQueue, 3, "rt3.*--*,user*!!/!!*!!/rt3.*--*", 0); // remove !!
            server.CleverServer->GetRuntime()->Register(actorId);
            response = server.CleverServer->GetRuntime()->
                            GrabEdgeEvent<TEvTabletCounters::TEvTabletLabeledCountersResponse>();

           Cerr << "FINAL RESPONSE :\n" << response->Record.DebugString() << Endl;
        } while (response->Record.LabeledCountersByGroupSize() == 0);

        Cerr << "MULITREQUEST\n";

        auto actorId = NKikimr::CreateClusterLabeledCountersAggregatorActor(edge, TTabletTypes::PersQueue, 3, "rt3.*--*,user*!!/!!*!!/rt3.*--*", 3); // remove !!
        server.CleverServer->GetRuntime()->Register(actorId);
        response = server.CleverServer->GetRuntime()->
                        GrabEdgeEvent<TEvTabletCounters::TEvTabletLabeledCountersResponse>();

        Cerr << "FINAL RESPONSE2 :\n" << response->Record.DebugString() << Endl;
        UNIT_ASSERT(response->Record.LabeledCountersByGroupSize());

    }

    Y_UNIT_TEST(TestUncompressedSize) {
        TRateLimiterTestSetup setup(NKikimrPQ::TPQConfig::TQuotingConfig::USER_PAYLOAD_SIZE);

        setup.CreateTopic("account/topic");

        THolder<IProducer> producer = setup.StartProducer("account/topic", true);

        TString data = TString("12345") * 100;
        for (ui32 i = 0; i < 100; ++i) {
            producer->Write(data);
        }
        auto writeResult = producer->Write(data);
        const auto& writeResponse = writeResult.GetValueSync().Response;
        UNIT_ASSERT_EQUAL_C(Ydb::StatusIds::SUCCESS, writeResponse.status(), "Response: " << writeResponse);

        auto pqLib = TPQLib::WithCerrLogger();
        using namespace NPersQueue;
        auto [consumer, ccResult] = CreateConsumer(pqLib, setup.GetGrpcPort(), "shared/user", {"/account/topic" , {}}, 1000, false);
        Cerr << ccResult.Response << "\n";

        auto msg = consumer->GetNextMessage();
        msg.Wait();
        Cerr << "ASSIGN RESPONSE: " << msg.GetValue().Response << "\n";
        UNIT_ASSERT(msg.GetValue().Type == EMT_ASSIGNED);
        auto pp = msg.GetValue().StartRead;
        pp.SetValue(TAssignInfo());
        Cerr << "START READ\n";
        ui32 count = 0;
        do {
            msg = consumer->GetNextMessage();
            msg.Wait();
            Cerr << "GOT LAST MESSAGE: " << msg.GetValue().Response << "\n";
            for (auto& pd : msg.GetValue().Response.data_batch().partition_data()) {
                for (auto & b : pd.batches()) {
                    for (auto& md : b.message_data()) {
                        UNIT_ASSERT(md.uncompressed_size() == 500);
                        ++count;
                    }
                }
            }
            Cerr << count << "\n";
        } while (count < 100);
    }

    Y_UNIT_TEST(TestReadQuotasSimple) {
        TRateLimiterTestSetup setup(NKikimrPQ::TPQConfig::TQuotingConfig::USER_PAYLOAD_SIZE, 1000, 1000, true);

        const TString topicPath = "acc/topic1";
        const TString consumerPath = "acc2/reader1";
        setup.CreateTopic(topicPath);
        setup.CreateConsumer(consumerPath);

        THolder<IProducer> producer = setup.StartProducer(topicPath, true);

        auto pqLib = TPQLib::WithCerrLogger();

        auto [consumer, ccResult] = CreateConsumer(
                pqLib, setup.GetGrpcPort(), consumerPath, {topicPath , {}}, 1000, false
        );
        Cerr << ccResult.Response << "\n";

        {
            auto msg = consumer->GetNextMessage();
            msg.Wait();
            Cerr << "consumer assign response: " << msg.GetValue().Response << "\n";
            UNIT_ASSERT(msg.GetValue().Type == EMT_ASSIGNED);
            msg.GetValue().StartRead.SetValue(TAssignInfo());
        }

        TVector<NThreading::TFuture<Ydb::PersQueue::TProducerCommitResponse>> writeResults;
        TVector<NThreading::TFuture<Ydb::PersQueue::TConsumerMessage>> readResults;

        for (ui32 readBatches = 0; readBatches < 10; ++readBatches) {
            auto msg = consumer->GetNextMessage();
            while (!msg.HasValue()) {
                producer->Write(TString(std::string(10000, 'A')));
                Sleep(TDuration::MilliSeconds(10));
            }
            const auto& response = msg.GetValue().Response;
            Cerr << "next read response: " << response << "\n";

            for (auto& data : response.data_batch().partition_data()) {
                for (auto& batch : data.batches()) {
                    UNIT_ASSERT(batch.message_data_size() > 0);
                }
            }
        }
    }

    Y_UNIT_TEST(TestReadWithQuoterWithoutResources) {
        if (NSan::ASanIsOn()) {
            return;
        }
        TRateLimiterTestSetup setup(NKikimrPQ::TPQConfig::TQuotingConfig::USER_PAYLOAD_SIZE, 1000, 1000, true);

        const TString topicPath = "acc/topic1";
        const TString consumerPath = "acc2/reader1"; // don't create kesus resources
        setup.CreateTopic(topicPath);

        THolder<IProducer> producer = setup.StartProducer(topicPath, true);

        TPQLibSettings pqLibSettings({ .DefaultLogger = new TCerrLogger(DEBUG_LOG_LEVEL) });
        TPQLib PQLib(pqLibSettings);
        auto [consumer, ccResult] = CreateConsumer(PQLib, setup.GetGrpcPort(), consumerPath, {topicPath , {}}, 1000, false);
        Cerr << ccResult.Response << "\n";

        {
            auto msg = consumer->GetNextMessage();
            msg.Wait();
            Cerr << "consumer assign  response: " << msg.GetValue().Response << "\n";
            UNIT_ASSERT(msg.GetValue().Type == EMT_ASSIGNED);
            msg.GetValue().StartRead.SetValue(TAssignInfo());
        }

        TVector<NThreading::TFuture<Ydb::PersQueue::TProducerCommitResponse>> writeResults;
        TVector<NThreading::TFuture<Ydb::PersQueue::TConsumerMessage>> readResults;

        for (ui32 readBatches = 0; readBatches < 10; ++readBatches) {
            auto msg = consumer->GetNextMessage();
            while (!msg.HasValue()) {
                producer->Write(TString(std::string(10000, 'A')));
                Sleep(TDuration::MilliSeconds(10));
            }
            const auto& response = msg.GetValue().Response;
            Cerr << "next read response: " << response << "\n";

            for (auto& data : response.data_batch().partition_data()) {
                for (auto& batch : data.batches()) {
                    UNIT_ASSERT(batch.message_data_size() > 0);
                }
            }
        }
    }

    Y_UNIT_TEST(TestDeletionOfTopic) {
        if (NSan::ASanIsOn()) {
            return;
        }

        NPersQueue::TTestServer server;
        server.AnnoyingClient->CreateTopic(DEFAULT_TOPIC_NAME, 1);
        server.WaitInit(SHORT_TOPIC_NAME);
        server.EnableLogs({ NKikimrServices::PQ_READ_PROXY });

        server.AnnoyingClient->DeleteTopic2(DEFAULT_TOPIC_NAME, NPersQueue::NErrorCode::OK, false);
        auto pqLib = TPQLib::WithCerrLogger();

        ui32 maxCount = 1;
        bool unpack = false;
        auto [consumer, ccResult] = CreateConsumer(pqLib, server.GrpcPort, "user", {SHORT_TOPIC_NAME, {}}, maxCount, unpack);
        Cerr << "Consumer create response: " << ccResult.Response << "\n";

        auto isDead = consumer->IsDead();
        isDead.Wait();
        Cerr << "Is dead future value: " << isDead.GetValue() << "\n";
        UNIT_ASSERT_EQUAL(ccResult.Response.Getissues(0).issue_code(), Ydb::PersQueue::ErrorCode::UNKNOWN_TOPIC);
    }
*/
    Y_UNIT_TEST(Codecs_InitWriteSession_DefaultTopicSupportedCodecsInInitResponse) {
        APITestSetup setup{TEST_CASE_NAME};
        grpc::ClientContext context;
        auto session = setup.GetPersQueueService()->StreamingWrite(&context);


        auto serverMessage = setup.InitSession(session);


        auto defaultSupportedCodecs = TVector<Ydb::PersQueue::V1::Codec>{ Ydb::PersQueue::V1::CODEC_RAW, Ydb::PersQueue::V1::CODEC_GZIP, Ydb::PersQueue::V1::CODEC_LZOP };
        auto topicSupportedCodecs = serverMessage.init_response().supported_codecs();
        UNIT_ASSERT_VALUES_EQUAL_C(defaultSupportedCodecs.size(), topicSupportedCodecs.size(), serverMessage.init_response());
        UNIT_ASSERT_C(Equal(defaultSupportedCodecs.begin(), defaultSupportedCodecs.end(), topicSupportedCodecs.begin()), serverMessage.init_response());
    }

    Y_UNIT_TEST(Codecs_WriteMessageWithDefaultCodecs_MessagesAreAcknowledged) {
        APITestSetup setup{TEST_CASE_NAME};
        auto log = setup.GetLog();
        StreamingWriteClientMessage clientMessage;
        auto* writeRequest = clientMessage.mutable_write_request();
        auto sequenceNumber = 1;
        const auto message = NUnitTest::RandomString(250_KB, std::rand());
        auto compress = [](TString data, i32 codecID) {
            Y_UNUSED(codecID);
            return TString(data);
        };
        TVector<char> defaultCodecs{0, 1, 2};
        for (const auto& codecID : defaultCodecs) {
            auto compressedMessage = compress(message, codecID);

            writeRequest->add_sequence_numbers(sequenceNumber++);
            writeRequest->add_message_sizes(message.size());
            writeRequest->add_created_at_ms(TInstant::Now().MilliSeconds());
            writeRequest->add_sent_at_ms(TInstant::Now().MilliSeconds());
            writeRequest->add_blocks_offsets(0);
            writeRequest->add_blocks_part_numbers(0);
            writeRequest->add_blocks_message_counts(1);
            writeRequest->add_blocks_uncompressed_sizes(message.size());
            writeRequest->add_blocks_headers(TString(1, codecID));
            writeRequest->add_blocks_data(compressedMessage);
        }
        auto session = setup.InitWriteSession();


        AssertSuccessfullStreamingOperation(session.first->Write(clientMessage), session.first, &clientMessage);


        StreamingWriteServerMessage serverMessage;
        log << TLOG_INFO << "Wait for write acknowledgement";
        AssertSuccessfullStreamingOperation(session.first->Read(&serverMessage), session.first);
        UNIT_ASSERT_C(serverMessage.server_message_case() == StreamingWriteServerMessage::kBatchWriteResponse, serverMessage);
        UNIT_ASSERT_VALUES_EQUAL_C(defaultCodecs.size(), serverMessage.batch_write_response().offsets_size(), serverMessage);
    }

    Y_UNIT_TEST(Codecs_WriteMessageWithNonDefaultCodecThatHasToBeConfiguredAdditionally_SessionClosedWithBadRequestError) {
        APITestSetup setup{TEST_CASE_NAME};
        auto log = setup.GetLog();
        StreamingWriteClientMessage clientMessage;
        auto* writeRequest = clientMessage.mutable_write_request();
        const auto message = NUnitTest::RandomString(250_KB, std::rand());
        const auto codecID = 3;
        writeRequest->add_sequence_numbers(1);
        writeRequest->add_message_sizes(message.size());
        writeRequest->add_created_at_ms(TInstant::Now().MilliSeconds());
        writeRequest->add_sent_at_ms(TInstant::Now().MilliSeconds());
        writeRequest->add_blocks_offsets(0);
        writeRequest->add_blocks_part_numbers(0);
        writeRequest->add_blocks_message_counts(1);
        writeRequest->add_blocks_uncompressed_sizes(message.size());
        writeRequest->add_blocks_headers(TString(1, codecID));
        writeRequest->add_blocks_data(message);
        auto session = setup.InitWriteSession();


        AssertSuccessfullStreamingOperation(session.first->Write(clientMessage), session.first, &clientMessage);

        log << TLOG_INFO << "Wait for session to die";
        AssertStreamingSessionDead(session.first, Ydb::StatusIds::BAD_REQUEST, Ydb::PersQueue::ErrorCode::BAD_REQUEST);
    }

    StreamingWriteClientMessage::InitRequest GenerateSessionSetupWithPreferredCluster(const TString preferredCluster) {
        StreamingWriteClientMessage::InitRequest sessionSetup;
        sessionSetup.set_preferred_cluster(preferredCluster);
        sessionSetup.set_message_group_id("test-message-group-id-" + preferredCluster);
        return sessionSetup;
    };

    Y_UNIT_TEST(PreferredCluster_TwoEnabledClustersAndWriteSessionsWithDifferentPreferredCluster_SessionWithMismatchedClusterDiesAndOthersAlive) {
        APITestSetup setup{TEST_CASE_NAME};
        auto log = setup.GetLog();

        setup.GetPQConfig().SetClustersUpdateTimeoutSec(0);
        setup.GetPQConfig().SetRemoteClusterEnabledDelaySec(0);
        setup.GetPQConfig().SetCloseClientSessionWithEnabledRemotePreferredClusterDelaySec(0);

        auto sessionWithNoPreferredCluster = setup.InitWriteSession(GenerateSessionSetupWithPreferredCluster(TString()));
        auto sessionWithLocalPreffedCluster = setup.InitWriteSession(GenerateSessionSetupWithPreferredCluster(setup.GetLocalCluster()));
        auto sessionWithRemotePrefferedCluster = setup.InitWriteSession(GenerateSessionSetupWithPreferredCluster(setup.GetRemoteCluster()), true);

        grpc::ClientContext context;
        auto sessionWithNoInitialization = setup.GetPersQueueService()->StreamingWrite(&context);

        log << TLOG_INFO << "Wait for session with remote preferred cluster to die";
        AssertStreamingSessionDead(sessionWithRemotePrefferedCluster.Stream, Ydb::StatusIds::ABORTED, Ydb::PersQueue::ErrorCode::PREFERRED_CLUSTER_MISMATCHED, sessionWithRemotePrefferedCluster.FirstMessage);
        AssertStreamingSessionAlive(sessionWithNoPreferredCluster.first);
        AssertStreamingSessionAlive(sessionWithLocalPreffedCluster.first);

        setup.InitSession(sessionWithNoInitialization);
        AssertStreamingSessionAlive(sessionWithNoInitialization);
    }

    Y_UNIT_TEST(PreferredCluster_DisabledRemoteClusterAndWriteSessionsWithDifferentPreferredClusterAndLaterRemoteClusterEnabled_SessionWithMismatchedClusterDiesAfterPreferredClusterEnabledAndOtherSessionsAlive) {
        APITestSetup setup{TEST_CASE_NAME};
        auto log = setup.GetLog();
        log << TLOG_INFO << "Disable remote cluster " << setup.GetRemoteCluster().Quote();
        setup.GetFlatMsgBusPQClient().UpdateDC(setup.GetRemoteCluster(), false, false);
        setup.GetPQConfig().SetClustersUpdateTimeoutSec(0);
        setup.GetPQConfig().SetRemoteClusterEnabledDelaySec(0);
        setup.GetPQConfig().SetCloseClientSessionWithEnabledRemotePreferredClusterDelaySec(0);
        auto sessionWithNoPreferredCluster = setup.InitWriteSession(GenerateSessionSetupWithPreferredCluster(TString()));
        auto sessionWithLocalPreffedCluster = setup.InitWriteSession(GenerateSessionSetupWithPreferredCluster(setup.GetLocalCluster()));
        auto sessionWithRemotePrefferedCluster = setup.InitWriteSession(GenerateSessionSetupWithPreferredCluster(setup.GetRemoteCluster()));
        AssertStreamingSessionAlive(sessionWithNoPreferredCluster.first);
        AssertStreamingSessionAlive(sessionWithLocalPreffedCluster.first);
        AssertStreamingSessionAlive(sessionWithRemotePrefferedCluster.first);

        log << TLOG_INFO << "Enable remote cluster " << setup.GetRemoteCluster().Quote();
        setup.GetFlatMsgBusPQClient().UpdateDC(setup.GetRemoteCluster(), false, true);

        log << TLOG_INFO << "Wait for session with remote preferred cluster to die";
        AssertStreamingSessionDead(sessionWithRemotePrefferedCluster.first, Ydb::StatusIds::ABORTED, Ydb::PersQueue::ErrorCode::PREFERRED_CLUSTER_MISMATCHED);
        AssertStreamingSessionAlive(sessionWithNoPreferredCluster.first);
        AssertStreamingSessionAlive(sessionWithLocalPreffedCluster.first);
    }

    Y_UNIT_TEST(PreferredCluster_EnabledRemotePreferredClusterAndCloseClientSessionWithEnabledRemotePreferredClusterDelaySec_SessionDiesOnlyAfterDelay) {
        APITestSetup setup{TEST_CASE_NAME};
        auto log = setup.GetLog();
        setup.GetPQConfig().SetClustersUpdateTimeoutSec(0);
        setup.GetPQConfig().SetRemoteClusterEnabledDelaySec(0);
        setup.GetPQConfig().SetCloseClientSessionWithEnabledRemotePreferredClusterDelaySec(3);

        const auto edgeActorID = setup.GetServer().GetRuntime()->AllocateEdgeActor();

        setup.GetServer().GetRuntime()->Send(new IEventHandle(NPQ::NClusterTracker::MakeClusterTrackerID(), edgeActorID, new NPQ::NClusterTracker::TEvClusterTracker::TEvSubscribe));
        log << TLOG_INFO << "Wait for cluster tracker event";
        auto clustersUpdate = setup.GetServer().GetRuntime()->GrabEdgeEvent<NPQ::NClusterTracker::TEvClusterTracker::TEvClustersUpdate>();

        TInstant now = TInstant::Now();
        auto session = setup.InitWriteSession(GenerateSessionSetupWithPreferredCluster(setup.GetRemoteCluster()));

        AssertStreamingSessionDead(session.first, Ydb::StatusIds::ABORTED, Ydb::PersQueue::ErrorCode::PREFERRED_CLUSTER_MISMATCHED);
        UNIT_ASSERT(TInstant::Now() - now > TDuration::Seconds(3));
    }

    Y_UNIT_TEST(PreferredCluster_NonExistentPreferredCluster_SessionDiesOnlyAfterDelay) {
        APITestSetup setup{TEST_CASE_NAME};
        auto log = setup.GetLog();
        setup.GetPQConfig().SetClustersUpdateTimeoutSec(0);
        setup.GetPQConfig().SetRemoteClusterEnabledDelaySec(0);
        setup.GetPQConfig().SetCloseClientSessionWithEnabledRemotePreferredClusterDelaySec(2);

        TInstant now(TInstant::Now());
        auto session = setup.InitWriteSession(GenerateSessionSetupWithPreferredCluster("non-existent-cluster"));
        AssertStreamingSessionAlive(session.first);

        AssertStreamingSessionDead(session.first, Ydb::StatusIds::ABORTED, Ydb::PersQueue::ErrorCode::PREFERRED_CLUSTER_MISMATCHED);
        UNIT_ASSERT(TInstant::Now() - now > TDuration::MilliSeconds(1999));
    }

    Y_UNIT_TEST(PreferredCluster_EnabledRemotePreferredClusterAndRemoteClusterEnabledDelaySec_SessionDiesOnlyAfterDelay) {
        APITestSetup setup{TEST_CASE_NAME};
        auto log = setup.GetLog();
        setup.GetPQConfig().SetClustersUpdateTimeoutSec(0);
        setup.GetPQConfig().SetCloseClientSessionWithEnabledRemotePreferredClusterDelaySec(2);
        const auto edgeActorID = setup.GetServer().GetRuntime()->AllocateEdgeActor();

        setup.GetPQConfig().SetRemoteClusterEnabledDelaySec(0);

        TInstant now(TInstant::Now());
        auto session = setup.InitWriteSession(GenerateSessionSetupWithPreferredCluster(setup.GetRemoteCluster()));

        setup.GetServer().GetRuntime()->Send(new IEventHandle(NPQ::NClusterTracker::MakeClusterTrackerID(), edgeActorID, new NPQ::NClusterTracker::TEvClusterTracker::TEvSubscribe));
        log << TLOG_INFO << "Wait for cluster tracker event";
        auto clustersUpdate = setup.GetServer().GetRuntime()->GrabEdgeEvent<NPQ::NClusterTracker::TEvClusterTracker::TEvClustersUpdate>();
        AssertStreamingSessionAlive(session.first);

        AssertStreamingSessionDead(session.first, Ydb::StatusIds::ABORTED, Ydb::PersQueue::ErrorCode::PREFERRED_CLUSTER_MISMATCHED);

        UNIT_ASSERT(TInstant::Now() - now > TDuration::MilliSeconds(1999));
    }

    Y_UNIT_TEST(PreferredCluster_RemotePreferredClusterEnabledWhileSessionInitializing_SessionDiesOnlyAfterInitializationAndDelay) {
        APITestSetup setup{TEST_CASE_NAME};
        auto log = setup.GetLog();
        setup.GetPQConfig().SetClustersUpdateTimeoutSec(0);
        setup.GetPQConfig().SetRemoteClusterEnabledDelaySec(0);
        setup.GetPQConfig().SetCloseClientSessionWithEnabledRemotePreferredClusterDelaySec(2);
        const auto edgeActorID = setup.GetServer().GetRuntime()->AllocateEdgeActor();
        setup.GetFlatMsgBusPQClient().UpdateDC(setup.GetRemoteCluster(), false, false);

        grpc::ClientContext context;
        auto session = setup.GetPersQueueService()->StreamingWrite(&context);

        setup.GetFlatMsgBusPQClient().UpdateDC(setup.GetRemoteCluster(), false, true);

        setup.GetServer().GetRuntime()->Send(new IEventHandle(NPQ::NClusterTracker::MakeClusterTrackerID(), edgeActorID, new NPQ::NClusterTracker::TEvClusterTracker::TEvSubscribe));
        log << TLOG_INFO << "Wait for cluster tracker event";
        auto clustersUpdate = setup.GetServer().GetRuntime()->GrabEdgeEvent<NPQ::NClusterTracker::TEvClusterTracker::TEvClustersUpdate>();
        TInstant now(TInstant::Now());
        setup.InitSession(session, GenerateSessionSetupWithPreferredCluster(setup.GetRemoteCluster()));

        AssertStreamingSessionAlive(session);

        log << TLOG_INFO << "Set small delay and wait for initialized session with remote preferred cluster to die";
        AssertStreamingSessionDead(session, Ydb::StatusIds::ABORTED, Ydb::PersQueue::ErrorCode::PREFERRED_CLUSTER_MISMATCHED);

        UNIT_ASSERT(TInstant::Now() - now > TDuration::MilliSeconds(1999));

    }

    Y_UNIT_TEST(SchemeOperationsTest) {
        NPersQueue::TTestServer server;
        server.EnableLogs({NKikimrServices::PQ_READ_PROXY, NKikimrServices::BLACKBOX_VALIDATOR });
        TString topic1 = "rt3.dc1--acc--topic1";
        TString topic3 = "rt3.dc1--acc--topic3";
        server.AnnoyingClient->CreateTopic(topic1, 1);
        server.AnnoyingClient->CreateTopic(DEFAULT_TOPIC_NAME, 1);
        server.AnnoyingClient->CreateConsumer("user");

        std::shared_ptr<grpc::Channel> Channel_;
        std::unique_ptr<Ydb::PersQueue::V1::PersQueueService::Stub> StubP_;
        std::unique_ptr<Ydb::Topic::V1::TopicService::Stub> TopicStubP_;

        {
            Channel_ = grpc::CreateChannel("localhost:" + ToString(server.GrpcPort), grpc::InsecureChannelCredentials());
            StubP_ = Ydb::PersQueue::V1::PersQueueService::NewStub(Channel_);
            TopicStubP_ = Ydb::Topic::V1::TopicService::NewStub(Channel_);
        }

        do {
            Ydb::Topic::CreateTopicRequest request;
            Ydb::Topic::CreateTopicResponse response;
            request.set_path(TStringBuilder() << "/Root/PQ/" << topic3);

            grpc::ClientContext rcontext;
            rcontext.AddMetadata("x-ydb-auth-ticket", "user@" BUILTIN_ACL_DOMAIN);

            auto status = TopicStubP_->CreateTopic(&rcontext, request, &response);

            UNIT_ASSERT(status.ok());
            Ydb::Topic::CreateTopicResult res;
            response.operation().result().UnpackTo(&res);
            Cerr << response << "\n" << res << "\n";
            if (response.operation().status() == Ydb::StatusIds::UNAVAILABLE) {
                Sleep(TDuration::Seconds(1));
                continue;
            }
            Cerr << response.operation() << "\n";
            UNIT_ASSERT_VALUES_EQUAL(response.operation().status(), Ydb::StatusIds::UNAUTHORIZED);
            break;
        } while (true);

        {
            // local cluster
            Ydb::Topic::CreateTopicRequest request;
            Ydb::Topic::CreateTopicResponse response;
            request.set_path(TStringBuilder() << "/Root/PQ/" << topic3);

            request.mutable_partitioning_settings()->set_min_active_partitions(2);
            request.mutable_retention_period()->set_seconds(TDuration::Days(1).Seconds());
            (*request.mutable_attributes())["_max_partition_storage_size"] = "1000";
            request.set_partition_write_speed_bytes_per_second(1000);
            request.set_partition_write_burst_bytes(1000);

            request.mutable_supported_codecs()->add_codecs(Ydb::Topic::CODEC_RAW);
            request.mutable_supported_codecs()->add_codecs(Ydb::Topic::CODEC_ZSTD);
            request.mutable_supported_codecs()->add_codecs(Ydb::Topic::CODEC_CUSTOM);
            request.mutable_supported_codecs()->add_codecs(Ydb::Topic::CODEC_CUSTOM + 5);

            auto consumer = request.add_consumers();
            consumer->set_name("first-consumer");
            consumer->set_important(false);
            consumer->mutable_read_from()->set_seconds(11223344);
            (*consumer->mutable_attributes())["_version"] = "5000";
            grpc::ClientContext rcontext;

            auto status = TopicStubP_->CreateTopic(&rcontext, request, &response);

            UNIT_ASSERT(status.ok());
            Ydb::Topic::CreateTopicResult res;
            response.operation().result().UnpackTo(&res);
            Cerr << response << "\n" << res << "\n";
            UNIT_ASSERT_VALUES_EQUAL(response.operation().status(), Ydb::StatusIds::SUCCESS);
            server.AnnoyingClient->AddTopic(topic3);

        }


        auto driver = server.AnnoyingClient->GetDriver();

        auto client = NYdb::NScheme::TSchemeClient(*driver);
        auto lsRes = client.ListDirectory("/Root/PQ").GetValueSync();
        UNIT_ASSERT(lsRes.IsSuccess());
        for (auto& entry : lsRes.GetChildren()) {
            Cerr << "ENTRY: " << entry.Name << " type " << (int)entry.Type << "\n";
        }

        auto alter =[&TopicStubP_](const Ydb::Topic::AlterTopicRequest& request, Ydb::StatusIds::StatusCode statusCode, bool auth)
        {
            Ydb::Topic::AlterTopicResponse response;

            grpc::ClientContext rcontext;
            if (auth)
                rcontext.AddMetadata("x-ydb-auth-ticket", "user@" BUILTIN_ACL_DOMAIN);

            auto status = TopicStubP_->AlterTopic(&rcontext, request, &response);

            UNIT_ASSERT(status.ok());
            Ydb::Topic::AlterTopicResult res;
            response.operation().result().UnpackTo(&res);
            Cerr << response << "\n" << res << "\n";
            UNIT_ASSERT_VALUES_EQUAL(response.operation().status(), statusCode);
        };

        Ydb::Topic::AlterTopicRequest request;
        request.set_path(TStringBuilder() << "/Root/PQ/" << topic3);

        request.mutable_set_retention_period()->set_seconds(TDuration::Days(2).Seconds());
        request.mutable_alter_partitioning_settings()->set_set_min_active_partitions(1);
        alter(request, Ydb::StatusIds::SCHEME_ERROR, true);
        alter(request, Ydb::StatusIds::BAD_REQUEST, false);
        request.mutable_alter_partitioning_settings()->set_set_min_active_partitions(3);
        request.set_set_retention_storage_mb(-2);
        alter(request, Ydb::StatusIds::BAD_REQUEST, false);
        request.set_set_retention_storage_mb(0);
        alter(request, Ydb::StatusIds::SUCCESS, false);
        auto rr = request.add_add_consumers();
        alter(request, Ydb::StatusIds::BAD_REQUEST, false);

        request.mutable_set_supported_codecs()->add_codecs(Ydb::Topic::CODEC_LZOP);
        request.mutable_set_supported_codecs()->add_codecs(Ydb::Topic::CODEC_CUSTOM + 5);

        request.set_set_partition_write_speed_bytes_per_second(123);
        (*request.mutable_alter_attributes())["_max_partition_storage_size"] = "234";
        rr->set_name("consumer");

        rr->mutable_supported_codecs()->add_codecs(Ydb::Topic::CODEC_LZOP);
        rr->mutable_supported_codecs()->add_codecs(Ydb::Topic::CODEC_CUSTOM + 5);

        rr->set_important(true);
        rr->mutable_read_from()->set_seconds(111);
        (*rr->mutable_attributes())["_version"] = "567";

        rr = request.add_add_consumers();
        rr->set_name("consumer2");
        rr->set_important(true);

        (*request.mutable_alter_attributes())["_allow_unauthenticated_read"] = "true";

        (*request.mutable_alter_attributes())["_partitions_per_tablet"] = "5";

        rr->mutable_supported_codecs()->add_codecs(Ydb::Topic::CODEC_LZOP);

        alter(request, Ydb::StatusIds::BAD_REQUEST, false);

        rr->mutable_supported_codecs()->add_codecs(Ydb::Topic::CODEC_CUSTOM + 5);

        alter(request, Ydb::StatusIds::SUCCESS, false);

        request = Ydb::Topic::AlterTopicRequest{};
        request.set_path(TStringBuilder() << "/Root/PQ/" << topic3);
        alter(request, Ydb::StatusIds::SUCCESS, false);

        request.add_drop_consumers("consumer2");
        auto ac = request.add_alter_consumers();
        ac->set_name("first-consumer");
        ac->set_set_important(false);
        alter(request, Ydb::StatusIds::SUCCESS, false);

        alter(request, Ydb::StatusIds::NOT_FOUND, false);

        request.clear_drop_consumers();
        (*ac->mutable_alter_attributes())["_version"] = "";
        alter(request, Ydb::StatusIds::SUCCESS, false);

        TString topic4 = "rt3.dc1--acc--topic4";
        server.AnnoyingClient->CreateTopic(topic4, 3); //ensure creation
        auto res = server.AnnoyingClient->DescribeTopic({topic3});
        Cerr << res.DebugString();
        TString resultDescribe = R"___(TopicInfo {
  Topic: "rt3.dc1--acc--topic3"
  NumPartitions: 3
  Config {
    PartitionConfig {
      MaxCountInPartition: 2147483647
      MaxSizeInPartition: 234
      LifetimeSeconds: 172800
      SourceIdLifetimeSeconds: 1382400
      WriteSpeedInBytesPerSecond: 123
      BurstSize: 1000
      ExplicitChannelProfiles {
        PoolKind: "test"
      }
      ExplicitChannelProfiles {
        PoolKind: "test"
      }
      ExplicitChannelProfiles {
        PoolKind: "test"
      }
      ExplicitChannelProfiles {
        PoolKind: "test"
      }
      ExplicitChannelProfiles {
        PoolKind: "test"
      }
      ExplicitChannelProfiles {
        PoolKind: "test"
      }
      ExplicitChannelProfiles {
        PoolKind: "test"
      }
      ExplicitChannelProfiles {
        PoolKind: "test"
      }
      ExplicitChannelProfiles {
        PoolKind: "test"
      }
      ExplicitChannelProfiles {
        PoolKind: "test"
      }
      ExplicitChannelProfiles {
        PoolKind: "test"
      }
      ExplicitChannelProfiles {
        PoolKind: "test"
      }
      SourceIdMaxCounts: 6000000
    }
    Version: 6
    LocalDC: true
    RequireAuthWrite: true
    RequireAuthRead: false
    Producer: "acc"
    Ident: "acc"
    Topic: "topic3"
    DC: "dc1"
    FormatVersion: 0
    Codecs {
      Ids: 2
      Ids: 10004
      Codecs: "lzop"
      Codecs: "CUSTOM"
    }
    TopicPath: "/Root/PQ/rt3.dc1--acc--topic3"
    YdbDatabasePath: "/Root"
    Consumers {
      Name: "first-consumer"
      ReadFromTimestampsMs: 11223344000
      FormatVersion: 0
      Codec {
      }
      ServiceType: "data-streams"
      Version: 0
    }
    Consumers {
      Name: "consumer"
      ReadFromTimestampsMs: 111000
      FormatVersion: 0
      Codec {
        Ids: 2
        Ids: 10004
        Codecs: "lzop"
        Codecs: "CUSTOM"
      }
      ServiceType: "data-streams"
      Version: 567
      Important: true
    }
  }
  ErrorCode: OK
}
)___";

        Cerr << ">>>>> " << res.DebugString() << Endl;

        UNIT_ASSERT_VALUES_EQUAL(res.DebugString(), resultDescribe);

        Cerr << "DESCRIBES:\n";
        {
            Ydb::Topic::DescribeTopicRequest request;
            Ydb::Topic::DescribeTopicResponse response;
            request.set_path(TStringBuilder() << "/Root/PQ/" << topic3);
            grpc::ClientContext rcontext;
            rcontext.AddMetadata("x-ydb-auth-ticket", "user@" BUILTIN_ACL_DOMAIN);

            auto status = TopicStubP_->DescribeTopic(&rcontext, request, &response);

            UNIT_ASSERT(status.ok());
            Ydb::Topic::DescribeTopicResult res;
            response.operation().result().UnpackTo(&res);
            Cerr << response << "\n" << res << "\n";
            UNIT_ASSERT_VALUES_EQUAL(response.operation().status(), Ydb::StatusIds::SCHEME_ERROR); // muts be Ydb::StatusIds::UNAUTHORIZED);
        }

        {
            Ydb::Topic::DescribeTopicRequest request;
            Ydb::Topic::DescribeTopicResponse response;
            request.set_path("/Root/PQ/rt3.dc1--acc--topic123");
            grpc::ClientContext rcontext;

            auto status = TopicStubP_->DescribeTopic(&rcontext, request, &response);

            UNIT_ASSERT(status.ok());
            Ydb::Topic::DescribeTopicResult res;
            response.operation().result().UnpackTo(&res);
            Cerr << response << "\n" << res << "\n";
            UNIT_ASSERT_VALUES_EQUAL(response.operation().status(), Ydb::StatusIds::SCHEME_ERROR);
        }

        Ydb::Topic::DescribeTopicResult res1;

        {
            Ydb::Topic::DescribeTopicRequest request;
            Ydb::Topic::DescribeTopicResponse response;
            request.set_path(TStringBuilder() << "/Root/PQ/" << topic3);

            grpc::ClientContext rcontext;

            auto status = TopicStubP_->DescribeTopic(&rcontext, request, &response);

            UNIT_ASSERT(status.ok());
            Ydb::Topic::DescribeTopicResult res;
            response.operation().result().UnpackTo(&res);

            Cerr << response.DebugString() << "\n" << res.DebugString() << "\n";

            UNIT_ASSERT_VALUES_EQUAL(response.operation().status(), Ydb::StatusIds::SUCCESS);
            res1 = res;
        }

        request = Ydb::Topic::AlterTopicRequest{};
        request.set_path(TStringBuilder() << "/Root/PQ/" << topic3);
        alter(request, Ydb::StatusIds::SUCCESS, false);

        {
            Ydb::Topic::DescribeTopicRequest request;
            Ydb::Topic::DescribeTopicResponse response;
            request.set_path(TStringBuilder() << "/Root/PQ/" << topic3);
            grpc::ClientContext rcontext;

            auto status = TopicStubP_->DescribeTopic(&rcontext, request, &response);

            UNIT_ASSERT(status.ok());
            Ydb::Topic::DescribeTopicResult descrRes;
            response.operation().result().UnpackTo(&descrRes);
            Cerr << response.DebugString() << "\n" << descrRes.DebugString() << "\n";
            UNIT_ASSERT_VALUES_EQUAL(response.operation().status(), Ydb::StatusIds::SUCCESS);

            UNIT_ASSERT_VALUES_EQUAL(descrRes.DebugString(), res1.DebugString());

            {
                NYdb::TDriverConfig driverCfg;
                driverCfg.SetEndpoint(TStringBuilder() << "localhost:" << server.GrpcPort);
                std::shared_ptr<NYdb::TDriver> ydbDriver(new NYdb::TDriver(driverCfg));
                auto topicClient = NYdb::NTopic::TTopicClient(*ydbDriver);

                auto res = topicClient.DescribeTopic("/Root/PQ/" + topic3);
                res.Wait();
                Cerr << res.GetValue().IsSuccess() << " " << res.GetValue().GetIssues().ToString() << "\n";
                UNIT_ASSERT(res.GetValue().IsSuccess());

                auto res2 = NYdb::TProtoAccessor::GetProto(res.GetValue().GetTopicDescription());
                Cerr << res2 << "\n";

                UNIT_ASSERT_VALUES_EQUAL(descrRes.DebugString(), res2.DebugString());
                {
                    NYdb::NTopic::TCreateTopicSettings settings;
                    settings.PartitioningSettings(1,1)
                        .AppendSupportedCodecs((NYdb::NTopic::ECodec)10010)
                        .PartitionWriteSpeedBytesPerSecond(1024)
                        .AppendSupportedCodecs(NYdb::NTopic::ECodec::GZIP)
                        .AddAttribute("_partitions_per_tablet", "10")
                        .BeginAddConsumer("consumer").ReadFrom(TInstant::Seconds(112233))
                                                     .Important(true)
                                                     .AddAttribute("_version", "5")
                        .EndAddConsumer()
                        .AppendSupportedCodecs((NYdb::NTopic::ECodec)10011);

                    auto res = topicClient.CreateTopic("/Root/PQ/" + topic3 + "2", settings);
                    res.Wait();
                    Cerr << res.GetValue().IsSuccess() << " " << res.GetValue().GetIssues().ToString() << "\n";
                    UNIT_ASSERT(res.GetValue().IsSuccess());
                }

                {
                    NYdb::NTopic::TAlterTopicSettings settings;
                    settings.AlterPartitioningSettings(2,2)
                        .AppendSetSupportedCodecs((NYdb::NTopic::ECodec)10022)
                        .SetPartitionWriteSpeedBytesPerSecond(102400)
                        .SetRetentionPeriod(TDuration::Days(2))
                        .BeginAlterAttributes().Add("_partitions_per_tablet", "")
                                               .Drop("_abc_id")
                        .EndAlterAttributes()
                        .BeginAlterConsumer("consumer").SetReadFrom(TInstant::Seconds(1122))
                                                       .BeginAlterAttributes().Alter("_version", "5")
                                                       .EndAlterAttributes()
                        .EndAlterConsumer()
                        .AppendSetSupportedCodecs((NYdb::NTopic::ECodec)10020);

                    auto res = topicClient.AlterTopic("/Root/PQ/" + topic3 + "2", settings);
                    res.Wait();
                    Cerr << res.GetValue().IsSuccess() << " " << res.GetValue().GetIssues().ToString() << "\n";
                    UNIT_ASSERT(res.GetValue().IsSuccess());
                }

                res = topicClient.DescribeTopic("/Root/PQ/" + topic3 + "2");
                res.Wait();
                Cerr << res.GetValue().IsSuccess() << " " << res.GetValue().GetIssues().ToString() << "\n";
                UNIT_ASSERT(res.GetValue().IsSuccess());
                res2 = NYdb::TProtoAccessor::GetProto(res.GetValue().GetTopicDescription());
                Cerr << "ANOTHER TOPIC: " << res2 << "\n";
                auto& description = res.GetValue().GetTopicDescription();
                UNIT_ASSERT_VALUES_EQUAL(description.GetTotalPartitionsCount(), 2);
                UNIT_ASSERT_VALUES_EQUAL(description.GetConsumers().size(), 1);
                TVector<NYdb::NTopic::ECodec> codecs = {(NYdb::NTopic::ECodec)10022, (NYdb::NTopic::ECodec)10020};
                UNIT_ASSERT_VALUES_EQUAL(description.GetSupportedCodecs(), codecs);
                UNIT_ASSERT_VALUES_EQUAL(description.GetEffectivePermissions().size(), 0);
            }

        }

        {
            Ydb::Topic::DropTopicRequest request;
            Ydb::Topic::DropTopicResponse response;
            request.set_path(TStringBuilder() << "/Root/PQ/" << topic3);
            grpc::ClientContext rcontext;
            auto status = TopicStubP_->DropTopic(&rcontext, request, &response);

            UNIT_ASSERT(status.ok());
            Ydb::Topic::DropTopicResult res;
            response.operation().result().UnpackTo(&res);
            Cerr << response << "\n" << res << "\n";
            UNIT_ASSERT_VALUES_EQUAL(response.operation().status(), Ydb::StatusIds::SUCCESS);
            server.AnnoyingClient->RemoveTopic(topic3);
        }

        {
            Ydb::Topic::DropTopicRequest request;
            Ydb::Topic::DropTopicResponse response;
            request.set_path(TStringBuilder() << "/Root/PQ/" << topic3);

            grpc::ClientContext rcontext;
            auto status = TopicStubP_->DropTopic(&rcontext, request, &response);

            UNIT_ASSERT(status.ok());
            Ydb::Topic::DropTopicResult res;
            response.operation().result().UnpackTo(&res);
            Cerr << response << "\n" << res << "\n";
            UNIT_ASSERT_VALUES_EQUAL(response.operation().status(), Ydb::StatusIds::SCHEME_ERROR);
        }

        server.AnnoyingClient->CreateTopic("rt3.dc1--acc--topic5", 1); //ensure creation
        server.AnnoyingClient->DescribeTopic({topic3}, true);


        {
            NYdb::TDriverConfig driverCfg;
            driverCfg.SetEndpoint(TStringBuilder() << "localhost:" << server.GrpcPort);
            std::shared_ptr<NYdb::TDriver> ydbDriver(new NYdb::TDriver(driverCfg));
            auto pqClient = NYdb::NPersQueue::TPersQueueClient(*ydbDriver);

            auto res = pqClient.CreateTopic("/Root/PQ/rt3.dc1--acc2--topic2");
            res.Wait();
            Cerr << res.GetValue().IsSuccess() << " " << res.GetValue().GetIssues().ToString() << "\n";
        }

        for (ui32 i = 0; i < 5; ++ i) {
            auto writer = CreateWriter(*driver, "acc/topic4", TStringBuilder() << "abacaba" << i);
            auto ev = writer->GetEvent(true);
            auto ct = std::get_if<NYdb::NPersQueue::TWriteSessionEvent::TReadyToAcceptEvent>(&*ev);
            UNIT_ASSERT(ct);
            writer->Write(std::move(ct->ContinuationToken), "1234567890");
            UNIT_ASSERT(ev.Defined());
            while(true) {
                ev = writer->GetEvent(true);
                auto ack = std::get_if<NYdb::NPersQueue::TWriteSessionEvent::TAcksEvent>(&*ev);
                if (ack) {
                    break;
                }
            }
        }

        {
            NYdb::TDriverConfig driverCfg;
            driverCfg.SetEndpoint(TStringBuilder() << "localhost:" << server.GrpcPort);
            std::shared_ptr<NYdb::TDriver> ydbDriver(new NYdb::TDriver(driverCfg));
            auto topicClient = NYdb::NTopic::TTopicClient(*ydbDriver);

            auto res = topicClient.DescribeTopic("/Root/PQ/" + topic4, NYdb::NTopic::TDescribeTopicSettings{}.IncludeStats(true));
            res.Wait();
            Cerr << res.GetValue().IsSuccess() << " " << res.GetValue().GetIssues().ToString() << "\n";
            UNIT_ASSERT(res.GetValue().IsSuccess());

            auto res2 = NYdb::TProtoAccessor::GetProto(res.GetValue().GetTopicDescription());
            Cerr << res2 << "\n";
            UNIT_ASSERT(res.GetValue().GetTopicDescription().GetPartitions().size() == 3);
            UNIT_ASSERT(res.GetValue().GetTopicDescription().GetPartitions()[0].GetPartitionStats());
            UNIT_ASSERT(res.GetValue().GetTopicDescription().GetPartitions()[0].GetPartitionStats()->GetEndOffset() > 0);
        }

        {
            Ydb::Topic::DescribeTopicRequest request;
            Ydb::Topic::DescribeTopicResponse response;
            request.set_path(TStringBuilder() << "/Root/PQ/" << topic4);
            request.set_include_stats(true);

            grpc::ClientContext rcontext;

            auto status = TopicStubP_->DescribeTopic(&rcontext, request, &response);

            UNIT_ASSERT(status.ok());
            Ydb::Topic::DescribeTopicResult res;
            response.operation().result().UnpackTo(&res);

            Cerr << response.DebugString() << "\n" << res.DebugString() << "\n";

            UNIT_ASSERT_VALUES_EQUAL(response.operation().status(), Ydb::StatusIds::SUCCESS);
            UNIT_ASSERT_VALUES_EQUAL(res.topic_stats().store_size_bytes(), 0);
            UNIT_ASSERT_GE(res.partitions(0).partition_stats().partition_offsets().end(), 1);
        }

        auto reader1 = CreateReader(
                *driver,
                NYdb::NPersQueue::TReadSessionSettings()
                    .AppendTopics(
                        NYdb::NPersQueue::TTopicReadSettings("acc/topic4")
                    )
                    .ConsumerName("shared/user")
                    .ReadOnlyOriginal(true)
            );
        int numLocks = 3;
        while (numLocks > 0) {
            auto msg = reader1->GetEvent(true, 1);
            UNIT_ASSERT(msg);

            Cerr << "===Got message: " << NYdb::NPersQueue::DebugString(*msg) << "\n";

            auto ev = std::get_if<NYdb::NPersQueue::TReadSessionEvent::TCreatePartitionStreamEvent>(&*msg);
            UNIT_ASSERT(ev);
            --numLocks;
        }

        auto reader2 = CreateReader(
                *driver,
                NYdb::NPersQueue::TReadSessionSettings()
                    .AppendTopics(
                        NYdb::NPersQueue::TTopicReadSettings("acc/topic4")
                    )
                    .ConsumerName("shared/user")
                    .ReadOnlyOriginal(true)
            );

        numLocks = 1;
        while (numLocks > 0) {
            {
                auto msg = reader1->GetEvent(true, 1);
                UNIT_ASSERT(msg);
                Cerr << "===Got message: " << NYdb::NPersQueue::DebugString(*msg) << "\n";

                auto ev = std::get_if<NYdb::NPersQueue::TReadSessionEvent::TDestroyPartitionStreamEvent>(&*msg);
                UNIT_ASSERT(ev);
                ev->Confirm();
            }
            {
                auto msg = reader2->GetEvent(true, 1);
                UNIT_ASSERT(msg);

                Cerr << "===Got message: " << NYdb::NPersQueue::DebugString(*msg) << "\n";

                auto ev = std::get_if<NYdb::NPersQueue::TReadSessionEvent::TCreatePartitionStreamEvent>(&*msg);
                UNIT_ASSERT(ev);
            }
            --numLocks;
        }

        {
            Ydb::Topic::DescribeConsumerRequest request;
            Ydb::Topic::DescribeConsumerResponse response;
            request.set_path(TStringBuilder() << "/Root/PQ/" << topic4);
            request.set_consumer("user");
            request.set_include_stats(true);
            grpc::ClientContext rcontext;

            auto status = TopicStubP_->DescribeConsumer(&rcontext, request, &response);

            UNIT_ASSERT(status.ok());
            Ydb::Topic::DescribeConsumerResult res;
            response.operation().result().UnpackTo(&res);

            Cerr << "DESCRIBE CONSUMER RESULT:\n" << response << "\n" << res.DebugString() << "\n";

//            UNIT_ASSERT_GE(res.partitions(0).partition_stats().partition_offsets().end(), 1);
            //TODO: check here some stats from describe consumer
            UNIT_ASSERT_VALUES_EQUAL(response.operation().status(), Ydb::StatusIds::SUCCESS);
            UNIT_ASSERT_VALUES_EQUAL(res.partitions_size(), 3);
            UNIT_ASSERT(res.partitions(0).partition_consumer_stats().read_session_id().size() > 0);
            UNIT_ASSERT(res.partitions(1).partition_consumer_stats().read_session_id().size() > 0);
            UNIT_ASSERT(res.partitions(2).partition_consumer_stats().read_session_id().size() > 0);

        }

        {
            Ydb::Topic::DescribeConsumerRequest request;
            Ydb::Topic::DescribeConsumerResponse response;
            request.set_path(TStringBuilder() << "/Root/PQ/" << topic4);
            request.set_consumer("not-consumer");
            request.set_include_stats(true);

            grpc::ClientContext rcontext;

            auto status = TopicStubP_->DescribeConsumer(&rcontext, request, &response);

            Cerr << response << "\n" << res << "\n";

            UNIT_ASSERT(status.ok());
            Ydb::Topic::DescribeConsumerResult res;
            response.operation().result().UnpackTo(&res);

            UNIT_ASSERT_VALUES_EQUAL(response.operation().status(), Ydb::StatusIds::SCHEME_ERROR);
        }
        {
            NYdb::TDriverConfig driverCfg;
            driverCfg.SetEndpoint(TStringBuilder() << "localhost:" << server.GrpcPort);
            std::shared_ptr<NYdb::TDriver> ydbDriver(new NYdb::TDriver(driverCfg));
            auto topicClient = NYdb::NTopic::TTopicClient(*ydbDriver);

            auto res = topicClient.DescribeConsumer("/Root/PQ/" + topic4, "user", NYdb::NTopic::TDescribeConsumerSettings{}.IncludeStats(true));
            res.Wait();
            Cerr << res.GetValue().IsSuccess() << " " << res.GetValue().GetIssues().ToString() << "\n";
            UNIT_ASSERT(res.GetValue().IsSuccess());

            auto res2 = NYdb::TProtoAccessor::GetProto(res.GetValue().GetConsumerDescription());
            Cerr << res2 << "\n";
            UNIT_ASSERT(res.GetValue().GetConsumerDescription().GetPartitions().size() == 3);
            UNIT_ASSERT(res.GetValue().GetConsumerDescription().GetPartitions()[0].GetPartitionStats());
            UNIT_ASSERT(res.GetValue().GetConsumerDescription().GetPartitions()[0].GetPartitionStats()->GetEndOffset() > 0);
            UNIT_ASSERT(res.GetValue().GetConsumerDescription().GetPartitions()[0].GetPartitionConsumerStats());
        }
    }

    Y_UNIT_TEST(SchemeOperationFirstClassCitizen) {
        TServerSettings settings = PQSettings(0);
        settings.PQConfig.SetTopicsAreFirstClassCitizen(true);
        NPersQueue::TTestServer server(settings);
        server.EnableLogs({NKikimrServices::PQ_READ_PROXY, NKikimrServices::BLACKBOX_VALIDATOR });

        TString topic1 = "/Root/PQ/topic1";
        server.AnnoyingClient->CreateTopicNoLegacy(topic1, 1);
        {
            NYdb::TDriverConfig driverCfg;
            driverCfg.SetEndpoint(TStringBuilder() << "localhost:" << server.GrpcPort);
            std::shared_ptr<NYdb::TDriver> ydbDriver(new NYdb::TDriver(driverCfg));
            auto topicClient = NYdb::NTopic::TTopicClient(*ydbDriver);

            auto res = topicClient.DescribeTopic(topic1);
            res.Wait();
            Cerr << res.GetValue().IsSuccess() << " " << res.GetValue().GetIssues().ToString() << "\n";
            UNIT_ASSERT(res.GetValue().IsSuccess());

            auto res2 = NYdb::TProtoAccessor::GetProto(res.GetValue().GetTopicDescription());
            Cerr << res2 << "\n";
            {
                NYdb::NTopic::TAlterTopicSettings settings;
                settings.SetPartitionWriteSpeedBytesPerSecond(4_MB);
                settings.SetPartitionWriteBurstBytes(4_MB);

                auto res = topicClient.AlterTopic(topic1, settings);
                res.Wait();
                Cerr << res.GetValue().IsSuccess() << " " << res.GetValue().GetIssues().ToString() << "\n";
                UNIT_ASSERT(res.GetValue().IsSuccess());
            }

            {
                auto res = topicClient.DescribeTopic(topic1);
                res.Wait();
                Cerr << res.GetValue().IsSuccess() << " " << res.GetValue().GetIssues().ToString() << "\n";
                UNIT_ASSERT(res.GetValue().IsSuccess());
                UNIT_ASSERT_VALUES_EQUAL(res.GetValue().GetTopicDescription().GetPartitionWriteSpeedBytesPerSecond(), 4_MB);
                auto res2 = NYdb::TProtoAccessor::GetProto(res.GetValue().GetTopicDescription());
                Cerr << res2 << "\n";
            }

            {
                NYdb::NTopic::TAlterTopicSettings settings;
                settings.SetPartitionWriteSpeedBytesPerSecond(8_MB);
                settings.SetPartitionWriteBurstBytes(8_MB);

                auto res = topicClient.AlterTopic(topic1, settings);
                res.Wait();
                Cerr << res.GetValue().IsSuccess() << " " << res.GetValue().GetIssues().ToString() << "\n";
                UNIT_ASSERT(res.GetValue().IsSuccess());
            }

            {
                auto res = topicClient.DescribeTopic(topic1);
                res.Wait();
                Cerr << res.GetValue().IsSuccess() << " " << res.GetValue().GetIssues().ToString() << "\n";
                UNIT_ASSERT(res.GetValue().IsSuccess());
                UNIT_ASSERT_VALUES_EQUAL(res.GetValue().GetTopicDescription().GetPartitionWriteSpeedBytesPerSecond(), 8_MB);
                auto res2 = NYdb::TProtoAccessor::GetProto(res.GetValue().GetTopicDescription());
                Cerr << res2 << "\n";
            }
        }
    }


    Y_UNIT_TEST(SchemeOperationsCheckPropValues) {
        NPersQueue::TTestServer server;
        server.EnableLogs({ NKikimrServices::PQ_READ_PROXY, NKikimrServices::BLACKBOX_VALIDATOR });

        server.AnnoyingClient->CreateTopic("rt3.dc1--acc--topic1", 1);
        server.AnnoyingClient->CreateTopic(DEFAULT_TOPIC_NAME, 1);
        server.AnnoyingClient->CreateConsumer("user");

        std::shared_ptr<grpc::Channel> Channel_;
        std::unique_ptr<Ydb::PersQueue::V1::PersQueueService::Stub> StubP_;

        {
            Channel_ = grpc::CreateChannel("localhost:" + ToString(server.GrpcPort), grpc::InsecureChannelCredentials());
            StubP_ = Ydb::PersQueue::V1::PersQueueService::NewStub(Channel_);
        }

        {
            // zero value is forbidden for: partitions_count
            CreateTopicRequest request;
            CreateTopicResponse response;
            request.set_path("/Root/PQ/rt3.dc1--acc--topic1");
            auto props = request.mutable_settings();
            props->set_partitions_count(0);
            props->set_supported_format(Ydb::PersQueue::V1::TopicSettings::FORMAT_BASE);
            props->set_retention_period_ms(TDuration::Days(1).MilliSeconds());

            grpc::ClientContext rcontext;
            auto status = StubP_->CreateTopic(&rcontext, request, &response);

            UNIT_ASSERT(status.ok());
            CreateTopicResult res;
            response.operation().result().UnpackTo(&res);
            Cerr << response << "\n" << res << "\n";
            UNIT_ASSERT_VALUES_EQUAL(response.operation().status(), Ydb::StatusIds::BAD_REQUEST);
        }
        {
            // zero value is forbidden for: retention_period_ms
            CreateTopicRequest request;
            CreateTopicResponse response;
            request.set_path("/Root/PQ/rt3.dc1--acc--topic1");
            auto props = request.mutable_settings();
            props->set_partitions_count(1);
            props->set_supported_format(Ydb::PersQueue::V1::TopicSettings::FORMAT_BASE);
            props->set_retention_period_ms(0);

            grpc::ClientContext rcontext;
            auto status = StubP_->CreateTopic(&rcontext, request, &response);

            UNIT_ASSERT(status.ok());
            CreateTopicResult res;
            response.operation().result().UnpackTo(&res);
            Cerr << response << "\n" << res << "\n";
            UNIT_ASSERT_VALUES_EQUAL(response.operation().status(), Ydb::StatusIds::BAD_REQUEST);
        }
        {
            // zero value is allowed for: partition_storage_size, max_partition_write_speed, max_partition_write_burst
            CreateTopicRequest request;
            CreateTopicResponse response;
            request.set_path("/Root/PQ/rt3.dc1--acc--topic1");
            auto props = request.mutable_settings();
            props->set_partitions_count(1);
            props->set_supported_format(Ydb::PersQueue::V1::TopicSettings::FORMAT_BASE);
            props->set_retention_period_ms(TDuration::Days(1).MilliSeconds());
            props->set_max_partition_storage_size(0);
            props->set_max_partition_write_speed(0);
            props->set_max_partition_write_burst(0);

            grpc::ClientContext rcontext;
            auto status = StubP_->CreateTopic(&rcontext, request, &response);

            UNIT_ASSERT(status.ok());
            CreateTopicResult res;
            response.operation().result().UnpackTo(&res);
            Cerr << response << "\n" << res << "\n";
            UNIT_ASSERT_VALUES_EQUAL(response.operation().status(), Ydb::StatusIds::SUCCESS);
        }
    }

    Y_UNIT_TEST(ReadRuleServiceType) {
        TServerSettings settings = PQSettings(0);
        {
            settings.PQConfig.AddClientServiceType()->SetName("MyGreatType");
            settings.PQConfig.AddClientServiceType()->SetName("AnotherType");
            settings.PQConfig.AddClientServiceType()->SetName("SecondType");
        }
        NPersQueue::TTestServer server(settings);
        server.EnableLogs({ NKikimrServices::PQ_READ_PROXY, NKikimrServices::BLACKBOX_VALIDATOR });

        std::unique_ptr<Ydb::PersQueue::V1::PersQueueService::Stub> pqStub;

        {
            std::shared_ptr<grpc::Channel> channel = grpc::CreateChannel("localhost:" + ToString(server.GrpcPort), grpc::InsecureChannelCredentials());
            pqStub = Ydb::PersQueue::V1::PersQueueService::NewStub(channel);
        }
        auto checkDescribe = [&](const TVector<std::pair<TString, TString>>& readRules) {
            DescribeTopicRequest request;
            DescribeTopicResponse response;
            request.set_path("/Root/PQ/rt3.dc1--acc--some-topic");
            grpc::ClientContext rcontext;

            auto status = pqStub->DescribeTopic(&rcontext, request, &response);
            UNIT_ASSERT(status.ok());
            DescribeTopicResult res;
            response.operation().result().UnpackTo(&res);
            Cerr << response << "\n" << res << "\n";
            UNIT_ASSERT_VALUES_EQUAL(response.operation().status(), Ydb::StatusIds::SUCCESS);

            UNIT_ASSERT_VALUES_EQUAL(res.settings().read_rules().size(), readRules.size());
            for (ui64 i = 0; i < readRules.size(); ++i) {
                const auto& rr = res.settings().read_rules(i);
                UNIT_ASSERT_EQUAL(rr.consumer_name(), readRules[i].first);
                UNIT_ASSERT_EQUAL(rr.service_type(), readRules[i].second);
            }
        };
        {
            CreateTopicRequest request;
            CreateTopicResponse response;
            request.set_path("/Root/PQ/rt3.dc1--acc--some-topic");
            auto props = request.mutable_settings();
            props->set_partitions_count(1);
            props->set_supported_format(Ydb::PersQueue::V1::TopicSettings::FORMAT_BASE);
            props->set_retention_period_ms(TDuration::Days(1).MilliSeconds());
            {
                auto rr = props->add_read_rules();
                rr->set_supported_format(Ydb::PersQueue::V1::TopicSettings::Format(1));
                rr->set_consumer_name("acc/consumer1");
            }
            {
                auto rr = props->add_read_rules();
                rr->set_supported_format(Ydb::PersQueue::V1::TopicSettings::Format(1));
                rr->set_consumer_name("acc/consumer2");
                rr->set_service_type("MyGreatType");
            }

            grpc::ClientContext rcontext;
            auto status = pqStub->CreateTopic(&rcontext, request, &response);

            UNIT_ASSERT(status.ok());
            CreateTopicResult res;
            response.operation().result().UnpackTo(&res);
            Cerr << response << "\n" << res << "\n";
            UNIT_ASSERT_VALUES_EQUAL(response.operation().status(), Ydb::StatusIds::SUCCESS);
        }
        checkDescribe({
            {"acc/consumer1", "data-streams"},
            {"acc/consumer2", "MyGreatType"}
        });
        {
            AlterTopicRequest request;
            AlterTopicResponse response;
            request.set_path("/Root/PQ/rt3.dc1--acc--some-topic");
            auto props = request.mutable_settings();
            props->set_partitions_count(1);
            props->set_supported_format(Ydb::PersQueue::V1::TopicSettings::FORMAT_BASE);
            props->set_retention_period_ms(TDuration::Days(1).MilliSeconds());
            {
                auto rr = props->add_read_rules();
                rr->set_supported_format(Ydb::PersQueue::V1::TopicSettings::Format(1));
                rr->set_consumer_name("acc/consumer1");
            }
            {
                auto rr = props->add_read_rules();
                rr->set_supported_format(Ydb::PersQueue::V1::TopicSettings::Format(1));
                rr->set_consumer_name("acc/consumer2");
                rr->set_service_type("AnotherType");
            }
            {
                auto rr = props->add_read_rules();
                rr->set_supported_format(Ydb::PersQueue::V1::TopicSettings::Format(1));
                rr->set_consumer_name("acc/consumer3");
                rr->set_service_type("SecondType");
            }

            grpc::ClientContext rcontext;
            auto status = pqStub->AlterTopic(&rcontext, request, &response);

            UNIT_ASSERT(status.ok());
            CreateTopicResult res;
            response.operation().result().UnpackTo(&res);
            Cerr << response << "\n" << res << "\n";
            UNIT_ASSERT_VALUES_EQUAL(response.operation().status(), Ydb::StatusIds::SUCCESS);
        }
        checkDescribe({
            {"acc/consumer1", "data-streams"},
            {"acc/consumer2", "AnotherType"},
            {"acc/consumer3", "SecondType"}
        });

        {
            AlterTopicRequest request;
            AlterTopicResponse response;
            request.set_path("/Root/PQ/rt3.dc1--acc--some-topic");
            auto props = request.mutable_settings();
            props->set_partitions_count(1);
            props->set_supported_format(Ydb::PersQueue::V1::TopicSettings::FORMAT_BASE);
            props->set_retention_period_ms(TDuration::Days(1).MilliSeconds());
            {
                auto rr = props->add_read_rules();
                rr->set_supported_format(Ydb::PersQueue::V1::TopicSettings::Format(1));
                rr->set_consumer_name("acc/consumer1");
                rr->set_service_type("BadServiceType");
            }

            grpc::ClientContext rcontext;
            auto status = pqStub->AlterTopic(&rcontext, request, &response);

            UNIT_ASSERT(status.ok());
            CreateTopicResult res;
            response.operation().result().UnpackTo(&res);
            Cerr << response << "\n" << res << "\n";
            UNIT_ASSERT_VALUES_EQUAL(response.operation().status(), Ydb::StatusIds::BAD_REQUEST);
        }
        checkDescribe({
            {"acc/consumer1", "data-streams"},
            {"acc/consumer2", "AnotherType"},
            {"acc/consumer3", "SecondType"}
        });
    }


    Y_UNIT_TEST(ReadRuleServiceTypeLimit) {
        TServerSettings settings = PQSettings(0);
        {
            auto type = settings.PQConfig.AddClientServiceType();
            type->SetName("MyGreatType");
            type->SetMaxReadRulesCountPerTopic(3);
        }
        NPersQueue::TTestServer server(settings);
        server.EnableLogs({ NKikimrServices::PQ_READ_PROXY, NKikimrServices::BLACKBOX_VALIDATOR });

        std::unique_ptr<Ydb::PersQueue::V1::PersQueueService::Stub> pqStub;

        {
            std::shared_ptr<grpc::Channel> channel = grpc::CreateChannel("localhost:" + ToString(server.GrpcPort), grpc::InsecureChannelCredentials());
            pqStub = Ydb::PersQueue::V1::PersQueueService::NewStub(channel);
        }
        {
            CreateTopicRequest request;
            CreateTopicResponse response;
            request.set_path("/Root/PQ/rt3.dc1--acc--some-topic");
            auto props = request.mutable_settings();
            props->set_partitions_count(1);
            props->set_supported_format(Ydb::PersQueue::V1::TopicSettings::FORMAT_BASE);
            props->set_retention_period_ms(TDuration::Days(1).MilliSeconds());

            grpc::ClientContext rcontext;
            auto status = pqStub->CreateTopic(&rcontext, request, &response);

            UNIT_ASSERT(status.ok());
            CreateTopicResult res;
            response.operation().result().UnpackTo(&res);
            Cerr << response << "\n" << res << "\n";
            UNIT_ASSERT_VALUES_EQUAL(response.operation().status(), Ydb::StatusIds::SUCCESS);
        }
        auto checkDescribe = [&](const TVector<std::pair<TString, TString>>& readRules) {
            DescribeTopicRequest request;
            DescribeTopicResponse response;
            request.set_path("/Root/PQ/rt3.dc1--acc--some-topic");
            grpc::ClientContext rcontext;

            auto status = pqStub->DescribeTopic(&rcontext, request, &response);
            UNIT_ASSERT(status.ok());
            DescribeTopicResult res;
            response.operation().result().UnpackTo(&res);
            Cerr << response << "\n" << res << "\n";
            UNIT_ASSERT_VALUES_EQUAL(response.operation().status(), Ydb::StatusIds::SUCCESS);

            UNIT_ASSERT_VALUES_EQUAL(res.settings().read_rules().size(), readRules.size());
            for (ui64 i = 0; i < readRules.size(); ++i) {
                const auto& rr = res.settings().read_rules(i);
                UNIT_ASSERT_EQUAL(rr.consumer_name(), readRules[i].first);
                UNIT_ASSERT_EQUAL(rr.service_type(), readRules[i].second);
            }
        };

        TVector<std::pair<TString, TString>> readRules;
        for (ui32 i = 0; i < 4; ++i) {
            AddReadRuleRequest request;
            AddReadRuleResponse response;
            request.set_path("/Root/PQ/rt3.dc1--acc--some-topic");
            auto rr = request.mutable_read_rule();
            rr->set_supported_format(Ydb::PersQueue::V1::TopicSettings::Format(1));
            rr->set_consumer_name(TStringBuilder() << "acc/new_user" << i);
            rr->set_service_type("MyGreatType");
            readRules.push_back({TStringBuilder() << "acc/new_user" << i, "MyGreatType"});

            grpc::ClientContext rcontext;
            auto status = pqStub->AddReadRule(&rcontext, request, &response);
            Cerr << response << "\n";
            if (i < 3) {
                UNIT_ASSERT(status.ok());
                checkDescribe(readRules);
            }
            if (i == 3) {
                UNIT_ASSERT_VALUES_EQUAL(response.operation().status(), Ydb::StatusIds::BAD_REQUEST);
            }
        }
        {
            AddReadRuleRequest request;
            AddReadRuleResponse response;
            request.set_path("/Root/PQ/rt3.dc1--acc--some-topic");
            auto rr = request.mutable_read_rule();
            rr->set_supported_format(Ydb::PersQueue::V1::TopicSettings::Format(1));
            rr->set_consumer_name(TStringBuilder() << "acc/new_user0");
            rr->set_service_type("MyGreatType");

            grpc::ClientContext rcontext;
            auto status = pqStub->AddReadRule(&rcontext, request, &response);
            Cerr << response << "\n";
            UNIT_ASSERT_VALUES_EQUAL(response.operation().status(), Ydb::StatusIds::ALREADY_EXISTS);
        }
        {
            AlterTopicRequest request;
            AlterTopicResponse response;
            request.set_path("/Root/PQ/rt3.dc1--acc--some-topic");
            auto props = request.mutable_settings();
            props->set_partitions_count(1);
            props->set_supported_format(Ydb::PersQueue::V1::TopicSettings::FORMAT_BASE);
            props->set_retention_period_ms(TDuration::Days(1).MilliSeconds());
            for(ui32 i = 0; i < 4; ++i) {
                auto rr = props->add_read_rules();
                rr->set_supported_format(Ydb::PersQueue::V1::TopicSettings::Format(1));
                rr->set_consumer_name(TStringBuilder() << "acc/new_user" << i);
                rr->set_service_type("MyGreatType");
            }

            grpc::ClientContext rcontext;
            auto status = pqStub->AlterTopic(&rcontext, request, &response);

            UNIT_ASSERT(status.ok());
            CreateTopicResult res;
            response.operation().result().UnpackTo(&res);
            Cerr << response << "\n" << res << "\n";
            UNIT_ASSERT_VALUES_EQUAL(response.operation().status(), Ydb::StatusIds::BAD_REQUEST);
        }
    }


    Y_UNIT_TEST(ReadRuleDisallowDefaultServiceType) {
        TServerSettings settings = PQSettings(0);
        {
            settings.PQConfig.AddClientServiceType()->SetName("MyGreatType");
            settings.PQConfig.AddClientServiceType()->SetName("AnotherType");
            settings.PQConfig.AddClientServiceType()->SetName("SecondType");
            settings.PQConfig.SetDisallowDefaultClientServiceType(true);
        }
        NPersQueue::TTestServer server(settings);
        server.EnableLogs({ NKikimrServices::PQ_READ_PROXY, NKikimrServices::BLACKBOX_VALIDATOR });

        std::unique_ptr<Ydb::PersQueue::V1::PersQueueService::Stub> pqStub;

        {
            std::shared_ptr<grpc::Channel> channel = grpc::CreateChannel("localhost:" + ToString(server.GrpcPort), grpc::InsecureChannelCredentials());
            pqStub = Ydb::PersQueue::V1::PersQueueService::NewStub(channel);
        }
        auto checkDescribe = [&](const TVector<std::pair<TString, TString>>& readRules) {
            DescribeTopicRequest request;
            DescribeTopicResponse response;
            request.set_path("/Root/PQ/rt3.dc1--acc--some-topic");
            grpc::ClientContext rcontext;

            auto status = pqStub->DescribeTopic(&rcontext, request, &response);
            UNIT_ASSERT(status.ok());
            DescribeTopicResult res;
            response.operation().result().UnpackTo(&res);
            Cerr << response << "\n" << res << "\n";
            UNIT_ASSERT_VALUES_EQUAL(response.operation().status(), Ydb::StatusIds::SUCCESS);

            UNIT_ASSERT_VALUES_EQUAL(res.settings().read_rules().size(), readRules.size());
            for (ui64 i = 0; i < readRules.size(); ++i) {
                const auto& rr = res.settings().read_rules(i);
                UNIT_ASSERT_EQUAL(rr.consumer_name(), readRules[i].first);
                UNIT_ASSERT_EQUAL(rr.service_type(), readRules[i].second);
            }
        };
        {
            CreateTopicRequest request;
            CreateTopicResponse response;
            request.set_path("/Root/PQ/rt3.dc1--acc--some-topic");
            auto props = request.mutable_settings();
            props->set_partitions_count(1);
            props->set_supported_format(Ydb::PersQueue::V1::TopicSettings::FORMAT_BASE);
            props->set_retention_period_ms(TDuration::Days(1).MilliSeconds());
            {
                auto rr = props->add_read_rules();
                rr->set_supported_format(Ydb::PersQueue::V1::TopicSettings::Format(1));
                rr->set_consumer_name("acc/consumer1");
            }

            grpc::ClientContext rcontext;
            auto status = pqStub->CreateTopic(&rcontext, request, &response);

            UNIT_ASSERT(status.ok());
            CreateTopicResult res;
            response.operation().result().UnpackTo(&res);
            Cerr << response << "\n" << res << "\n";
            UNIT_ASSERT_VALUES_EQUAL(response.operation().status(), Ydb::StatusIds::BAD_REQUEST);
        }
        {
            CreateTopicRequest request;
            CreateTopicResponse response;
            request.set_path("/Root/PQ/rt3.dc1--acc--some-topic");
            auto props = request.mutable_settings();
            props->set_partitions_count(1);
            props->set_supported_format(Ydb::PersQueue::V1::TopicSettings::FORMAT_BASE);
            props->set_retention_period_ms(TDuration::Days(1).MilliSeconds());
            {
                auto rr = props->add_read_rules();
                rr->set_supported_format(Ydb::PersQueue::V1::TopicSettings::Format(1));
                rr->set_consumer_name("acc/consumer1");
                rr->set_service_type("MyGreatType");
            }

            grpc::ClientContext rcontext;
            auto status = pqStub->CreateTopic(&rcontext, request, &response);

            UNIT_ASSERT(status.ok());
            CreateTopicResult res;
            response.operation().result().UnpackTo(&res);
            Cerr << response << "\n" << res << "\n";
            UNIT_ASSERT_VALUES_EQUAL(response.operation().status(), Ydb::StatusIds::SUCCESS);
        }
        checkDescribe({{"acc/consumer1", "MyGreatType"}});
        {
            AlterTopicRequest request;
            AlterTopicResponse response;
            request.set_path("/Root/PQ/rt3.dc1--acc--some-topic");
            auto props = request.mutable_settings();
            props->set_partitions_count(1);
            props->set_supported_format(Ydb::PersQueue::V1::TopicSettings::FORMAT_BASE);
            props->set_retention_period_ms(TDuration::Days(1).MilliSeconds());
            {
                auto rr = props->add_read_rules();
                rr->set_supported_format(Ydb::PersQueue::V1::TopicSettings::Format(1));
                rr->set_consumer_name("acc/consumer1");
            }

            grpc::ClientContext rcontext;
            auto status = pqStub->AlterTopic(&rcontext, request, &response);

            UNIT_ASSERT(status.ok());
            CreateTopicResult res;
            response.operation().result().UnpackTo(&res);
            Cerr << response << "\n" << res << "\n";
            UNIT_ASSERT_VALUES_EQUAL(response.operation().status(), Ydb::StatusIds::BAD_REQUEST);
        }
        checkDescribe({{"acc/consumer1", "MyGreatType"}});

        {
            AlterTopicRequest request;
            AlterTopicResponse response;
            request.set_path("/Root/PQ/rt3.dc1--acc--some-topic");
            auto props = request.mutable_settings();
            props->set_partitions_count(1);
            props->set_supported_format(Ydb::PersQueue::V1::TopicSettings::FORMAT_BASE);
            props->set_retention_period_ms(TDuration::Days(1).MilliSeconds());
            {
                auto rr = props->add_read_rules();
                rr->set_supported_format(Ydb::PersQueue::V1::TopicSettings::Format(1));
                rr->set_consumer_name("acc/consumer1");
                rr->set_service_type("AnotherType");
            }
            {
                auto rr = props->add_read_rules();
                rr->set_supported_format(Ydb::PersQueue::V1::TopicSettings::Format(1));
                rr->set_consumer_name("acc/consumer2");
            }

            grpc::ClientContext rcontext;
            auto status = pqStub->AlterTopic(&rcontext, request, &response);

            UNIT_ASSERT(status.ok());
            CreateTopicResult res;
            response.operation().result().UnpackTo(&res);
            Cerr << response << "\n" << res << "\n";
            UNIT_ASSERT_VALUES_EQUAL(response.operation().status(), Ydb::StatusIds::BAD_REQUEST);
        }
        checkDescribe({{"acc/consumer1", "MyGreatType"}});
    }

    Y_UNIT_TEST(ReadRuleServiceTypeMigration) {
        TServerSettings settings = PQSettings(0);
        {
            settings.PQConfig.MutableDefaultClientServiceType()->SetName("default_type");
            settings.PQConfig.AddClientServiceType()->SetName("MyGreatType");
            settings.PQConfig.AddClientServiceType()->SetName("AnotherType");
            settings.PQConfig.AddClientServiceType()->SetName("SecondType");
        }
        NPersQueue::TTestServer server(settings);

        server.EnableLogs({ NKikimrServices::PQ_READ_PROXY, NKikimrServices::BLACKBOX_VALIDATOR });

        const ui32 topicsCount = 4;
        for (ui32 i = 1; i <= topicsCount; ++i) {
            TRequestCreatePQ createTopicRequest(TStringBuilder() << "rt3.dc1--topic_" << i, 1);
            createTopicRequest.ReadRules.clear();
            createTopicRequest.ReadRules.push_back("acc@user1");
            createTopicRequest.ReadRules.push_back("acc@user2");
            createTopicRequest.ReadRules.push_back("acc@user3");
            server.AnnoyingClient->CreateTopic(createTopicRequest);
        }

        std::unique_ptr<Ydb::PersQueue::V1::PersQueueService::Stub> pqStub;
        {
            std::shared_ptr<grpc::Channel> channel = grpc::CreateChannel("localhost:" + ToString(server.GrpcPort), grpc::InsecureChannelCredentials());
            pqStub = Ydb::PersQueue::V1::PersQueueService::NewStub(channel);
        }
        auto doAlter = [&](const TString& topic, const TVector<std::pair<TString, TString>>& readRules) {
            AlterTopicRequest request;
            AlterTopicResponse response;
            request.set_path(topic);
            auto props = request.mutable_settings();
            props->set_partitions_count(1);
            props->set_supported_format(Ydb::PersQueue::V1::TopicSettings::FORMAT_BASE);
            props->set_retention_period_ms(TDuration::Days(1).MilliSeconds());
            for (auto rrInfo : readRules) {
                auto rr = props->add_read_rules();
                rr->set_supported_format(Ydb::PersQueue::V1::TopicSettings::Format(1));
                rr->set_consumer_name(rrInfo.first);
                rr->set_service_type(rrInfo.second);
            }

            grpc::ClientContext rcontext;
            auto status = pqStub->AlterTopic(&rcontext, request, &response);

            UNIT_ASSERT(status.ok());
            CreateTopicResult res;
            response.operation().result().UnpackTo(&res);
            Cerr << response << "\n" << res << "\n";
            UNIT_ASSERT_VALUES_EQUAL(response.operation().status(), Ydb::StatusIds::SUCCESS);
        };


        auto checkDescribe = [&](const TString& topic, const TVector<std::pair<TString, TString>>& readRules) {
            Cerr << ">>>>> Check topic: " << topic << Endl;
            DescribeTopicRequest request;
            DescribeTopicResponse response;
            request.set_path(topic);
            grpc::ClientContext rcontext;

            auto status = pqStub->DescribeTopic(&rcontext, request, &response);
            UNIT_ASSERT(status.ok());
            DescribeTopicResult res;
            response.operation().result().UnpackTo(&res);
            Cerr << ">>>>> Response: " << response << Endl;
            Cerr << ">>>>> Result:" << res << "\n";
            UNIT_ASSERT_VALUES_EQUAL(response.operation().status(), Ydb::StatusIds::SUCCESS);

            UNIT_ASSERT_VALUES_EQUAL(res.settings().read_rules().size(), readRules.size());
            for (ui64 i = 0; i < readRules.size(); ++i) {
                const auto& rr = res.settings().read_rules(i);
                UNIT_ASSERT_EQUAL(rr.consumer_name(), readRules[i].first);
                UNIT_ASSERT_EQUAL(rr.service_type(), readRules[i].second);
            }
        };
        checkDescribe(
            "/Root/PQ/rt3.dc1--topic_1",
            {
                {"acc/user1", "default_type"},
                {"acc/user2", "default_type"},
                {"acc/user3", "default_type"}
            }
        );
        {
            doAlter(
                "/Root/PQ/rt3.dc1--topic_2",
                {
                    {"acc/user1", ""},
                    {"acc/new_user", "MyGreatType"},
                    {"acc/user2", "default_type"},
                    {"acc/user3", "default_type"},
                    {"acc/user4", "AnotherType"}
                }
            );
            checkDescribe(
                "/Root/PQ/rt3.dc1--topic_2",
                {
                    {"acc/user1", "default_type"},
                    {"acc/new_user", "MyGreatType"},
                    {"acc/user2", "default_type"},
                    {"acc/user3", "default_type"},
                    {"acc/user4", "AnotherType"}
                }
            );
        }
        {
            AddReadRuleRequest request;
            AddReadRuleResponse response;
            request.set_path("/Root/PQ/rt3.dc1--topic_3");
            auto rr = request.mutable_read_rule();
            rr->set_supported_format(Ydb::PersQueue::V1::TopicSettings::Format(1));
            rr->set_consumer_name("acc/new_user");
            rr->set_service_type("MyGreatType");

            grpc::ClientContext rcontext;
            auto status = pqStub->AddReadRule(&rcontext, request, &response);

            UNIT_ASSERT(status.ok());
            CreateTopicResult res;
            response.operation().result().UnpackTo(&res);
            Cerr << response << "\n" << res << "\n";
            UNIT_ASSERT_VALUES_EQUAL(response.operation().status(), Ydb::StatusIds::SUCCESS);

            checkDescribe(
                "/Root/PQ/rt3.dc1--topic_3",
                {
                    {"acc/user1", "default_type"},
                    {"acc/user2", "default_type"},
                    {"acc/user3", "default_type"},
                    {"acc/new_user", "MyGreatType"}
                }
            );
        }

        {
            checkDescribe(
                "/Root/PQ/rt3.dc1--topic_4",
                {
                    {"acc/user1", "default_type"},
                    {"acc/user2", "default_type"},
                    {"acc/user3", "default_type"}
                }
            );

            RemoveReadRuleRequest request;
            RemoveReadRuleResponse response;
            request.set_path("/Root/PQ/rt3.dc1--topic_4");
            request.set_consumer_name("acc@user2");

            grpc::ClientContext rcontext;
            auto status = pqStub->RemoveReadRule(&rcontext, request, &response);

            UNIT_ASSERT(status.ok());
            CreateTopicResult res;
            response.operation().result().UnpackTo(&res);
            Cerr << response << "\n" << res << "\n";
            UNIT_ASSERT_VALUES_EQUAL(response.operation().status(), Ydb::StatusIds::SUCCESS);

            checkDescribe(
                "/Root/PQ/rt3.dc1--topic_4",
                {
                    {"acc/user1", "default_type"},
                    {"acc/user3", "default_type"}
                }
            );
        }
    }

    Y_UNIT_TEST(ReadRuleServiceTypeMigrationWithDisallowDefault) {
        TServerSettings settings = PQSettings(0);
        {
            settings.PQConfig.MutableDefaultClientServiceType()->SetName("default_type");
            settings.PQConfig.AddClientServiceType()->SetName("MyGreatType");
            settings.PQConfig.AddClientServiceType()->SetName("AnotherType");
            settings.PQConfig.AddClientServiceType()->SetName("SecondType");
            settings.PQConfig.SetDisallowDefaultClientServiceType(true);
        }
        NPersQueue::TTestServer server(settings);

        server.EnableLogs({ NKikimrServices::PQ_READ_PROXY, NKikimrServices::BLACKBOX_VALIDATOR });

        const ui32 topicsCount = 4;
        for (ui32 i = 1; i <= topicsCount; ++i) {
            TRequestCreatePQ createTopicRequest(TStringBuilder() << "rt3.dc1--topic_" << i, 1);
            createTopicRequest.ReadRules.push_back("acc@user1");
            createTopicRequest.ReadRules.push_back("acc@user2");
            createTopicRequest.ReadRules.push_back("acc@user3");
            server.AnnoyingClient->CreateTopic(createTopicRequest);
        }

        std::unique_ptr<Ydb::PersQueue::V1::PersQueueService::Stub> pqStub;
        {
            std::shared_ptr<grpc::Channel> channel = grpc::CreateChannel("localhost:" + ToString(server.GrpcPort), grpc::InsecureChannelCredentials());
            pqStub = Ydb::PersQueue::V1::PersQueueService::NewStub(channel);
        }

        auto doAlter = [&](
            const TString& topic,
            const TVector<std::pair<TString, TString>>& readRules,
            Ydb::StatusIds::StatusCode statusCode = Ydb::StatusIds::SUCCESS
        ) {
            AlterTopicRequest request;
            AlterTopicResponse response;
            request.set_path(topic);
            auto props = request.mutable_settings();
            props->set_partitions_count(1);
            props->set_supported_format(Ydb::PersQueue::V1::TopicSettings::FORMAT_BASE);
            props->set_retention_period_ms(TDuration::Days(1).MilliSeconds());
            for (auto rrInfo : readRules) {
                auto rr = props->add_read_rules();
                rr->set_supported_format(Ydb::PersQueue::V1::TopicSettings::Format(1));
                rr->set_consumer_name(rrInfo.first);
                rr->set_service_type(rrInfo.second);
            }

            grpc::ClientContext rcontext;
            auto status = pqStub->AlterTopic(&rcontext, request, &response);

            UNIT_ASSERT(status.ok());
            CreateTopicResult res;
            response.operation().result().UnpackTo(&res);
            Cerr << response << "\n" << res << "\n";
            UNIT_ASSERT_VALUES_EQUAL(response.operation().status(), statusCode);
        };

        auto checkDescribe = [&](
            const TString& topic,
            const TVector<std::pair<TString, TString>>& readRules,
            Ydb::StatusIds::StatusCode statusCode = Ydb::StatusIds::SUCCESS
        ) {
            DescribeTopicRequest request;
            DescribeTopicResponse response;
            request.set_path(topic);
            grpc::ClientContext rcontext;

            auto status = pqStub->DescribeTopic(&rcontext, request, &response);
            UNIT_ASSERT(status.ok());
            DescribeTopicResult res;
            response.operation().result().UnpackTo(&res);
            Cerr << response << "\n" << res << "\n";
            UNIT_ASSERT_VALUES_EQUAL(response.operation().status(), statusCode);
            if (statusCode == Ydb::StatusIds::SUCCESS) {
                UNIT_ASSERT_VALUES_EQUAL(res.settings().read_rules().size(), readRules.size());
                for (ui64 i = 0; i < readRules.size(); ++i) {
                    const auto& rr = res.settings().read_rules(i);
                    UNIT_ASSERT_EQUAL(rr.consumer_name(), readRules[i].first);
                    UNIT_ASSERT_EQUAL(rr.service_type(), readRules[i].second);
                }
            }
        };
        checkDescribe(
            "/Root/PQ/rt3.dc1--topic_1",
            {},
            Ydb::StatusIds::INTERNAL_ERROR
        );
        {
            doAlter(
                "/Root/PQ/rt3.dc1--topic_2",
                {
                    {"acc/new_user", "MyGreatType"},
                    {"acc/user2", "SecondType"},
                    {"acc/user3", "AnotherType"},
                    {"acc/user4", "AnotherType"}
                }
            );
            checkDescribe(
                "/Root/PQ/rt3.dc1--topic_2",
                {
                    {"acc/new_user", "MyGreatType"},
                    {"acc/user2", "SecondType"},
                    {"acc/user3", "AnotherType"},
                    {"acc/user4", "AnotherType"}
                }
            );
        }
    }


    void TestReadRuleServiceTypePasswordImpl(bool forcePassword)
    {
        TServerSettings settings = PQSettings(0);
        {
            settings.PQConfig.SetDisallowDefaultClientServiceType(false);
            settings.PQConfig.SetForceClientServiceTypePasswordCheck(forcePassword);
            settings.PQConfig.MutableDefaultClientServiceType()->SetName("default_type");
            settings.PQConfig.SetTopicsAreFirstClassCitizen(true);
            auto type = settings.PQConfig.AddClientServiceType();
            type->SetName("MyGreatType");
            TString passwordHash = MD5::Data("password");
            passwordHash.to_lower();
            type->AddPasswordHashes(passwordHash);
        }

        NPersQueue::TTestServer server(settings);

        {
            NYdb::TDriverConfig driverCfg;
            driverCfg.SetEndpoint(TStringBuilder() << "localhost:" << server.GrpcPort);
            std::shared_ptr<NYdb::TDriver> ydbDriver(new NYdb::TDriver(driverCfg));
            auto topicClient = NYdb::NTopic::TTopicClient(*ydbDriver);

            {
                NYdb::NTopic::TCreateTopicSettings settings;

                NYdb::NTopic::TConsumerSettings<NYdb::NTopic::TCreateTopicSettings> consumerSettings(settings, "consumer");
                consumerSettings.AddAttribute("_service_type", "MyGreatType");
                if (!forcePassword)
                    consumerSettings.AddAttribute("_service_type_password", "aaa");

                settings.PartitioningSettings(1,1).AppendConsumers(consumerSettings);

                auto res = topicClient.CreateTopic("/Root/PQ/ttt", settings);
                res.Wait();
                Cerr << res.GetValue().IsSuccess() << " " << res.GetValue().GetIssues().ToString() << "\n";
                UNIT_ASSERT(!res.GetValue().IsSuccess());
            }
            {
                NYdb::NTopic::TCreateTopicSettings settings;
                settings.PartitioningSettings(1,1)
                    .BeginAddConsumer("consumer").AddAttribute("_service_type", "MyGreatType")
                                                 .AddAttribute("_service_type_password", "password")
                    .EndAddConsumer();
                auto res = topicClient.CreateTopic("/Root/PQ/ttt", settings);
                res.Wait();
                Cerr << res.GetValue().IsSuccess() << " " << res.GetValue().GetIssues().ToString() << "\n";
                UNIT_ASSERT(res.GetValue().IsSuccess());
            }

            {
                NYdb::NTopic::TAlterTopicSettings settings;

                NYdb::NTopic::TAlterConsumerSettings consumerSettings(settings, "consumer");

                if (!forcePassword) {
                    consumerSettings.BeginAlterAttributes().Add("_service_type_password", "aaa");
                }

                settings
                    .BeginAddConsumer("consumer2")
                    .EndAddConsumer()
                    .AppendAlterConsumers(consumerSettings);
                auto res = topicClient.AlterTopic("/Root/PQ/ttt", settings);
                res.Wait();
                Cerr << res.GetValue().IsSuccess() << " " << res.GetValue().GetIssues().ToString() << "\n";
                UNIT_ASSERT(!res.GetValue().IsSuccess());
            }
            {
                NYdb::NTopic::TAlterTopicSettings settings;
                settings
                    .BeginAddConsumer("consumer2")
                    .EndAddConsumer()
                    .BeginAlterConsumer("consumer").BeginAlterAttributes().Alter("_service_type_password", "password")
                                                   .EndAlterAttributes()
                    .EndAlterConsumer();
                auto res = topicClient.AlterTopic("/Root/PQ/ttt", settings);
                res.Wait();
                Cerr << res.GetValue().IsSuccess() << " " << res.GetValue().GetIssues().ToString() << "\n";
                UNIT_ASSERT(res.GetValue().IsSuccess());
            }

            {
                NYdb::NTopic::TAlterTopicSettings settings;
                settings.AppendDropConsumers("consumer");
                auto res = topicClient.AlterTopic("/Root/PQ/ttt", settings);
                res.Wait();
                Cerr << res.GetValue().IsSuccess() << " " << res.GetValue().GetIssues().ToString() << "\n";
                UNIT_ASSERT(res.GetValue().IsSuccess());
            }

            { // check that important consumer is forbidden
                NYdb::NTopic::TAlterTopicSettings settings;
                settings
                    .BeginAddConsumer("consumer2").Important(true)
                    .EndAddConsumer();
                auto res = topicClient.AlterTopic("/Root/PQ/ttt", settings);
                res.Wait();
                Cerr << res.GetValue().IsSuccess() << " " << res.GetValue().GetIssues().ToString() << "\n";
                UNIT_ASSERT(!res.GetValue().IsSuccess());
            }
        }
    }
    Y_UNIT_TEST(TestReadRuleServiceTypePassword) {
        TestReadRuleServiceTypePasswordImpl(false);
        TestReadRuleServiceTypePasswordImpl(true);
    }

    void CreateTopicWithMeteringMode(bool meteringEnabled) {
        TServerSettings serverSettings = PQSettings(0);
        serverSettings.PQConfig.SetTopicsAreFirstClassCitizen(true);
        serverSettings.PQConfig.MutableBillingMeteringConfig()->SetEnabled(meteringEnabled);
        NPersQueue::TTestServer server(serverSettings);

        using namespace NYdb::NTopic;
        auto client = TTopicClient(server.GetDriver());

        for (const auto mode : {EMeteringMode::RequestUnits, EMeteringMode::ReservedCapacity}) {
            const TString path = TStringBuilder() << "/Root/PQ/Topic" << mode;

            auto res = client.CreateTopic(path, TCreateTopicSettings()
                .MeteringMode(mode)
            ).ExtractValueSync();

            if (!meteringEnabled) {
                UNIT_ASSERT_VALUES_EQUAL(res.GetStatus(), NYdb::EStatus::PRECONDITION_FAILED);
                continue;
            }

            UNIT_ASSERT_C(res.IsSuccess(), res.GetIssues().ToString());
            auto desc = client.DescribeTopic(path).ExtractValueSync();
            UNIT_ASSERT_C(desc.IsSuccess(), desc.GetIssues().ToString());
            UNIT_ASSERT_VALUES_EQUAL(desc.GetTopicDescription().GetMeteringMode(), mode);
        }
    }

    Y_UNIT_TEST(CreateTopicWithMeteringMode) {
        CreateTopicWithMeteringMode(false);
        CreateTopicWithMeteringMode(true);
    }

    void SetMeteringMode(bool meteringEnabled) {
        TServerSettings serverSettings = PQSettings(0);
        serverSettings.PQConfig.SetTopicsAreFirstClassCitizen(true);
        serverSettings.PQConfig.MutableBillingMeteringConfig()->SetEnabled(meteringEnabled);
        NPersQueue::TTestServer server(serverSettings);

        using namespace NYdb::NTopic;
        auto client = TTopicClient(server.GetDriver());

        {
            auto res = client.CreateTopic("/Root/PQ/ttt").ExtractValueSync();
            UNIT_ASSERT_C(res.IsSuccess(), res.GetIssues().ToString());
        }

        for (const auto mode : {EMeteringMode::RequestUnits, EMeteringMode::ReservedCapacity}) {
            auto res = client.AlterTopic("/Root/PQ/ttt", TAlterTopicSettings()
                .SetMeteringMode(mode)
            ).ExtractValueSync();

            if (!meteringEnabled) {
                UNIT_ASSERT_VALUES_EQUAL(res.GetStatus(), NYdb::EStatus::PRECONDITION_FAILED);
                continue;
            }

            UNIT_ASSERT_C(res.IsSuccess(), res.GetIssues().ToString());
            auto desc = client.DescribeTopic("/Root/PQ/ttt").ExtractValueSync();
            UNIT_ASSERT_C(desc.IsSuccess(), desc.GetIssues().ToString());
            UNIT_ASSERT_VALUES_EQUAL(desc.GetTopicDescription().GetMeteringMode(), mode);
        }
    }

    Y_UNIT_TEST(SetMeteringMode) {
        SetMeteringMode(false);
        SetMeteringMode(true);
    }

    void DefaultMeteringMode(bool meteringEnabled) {
        TServerSettings serverSettings = PQSettings(0);
        serverSettings.PQConfig.SetTopicsAreFirstClassCitizen(true);
        serverSettings.PQConfig.MutableBillingMeteringConfig()->SetEnabled(meteringEnabled);
        NPersQueue::TTestServer server(serverSettings);

        using namespace NYdb::NTopic;
        auto client = TTopicClient(server.GetDriver());

        auto res = client.CreateTopic("/Root/PQ/ttt").ExtractValueSync();
        UNIT_ASSERT_C(res.IsSuccess(), res.GetIssues().ToString());

        auto desc = client.DescribeTopic("/Root/PQ/ttt").ExtractValueSync();
        UNIT_ASSERT_C(desc.IsSuccess(), desc.GetIssues().ToString());
        UNIT_ASSERT_VALUES_EQUAL(desc.GetTopicDescription().GetMeteringMode(), (meteringEnabled
            ? EMeteringMode::RequestUnits
            : EMeteringMode::Unspecified));
    }

    Y_UNIT_TEST(DefaultMeteringMode) {
        DefaultMeteringMode(false);
        DefaultMeteringMode(true);
    }

    Y_UNIT_TEST(TClusterTrackerTest) {
        APITestSetup setup{TEST_CASE_NAME};
        setup.GetPQConfig().SetClustersUpdateTimeoutSec(0);
        THashMap<TString, TPQTestClusterInfo> clusters = DEFAULT_CLUSTERS_LIST;

        auto runtime = setup.GetServer().GetRuntime();
        setup.GetFlatMsgBusPQClient().CheckClustersList(runtime, false, clusters);

        UNIT_ASSERT_EQUAL(clusters.count("dc1"), 1);
        UNIT_ASSERT_EQUAL(clusters.count("dc2"), 1);
        clusters["dc1"].Weight = 666;
        clusters["dc2"].Balancer = "newbalancer.net";
        setup.GetFlatMsgBusPQClient().InitDCs(clusters);
        setup.GetFlatMsgBusPQClient().CheckClustersList(runtime, true, clusters);
    }

    Y_UNIT_TEST(TestReadPartitionByGroupId) {
        NPersQueue::TTestServer server;

        ui32 partitionsCount = 100;
        TString topic = "topic1";
        TString topicFullName = "rt3.dc1--" + topic;

        server.AnnoyingClient->CreateTopic(topicFullName, partitionsCount);
        server.EnableLogs({ NKikimrServices::PQ_READ_PROXY});

        auto driver = server.AnnoyingClient->GetDriver();

        for (ui32 partition = 30; partition < partitionsCount; ++partition) {
            auto reader = CreateReader(
                *driver,
                NYdb::NPersQueue::TReadSessionSettings()
                    .AppendTopics(
                        NYdb::NPersQueue::TTopicReadSettings(topic)
                            .AppendPartitionGroupIds(partition + 1)
                    )
                    .ConsumerName("shared/user")
                    .ReadOnlyOriginal(true)
            );

            TMaybe<NYdb::NPersQueue::TReadSessionEvent::TEvent> event = reader->GetEvent(true, 1);
            auto createStream = std::get_if<NYdb::NPersQueue::TReadSessionEvent::TCreatePartitionStreamEvent>(&*event);
            UNIT_ASSERT(createStream);
            TString stepDescription = TStringBuilder() << "create stream for partition=" << partition
                << " : " << createStream->DebugString();
            Cerr << stepDescription << Endl;
            UNIT_ASSERT_EQUAL_C(
                partition,
                createStream->GetPartitionStream()->GetPartitionId(),
                stepDescription

            );
        }
    }

    Y_UNIT_TEST(SrcIdCompatibility) {
        NPersQueue::TTestServer server{};
        auto runTest = [&] (
                const TString& topicToAdd, const TString& topicForHash, const TString& topicName,
                const TString& srcId, ui32 partId, ui64 accessTime = 0
        ) {
            TStringBuilder query;
            auto encoded = NPQ::NSourceIdEncoding::EncodeSrcId(
                    topicForHash, srcId,
                    NPQ::ESourceIdTableGeneration::SrcIdMeta2
            );
            Cerr << "===save partition with time: " << accessTime << Endl;

            if (accessTime == 0) {
                accessTime = TInstant::Now().MilliSeconds();
            }
            if (!topicToAdd.empty()) { // Empty means don't add anything
                query <<
                      "--!syntax_v1\n"
                      "UPSERT INTO `/Root/PQ/SourceIdMeta2` (Hash, Topic, SourceId, CreateTime, AccessTime, Partition) VALUES ("
                      << encoded.Hash << ", \"" << topicToAdd << "\", \"" << encoded.EscapedSourceId << "\", "
                      << TInstant::Now().MilliSeconds() << ", " << accessTime << ", " << partId << "); ";
                Cerr << "Run query:\n" << query << Endl;
                auto scResult = server.AnnoyingClient->RunYqlDataQuery(query);
                //UNIT_ASSERT(scResult.Defined());
            }

            auto driver = server.AnnoyingClient->GetDriver();
            auto writer = CreateWriter(*driver, topicName, srcId);
            auto ev = writer->GetEvent(true);
            auto ct = std::get_if<NYdb::NPersQueue::TWriteSessionEvent::TReadyToAcceptEvent >(&*ev);
            UNIT_ASSERT(ct);
            writer->Write(std::move(ct->ContinuationToken), "1234567890");
            UNIT_ASSERT(ev.Defined());
            while(true) {
                ev = writer->GetEvent(true);
                auto ack = std::get_if<NYdb::NPersQueue::TWriteSessionEvent::TAcksEvent>(&*ev);
                if (ack) {
                    UNIT_ASSERT_VALUES_EQUAL(ack->Acks[0].Details->PartitionId, partId);
                    break;
                }

            }
        };

        TString legacyName = "rt3.dc1--account--topic100";
        TString shortLegacyName = "account--topic100";
        TString fullPath = "/Root/PQ/rt3.dc1--account--topic100";
        TString topicName = "account/topic100";
        TString srcId1 = "test-src-id-compat", srcId2 = "test-src-id-compat2";
        server.AnnoyingClient->CreateTopic(legacyName, 100);

        runTest(legacyName, shortLegacyName, topicName, srcId1, 5, 100);
        runTest(legacyName, shortLegacyName, topicName, srcId2, 6, 100);
        runTest("", "", topicName, srcId1, 5, 100);
        runTest("", "", topicName, srcId2, 6, 100);

        ui64 time = (TInstant::Now() + TDuration::Hours(4)).MilliSeconds();
        runTest(legacyName, shortLegacyName, topicName, srcId2, 7, time);
    }

    Y_UNIT_TEST(TestReadPartitionStatus) {
        NPersQueue::TTestServer server;

        TString topic = "topic1";
        TString topicFullName = "rt3.dc1--" + topic;

        server.AnnoyingClient->CreateTopic(topicFullName, 1);
        server.EnableLogs({ NKikimrServices::PQ_READ_PROXY});

        auto driver = server.AnnoyingClient->GetDriver();

        auto reader = CreateReader(
            *driver,
            NYdb::NPersQueue::TReadSessionSettings()
                .AppendTopics(topic)
                .ConsumerName("shared/user")
                .ReadOnlyOriginal(true)
        );


        {
            TMaybe<NYdb::NPersQueue::TReadSessionEvent::TEvent> event = reader->GetEvent(true, 1);
            auto createStream = std::get_if<NYdb::NPersQueue::TReadSessionEvent::TCreatePartitionStreamEvent>(&*event);
            UNIT_ASSERT(createStream);
            Cerr << "Create stream event: " << createStream->DebugString() << Endl;
            createStream->GetPartitionStream()->RequestStatus();
        }
        {
            auto future = reader->WaitEvent();
            UNIT_ASSERT(future.Wait(TDuration::Seconds(10)));
            TMaybe<NYdb::NPersQueue::TReadSessionEvent::TEvent> event = reader->GetEvent(true, 1);
            auto partitionStatus = std::get_if<NYdb::NPersQueue::TReadSessionEvent::TPartitionStreamStatusEvent>(&*event);
            UNIT_ASSERT(partitionStatus);
            Cerr << "partition status: " << partitionStatus->DebugString() << Endl;
        }
    }

    Y_UNIT_TEST(PartitionsMapping) {
        NPersQueue::TTestServer server;
        TString topic = "topic1";
        TString topicFullName = "rt3.dc1--" + topic;

        auto partsCount = 5u;
        server.AnnoyingClient->CreateTopic(topicFullName, partsCount);
        server.EnableLogs({ NKikimrServices::PQ_READ_PROXY});

        auto driver = server.AnnoyingClient->GetDriver();

        NYdb::NPersQueue::TTopicReadSettings topicSettings =
            MakeTopicReadSettings(topic, {2, 4});
        NYdb::NPersQueue::TReadSessionSettings readerSettings =
            MakeReadSessionSettings(topicSettings,
                                    "shared/user",
                                    true);
        auto reader = CreateReader(*driver, readerSettings);

        THashSet<ui32> locksGot = {};
        while(locksGot.size() < 2) {
            TMaybe<NYdb::NPersQueue::TReadSessionEvent::TEvent> event = reader->GetEvent(true, 1);
            auto createStream = std::get_if<NYdb::NPersQueue::TReadSessionEvent::TCreatePartitionStreamEvent>(&*event);
            UNIT_ASSERT(createStream);
            Cerr << "Create stream event: " << createStream->DebugString() << Endl;
            UNIT_ASSERT_VALUES_EQUAL(createStream->GetPartitionStream()->GetTopicPath(), topic);
            auto partId = createStream->GetPartitionStream()->GetPartitionId();
            UNIT_ASSERT(partId == 1 || partId == 3);
            UNIT_ASSERT(!locksGot.contains(partId));
            locksGot.insert(partId);
        }

        topicSettings =
            MakeTopicReadSettings(topic, {});
        readerSettings =
            MakeReadSessionSettings(topicSettings,
                                    "shared/user",
                                    true);
        auto reader2 = CreateReader(*driver, readerSettings);

        locksGot.clear();
        THashSet<ui32> releasesGot = {};
        while (locksGot.size() < 3) {
            TMaybe<NYdb::NPersQueue::TReadSessionEvent::TEvent> event = reader2->GetEvent(true, 1);
            auto createStream = std::get_if<NYdb::NPersQueue::TReadSessionEvent::TCreatePartitionStreamEvent>(&*event);
            UNIT_ASSERT(createStream);
            Cerr << "Create stream event: " << createStream->DebugString() << Endl;
            UNIT_ASSERT_VALUES_EQUAL(createStream->GetPartitionStream()->GetTopicPath(), topic);
            auto partId = createStream->GetPartitionStream()->GetPartitionId();
            if ((partId == 1) || (partId == 3)) {
                UNIT_ASSERT(!releasesGot.contains(partId));
                releasesGot.insert(partId);
            } else {
                UNIT_ASSERT(!locksGot.contains(partId));
                UNIT_ASSERT((partId == 0) || (partId == 2) || (partId == 4));
                locksGot.insert(partId);
            }
        }

        while (!releasesGot.empty()) {
            TMaybe<NYdb::NPersQueue::TReadSessionEvent::TEvent> event = reader->GetEvent(true, 1);
            auto release = std::get_if<NYdb::NPersQueue::TReadSessionEvent::TDestroyPartitionStreamEvent>(&*event);
            UNIT_ASSERT(release);
            UNIT_ASSERT_VALUES_EQUAL(release->GetPartitionStream()->GetTopicPath(), topic);
            auto partId = release->GetPartitionStream()->GetPartitionId();
            UNIT_ASSERT((partId == 1) || (partId == 3));
            releasesGot.erase(partId);
        }
    }

    THolder<NYdb::TDriver> SetupTestAndGetDriver(
            NPersQueue::TTestServer& server, const TString& topicName, ui64 partsCount = 1
    ) {
        NYdb::TDriverConfig driverCfg;
        driverCfg.SetEndpoint(TStringBuilder() << "localhost:" << server.GrpcPort);
        auto driver = MakeHolder<NYdb::TDriver>(driverCfg);

        server.EnableLogs({ NKikimrServices::PQ_READ_PROXY, NKikimrServices::PQ_WRITE_PROXY});
        server.EnableLogs({ NKikimrServices::KQP_PROXY}, NActors::NLog::PRI_EMERG);

        server.AnnoyingClient->CreateTopic(topicName, partsCount);
        auto topicClient = NYdb::NTopic::TTopicClient(*driver);
        auto alterSettings = NYdb::NTopic::TAlterTopicSettings();
        alterSettings.BeginAddConsumer("debug");
        auto alterRes = topicClient.AlterTopic(TString("/Root/PQ/") + topicName, alterSettings).GetValueSync();
        UNIT_ASSERT(alterRes.IsSuccess());
        return std::move(driver);
    }

    Y_UNIT_TEST(MessageMetadata) {
        NPersQueue::TTestServer server;
        server.CleverServer->GetRuntime()->GetAppData().FeatureFlags.SetEnableTopicMessageMeta(true);
        TString topicFullName = "rt3.dc1--topic1";
        auto driver = SetupTestAndGetDriver(server, topicFullName);

        auto topicClient = NYdb::NTopic::TTopicClient(*driver);

        NYdb::NTopic::TWriteSessionSettings wSettings {topicFullName, "srcId", "srcId"};
        wSettings.DirectWriteToPartition(false);
        auto writer = topicClient.CreateSimpleBlockingWriteSession(wSettings);
        TVector<std::pair<TString, TString>> metadata = {{"key1", "val1"}, {"key2", "val2"}};
        {
            auto message = NYdb::NTopic::TWriteMessage{"Somedata"}.MessageMeta(metadata);
            writer->Write(std::move(message));
        }
        metadata = {{"key3", "val3"}};
        {
            auto message = NYdb::NTopic::TWriteMessage{"Somedata2"}.MessageMeta(metadata);
            writer->Write(std::move(message));
        }
        writer->Write("Somedata3");
        writer->Close();
        NYdb::NTopic::TReadSessionSettings rSettings;
        rSettings.ConsumerName("debug").AppendTopics({topicFullName});
        auto readSession = topicClient.CreateReadSession(rSettings);

        auto ev = readSession->GetEvent(true);
        UNIT_ASSERT(ev.Defined());
        auto spsEv = std::get_if<NYdb::NTopic::TReadSessionEvent::TStartPartitionSessionEvent>(&*ev);
        UNIT_ASSERT(spsEv);
        spsEv->Confirm();
        ev = readSession->GetEvent(true);
        auto dataEv = std::get_if<NYdb::NTopic::TReadSessionEvent::TDataReceivedEvent>(&*ev);
        UNIT_ASSERT(dataEv);
        const auto& messages = dataEv->GetMessages();
        UNIT_ASSERT_VALUES_EQUAL(messages.size(), 3);
        auto metadataSizeExpected = 2;
        for (const auto& msg : dataEv->GetMessages()) {
            auto meta = msg.GetMessageMeta();
            UNIT_ASSERT_VALUES_EQUAL(meta->Fields.size(), metadataSizeExpected);
            metadataSizeExpected--;
        }
    }

    Y_UNIT_TEST(DisableWrongSettings) {
        NPersQueue::TTestServer server;
        server.EnableLogs({NKikimrServices::PQ_READ_PROXY, NKikimrServices::BLACKBOX_VALIDATOR });
        server.EnableLogs({NKikimrServices::PERSQUEUE}, NActors::NLog::EPriority::PRI_INFO);
        TString topicFullName = "rt3.dc1--acc--topic1";
        auto driver = SetupTestAndGetDriver(server, topicFullName, 3);

        std::shared_ptr<grpc::Channel> Channel_;
        std::unique_ptr<Ydb::Topic::V1::TopicService::Stub> TopicStubP_;
        {
            Channel_ = grpc::CreateChannel("localhost:" + ToString(server.GrpcPort), grpc::InsecureChannelCredentials());
            TopicStubP_ = Ydb::Topic::V1::TopicService::NewStub(Channel_);
        }

        {
            grpc::ClientContext rcontext1;
            auto writeStream1 = TopicStubP_->StreamWrite(&rcontext1);
            UNIT_ASSERT(writeStream1);
            Ydb::Topic::StreamWriteMessage::FromClient req;
            Ydb::Topic::StreamWriteMessage::FromServer resp;

            req.mutable_init_request()->set_path("acc/topic1");
            req.mutable_init_request()->set_message_group_id("some-group");
            if (!writeStream1->Write(req)) {
                ythrow yexception() << "write fail";
            }
            UNIT_ASSERT(writeStream1->Read(&resp));
            Cerr << "===Got response: " << resp.ShortDebugString() << Endl;
            UNIT_ASSERT(resp.status() == Ydb::StatusIds::SUCCESS);
            UNIT_ASSERT(resp.server_message_case() == Ydb::Topic::StreamWriteMessage::FromServer::kInitResponse);

        }
        {
            grpc::ClientContext rcontext1;
            auto writeStream1 = TopicStubP_->StreamWrite(&rcontext1);
            UNIT_ASSERT(writeStream1);
            Ydb::Topic::StreamWriteMessage::FromClient req;
            Ydb::Topic::StreamWriteMessage::FromServer resp;

            req.mutable_init_request()->set_path("acc/topic1");
            req.mutable_init_request()->set_message_group_id("some-group");
            req.mutable_init_request()->set_producer_id("producer");
            if (!writeStream1->Write(req)) {
                ythrow yexception() << "write fail";
            }
            UNIT_ASSERT(writeStream1->Read(&resp));
            Cerr << "===Got response: " << resp.ShortDebugString() << Endl;
            UNIT_ASSERT(resp.status() == Ydb::StatusIds::BAD_REQUEST);
        }
    }

    Y_UNIT_TEST(DisableDeduplication) {
        NPersQueue::TTestServer server;
        TString topicFullName = "rt3.dc1--topic1";
        auto driver = SetupTestAndGetDriver(server, topicFullName, 3);

        auto topicClient = NYdb::NTopic::TTopicClient(*driver);
        NYdb::NTopic::TWriteSessionSettings wSettings;
        wSettings.Path(topicFullName).DeduplicationEnabled(false);
        wSettings.DirectWriteToPartition(false);

        TVector<std::shared_ptr<NYdb::NTopic::ISimpleBlockingWriteSession>> writers;
        for (auto i = 0u; i < 3; i++) {
            auto writer = topicClient.CreateSimpleBlockingWriteSession(wSettings);
            for (auto j = 0u; j < 3; j++) {
                writer->Write(TString("MyData") + ToString(i) + ToString(j));
            }
            writers.push_back(writer);
        }

        for (auto& w : writers) {
            w->Close();
        }

        NYdb::NTopic::TReadSessionSettings rSettings;
        rSettings.ConsumerName("debug").AppendTopics({topicFullName});
        auto readSession = topicClient.CreateReadSession(rSettings);

        THashSet<ui64> partitions;
        ui64 totalMessages = 0;
        Cerr << "Start reads\n";
        while(totalMessages < 9) {
            auto ev = readSession->GetEvent(true);
            UNIT_ASSERT(ev.Defined());

            auto spsEv = std::get_if<NYdb::NTopic::TReadSessionEvent::TStartPartitionSessionEvent>(&*ev);
            if (spsEv) {
                spsEv->Confirm();
                Cerr << "Got start stream event\n";
                continue;
            }
            auto dataEv = std::get_if<NYdb::NTopic::TReadSessionEvent::TDataReceivedEvent>(&*ev);
            UNIT_ASSERT(dataEv);
            const auto& messages = dataEv->GetMessages();
            totalMessages += messages.size();
            Cerr << "Got data event with total " << messages.size() << " messages, current total messages: " << totalMessages << Endl;
            for (const auto& msg: dataEv->GetMessages()) {
                auto session = msg.GetPartitionSession();
                partitions.insert(session->GetPartitionId());
            }
        }
        UNIT_ASSERT_VALUES_EQUAL(partitions.size(), 3);
    }

    Y_UNIT_TEST(LOGBROKER_7820) {
        //
        // 700 messages of 2000 characters are sent in the test
        //
        // the memory limit for the decompression task is ~512Kb. these are 263 messages of 2000 characters each
        //
        // the memory limit for the DataReceivedHandler handler is ~300Kb
        // it is expected to be called several times with blocks of no more than 154 messages
        //

        NPersQueue::TTestServer server;
        server.EnableLogs({ NKikimrServices::PQ_WRITE_PROXY, NKikimrServices::PQ_READ_PROXY});
        server.AnnoyingClient->CreateTopic(DEFAULT_TOPIC_NAME, 1);

        auto driver = server.AnnoyingClient->GetDriver();

        NYdb::NPersQueue::TPersQueueClient persqueueClient(*driver);
        NYdb::NPersQueue::TReadSessionSettings settings;

        settings.ConsumerName("shared/user").AppendTopics(SHORT_TOPIC_NAME).ReadOriginal({"dc1"});
        settings.MaxMemoryUsageBytes(1_MB);
        settings.DisableClusterDiscovery(true);

        //
        // the handler stores the number of messages in each call
        //
        std::vector<size_t> dataSizes;

        auto handler = [&](NYdb::NPersQueue::TReadSessionEvent::TDataReceivedEvent& event){
            UNIT_ASSERT_LE(event.GetMessages().size(), 154);

            dataSizes.push_back(event.GetMessages().size());
        };
        settings.EventHandlers_.SimpleDataHandlers(std::move(handler), true);

        //
        // controlled decompressor
        //
        auto decompressor = CreateThreadPoolExecutorWrapper(1);
        settings.DecompressionExecutor(decompressor);

        //
        // blocks of ~300Kb will be transmitted for processing
        //
        settings.EventHandlers_.MaxMessagesBytes(300_KB);

        //
        // managed handler executor
        //
        auto executor = CreateThreadPoolExecutorWrapper(1);
        settings.EventHandlers_.HandlersExecutor(executor);

        auto session = persqueueClient.CreateReadSession(settings);
        auto counters = session->GetCounters();

        //
        // 700 messages of 2000 characters are transmitted
        //
        {
            auto writer = CreateSimpleWriter(*driver, SHORT_TOPIC_NAME, TStringBuilder() << "source" << 0, {}, TString("raw"));

            for (ui32 i = 1; i <= 700; ++i) {
                std::string message(2'000, 'x');

                bool res = writer->Write(message, i);
                UNIT_ASSERT(res);
            }

            auto res = writer->Close(TDuration::Seconds(10));
            UNIT_ASSERT(res);
        }

        //
        // auxiliary functions for decompressor and handler control
        //
        auto WaitTasks = [&](auto f, size_t c) {
            while (f() < c) {
                Sleep(TDuration::Seconds(1));
            };
        };
        auto WaitPlannedTasks = [&](auto e, size_t count) {
            WaitTasks([&]() { return e->GetPlannedCount(); }, count);
        };
        auto WaitExecutedTasks = [&](auto e, size_t count) {
            WaitTasks([&]() { return e->GetExecutedCount(); }, count);
        };

        auto RunTasks = [&](auto e, const std::vector<size_t>& tasks) {
            size_t n = tasks.size();
            WaitPlannedTasks(e, n);
            size_t completed = e->GetExecutedCount();
            e->StartFuncs(tasks);
            WaitExecutedTasks(e, completed + n);
        };

        //
        // run executors
        //
        RunTasks(executor, {0}); // TCreatePartitionStreamEvent

        RunTasks(decompressor, {0});
        RunTasks(executor, {1, 2});

        RunTasks(decompressor, {1});
        RunTasks(executor, {3, 4});

        RunTasks(decompressor, {2});
        RunTasks(executor, {5, 6});

        //
        // all messages received
        //
        UNIT_ASSERT_VALUES_EQUAL(dataSizes.size(), 6);
        UNIT_ASSERT_VALUES_EQUAL(std::accumulate(dataSizes.begin(), dataSizes.end(), 0), 700);
        UNIT_ASSERT_VALUES_EQUAL(*std::max_element(dataSizes.begin(), dataSizes.end()), 154);

        UNIT_ASSERT_VALUES_EQUAL(counters->MessagesInflight->Val(), 0);
        UNIT_ASSERT_VALUES_EQUAL(counters->BytesInflightUncompressed->Val(), 0);
        UNIT_ASSERT_VALUES_EQUAL(counters->BytesInflightCompressed->Val(), 0);
        UNIT_ASSERT_VALUES_EQUAL(counters->BytesInflightTotal->Val(), 0);

        decompressor->RunAllTasks();
        executor->RunAllTasks();

        session->Close(TDuration::Seconds(10));

        driver->Stop();
    }

    Y_UNIT_TEST(ReadWithoutConsumerFederation) {
        const ui32 partititonsCount = 5;
        const auto topic = "rt3.dc1--topic2";

        TPersQueueV1TestServer server;
        server.Server->AnnoyingClient->CreateTopic(topic, partititonsCount);

        NACLib::TDiffACL acl;
        acl.AddAccess(NACLib::EAccessType::Allow, NACLib::GenericFull, "user@" BUILTIN_ACL_DOMAIN);
        server.Server->AnnoyingClient->ModifyACL("/Root/PQ", topic, acl.SerializeAsString());

        auto writeSettings = NYdb::NPersQueue::TWriteSessionSettings()
            .Path(topic)
            .MessageGroupId("src_id");

        auto writer = server.PersQueueClient->CreateSimpleBlockingWriteSession(writeSettings);

        auto res = writer->Write("some_data");
        UNIT_ASSERT(res);
        writer->Close();

        std::shared_ptr<grpc::Channel> Channel_;
        std::unique_ptr<Ydb::Topic::V1::TopicService::Stub> StubP_;

        Channel_ = grpc::CreateChannel("localhost:" + ToString(server.Server->GrpcPort), grpc::InsecureChannelCredentials());
        StubP_ = Ydb::Topic::V1::TopicService::NewStub(Channel_);

        grpc::ClientContext rcontext;
        rcontext.AddMetadata("x-ydb-auth-ticket", "user@" BUILTIN_ACL_DOMAIN);
        auto readStream = StubP_->StreamRead(&rcontext);
        UNIT_ASSERT(readStream);

        {
            Ydb::Topic::StreamReadMessage::FromClient  req;
            Ydb::Topic::StreamReadMessage::FromServer resp;
            auto topicReadSettings = req.mutable_init_request()->add_topics_read_settings();
            topicReadSettings->set_path(topic);
            for (ui32 i = 0; i < partititonsCount; i++) {
                topicReadSettings->add_partition_ids(i);
            }

            req.mutable_init_request()->set_consumer("");

            if (!readStream->Write(req)) {
                ythrow yexception() << "write fail";
            }

            UNIT_ASSERT(readStream->Read(&resp));
            UNIT_ASSERT(resp.server_message_case() == Ydb::Topic::StreamReadMessage::FromServer::kInitResponse);
        }
        ui32 partitionsSigned = 0;

        while (partitionsSigned != partititonsCount) {

            Ydb::Topic::StreamReadMessage::FromServer resp;
            UNIT_ASSERT(readStream->Read(&resp));
            UNIT_ASSERT_C(resp.server_message_case() == Ydb::Topic::StreamReadMessage::FromServer::kStartPartitionSessionRequest, resp);
            auto assignId = resp.start_partition_session_request().partition_session().partition_session_id();

            Ydb::Topic::StreamReadMessage::FromClient req;
            req.mutable_start_partition_session_response()->set_partition_session_id(assignId);
            req.mutable_start_partition_session_response()->set_read_offset(0);
            auto res = readStream->Write(req);
            UNIT_ASSERT(res);
            partitionsSigned++;
        }

        Ydb::Topic::StreamReadMessage::FromClient  req;
        req.mutable_read_request()->set_bytes_size(1);
        readStream->Write(req);

        Ydb::Topic::StreamReadMessage::FromServer resp;
        UNIT_ASSERT(readStream->Read(&resp));
        UNIT_ASSERT_C(resp.server_message_case() == Ydb::Topic::StreamReadMessage::FromServer::kReadResponse, resp);
    }

    Y_UNIT_TEST(ReadWithoutConsumerFirstClassCitizen) {
        auto readToEndThenCommit = [] (NPersQueue::TTestServer& server, ui32 partitions, ui32 maxOffset, TString consumer, ui32 readByBytes) {
            std::shared_ptr<grpc::Channel> Channel_;
            std::unique_ptr<Ydb::Topic::V1::TopicService::Stub> StubP_;

            Channel_ = grpc::CreateChannel("localhost:" + ToString(server.GrpcPort), grpc::InsecureChannelCredentials());
            StubP_ = Ydb::Topic::V1::TopicService::NewStub(Channel_);

            grpc::ClientContext rcontext;
            auto readStream = StubP_->StreamRead(&rcontext);
            UNIT_ASSERT(readStream);

            {
                Ydb::Topic::StreamReadMessage::FromClient  req;
                Ydb::Topic::StreamReadMessage::FromServer resp;

                auto topicReadSettings = req.mutable_init_request()->add_topics_read_settings();
                topicReadSettings->set_path(SHORT_TOPIC_NAME);
                for (ui32 i = 0; i < partitions; i++) {
                    topicReadSettings->add_partition_ids(i);
                }

                req.mutable_init_request()->set_consumer(consumer);

                if (!readStream->Write(req)) {
                    ythrow yexception() << "write fail";
                }

                UNIT_ASSERT(readStream->Read(&resp));
                UNIT_ASSERT(resp.server_message_case() == Ydb::Topic::StreamReadMessage::FromServer::kInitResponse);
            }
            ui32 partitionsSigned = 0;

            while (partitionsSigned != partitions) {

                Ydb::Topic::StreamReadMessage::FromServer resp;
                UNIT_ASSERT(readStream->Read(&resp));
                UNIT_ASSERT_C(resp.server_message_case() == Ydb::Topic::StreamReadMessage::FromServer::kStartPartitionSessionRequest, resp);
                auto assignId = resp.start_partition_session_request().partition_session().partition_session_id();

                Ydb::Topic::StreamReadMessage::FromClient req;
                req.mutable_start_partition_session_response()->set_partition_session_id(assignId);
                req.mutable_start_partition_session_response()->set_read_offset(0);
                auto res = readStream->Write(req);
                UNIT_ASSERT(res);
                partitionsSigned++;
            }
            ui32 offset = 0;
            ui32 session = 0;
            while (offset != maxOffset) {
                Ydb::Topic::StreamReadMessage::FromClient  req;
                req.mutable_read_request()->set_bytes_size(readByBytes);
                readStream->Write(req);

                Ydb::Topic::StreamReadMessage::FromServer resp;
                UNIT_ASSERT(readStream->Read(&resp));
                UNIT_ASSERT_C(resp.server_message_case() == Ydb::Topic::StreamReadMessage::FromServer::kReadResponse, resp);
                Cerr << "\n" << "Bytes readed: " << resp.read_response().bytes_size() << "\n";
                for (int j = 0; j < resp.read_response().partition_data_size(); j++) {
                    for (int k = 0; k < resp.read_response().partition_data(j).batches_size(); k++) {
                        for (int l = 0; l < resp.read_response().partition_data(j).batches(k).message_data_size(); l++) {
                            offset = resp.read_response().partition_data(j).batches(k).message_data(l).offset();
                            session = resp.read_response().partition_data(j).partition_session_id();
                            Cerr << "\n" << "Offset: " << offset << " from session " << session << "\n";
                        }
                    }
                }
            }

            //check commit failed
            Ydb::Topic::StreamReadMessage::FromClient commitRequest;
            Ydb::Topic::StreamReadMessage::FromServer commitResponse;

            auto commit = commitRequest.mutable_commit_offset_request()->add_commit_offsets();
            commit->set_partition_session_id(session);

            auto offsets = commit->add_offsets();
            offsets->set_start(0);
            offsets->set_end(maxOffset);

            if (!readStream->Write(commitRequest)) {
                ythrow yexception() << "write fail";
            }
            UNIT_ASSERT(readStream->Read(&commitResponse));
            UNIT_ASSERT_VALUES_EQUAL(commitResponse.status(), Ydb::StatusIds::BAD_REQUEST);
        };
        const ui32 partititonsCount = 5;
        const ui32 messagesCount = 10;

        NPersQueue::TTestServer server;
        server.AnnoyingClient->CreateTopic(DEFAULT_TOPIC_NAME, partititonsCount);
        TPQDataWriter writer("source", server);

        for(ui32 i = 0; i < messagesCount; i++) {
            writer.Write(SHORT_TOPIC_NAME, {"value" + std::to_string(i)}); //every Write call writes 4 messages. So, it messagesCount * 4 messages
        }

        std::thread thread1(readToEndThenCommit, std::ref(server), partititonsCount, 4 * messagesCount - 1, "", 400);
        std::thread thread2(readToEndThenCommit, std::ref(server), partititonsCount, 4 * messagesCount - 1, "", 400);
        thread1.join();
        thread2.join();
    }

    Y_UNIT_TEST(InflightLimit) {
        const auto writeSpeed = 10_KB;
        const auto readSpeed = writeSpeed * 2;
        const auto burst = readSpeed;
        const auto writeKbCount = 80_KB;

        auto readToEnd = [] (NPersQueue::TTestServer& server, ui32 partitions, ui32 maxOffset, TString consumer, ui32 readByBytes) {
            std::shared_ptr<grpc::Channel> Channel_;
            std::unique_ptr<Ydb::Topic::V1::TopicService::Stub> StubP_;

            Channel_ = grpc::CreateChannel("localhost:" + ToString(server.GrpcPort), grpc::InsecureChannelCredentials());
            StubP_ = Ydb::Topic::V1::TopicService::NewStub(Channel_);

            grpc::ClientContext rcontext;
            auto readStream = StubP_->StreamRead(&rcontext);
            UNIT_ASSERT(readStream);

            {
                Ydb::Topic::StreamReadMessage::FromClient  req;
                Ydb::Topic::StreamReadMessage::FromServer resp;

                auto topicReadSettings = req.mutable_init_request()->add_topics_read_settings();
                topicReadSettings->set_path(SHORT_TOPIC_NAME);
                for (ui32 i = 0; i < partitions; i++) {
                    topicReadSettings->add_partition_ids(i);
                }

                req.mutable_init_request()->set_consumer(consumer);

                if (!readStream->Write(req)) {
                    ythrow yexception() << "write fail";
                }

                UNIT_ASSERT(readStream->Read(&resp));
                UNIT_ASSERT(resp.server_message_case() == Ydb::Topic::StreamReadMessage::FromServer::kInitResponse);
            }
            ui32 partitionsSigned = 0;

            while (partitionsSigned != partitions) {

                Ydb::Topic::StreamReadMessage::FromServer resp;
                UNIT_ASSERT(readStream->Read(&resp));
                UNIT_ASSERT_C(resp.server_message_case() == Ydb::Topic::StreamReadMessage::FromServer::kStartPartitionSessionRequest, resp);
                auto assignId = resp.start_partition_session_request().partition_session().partition_session_id();

                Ydb::Topic::StreamReadMessage::FromClient req;
                req.mutable_start_partition_session_response()->set_partition_session_id(assignId);
                req.mutable_start_partition_session_response()->set_read_offset(0);
                auto res = readStream->Write(req);
                UNIT_ASSERT(res);
                partitionsSigned++;
            }
            ui32 offset = 0;
            ui32 session = 0;
            while (offset != maxOffset) {
                Ydb::Topic::StreamReadMessage::FromClient  req;
                req.mutable_read_request()->set_bytes_size(readByBytes);
                readStream->Write(req);

                Ydb::Topic::StreamReadMessage::FromServer resp;
                UNIT_ASSERT(readStream->Read(&resp));
                UNIT_ASSERT_C(resp.server_message_case() == Ydb::Topic::StreamReadMessage::FromServer::kReadResponse, resp);
                Cerr << "\n" << "Bytes readed: " << resp.read_response().bytes_size() << "\n";
                for (int j = 0; j < resp.read_response().partition_data_size(); j++) {
                    for (int k = 0; k < resp.read_response().partition_data(j).batches_size(); k++) {
                        for (int l = 0; l < resp.read_response().partition_data(j).batches(k).message_data_size(); l++) {
                            offset = resp.read_response().partition_data(j).batches(k).message_data(l).offset();
                            session = resp.read_response().partition_data(j).partition_session_id();
                            Cerr << "\n" << "Offset: " << offset << " from session " << session << "\n";
                        }
                    }
                }
            }
        };

        auto createServerAndWrite80kb = [] (ui32 inflightLimit) {
            TServerSettings settings = PQSettings(0);
            settings.PQConfig.SetMaxInflightReadRequestsPerPartition(inflightLimit);

            auto quotaSettings = settings.PQConfig.MutableQuotingConfig();
            quotaSettings->SetPartitionReadQuotaIsTwiceWriteQuota(true);
            quotaSettings->SetMaxParallelConsumersPerPartition(1);

            NPersQueue::TTestServer server(settings);

            server.AnnoyingClient->CreateTopic(DEFAULT_TOPIC_NAME, 1, 8 + 1024 * 1024, 86400, writeSpeed);

            TPQDataWriter writer("source", server);
            TString s{writeKbCount/4, 'c'}; // writes 4 times
            writer.Write(SHORT_TOPIC_NAME, {s});
            return std::move(server);
        };

        auto serverWithNoInflightLimit = createServerAndWrite80kb(100);
        auto serverWithInflightLimit = createServerAndWrite80kb(1);


        const auto timeNeededToWaitQuotaAfterReadToEnd= (writeKbCount - burst)/readSpeed;

        readToEnd(serverWithNoInflightLimit, 1, 3, "", 1_MB);
        /*
        Here the reading quota is used. The two threads below will wait for the quota, and when execute in parallel,
        because inflight limit = 100
        */
        auto startTime = TInstant::Now();
        std::thread readParallel1(readToEnd, std::ref(serverWithNoInflightLimit), 1, 3, "", 1_MB);
        std::thread readParallel2(readToEnd, std::ref(serverWithNoInflightLimit), 1, 3, "", 1_MB);
        readParallel1.join();
        readParallel2.join();
        auto diff = (TInstant::Now() - startTime).Seconds();
        UNIT_ASSERT(diff <= (timeNeededToWaitQuotaAfterReadToEnd) + 1);

        readToEnd(serverWithInflightLimit, 1, 3, "", 1_MB);
        /*
        Here the reading quota is used. The two threads below will wait for the quota, and when execute consistently,
        because inflight limit = 1
        */
        startTime = TInstant::Now();
        std::thread readConsistently1(readToEnd, std::ref(serverWithInflightLimit), 1, 3, "", 1_MB);
        std::thread readConsistently2(readToEnd, std::ref(serverWithInflightLimit), 1, 3, "", 1_MB);
        readConsistently1.join();
        readConsistently2.join();
        diff = (TInstant::Now() - startTime).Seconds();
        UNIT_ASSERT(diff >= timeNeededToWaitQuotaAfterReadToEnd * 2);
    }

    Y_UNIT_TEST(TxCounters) {
        TServerSettings settings = PQSettings(0, 1);
        settings.PQConfig.SetTopicsAreFirstClassCitizen(true);
        settings.PQConfig.SetRoot("/Root");
        settings.PQConfig.SetDatabase("/Root");
        settings.SetEnableTopicServiceTx(true);
        NPersQueue::TTestServer server{settings, true};

        server.EnableLogs({ NKikimrServices::PERSQUEUE }, NActors::NLog::PRI_INFO);


        NYdb::TDriverConfig config;
        config.SetEndpoint(TStringBuilder() << "localhost:" + ToString(server.GrpcPort));
        config.SetDatabase("/Root");
        config.SetAuthToken("root@builtin");
        auto driver = NYdb::TDriver(config);

        NYdb::NTable::TTableClient client(driver);
        NYdb::NTopic::TTopicClient topicClient(driver);

        auto result = client.CreateSession().ExtractValueSync();
        auto tableSession = result.GetSession();
        auto txResult = tableSession.BeginTransaction().ExtractValueSync();
        auto tx = txResult.GetTransaction();

        TString topic = "topic";
        NYdb::NTopic::TCreateTopicSettings createSettings;
        createSettings.BeginConfigurePartitioningSettings()
              .MinActivePartitions(1)
              .MaxActivePartitions(1);

        auto status = topicClient.CreateTopic(topic, createSettings).GetValueSync();
        UNIT_ASSERT_C(status.IsSuccess(), status.GetIssues().ToString());
        server.WaitInit(topic);

        NYdb::NTopic::TWriteSessionSettings options;
        options.Path(topic);
        options.ProducerId("123");
        auto writer = topicClient.CreateWriteSession(options);

        auto send = [&](ui64 dataSize, const TDuration& writeLag) {
            while (true) {
                auto msg = writer->GetEvent(true);
                UNIT_ASSERT(msg);
                auto ev = std::get_if<NYdb::NTopic::TWriteSessionEvent::TReadyToAcceptEvent>(&*msg);
                if (!ev)
                    continue;
                TString data(dataSize, 'a');
                NYdb::NTopic::TWriteMessage writeMsg{data};
                writeMsg.CreateTimestamp(TInstant::Now() - writeLag);
                writeMsg.Codec = NYdb::NTopic::ECodec::RAW;
                writeMsg.Tx(tx);
                writer->Write(std::move(ev->ContinuationToken), std::move(writeMsg));
                return;
            }
        };
        send(10, TDuration::MilliSeconds(1001));
        send(5 * 1024 + 1, TDuration::MilliSeconds(1101));
        send(5 * 1024 + 1, TDuration::MilliSeconds(1201));
        send(10241, TDuration::MilliSeconds(2505));
        writer->Close();

        auto commitResult = tx.Commit().ExtractValueSync();
        UNIT_ASSERT(commitResult.GetStatus() == NYdb::EStatus::SUCCESS);

        auto counters = server.GetRuntime()->GetAppData(0).Counters;
        auto serviceCounters = GetServiceCounters(counters, "datastreams", false);
        auto dbGroup = serviceCounters->GetSubgroup("database", "/Root")
                                ->GetSubgroup("cloud_id", "")
                                ->GetSubgroup("folder_id", "")
                                ->GetSubgroup("database_id", "")->GetSubgroup("topic", "topic");
        TStringStream countersStr;
        dbGroup->OutputHtml(countersStr);
        Cerr << "Counters: ================================ \n" << countersStr.Str() << Endl;
        auto checkSingleCounter = [&](const TString& name, ui64 expected) {
            auto counter = dbGroup->GetNamedCounter("name", name);
            UNIT_ASSERT(counter);
            UNIT_ASSERT_VALUES_EQUAL((ui64)counter->Val(), expected);
        };
        checkSingleCounter("api.grpc.topic.stream_write.bytes", 20796);
        checkSingleCounter("api.grpc.topic.stream_write.messages", 4);
        {
            auto group = dbGroup->GetSubgroup("name", "topic.write.lag_milliseconds");
            UNIT_ASSERT_VALUES_EQUAL((ui64)group->GetNamedCounter("bin", "2000")->Val(), 3);
            UNIT_ASSERT_VALUES_EQUAL((ui64)group->GetNamedCounter("bin", "5000")->Val(), 1);
        }
        {
            auto group = dbGroup->GetSubgroup("name", "topic.write.message_size_bytes");
            UNIT_ASSERT_VALUES_EQUAL((ui64)group->GetNamedCounter("bin", "1024")->Val(), 1);
            UNIT_ASSERT_VALUES_EQUAL((ui64)group->GetNamedCounter("bin", "10240")->Val(), 2);
            UNIT_ASSERT_VALUES_EQUAL((ui64)group->GetNamedCounter("bin", "20480")->Val(), 1);
        }
    }

}
}<|MERGE_RESOLUTION|>--- conflicted
+++ resolved
@@ -986,13 +986,9 @@
 
         void DoRead(ui64 assignId, ui64& nextReadId, ui32& currTotalMessages, ui32 messageLimit) {
             // Get DirectReadResponse messages, send DirectReadAck messages.
-<<<<<<< HEAD
-            while (currTotalMessages < messageLimit) {
-=======
 
             auto endTime = TInstant::Now() + TDuration::Seconds(10);
             while (currTotalMessages < messageLimit && endTime > TInstant::Now()) {
->>>>>>> ffa50931
                 Cerr << "Wait for direct read id: " << nextReadId << ", currently have " << currTotalMessages << " messages" << Endl;
 
                 Ydb::Topic::StreamDirectReadMessage::FromServer resp;
@@ -1167,13 +1163,10 @@
         Sleep(TDuration::Seconds(3));
         Cerr << ">>>>> 1" << Endl << Flush;
         setup.DoWrite(pqClient->GetDriver(), "acc/topic1", 1_MB, 50);
-<<<<<<< HEAD
+
         Cerr << "First read\n";
         setup.DoRead(assignId, nextReadId, totalMsg, 40);
-=======
-        Cerr << ">>>>> 2" << Endl << Flush;
         setup.DoRead(assignId, nextReadId, totalMsg, 42);
->>>>>>> ffa50931
 
         Cerr << ">>>>> 3" << Endl << Flush;
         Topic::StreamReadMessage::FromClient req;
@@ -1181,11 +1174,7 @@
         if (!setup.ControlStream->Write(req)) {
             ythrow yexception() << "write fail";
         }
-<<<<<<< HEAD
         Cerr << "Second read\n";
-=======
-        Cerr << ">>>>> 4" << Endl << Flush;
->>>>>>> ffa50931
         setup.DoRead(assignId, nextReadId, totalMsg, 50);
 
         Cerr << ">>>>> 5" << Endl << Flush;
@@ -1356,14 +1345,7 @@
         Cerr << "Kill the tablet\n";
         server.Server->AnnoyingClient->KillTablet(*(server.Server->CleverServer), tabletId);
         Cerr << "Get session closure\n";
-<<<<<<< HEAD
         setup.ExpectDestroyPartitionSession(assignId);
-=======
-
-        resp.Clear();
-        UNIT_ASSERT(setup.DirectStream->Read(&resp));
-        //UNIT_ASSERT_C(resp.status() == Ydb::StatusIds::SESSION_EXPIRED, resp.status());
->>>>>>> ffa50931
         Cerr << "Check caching service data empty\n";
         cachedData = RequestCacheData(runtime, new TEvPQ::TEvGetFullDirectReadData());
         UNIT_ASSERT_VALUES_EQUAL(cachedData->Data.size(), 0);
