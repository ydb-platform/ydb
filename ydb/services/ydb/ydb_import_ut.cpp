--- conflicted
+++ resolved
@@ -127,276 +127,4 @@
         }
     }
 
-<<<<<<< HEAD
 }
-
-Y_UNIT_TEST_SUITE(BackupRestore) {
-
-    using namespace NYdb::NTable;
-
-    void ExecuteDataDefinitionQuery(TSession& session, const TString& script) {
-        const auto result = session.ExecuteSchemeQuery(script).ExtractValueSync();
-        UNIT_ASSERT_C(result.IsSuccess(), "script:\n" << script << "\nissues:\n" << result.GetIssues().ToString());
-    }
-
-    TDataQueryResult ExecuteDataModificationQuery(TSession& session,
-                                                  const TString& script,
-                                                  const TExecDataQuerySettings& settings = {}
-    ) {
-        const auto result = session.ExecuteDataQuery(
-            script,
-            TTxControl::BeginTx(TTxSettings::SerializableRW()).CommitTx(),
-            settings
-        ).ExtractValueSync();
-        UNIT_ASSERT_C(result.IsSuccess(), "script:\n" << script << "\nissues:\n" << result.GetIssues().ToString());
-
-        return result;
-    }
-
-    TValue GetSingleResult(const TDataQueryResult& rawResults) {
-        auto resultSetParser = rawResults.GetResultSetParser(0);
-        UNIT_ASSERT(resultSetParser.TryNextRow());
-        return resultSetParser.GetValue(0);
-    }
-
-    ui64 GetUint64(const TValue& value) {
-        return TValueParser(value).GetUint64();
-    }
-        
-    void Restore(NDump::TClient& client, const TFsPath& sourceFile, const TString& dbPath) {
-        auto result = client.Restore(sourceFile, dbPath);
-        UNIT_ASSERT_C(result.IsSuccess(), result.GetIssues().ToString());
-    }
-
-    auto CreateMinPartitionsChecker(ui64 expectedMinPartitions) {
-        return [=](const TTableDescription& tableDescription) {
-            return tableDescription.GetPartitioningSettings().GetMinPartitionsCount() == expectedMinPartitions;
-        };
-    }
-
-    void CheckTableDescription(TSession& session, const TString& path, auto&& checker) {
-        auto describeResult = session.DescribeTable(path, TDescribeTableSettings().WithSetVal(true)).ExtractValueSync();
-        UNIT_ASSERT_C(describeResult.IsSuccess(), describeResult.GetIssues().ToString());
-        auto tableDescription = describeResult.GetTableDescription();
-        Ydb::Table::CreateTableRequest descriptionProto;
-        // The purpose of translating to CreateTableRequest is solely to produce a clearer error message.
-        tableDescription.SerializeTo(descriptionProto);
-        UNIT_ASSERT_C(
-            checker(tableDescription),
-            descriptionProto.DebugString()
-        );
-    }
-
-    auto CreateHasSerialChecker(i64 nextValue, bool nextUsed) {
-        return [=](const TTableDescription& tableDescription) {
-            for (const auto& column : tableDescription.GetTableColumns()) {
-                if (column.Name == "Key") {
-                    UNIT_ASSERT(column.SequenceDescription.has_value());
-                    UNIT_ASSERT(column.SequenceDescription->SetVal.has_value());
-                    UNIT_ASSERT_VALUES_EQUAL(column.SequenceDescription->SetVal->NextValue, nextValue);
-                    UNIT_ASSERT_VALUES_EQUAL(column.SequenceDescription->SetVal->NextUsed, nextUsed);
-                    return true;
-                }
-            }
-            return false;
-        };
-    }
-
-    Y_UNIT_TEST(Basic) {
-        TKikimrWithGrpcAndRootSchema server;
-        auto driver = TDriver(TDriverConfig().SetEndpoint(Sprintf("localhost:%d", server.GetPort())));
-        TTableClient tableClient(driver);
-        auto session = tableClient.GetSession().ExtractValueSync().GetSession();
-
-        constexpr const char* table = "/Root/table";
-        ExecuteDataDefinitionQuery(session, Sprintf(R"(
-                CREATE TABLE `%s` (
-                    Key Uint32,
-                    Value Utf8,
-                    PRIMARY KEY (Key)
-                );
-            )",
-            table
-        ));
-        ExecuteDataModificationQuery(session, Sprintf(R"(
-                UPSERT INTO `%s` (
-                    Key,
-                    Value
-                )
-                VALUES
-                    (1, "one"),
-                    (2, "two"),
-                    (3, "three"),
-                    (4, "four"),
-                    (5, "five");
-            )",
-            table
-        ));
-
-        TTempDir tempDir;
-        const auto& pathToBackup = tempDir.Path();
-        // TO DO: implement NDump::TClient::Dump and call it instead of BackupFolder
-        NYdb::NBackup::BackupFolder(driver, "/Root", ".", pathToBackup, {}, false, false);
-        
-        NDump::TClient backupClient(driver);
-
-        // restore deleted rows in an existing table
-        ExecuteDataModificationQuery(session, Sprintf(R"(
-                DELETE FROM `%s` WHERE Key > 3;
-            )", table
-        ));
-        Restore(backupClient, pathToBackup, "/Root");
-        {
-            auto result = ExecuteDataModificationQuery(session, Sprintf(R"(
-                    SELECT COUNT(*) FROM `%s`;
-                )", table
-            ));
-            UNIT_ASSERT_VALUES_EQUAL(GetUint64(GetSingleResult(result)), 5ull);
-        }
-
-        // restore deleted table
-        ExecuteDataDefinitionQuery(session, Sprintf(R"(
-                DROP TABLE `%s`;
-            )", table
-        ));
-        Restore(backupClient, pathToBackup, "/Root");
-        {
-            auto result = ExecuteDataModificationQuery(session, Sprintf(R"(
-                    SELECT COUNT(*) FROM `%s`;
-                )", table
-            ));
-            UNIT_ASSERT_VALUES_EQUAL(GetUint64(GetSingleResult(result)), 5ull);
-        }
-    }
-    
-    Y_UNIT_TEST(RestoreTablePartitioningSettings) {
-        TKikimrWithGrpcAndRootSchema server;
-        auto driver = TDriver(TDriverConfig().SetEndpoint(Sprintf("localhost:%d", server.GetPort())));
-        TTableClient tableClient(driver);
-        auto session = tableClient.GetSession().ExtractValueSync().GetSession();
-
-        constexpr const char* table = "/Root/table";
-        constexpr int minPartitions = 10;
-        ExecuteDataDefinitionQuery(session, Sprintf(R"(
-                CREATE TABLE `%s` (
-                    Key Uint32,
-                    Value Utf8,
-                    PRIMARY KEY (Key)
-                )
-                WITH (
-                    AUTO_PARTITIONING_BY_LOAD = ENABLED,
-                    AUTO_PARTITIONING_MIN_PARTITIONS_COUNT = %d
-                );
-            )",
-            table, minPartitions
-        ));
-
-        CheckTableDescription(session, table, CreateMinPartitionsChecker(minPartitions));
-
-        TTempDir tempDir;
-        const auto& pathToBackup = tempDir.Path();
-        // TO DO: implement NDump::TClient::Dump and call it instead of BackupFolder
-        NYdb::NBackup::BackupFolder(driver, "/Root", ".", pathToBackup, {}, false, false);
-        
-        NDump::TClient backupClient(driver);
-
-        // restore deleted table
-        ExecuteDataDefinitionQuery(session, Sprintf(R"(
-                DROP TABLE `%s`;
-            )", table
-        ));
-        Restore(backupClient, pathToBackup, "/Root");
-        CheckTableDescription(session, table, CreateMinPartitionsChecker(minPartitions));
-    }
-
-    Y_UNIT_TEST(RestoreIndexTablePartitioningSettings) {
-        TKikimrWithGrpcAndRootSchema server;
-        auto driver = TDriver(TDriverConfig().SetEndpoint(Sprintf("localhost:%d", server.GetPort())));
-        TTableClient tableClient(driver);
-        auto session = tableClient.GetSession().ExtractValueSync().GetSession();
-
-        constexpr const char* table = "/Root/table";
-        constexpr const char* index = "byValue";
-        const TString indexTablePath = JoinFsPaths(table, index, "indexImplTable");
-        constexpr int minPartitions = 10;
-        ExecuteDataDefinitionQuery(session, Sprintf(R"(
-                CREATE TABLE `%s` (
-                    Key Uint32,
-                    Value Uint32,
-                    PRIMARY KEY (Key),
-                    INDEX %s GLOBAL ON (Value)
-                );
-            )",
-            table, index
-        ));
-        ExecuteDataDefinitionQuery(session, Sprintf(R"(
-                ALTER TABLE `%s` ALTER INDEX %s SET (
-                    AUTO_PARTITIONING_BY_LOAD = ENABLED,
-                    AUTO_PARTITIONING_MIN_PARTITIONS_COUNT = %d
-                );
-            )", table, index, minPartitions
-        ));
-
-        CheckTableDescription(session, indexTablePath, CreateMinPartitionsChecker(minPartitions));
-                
-        TTempDir tempDir;
-        const auto& pathToBackup = tempDir.Path();
-        // TO DO: implement NDump::TClient::Dump and call it instead of BackupFolder
-        NYdb::NBackup::BackupFolder(driver, "/Root", ".", pathToBackup, {}, false, false);
-        
-        NDump::TClient backupClient(driver);
-
-        // restore deleted table
-        ExecuteDataDefinitionQuery(session, Sprintf(R"(
-                DROP TABLE `%s`;
-            )", table
-        ));
-        Restore(backupClient, pathToBackup, "/Root");
-        CheckTableDescription(session, indexTablePath, CreateMinPartitionsChecker(minPartitions));
-    }
-
-    Y_UNIT_TEST(BasicRestoreTableWithSerial) {
-        TKikimrWithGrpcAndRootSchema server;
-        auto driver = TDriver(TDriverConfig().SetEndpoint(Sprintf("localhost:%d", server.GetPort())));
-        TTableClient tableClient(driver);
-        auto session = tableClient.GetSession().ExtractValueSync().GetSession();
-
-        constexpr const char* table = "/Root/table";
-
-        ExecuteDataDefinitionQuery(session, Sprintf(R"(
-                CREATE TABLE `%s` (
-                    Key Serial,
-                    Value Uint32,
-                    PRIMARY KEY (Key)
-                );
-            )",
-            table
-        ));
-        ExecuteDataModificationQuery(session, Sprintf(R"(
-                UPSERT INTO `%s` (
-                    Value
-                )
-                VALUES (1), (2), (3), (4), (5), (6), (7);
-            )",
-            table
-        ));
-                
-        TTempDir tempDir;
-        const auto& pathToBackup = tempDir.Path();
-        // TO DO: implement NDump::TClient::Dump and call it instead of BackupFolder
-        NYdb::NBackup::BackupFolder(driver, "/Root", ".", pathToBackup, {}, false, false);
-        
-        NDump::TClient backupClient(driver);
-
-        // restore deleted table
-        ExecuteDataDefinitionQuery(session, Sprintf(R"(
-                DROP TABLE `%s`;
-            )", table
-        ));
-        Restore(backupClient, pathToBackup, "/Root");
-        CheckTableDescription(session, table, CreateHasSerialChecker(8, false));
-    }
-
-=======
->>>>>>> 41ca9bae
-}