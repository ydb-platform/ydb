--- conflicted
+++ resolved
@@ -454,7 +454,6 @@
             }
             if (attrs.HasCreatedTimestamp()) {
                 AddAttribute(result, CREATED_TIMESTAMP, attrs.GetCreatedTimestamp());
-<<<<<<< HEAD
             }
             if (attrs.HasDelaySeconds()) {
                 AddAttribute(result, DELAY_SECONDS, attrs.GetDelaySeconds());
@@ -465,18 +464,6 @@
             if (attrs.HasMaximumMessageSize()) {
                 AddAttribute(result, MAXIMUM_MESSAGE_SIZE, attrs.GetMaximumMessageSize());
             }
-=======
-            }
-            if (attrs.HasDelaySeconds()) {
-                AddAttribute(result, DELAY_SECONDS, attrs.GetDelaySeconds());
-            }
-            if (attrs.HasLastModifiedTimestamp()) {
-                AddAttribute(result, LAST_MODIFIED_TIMESTAMP, attrs.GetLastModifiedTimestamp());
-            }
-            if (attrs.HasMaximumMessageSize()) {
-                AddAttribute(result, MAXIMUM_MESSAGE_SIZE, attrs.GetMaximumMessageSize());
-            }
->>>>>>> 41ca9bae
             if (attrs.HasMessageRetentionPeriod()) {
                 AddAttribute(result, MESSAGE_RETENTION_PERIOD, attrs.GetMessageRetentionPeriod());
             }
