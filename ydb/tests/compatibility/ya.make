PY3TEST()
INCLUDE(${ARCADIA_ROOT}/ydb/tests/ydbd_dep.inc)
ENV(YDB_CLI_BINARY="ydb/apps/ydb/ydb")

FORK_TEST_FILES()
FORK_TESTS()
FORK_SUBTESTS()
SPLIT_FACTOR(10)

TEST_SRCS(
    test_example.py
    test_export_s3.py
    test_followers.py
    test_compatibility.py
    test_stress.py
    test_statistics.py
    test_rolling.py
    test_data_type.py
    test_vector_index.py
<<<<<<< HEAD
=======
    test_batch_operations.py
>>>>>>> 832cd121
    udf/test_datetime2.py
    udf/test_digest.py
    udf/test_digest_regression.py
)

SIZE(LARGE)
REQUIREMENTS(cpu:all)
REQUIREMENTS(ram:all)
INCLUDE(${ARCADIA_ROOT}/ydb/tests/large.inc)
INCLUDE(${ARCADIA_ROOT}/ydb/tests/tools/s3_recipe/recipe.inc)


DEPENDS(
    ydb/tests/library/compatibility/binaries
    ydb/apps/ydb
)

PEERDIR(
    contrib/python/boto3
    ydb/tests/library
    ydb/tests/datashard/lib
    ydb/tests/stress/simple_queue/workload
    ydb/tests/library/compatibility
)

END()<|MERGE_RESOLUTION|>--- conflicted
+++ resolved
@@ -17,10 +17,7 @@
     test_rolling.py
     test_data_type.py
     test_vector_index.py
-<<<<<<< HEAD
-=======
     test_batch_operations.py
->>>>>>> 832cd121
     udf/test_datetime2.py
     udf/test_digest.py
     udf/test_digest_regression.py
