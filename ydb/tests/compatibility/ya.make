PY3TEST()
ENV(YDB_DRIVER_BINARY="ydb/apps/ydbd/ydbd")
ENV(YDB_CLI_BINARY="ydb/apps/ydb/ydb")

FORK_TEST_FILES()
FORK_TESTS()
FORK_SUBTESTS()
SPLIT_FACTOR(10)

TEST_SRCS(
    test_example.py
    test_export_s3.py
    test_followers.py
    test_compatibility.py
    test_stress.py
    test_statistics.py
    test_rolling.py
    test_data_type.py
<<<<<<< HEAD
=======
    test_vector_index.py
>>>>>>> 18000377
    test_batch_operations.py
    udf/test_datetime2.py
    udf/test_digest.py
    udf/test_digest_regression.py
)

SIZE(LARGE)
REQUIREMENTS(cpu:all)
REQUIREMENTS(ram:all)
INCLUDE(${ARCADIA_ROOT}/ydb/tests/large.inc)
INCLUDE(${ARCADIA_ROOT}/ydb/tests/tools/s3_recipe/recipe.inc)

DEPENDS(
    ydb/apps/ydb
    ydb/apps/ydbd
    ydb/tests/library/compatibility/binaries
)

PEERDIR(
    contrib/python/boto3
    ydb/tests/library
    ydb/tests/datashard/lib
    ydb/tests/stress/simple_queue/workload
    ydb/tests/library/compatibility
)

END()<|MERGE_RESOLUTION|>--- conflicted
+++ resolved
@@ -16,10 +16,7 @@
     test_statistics.py
     test_rolling.py
     test_data_type.py
-<<<<<<< HEAD
-=======
     test_vector_index.py
->>>>>>> 18000377
     test_batch_operations.py
     udf/test_datetime2.py
     udf/test_digest.py
