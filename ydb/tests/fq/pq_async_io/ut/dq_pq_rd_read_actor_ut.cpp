#include <ydb/tests/fq/pq_async_io/ut_helpers.h>

#include <yql/essentials/minikql/mkql_string_util.h>
#include <yql/essentials/providers/common/schema/mkql/yql_mkql_schema.h>
#include <yql/essentials/public/issue/yql_issue_message.h>
#include <yql/essentials/utils/yql_panic.h>

#include <ydb/core/fq/libs/row_dispatcher/events/data_plane.h>
#include <ydb/library/actors/testlib/test_runtime.h>
#include <ydb/library/yql/dq/actors/common/retry_queue.h>
#include <ydb/library/yql/dq/common/rope_over_buffer.h>
#include <library/cpp/testing/unittest/gtest.h>
#include <library/cpp/testing/unittest/registar.h>

#include <thread>

namespace NYql::NDq {

const ui64 PartitionId1 = 666;
const ui64 PartitionId2 = 667;

struct TFixture : public TPqIoTestFixture {
    TFixture() {
        LocalRowDispatcherId = CaSetup->Runtime->AllocateEdgeActor();
        Coordinator1Id = CaSetup->Runtime->AllocateEdgeActor();
        Coordinator2Id = CaSetup->Runtime->AllocateEdgeActor();
        RowDispatcher1 = CaSetup->Runtime->AllocateEdgeActor();
        RowDispatcher2 = CaSetup->Runtime->AllocateEdgeActor();
    }

    void InitRdSource(
        const NYql::NPq::NProto::TDqPqTopicSource& settings,
        i64 freeSpace = 1_MB,
        ui64 partitionCount = 1)
    {
        CaSetup->Execute([&](TFakeActor& actor) {
            NPq::NProto::TDqReadTaskParams params;
            auto* partitioninigParams = params.MutablePartitioningParams();
            partitioninigParams->SetTopicPartitionsCount(partitionCount);
            partitioninigParams->SetEachTopicPartitionGroupId(PartitionId1);
            partitioninigParams->SetDqPartitionsCount(1);

            TString serializedParams;
            Y_PROTOBUF_SUPPRESS_NODISCARD params.SerializeToString(&serializedParams);

            const THashMap<TString, TString> secureParams;
            const THashMap<TString, TString> taskParams { {"pq", serializedParams} };

            NYql::NPq::NProto::TDqPqTopicSource copySettings = settings;
            auto [dqSource, dqSourceAsActor] = CreateDqPqRdReadActor(
                actor.TypeEnv,
                std::move(copySettings),
                0,
                NYql::NDq::TCollectStatsLevel::None,
                "query_1",
                0,
                secureParams,
                taskParams,
                actor.SelfId(),         // computeActorId
                LocalRowDispatcherId,
                actor.GetHolderFactory(),
                MakeIntrusive<NMonitoring::TDynamicCounters>(),
                freeSpace
                );

            actor.InitAsyncInput(dqSource, dqSourceAsActor);
        });
    }

    void ExpectCoordinatorChangesSubscribe() {
        auto eventHolder = CaSetup->Runtime->GrabEdgeEvent<NFq::TEvRowDispatcher::TEvCoordinatorChangesSubscribe>(LocalRowDispatcherId, TDuration::Seconds(5));
        UNIT_ASSERT(eventHolder.Get() != nullptr);
    }

    auto ExpectCoordinatorRequest(NActors::TActorId coordinatorId) {
        auto eventHolder = CaSetup->Runtime->GrabEdgeEvent<NFq::TEvRowDispatcher::TEvCoordinatorRequest>(coordinatorId, TDuration::Seconds(5));
        UNIT_ASSERT(eventHolder.Get() != nullptr);
        return eventHolder;
    }

    void ExpectStartSession(const TMap<ui32, ui64>& expectedOffsets, NActors::TActorId rowDispatcherId, ui64 expectedGeneration = 1) {
        auto eventHolder = CaSetup->Runtime->GrabEdgeEvent<NFq::TEvRowDispatcher::TEvStartSession>(rowDispatcherId, TDuration::Seconds(5));
        UNIT_ASSERT(eventHolder.Get() != nullptr);
        TMap<ui32, ui64> offsets;
        for (auto p : eventHolder->Get()->Record.GetOffsets()) {
            offsets[p.GetPartitionId()] = p.GetOffset();
        }
        UNIT_ASSERT_EQUAL(offsets, expectedOffsets);
        UNIT_ASSERT_EQUAL(eventHolder->Cookie, expectedGeneration);
    }

    void ExpectStopSession(NActors::TActorId rowDispatcherId, ui64 expectedGeneration = 1) {
        auto eventHolder = CaSetup->Runtime->GrabEdgeEvent<NFq::TEvRowDispatcher::TEvStopSession>(rowDispatcherId, TDuration::Seconds(5));
        UNIT_ASSERT(eventHolder.Get() != nullptr);
        UNIT_ASSERT_EQUAL(eventHolder->Cookie, expectedGeneration);
<<<<<<< HEAD
=======
    }

    void ExpectNoSession(NActors::TActorId rowDispatcherId, ui64 expectedGeneration = 1) {
        auto eventHolder = CaSetup->Runtime->GrabEdgeEvent<NFq::TEvRowDispatcher::TEvNoSession>(rowDispatcherId, TDuration::Seconds(5));
        UNIT_ASSERT(eventHolder.Get() != nullptr);
        UNIT_ASSERT(eventHolder->Cookie == expectedGeneration);
>>>>>>> e2fa1236
    }

    void ExpectGetNextBatch(NActors::TActorId rowDispatcherId, ui64 partitionId = PartitionId1) {
        auto eventHolder = CaSetup->Runtime->GrabEdgeEvent<NFq::TEvRowDispatcher::TEvGetNextBatch>(rowDispatcherId, TDuration::Seconds(5));
        UNIT_ASSERT(eventHolder.Get() != nullptr);
        UNIT_ASSERT_EQUAL(eventHolder->Get()->Record.GetPartitionId(), partitionId);
    }

    void MockCoordinatorChanged(NActors::TActorId coordinatorId) {
        CaSetup->Execute([&](TFakeActor& actor) {
            auto event = new NFq::TEvRowDispatcher::TEvCoordinatorChanged(coordinatorId, 0);
            CaSetup->Runtime->Send(new NActors::IEventHandle(*actor.DqAsyncInputActorId, LocalRowDispatcherId, event));
        });
    }

    void MockCoordinatorResult(const TMap<NActors::TActorId, ui64> result, ui64 cookie = 0) {
        CaSetup->Execute([&](TFakeActor& actor) {
            auto event = new NFq::TEvRowDispatcher::TEvCoordinatorResult();

            for (const auto& [rowDispatcherId, partitionId] : result) {
                auto* partitions = event->Record.AddPartitions();
                partitions->AddPartitionIds(partitionId);
                ActorIdToProto(rowDispatcherId, partitions->MutableActorId());
            }
            CaSetup->Runtime->Send(new NActors::IEventHandle(*actor.DqAsyncInputActorId, Coordinator1Id, event, 0, cookie));
        });
    }

    void MockAck(NActors::TActorId rowDispatcherId, ui64 generation = 1, ui64 partitionId = PartitionId1) {
        CaSetup->Execute([&](TFakeActor& actor) {
            NFq::NRowDispatcherProto::TEvStartSession proto;
            proto.AddPartitionIds(partitionId);
            auto event = new NFq::TEvRowDispatcher::TEvStartSessionAck(proto);
            CaSetup->Runtime->Send(new NActors::IEventHandle(*actor.DqAsyncInputActorId, rowDispatcherId, event, 0, generation));
        });
    }

    void MockHeartbeat(NActors::TActorId rowDispatcherId, ui64 generation = 1) {
        CaSetup->Execute([&](TFakeActor& actor) {
            auto event = new NFq::TEvRowDispatcher::TEvHeartbeat();
            CaSetup->Runtime->Send(new NActors::IEventHandle(*actor.DqAsyncInputActorId, rowDispatcherId, event, 0, generation));
        });
    }

    void MockNewDataArrived(NActors::TActorId rowDispatcherId, ui64 generation = 1, ui64 partitionId = PartitionId1) {
        CaSetup->Execute([&](TFakeActor& actor) {
            auto event = new NFq::TEvRowDispatcher::TEvNewDataArrived();
            event->Record.SetPartitionId(partitionId);
            CaSetup->Runtime->Send(new NActors::IEventHandle(*actor.DqAsyncInputActorId, rowDispatcherId, event, 0, generation));
        });
    }

    TRope SerializeItem(TFakeActor& actor, ui64 intValue, const TString& strValue) {
        NKikimr::NMiniKQL::TType* typeMkql = actor.ProgramBuilder.NewMultiType({
            NYql::NCommon::ParseTypeFromYson(TStringBuf("[DataType; Uint64]"), actor.ProgramBuilder, Cerr),
            NYql::NCommon::ParseTypeFromYson(TStringBuf("[DataType; String]"), actor.ProgramBuilder, Cerr)
        });
        UNIT_ASSERT_C(typeMkql, "Failed to create multi type");

        NKikimr::NMiniKQL::TValuePackerTransport<true> packer(typeMkql);

        TVector<NUdf::TUnboxedValue> values = {
            NUdf::TUnboxedValuePod(intValue),
            NKikimr::NMiniKQL::MakeString(strValue)
        };
        packer.AddWideItem(values.data(), 2);

        return NYql::MakeReadOnlyRope(packer.Finish());
    }

    // Supported schema (Uint64, String)
    void MockMessageBatch(ui64 offset, const std::vector<std::pair<ui64, TString>>& messages, NActors::TActorId rowDispatcherId, ui64 generation = 1, ui64 partitionId = PartitionId1) {
        CaSetup->Execute([&](TFakeActor& actor) {
            auto event = new NFq::TEvRowDispatcher::TEvMessageBatch();
            for (const auto& item : messages) {
                NFq::NRowDispatcherProto::TEvMessage message;
                message.SetPayloadId(event->AddPayload(SerializeItem(actor, item.first, item.second)));
                message.AddOffsets(offset++);
                *event->Record.AddMessages() = message;
            }
            event->Record.SetPartitionId(partitionId);
            event->Record.SetNextMessageOffset(offset);
            CaSetup->Runtime->Send(new NActors::IEventHandle(*actor.DqAsyncInputActorId, rowDispatcherId, event, 0, generation));
        });
    }

    void MockSessionError() {
        CaSetup->Execute([&](TFakeActor& actor) {
            auto event = new NFq::TEvRowDispatcher::TEvSessionError();
            event->Record.SetStatusCode(::NYql::NDqProto::StatusIds::BAD_REQUEST);
            IssueToMessage(TIssue("A problem has been detected and session has been shut down to prevent damage your life"), event->Record.AddIssues());
            CaSetup->Runtime->Send(new NActors::IEventHandle(*actor.DqAsyncInputActorId, RowDispatcher1, event, 0, 1));
        });
    }

    void MockStatistics(NActors::TActorId rowDispatcherId, ui64 nextOffset, ui64 generation, ui64 partitionId) {
        CaSetup->Execute([&](TFakeActor& actor) {
            auto event = new NFq::TEvRowDispatcher::TEvStatistics();
            auto* partitionsProto = event->Record.AddPartition();
            partitionsProto->SetPartitionId(partitionId);
            partitionsProto->SetNextMessageOffset(nextOffset);
            CaSetup->Runtime->Send(new NActors::IEventHandle(*actor.DqAsyncInputActorId, rowDispatcherId, event, 0, generation));
        });
    }

    template<typename T>
    void AssertDataWithWatermarks(
        const std::vector<std::variant<T, TInstant>>& actual,
        const std::vector<T>& expected,
        const std::vector<ui32>& watermarkBeforePositions)
    {
        auto expectedPos = 0U;
        auto watermarksBeforeIter = watermarkBeforePositions.begin();

        for (auto item : actual) {
            if (std::holds_alternative<TInstant>(item)) {
                if (watermarksBeforeIter != watermarkBeforePositions.end()) {
                    watermarksBeforeIter++;
                }
                continue;
            } else {
                UNIT_ASSERT_C(expectedPos < expected.size(), "Too many data items");
                UNIT_ASSERT_C(
                    watermarksBeforeIter == watermarkBeforePositions.end() ||
                    *watermarksBeforeIter > expectedPos,
                    "Watermark before item on position " << expectedPos << " was expected");
                UNIT_ASSERT_VALUES_EQUAL(std::get<T>(item), expected.at(expectedPos));
                expectedPos++;
            }
        }
    }

    void MockDisconnected() {
        CaSetup->Execute([&](TFakeActor& actor) {
            auto event = new NActors::TEvInterconnect::TEvNodeDisconnected(CaSetup->Runtime->GetNodeId(0));
            CaSetup->Runtime->Send(new NActors::IEventHandle(*actor.DqAsyncInputActorId, RowDispatcher1, event));
        });
    }

    void MockConnected() {
        CaSetup->Execute([&](TFakeActor& actor) {
            auto event = new NActors::TEvInterconnect::TEvNodeConnected(CaSetup->Runtime->GetNodeId(0));
            CaSetup->Runtime->Send(new NActors::IEventHandle(*actor.DqAsyncInputActorId, RowDispatcher1, event));
        });
    }

<<<<<<< HEAD
    void MockUndelivered(NActors::TActorId rowDispatcherId, ui64 generation = 1) {
        CaSetup->Execute([&](TFakeActor& actor) {
            auto event = new NActors::TEvents::TEvUndelivered(0, NActors::TEvents::TEvUndelivered::ReasonActorUnknown);
=======
    void MockUndelivered(NActors::TActorId rowDispatcherId, ui64 generation = 0, NActors::TEvents::TEvUndelivered::EReason reason = NActors::TEvents::TEvUndelivered::ReasonActorUnknown) {
        CaSetup->Execute([&](TFakeActor& actor) {
            auto event = new NActors::TEvents::TEvUndelivered(0, reason);
>>>>>>> e2fa1236
            CaSetup->Runtime->Send(new NActors::IEventHandle(*actor.DqAsyncInputActorId, rowDispatcherId, event, 0, generation));
        });
    }

    void StartSession(NYql::NPq::NProto::TDqPqTopicSource& settings, i64 freeSpace = 1_MB, ui64 partitionCount = 1) {
        InitRdSource(settings, freeSpace, partitionCount);
        SourceRead<std::pair<ui64, TString>>(UVPairParser);
        ExpectCoordinatorChangesSubscribe();
    
        MockCoordinatorChanged(Coordinator1Id);
        auto req = ExpectCoordinatorRequest(Coordinator1Id);

        MockCoordinatorResult({{RowDispatcher1, PartitionId1}}, req->Cookie);
        ExpectStartSession({}, RowDispatcher1);
        MockAck(RowDispatcher1);
    }

    void ProcessSomeMessages(ui64 offset, const std::vector<std::pair<ui64, TString>>& messages, NActors::TActorId rowDispatcherId,
        std::function<std::vector<std::pair<ui64, TString>>(const NUdf::TUnboxedValue&)> uvParser = UVPairParser, ui64 generation = 1,
        ui64 partitionId = PartitionId1, bool readedByCA = true) {
        MockNewDataArrived(rowDispatcherId, generation, partitionId);
        ExpectGetNextBatch(rowDispatcherId, partitionId);

        MockMessageBatch(offset, messages, rowDispatcherId, generation, partitionId);
        if (readedByCA) {
            auto result = SourceReadDataUntil<std::pair<ui64, TString>>(uvParser, messages.size());
            AssertDataWithWatermarks(result, messages, {});
        }
    } 

    const std::pair<ui64, TString> Message1 = {100, "value1"};
    const std::pair<ui64, TString> Message2 = {200, "value2"};
    const std::pair<ui64, TString> Message3 = {300, "value3"};
    const std::pair<ui64, TString> Message4 = {400, "value4"};

    NYql::NPq::NProto::TDqPqTopicSource Source1 = BuildPqTopicSourceSettings("topicName");

    NActors::TActorId LocalRowDispatcherId;
    NActors::TActorId Coordinator1Id;
    NActors::TActorId Coordinator2Id;
    NActors::TActorId RowDispatcher1;
    NActors::TActorId RowDispatcher2;
};

Y_UNIT_TEST_SUITE(TDqPqRdReadActorTests) {
    Y_UNIT_TEST_F(TestReadFromTopic2, TFixture) {
        StartSession(Source1);
        ProcessSomeMessages(0, {Message1, Message2}, RowDispatcher1);
    }

    Y_UNIT_TEST_F(IgnoreUndeliveredWithWrongGeneration, TFixture) {
        StartSession(Source1);
        ProcessSomeMessages(0, {Message1, Message2}, RowDispatcher1);
        MockUndelivered(RowDispatcher1, NActors::TEvents::TEvUndelivered::Disconnected);
        ProcessSomeMessages(2, {Message3}, RowDispatcher1);
    }

    Y_UNIT_TEST_F(SessionError, TFixture) {
        StartSession(Source1);

        TInstant deadline = Now() + TDuration::Seconds(5);
        auto future = CaSetup->AsyncInputPromises.FatalError.GetFuture();
        MockSessionError();

        bool failured = false;
        while (Now() < deadline) {
            SourceRead<std::pair<ui64, TString>>(UVPairParser);
            if (future.HasValue()) {
                UNIT_ASSERT_STRING_CONTAINS(future.GetValue().ToOneLineString(), "damage your life");
                failured = true;
                break;
            }
        }
        UNIT_ASSERT_C(failured, "Failure timeout");
    }

    Y_UNIT_TEST_F(ReadWithFreeSpace, TFixture) {
        StartSession(Source1);

        MockNewDataArrived(RowDispatcher1);
        ExpectGetNextBatch(RowDispatcher1);

        const std::vector<std::pair<ui64, TString>> data1 = {Message1, Message2};
        MockMessageBatch(0, data1, RowDispatcher1);

        const std::vector<std::pair<ui64, TString>> data2 = {Message3, Message4};
        MockMessageBatch(2, data2, RowDispatcher1);

        auto result = SourceReadDataUntil<std::pair<ui64, TString>>(UVPairParser, 1, 1);
        std::vector<std::pair<ui64, TString>> expected{data1};
        AssertDataWithWatermarks(result, expected, {});

        auto readSize = SourceRead<std::pair<ui64, TString>>(UVPairParser, 0).size();
        UNIT_ASSERT_VALUES_EQUAL(readSize, 0);
    }

    Y_UNIT_TEST(TestSaveLoadPqRdRead) {
        TSourceState state;
 
        {
            TFixture f;
            f.StartSession(f.Source1);
            f.ProcessSomeMessages(0, {f.Message1, f.Message2}, f.RowDispatcher1);  // offsets: 0, 1

            f.SaveSourceState(CreateCheckpoint(), state);
            Cerr << "State saved" << Endl;
        }
        {
            TFixture f;
            f.InitRdSource(f.Source1);
            f.LoadSource(state);
            f.SourceRead<std::pair<ui64, TString>>(UVPairParser);
            f.ExpectCoordinatorChangesSubscribe();
    
            f.MockCoordinatorChanged(f.Coordinator1Id);
            auto req = f.ExpectCoordinatorRequest(f.Coordinator1Id);

            f.MockCoordinatorResult({{f.RowDispatcher1, PartitionId1}}, req->Cookie);
            f.ExpectStartSession({{PartitionId1, 2}}, f.RowDispatcher1);
            f.MockAck(f.RowDispatcher1);

            f.ProcessSomeMessages(2, {f.Message3}, f.RowDispatcher1);  // offsets: 2
            state.Data.clear();
            f.SaveSourceState(CreateCheckpoint(), state);
            Cerr << "State saved" << Endl;
        }
        {
            TFixture f;
            f.InitRdSource(f.Source1);
            f.LoadSource(state);
            f.SourceRead<std::pair<ui64, TString>>(UVPairParser);
            f.ExpectCoordinatorChangesSubscribe();
    
            f.MockCoordinatorChanged(f.Coordinator1Id);
            auto req = f.ExpectCoordinatorRequest(f.Coordinator1Id);

            f.MockCoordinatorResult({{f.RowDispatcher1, PartitionId1}}, req->Cookie);
            f.ExpectStartSession({{PartitionId1, 3}}, f.RowDispatcher1);
            f.MockAck(f.RowDispatcher1);

            f.ProcessSomeMessages(3, {f.Message4}, f.RowDispatcher1);  // offsets: 3
        }
    }

    Y_UNIT_TEST_F(CoordinatorChanged, TFixture) {
        StartSession(Source1);
        ProcessSomeMessages(0, {Message1, Message2}, RowDispatcher1);
        MockMessageBatch(2, {Message3}, RowDispatcher1);

        // change active Coordinator 
        MockCoordinatorChanged(Coordinator2Id);
        // continue use old sessions
        MockMessageBatch(3, {Message4}, RowDispatcher1);

        auto req = ExpectCoordinatorRequest(Coordinator2Id);

        auto result = SourceReadDataUntil<std::pair<ui64, TString>>(UVPairParser, 2);
        AssertDataWithWatermarks(result, {Message3, Message4}, {});

        MockCoordinatorResult({{RowDispatcher2, PartitionId1}}, req->Cookie);       // change distribution
        ExpectStopSession(RowDispatcher1);

        ExpectStartSession({{PartitionId1, 4}}, RowDispatcher2, 2);
        MockAck(RowDispatcher2, 2);

        ProcessSomeMessages(4, {Message4}, RowDispatcher2, UVPairParser, 2);

        MockHeartbeat(RowDispatcher1, 1);       // old generation
<<<<<<< HEAD
        ExpectStopSession(RowDispatcher1);
=======
        ExpectNoSession(RowDispatcher1, 1);
>>>>>>> e2fa1236

        // change active Coordinator 
        MockCoordinatorChanged(Coordinator1Id);
        req = ExpectCoordinatorRequest(Coordinator1Id);
        MockCoordinatorResult({{RowDispatcher2, PartitionId1}}, req->Cookie);       // distribution is not changed
<<<<<<< HEAD

=======
>>>>>>> e2fa1236
        ProcessSomeMessages(5, {Message2}, RowDispatcher2, UVPairParser, 2);
    }

    Y_UNIT_TEST_F(Backpressure, TFixture) {
        StartSession(Source1, 2_KB);

        std::pair<ui64, TString> message = {100500, TString(900, 'c')};
        ProcessSomeMessages(0, {message}, RowDispatcher1);

        MockNewDataArrived(RowDispatcher1);
        ExpectGetNextBatch(RowDispatcher1);
        MockMessageBatch(1, {message, message, message}, RowDispatcher1);

        MockNewDataArrived(RowDispatcher1);
        ASSERT_THROW(
            CaSetup->Runtime->GrabEdgeEvent<NFq::TEvRowDispatcher::TEvGetNextBatch>(RowDispatcher1, TDuration::Seconds(0)),
            NActors::TEmptyEventQueueException);

        auto result = SourceReadDataUntil<std::pair<ui64, TString>>(UVPairParser, 3);
        AssertDataWithWatermarks(result, {message, message, message}, {});
        ExpectGetNextBatch(RowDispatcher1);

        MockMessageBatch(4, {Message1}, RowDispatcher1);
        result = SourceReadDataUntil<std::pair<ui64, TString>>(UVPairParser, 1);
        AssertDataWithWatermarks(result, {Message1}, {});
    }

    Y_UNIT_TEST_F(RowDispatcherIsRestarted2, TFixture) {
        StartSession(Source1);
        ProcessSomeMessages(0, {Message1, Message2}, RowDispatcher1);
        MockDisconnected();
        MockConnected();
<<<<<<< HEAD
        MockUndelivered(RowDispatcher1);
=======
        MockUndelivered(RowDispatcher1, 1);
>>>>>>> e2fa1236

        auto req = ExpectCoordinatorRequest(Coordinator1Id);
        MockCoordinatorResult({{RowDispatcher1, PartitionId1}}, req->Cookie);
        ExpectStartSession({{PartitionId1, 2}}, RowDispatcher1, 2);
        MockAck(RowDispatcher1, 2);

        ProcessSomeMessages(2, {Message3}, RowDispatcher1, UVPairParser, 2);
    }

    Y_UNIT_TEST_F(TwoPartitionsRowDispatcherIsRestarted, TFixture) {
        InitRdSource(Source1, 1_MB, PartitionId2 + 1);
        SourceRead<TString>(UVParser);
        ExpectCoordinatorChangesSubscribe();
        MockCoordinatorChanged(Coordinator1Id);
        auto req = ExpectCoordinatorRequest(Coordinator1Id);
        MockCoordinatorResult({{RowDispatcher1, PartitionId1}, {RowDispatcher2, PartitionId2}}, req->Cookie);
        ExpectStartSession({}, RowDispatcher1, 1);
        ExpectStartSession({}, RowDispatcher2, 2);
        MockAck(RowDispatcher1, 1, PartitionId1);
        MockAck(RowDispatcher2, 2, PartitionId2);
        
        ProcessSomeMessages(0, {Message1, Message2}, RowDispatcher1, UVPairParser, 1, PartitionId1);
        ProcessSomeMessages(0, {Message3}, RowDispatcher2, UVPairParser, 2, PartitionId2, false);     // not read by CA
        MockStatistics(RowDispatcher2, 10,  2, PartitionId2);

        // Restart node 2 (RowDispatcher2)
        MockDisconnected();
        MockConnected();
        MockUndelivered(RowDispatcher2, 2);

        // session1 is still working
        ProcessSomeMessages(2, {Message4}, RowDispatcher1, UVPairParser, 1, PartitionId1, false); 

        // Reinit session to RowDispatcher2
        auto req2 = ExpectCoordinatorRequest(Coordinator1Id);
        MockCoordinatorResult({{RowDispatcher1, PartitionId1}, {RowDispatcher2, PartitionId2}}, req2->Cookie);
        ExpectStartSession({{PartitionId2, 10}}, RowDispatcher2, 3);
        MockAck(RowDispatcher2, 3, PartitionId2);

        ProcessSomeMessages(3, {Message4}, RowDispatcher1, UVPairParser, 1, PartitionId1, false);
        ProcessSomeMessages(10, {Message4}, RowDispatcher2, UVPairParser, 3, PartitionId2, false);

        std::vector<std::pair<ui64, TString>> expected{Message3, Message4, Message4, Message4};
        auto result = SourceReadDataUntil<std::pair<ui64, TString>>(UVPairParser, expected.size());
        AssertDataWithWatermarks(result, expected, {});
    }

    Y_UNIT_TEST_F(IgnoreMessageIfNoSessions, TFixture) {
        StartSession(Source1);
        MockCoordinatorChanged(Coordinator2Id);
        MockSessionError();
    }

    Y_UNIT_TEST_F(MetadataFields, TFixture) {
        auto metadataUVParser = [](const NUdf::TUnboxedValue& item) -> std::vector<std::pair<ui64, TString>> {
            UNIT_ASSERT_VALUES_EQUAL(item.GetListLength(), 3);
            auto stringElement = item.GetElement(2);
            return { {item.GetElement(1).Get<ui64>(), TString(stringElement.AsStringRef())} };
        };

        auto source = BuildPqTopicSourceSettings("topicName");
        source.AddMetadataFields("_yql_sys_create_time");
        source.SetRowType("[StructType; [[_yql_sys_create_time; [DataType; Uint32]]; [dt; [DataType; Uint64]]; [value; [DataType; String]]]]");
        StartSession(source);
        ProcessSomeMessages(0, {Message1}, RowDispatcher1, metadataUVParser);  
    }

    Y_UNIT_TEST_F(IgnoreCoordinatorResultIfWrongState, TFixture) {
        StartSession(Source1);
        ProcessSomeMessages(0, {Message1, Message2}, RowDispatcher1);

        MockCoordinatorChanged(Coordinator2Id);
        auto req = ExpectCoordinatorRequest(Coordinator2Id);
<<<<<<< HEAD
        MockUndelivered(RowDispatcher1);
=======
        MockUndelivered(RowDispatcher1, 1);
>>>>>>> e2fa1236
        auto req2 = ExpectCoordinatorRequest(Coordinator2Id);

        MockCoordinatorResult({{RowDispatcher1, PartitionId1}}, req->Cookie);
        MockCoordinatorResult({{RowDispatcher1, PartitionId1}}, req2->Cookie);
        ExpectStartSession({{PartitionId1, 2}}, RowDispatcher1, 2);
<<<<<<< HEAD
=======

>>>>>>> e2fa1236
        MockAck(RowDispatcher1);
    }
}
} // NYql::NDq<|MERGE_RESOLUTION|>--- conflicted
+++ resolved
@@ -93,15 +93,12 @@
         auto eventHolder = CaSetup->Runtime->GrabEdgeEvent<NFq::TEvRowDispatcher::TEvStopSession>(rowDispatcherId, TDuration::Seconds(5));
         UNIT_ASSERT(eventHolder.Get() != nullptr);
         UNIT_ASSERT_EQUAL(eventHolder->Cookie, expectedGeneration);
-<<<<<<< HEAD
-=======
     }
 
     void ExpectNoSession(NActors::TActorId rowDispatcherId, ui64 expectedGeneration = 1) {
         auto eventHolder = CaSetup->Runtime->GrabEdgeEvent<NFq::TEvRowDispatcher::TEvNoSession>(rowDispatcherId, TDuration::Seconds(5));
         UNIT_ASSERT(eventHolder.Get() != nullptr);
         UNIT_ASSERT(eventHolder->Cookie == expectedGeneration);
->>>>>>> e2fa1236
     }
 
     void ExpectGetNextBatch(NActors::TActorId rowDispatcherId, ui64 partitionId = PartitionId1) {
@@ -248,15 +245,9 @@
         });
     }
 
-<<<<<<< HEAD
-    void MockUndelivered(NActors::TActorId rowDispatcherId, ui64 generation = 1) {
-        CaSetup->Execute([&](TFakeActor& actor) {
-            auto event = new NActors::TEvents::TEvUndelivered(0, NActors::TEvents::TEvUndelivered::ReasonActorUnknown);
-=======
     void MockUndelivered(NActors::TActorId rowDispatcherId, ui64 generation = 0, NActors::TEvents::TEvUndelivered::EReason reason = NActors::TEvents::TEvUndelivered::ReasonActorUnknown) {
         CaSetup->Execute([&](TFakeActor& actor) {
             auto event = new NActors::TEvents::TEvUndelivered(0, reason);
->>>>>>> e2fa1236
             CaSetup->Runtime->Send(new NActors::IEventHandle(*actor.DqAsyncInputActorId, rowDispatcherId, event, 0, generation));
         });
     }
@@ -425,20 +416,13 @@
         ProcessSomeMessages(4, {Message4}, RowDispatcher2, UVPairParser, 2);
 
         MockHeartbeat(RowDispatcher1, 1);       // old generation
-<<<<<<< HEAD
-        ExpectStopSession(RowDispatcher1);
-=======
         ExpectNoSession(RowDispatcher1, 1);
->>>>>>> e2fa1236
 
         // change active Coordinator 
         MockCoordinatorChanged(Coordinator1Id);
         req = ExpectCoordinatorRequest(Coordinator1Id);
         MockCoordinatorResult({{RowDispatcher2, PartitionId1}}, req->Cookie);       // distribution is not changed
-<<<<<<< HEAD
-
-=======
->>>>>>> e2fa1236
+
         ProcessSomeMessages(5, {Message2}, RowDispatcher2, UVPairParser, 2);
     }
 
@@ -471,11 +455,7 @@
         ProcessSomeMessages(0, {Message1, Message2}, RowDispatcher1);
         MockDisconnected();
         MockConnected();
-<<<<<<< HEAD
-        MockUndelivered(RowDispatcher1);
-=======
         MockUndelivered(RowDispatcher1, 1);
->>>>>>> e2fa1236
 
         auto req = ExpectCoordinatorRequest(Coordinator1Id);
         MockCoordinatorResult({{RowDispatcher1, PartitionId1}}, req->Cookie);
@@ -549,20 +529,13 @@
 
         MockCoordinatorChanged(Coordinator2Id);
         auto req = ExpectCoordinatorRequest(Coordinator2Id);
-<<<<<<< HEAD
-        MockUndelivered(RowDispatcher1);
-=======
         MockUndelivered(RowDispatcher1, 1);
->>>>>>> e2fa1236
         auto req2 = ExpectCoordinatorRequest(Coordinator2Id);
 
         MockCoordinatorResult({{RowDispatcher1, PartitionId1}}, req->Cookie);
         MockCoordinatorResult({{RowDispatcher1, PartitionId1}}, req2->Cookie);
         ExpectStartSession({{PartitionId1, 2}}, RowDispatcher1, 2);
-<<<<<<< HEAD
-=======
-
->>>>>>> e2fa1236
+
         MockAck(RowDispatcher1);
     }
 }
