--- conflicted
+++ resolved
@@ -360,19 +360,16 @@
         ProcessSomeJsons(2, {Json3}, RowDispatcher1);
     }
 
-<<<<<<< HEAD
+    Y_UNIT_TEST_F(IgnoreMessageIfNoSessions, TFixture) {
+        StartSession();
+        MockCoordinatorChanged(Coordinator2Id);
+        MockSessionError();
+    }
+
      Y_UNIT_TEST_F(MetadataFields, TFixture) {
         auto source = BuildPqTopicSourceSettings("topicName");
         source.AddMetadataFields("_yql_sys_create_time");
         StartSession(source);
-        ProcessSomeJsons(0, {Json1}, RowDispatcher1, UVParserWithMetadatafields);
-      
-=======
-    Y_UNIT_TEST_F(IgnoreMessageIfNoSessions, TFixture) {
-        StartSession();
-        MockCoordinatorChanged(Coordinator2Id);
-        MockSessionError();
->>>>>>> 8673c280
-    }
-}
+        ProcessSomeJsons(0, {Json1}, RowDispatcher1, UVParserWithMetadatafields);  
+    }
 } // NYql::NDq