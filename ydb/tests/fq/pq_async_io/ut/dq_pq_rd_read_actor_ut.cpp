--- conflicted
+++ resolved
@@ -58,13 +58,8 @@
             partitioningParams->SetEachTopicPartitionGroupId(PartitionId1);
             partitioningParams->SetDqPartitionsCount(1);
 
-<<<<<<< HEAD
-            TString serializedParams;
-            UNIT_ASSERT(params.SerializeToString(&serializedParams));
-=======
-            const THashMap<TString, TString> secureParams;
->>>>>>> 4859dc1c
-
+            NYql::NPq::NProto::TDqPqTopicSource copySettings = settings;
+            TPqIoTestFixture setup;
             auto [dqAsyncInput, dqAsyncInputAsActor] = CreateDqPqRdReadActor(
                 actor.TypeEnv,
                 std::move(settings),
@@ -72,15 +67,9 @@
                 NYql::NDq::TCollectStatsLevel::None,
                 "query_1",
                 0,
-<<<<<<< HEAD
                 {},
-                {{"pq", serializedParams}},
-                Driver,
-=======
-                secureParams,
                 TVector<NPq::NProto::TDqReadTaskParams>{params},
                 setup.Driver,
->>>>>>> 4859dc1c
                 {},
                 actor.SelfId(),         // computeActorId
                 LocalRowDispatcherId,
