--- conflicted
+++ resolved
@@ -93,11 +93,7 @@
             actor.SelfId(),
             actor.GetHolderFactory(),
             MakeIntrusive<NMonitoring::TDynamicCounters>(),
-<<<<<<< HEAD
-            nullptr,
-=======
             CreatePqNativeGateway(std::move(pqServices)),
->>>>>>> 8ebf595f
             freeSpace);
 
         actor.InitAsyncInput(dqSource, dqSourceAsActor);
