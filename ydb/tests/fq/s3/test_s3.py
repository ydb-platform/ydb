#!/usr/bin/env python
# -*- coding: utf-8 -*-

import boto3
import logging
import pytest
import time
import ydb.public.api.protos.draft.fq_pb2 as fq
import ydb.public.api.protos.ydb_value_pb2 as ydb
import ydb.tests.library.common.yatest_common as yatest_common
from ydb.tests.tools.datastreams_helpers.test_yds_base import TestYdsBase
from ydb.tests.tools.fq_runner.kikimr_utils import yq_v1, yq_all


class TestS3(TestYdsBase):
    @yq_all
    @pytest.mark.parametrize("client", [{"folder_id": "my_folder"}], indirect=True)
    @pytest.mark.parametrize("runtime_listing", [False, True])
    def test_csv(self, kikimr, s3, client, runtime_listing, yq_version):
        if yq_version == "v1" and runtime_listing:
            pytest.skip("Runtime listing is v2 only")

        resource = boto3.resource(
            "s3",
            endpoint_url=s3.s3_url,
            aws_access_key_id="key",
            aws_secret_access_key="secret_key"
        )

        bucket = resource.Bucket("fbucket")
        bucket.create(ACL='public-read')
        bucket.objects.all().delete()

        s3_client = boto3.client(
            "s3",
            endpoint_url=s3.s3_url,
            aws_access_key_id="key",
            aws_secret_access_key="secret_key"
        )

        fruits = R'''Fruit,Price,Weight
Banana,3,100
Apple,2,22
Pear,15,33'''
        s3_client.put_object(Body=fruits, Bucket='fbucket', Key='fruits.csv', ContentType='text/plain')
        kikimr.control_plane.wait_bootstrap(1)
        client.create_storage_connection("fruitbucket", "fbucket")

        sql = f'''
            pragma s3.UseRuntimeListing="{str(runtime_listing).lower()}";

            SELECT *
            FROM fruitbucket.`fruits.csv`
            WITH (format=csv_with_names, SCHEMA (
                Fruit String NOT NULL,
                Price Int NOT NULL,
                Weight Int NOT NULL
            ));
            '''

        query_id = client.create_query("simple", sql, type=fq.QueryContent.QueryType.ANALYTICS).result.query_id
        client.wait_query_status(query_id, fq.QueryMeta.COMPLETED)

        data = client.get_result_data(query_id)
        result_set = data.result.result_set
        logging.debug(str(result_set))
        assert len(result_set.columns) == 3
        assert result_set.columns[0].name == "Fruit"
        assert result_set.columns[0].type.type_id == ydb.Type.STRING
        assert result_set.columns[1].name == "Price"
        assert result_set.columns[1].type.type_id == ydb.Type.INT32
        assert result_set.columns[2].name == "Weight"
        assert result_set.columns[2].type.type_id == ydb.Type.INT32
        assert len(result_set.rows) == 3
        assert result_set.rows[0].items[0].bytes_value == b"Banana"
        assert result_set.rows[0].items[1].int32_value == 3
        assert result_set.rows[0].items[2].int32_value == 100
        assert result_set.rows[1].items[0].bytes_value == b"Apple"
        assert result_set.rows[1].items[1].int32_value == 2
        assert result_set.rows[1].items[2].int32_value == 22
        assert result_set.rows[2].items[0].bytes_value == b"Pear"
        assert result_set.rows[2].items[1].int32_value == 15
        assert result_set.rows[2].items[2].int32_value == 33
        assert sum(kikimr.control_plane.get_metering()) == 10

    @yq_all
    @pytest.mark.parametrize("client", [{"folder_id": "my_folder"}], indirect=True)
<<<<<<< HEAD
    def test_csv_with_hopping(self, kikimr, s3, client):
        resource = boto3.resource(
            "s3",
            endpoint_url=s3.s3_url,
            aws_access_key_id="key",
            aws_secret_access_key="secret_key"
        )

        bucket = resource.Bucket("fbucket")
        bucket.create(ACL='public-read')
        bucket.objects.all().delete()

        s3_client = boto3.client(
            "s3",
            endpoint_url=s3.s3_url,
            aws_access_key_id="key",
            aws_secret_access_key="secret_key"
        )

        fruits = R'''Time,Fruit,Price
0,Banana,3
1,Apple,2
2,Pear,15'''
        s3_client.put_object(Body=fruits, Bucket='fbucket', Key='fruits.csv', ContentType='text/plain')
        kikimr.control_plane.wait_bootstrap(1)
        client.create_storage_connection("fruitbucket", "fbucket")

        sql = R'''
            SELECT COUNT(*) as count,
            FROM fruitbucket.`fruits.csv`
            WITH (format=csv_with_names, SCHEMA (
                Time UInt64 NOT NULL,
                Fruit String NOT NULL,
                Price Int NOT NULL
            ))
            GROUP BY HOP(CAST(Time AS Timestamp?), "PT1M", "PT1M", "PT1M")
            '''

        query_id = client.create_query("simple", sql, type=fq.QueryContent.QueryType.ANALYTICS).result.query_id
        client.wait_query_status(query_id, fq.QueryMeta.COMPLETED)

        data = client.get_result_data(query_id)
        result_set = data.result.result_set
        logging.debug(str(result_set))
        assert len(result_set.columns) == 1
        assert len(result_set.rows) == 1
        assert result_set.rows[0].items[0].uint64_value == 3

    @yq_all
    @pytest.mark.parametrize("client", [{"folder_id": "my_folder"}], indirect=True)
    def test_raw(self, kikimr, s3, client):
=======
    @pytest.mark.parametrize("runtime_listing", [False, True])
    def test_raw(self, kikimr, s3, client, runtime_listing, yq_version):
        if yq_version == "v1" and runtime_listing:
            pytest.skip("Runtime listing is v2 only")
>>>>>>> 590c21ca

        resource = boto3.resource(
            "s3",
            endpoint_url=s3.s3_url,
            aws_access_key_id="key",
            aws_secret_access_key="secret_key"
        )

        bucket = resource.Bucket("rbucket")
        bucket.create(ACL='public-read')
        bucket.objects.all().delete()

        s3_client = boto3.client(
            "s3",
            endpoint_url=s3.s3_url,
            aws_access_key_id="key",
            aws_secret_access_key="secret_key"
        )

        s3_client.put_object(Body="text1", Bucket='rbucket', Key='file1.txt', ContentType='text/plain')
        s3_client.put_object(Body="text3", Bucket='rbucket', Key='file3.txt', ContentType='text/plain')
        s3_client.put_object(Body="text2", Bucket='rbucket', Key='file2.txt', ContentType='text/plain')

        kikimr.control_plane.wait_bootstrap(1)
        client.create_storage_connection("rawbucket", "rbucket")

        sql = f'''
            pragma s3.UseRuntimeListing="{str(runtime_listing).lower()}";

            SELECT Data
            FROM rawbucket.`*`
            WITH (format=raw, SCHEMA (
                Data String NOT NULL
            ))
            ORDER BY Data DESC
            '''

        query_id = client.create_query("simple", sql, type=fq.QueryContent.QueryType.ANALYTICS).result.query_id
        client.wait_query_status(query_id, fq.QueryMeta.COMPLETED)

        data = client.get_result_data(query_id)
        result_set = data.result.result_set
        logging.debug(str(result_set))
        assert len(result_set.columns) == 1
        assert result_set.columns[0].name == "Data"
        assert result_set.columns[0].type.type_id == ydb.Type.STRING
        assert len(result_set.rows) == 3
        assert result_set.rows[0].items[0].bytes_value == b"text3"
        assert result_set.rows[1].items[0].bytes_value == b"text2"
        assert result_set.rows[2].items[0].bytes_value == b"text1"
        assert sum(kikimr.control_plane.get_metering()) == 10

    @yq_all
    @pytest.mark.parametrize("client", [{"folder_id": "my_folder"}], indirect=True)
    @pytest.mark.parametrize("kikimr", [{"raw": 3, "": 4}], indirect=True)
    @pytest.mark.parametrize("runtime_listing", [False, True])
    def test_limit(self, kikimr, s3, client, runtime_listing, yq_version):
        if yq_version == "v1" and runtime_listing:
            pytest.skip("Runtime listing is v2 only")

        resource = boto3.resource(
            "s3",
            endpoint_url=s3.s3_url,
            aws_access_key_id="key",
            aws_secret_access_key="secret_key"
        )

        bucket = resource.Bucket("lbucket")
        bucket.create(ACL='public-read')
        bucket.objects.all().delete()

        s3_client = boto3.client(
            "s3",
            endpoint_url=s3.s3_url,
            aws_access_key_id="key",
            aws_secret_access_key="secret_key"
        )

        s3_client.put_object(Body="text1", Bucket='lbucket', Key='file1.txt', ContentType='text/plain')

        kikimr.control_plane.wait_bootstrap(1)
        client.create_storage_connection("limbucket", "lbucket")

        sql = f'''
            pragma s3.UseRuntimeListing="{str(runtime_listing).lower()}";

            SELECT Data
            FROM limbucket.`*`
            WITH (format=raw, SCHEMA (
                Data String
            ))
            ORDER BY Data DESC
            '''

        query_id = client.create_query("simple", sql).result.query_id
        client.wait_query_status(query_id, fq.QueryMeta.FAILED)
        assert "Size of object file1.txt = 5 and exceeds limit = 3 specified for format raw" in str(client.describe_query(query_id).result)

        sql = f'''
            pragma s3.UseRuntimeListing="{str(runtime_listing).lower()}";

            SELECT *
            FROM limbucket.`*`
            WITH (format=csv_with_names, SCHEMA (
                Fruit String
            ));
            '''

        query_id = client.create_query("simple", sql).result.query_id
        client.wait_query_status(query_id, fq.QueryMeta.FAILED)
        assert "Size of object file1.txt = 5 and exceeds limit = 4 specified for format csv_with_names" in str(client.describe_query(query_id).result)

    @yq_all
    @pytest.mark.parametrize("client", [{"folder_id": "my_folder"}], indirect=True)
    @pytest.mark.parametrize("runtime_listing", [False, True])
    def test_bad_format(self, kikimr, s3, client, runtime_listing, yq_version):
        if yq_version == "v1" and runtime_listing:
            pytest.skip("Runtime listing is v2 only")

        resource = boto3.resource(
            "s3",
            endpoint_url=s3.s3_url,
            aws_access_key_id="key",
            aws_secret_access_key="secret_key"
        )

        bucket = resource.Bucket("bbucket")
        bucket.create(ACL='public-read')
        bucket.objects.all().delete()

        s3_client = boto3.client(
            "s3",
            endpoint_url=s3.s3_url,
            aws_access_key_id="key",
            aws_secret_access_key="secret_key"
        )

        s3_client.put_object(Body="blah blah blah", Bucket='bbucket', Key='file1.txt', ContentType='text/plain')

        kikimr.control_plane.wait_bootstrap(1)
        client.create_storage_connection("badbucket", "bbucket")

        sql = f'''
            pragma s3.UseRuntimeListing="{str(runtime_listing).lower()}";

            select * from badbucket.`*.*` with (format=json_list, schema (data string)) limit 1;
            '''

        query_id = client.create_query("simple", sql, type=fq.QueryContent.QueryType.ANALYTICS).result.query_id
        client.wait_query_status(query_id, fq.QueryMeta.FAILED)

    @yq_v1
    @pytest.mark.parametrize("client", [{"folder_id": "my_folder"}], indirect=True)
    def test_checkpoints_on_join_s3_with_yds(self, kikimr, s3, client):
        # Prepare S3
        resource = boto3.resource(
            "s3",
            endpoint_url=s3.s3_url,
            aws_access_key_id="key",
            aws_secret_access_key="secret_key"
        )

        s3_client = boto3.client(
            "s3",
            endpoint_url=s3.s3_url,
            aws_access_key_id="key",
            aws_secret_access_key="secret_key"
        )

        bucket_name = "join_s3_with_yds"
        bucket = resource.Bucket(bucket_name)
        bucket.create(ACL='public-read')
        bucket.objects.all().delete()

        def put_kv(k, v):
            json = '{}"key": {}, "value": "{}"{}'.format("{", k, v, "}")
            s3_client.put_object(Body=json, Bucket=bucket_name, Key='a/b/c/{}.json'.format(k), ContentType='text/json')

        put_kv(1, "one")
        put_kv(2, "two")
        put_kv(3, "three")

        kikimr.control_plane.wait_bootstrap(1)
        client.create_storage_connection("s3_dict", bucket_name)

        # Prepare YDS
        self.init_topics("yds_dict")
        client.create_yds_connection(name="yds", database_id="FakeDatabaseId")

        # Run query
        sql = R'''
            PRAGMA dq.MaxTasksPerStage="2";

            $s3_dict_raw =
                SELECT cast(Data AS json) AS data
                FROM s3_dict.`*`
                WITH (format=raw, SCHEMA (
                    Data String NOT NULL
                ));

            $s3_dict =
                SELECT
                    cast(JSON_VALUE(data, '$.key') AS int64) AS key,
                    cast(JSON_VALUE(data, '$.value') AS String) AS value
                FROM $s3_dict_raw;

            $parsed_yson_topic =
                SELECT
                    Yson::LookupInt64(yson_data, "key") AS key,
                    Yson::LookupString(yson_data, "val") AS val
                FROM (
                    SELECT
                        Yson::Parse(Data) AS yson_data
                    FROM yds.`{input_topic}` WITH SCHEMA (Data String NOT NULL));

            $joined_seq =
                SELECT
                    s3_dict.value AS num,
                    yds_seq.val AS word
                FROM $parsed_yson_topic AS yds_seq
                    INNER JOIN $s3_dict AS s3_dict
                        ON yds_seq.key = s3_dict.key;

            INSERT INTO yds.`{output_topic}`
            SELECT
                Yson::SerializeText(Yson::From(TableRow()))
            FROM $joined_seq;
            '''\
        .format(
            input_topic=self.input_topic,
            output_topic=self.output_topic,
        )

        query_id = client.create_query("simple", sql, type=fq.QueryContent.QueryType.STREAMING).result.query_id
        client.wait_query_status(query_id, fq.QueryMeta.RUNNING)
        kikimr.control_plane.wait_zero_checkpoint(query_id)

        yds_data = [
            '{"key" = 1; "val" = "January";}',
            '{"key" = 2; "val" = "February";}',
            '{"key" = 3; "val" = "March";}',
            '{"key" = 1; "val" = "Monday";}',
            '{"key" = 2; "val" = "Tuesday";}',
            '{"key" = 3; "val" = "Wednesday";}',
            '{"key" = 1; "val" = "Gold";}',
            '{"key" = 2; "val" = "Silver";}',
            '{"key" = 3; "val" = "Bronze";}',
        ]
        self.write_stream(yds_data)

        expected = [
            '{"num" = "one"; "word" = "January"}',
            '{"num" = "two"; "word" = "February"}',
            '{"num" = "three"; "word" = "March"}',
            '{"num" = "one"; "word" = "Monday"}',
            '{"num" = "two"; "word" = "Tuesday"}',
            '{"num" = "three"; "word" = "Wednesday"}',
            '{"num" = "one"; "word" = "Gold"}',
            '{"num" = "two"; "word" = "Silver"}',
            '{"num" = "three"; "word" = "Bronze"}',
        ]
        assert self.read_stream(len(expected)) == expected

        # Check that checkpointing is finished
        def wait_checkpoints(require_query_is_on=False):
            deadline = time.time() + yatest_common.plain_or_under_sanitizer(300, 900)
            while True:
                completed = kikimr.control_plane.get_completed_checkpoints(query_id, require_query_is_on)
                if completed >= 3:
                    break
                assert time.time() < deadline, "Completed: {}".format(completed)
                time.sleep(yatest_common.plain_or_under_sanitizer(0.5, 2))

        logging.debug("Wait checkpoints")
        wait_checkpoints(True)
        logging.debug("Wait checkpoints success")

        kikimr.control_plane.kikimr_cluster.nodes[1].stop()
        kikimr.control_plane.kikimr_cluster.nodes[1].start()
        kikimr.control_plane.wait_bootstrap(1)

        logging.debug("Wait checkpoints after restore")
        wait_checkpoints(False)
        logging.debug("Wait checkpoints after restore success")

        client.abort_query(query_id)
        client.wait_query(query_id)

    @yq_v1  # v2 compute with multiple nodes is not supported yet
    @pytest.mark.parametrize("client", [{"folder_id": "my_folder"}], indirect=True)
    @pytest.mark.parametrize("kikimr", [{"compute": 3}], indirect=True)
    def test_write_result(self, kikimr, s3, client, yq_version):
        resource = boto3.resource(
            "s3",
            endpoint_url=s3.s3_url,
            aws_access_key_id="key",
            aws_secret_access_key="secret_key"
        )

        bucket = resource.Bucket("wbucket")
        bucket.create(ACL='public-read')
        bucket.objects.all().delete()

        s3_client = boto3.client(
            "s3",
            endpoint_url=s3.s3_url,
            aws_access_key_id="key",
            aws_secret_access_key="secret_key"
        )

        for i in range(100):
            j = i % 10
            fruit = "Fruit,Price,Weight\n"
            for k in range(j):
                fruit += "A" + str(j) + ",1,1\n"
            s3_client.put_object(Body=fruit, Bucket='wbucket', Key='fruits' + str(j) + '.csv', ContentType='text/plain')
        kikimr.control_plane.wait_bootstrap(1)
        kikimr.compute_plane.wait_bootstrap()
        client.create_storage_connection("fruitbucket", "wbucket")

        time.sleep(10)  # 2 x node info update period

        sql = R'''
            SELECT Fruit, sum(Price) as Price, sum(Weight) as Weight
            FROM fruitbucket.`fruits*`
            WITH (format=csv_with_names, SCHEMA (
                Fruit String NOT NULL,
                Price Int NOT NULL,
                Weight Int NOT NULL
            )) group by Fruit;
            '''

        query_id = client.create_query("simple", sql, type=fq.QueryContent.QueryType.ANALYTICS).result.query_id
        client.wait_query_status(query_id, fq.QueryMeta.COMPLETED)
        describe_result = client.describe_query(query_id)
        assert describe_result.result.query.result_set_meta[0].rows_count == 9

        data = client.get_result_data(query_id, limit=1000)
        result_set = data.result.result_set
        logging.debug(str(result_set))
        assert len(result_set.columns) == 3
        assert result_set.columns[0].name == "Fruit"
        assert result_set.columns[0].type.type_id == ydb.Type.STRING
        assert result_set.columns[1].name == "Price"
        assert result_set.columns[1].type.type_id == ydb.Type.INT64
        assert result_set.columns[2].name == "Weight"
        assert result_set.columns[2].type.type_id == ydb.Type.INT64
        assert len(result_set.rows) == 9
        assert sum(kikimr.control_plane.get_metering()) == 10

    @yq_all
    @pytest.mark.parametrize("client", [{"folder_id": "my_folder"}], indirect=True)
    @pytest.mark.parametrize("runtime_listing", [False, True])
    def test_precompute(self, kikimr, s3, client, runtime_listing, yq_version):
        if yq_version == "v1" and runtime_listing:
            pytest.skip("Runtime listing is v2 only")

        resource = boto3.resource(
            "s3",
            endpoint_url=s3.s3_url,
            aws_access_key_id="key",
            aws_secret_access_key="secret_key"
        )

        bucket = resource.Bucket("pbucket")
        bucket.create(ACL='public-read')
        bucket.objects.all().delete()

        s3_client = boto3.client(
            "s3",
            endpoint_url=s3.s3_url,
            aws_access_key_id="key",
            aws_secret_access_key="secret_key"
        )

        s3_client.put_object(Body="text1", Bucket='pbucket', Key='file1.txt', ContentType='text/plain')
        s3_client.put_object(Body="text3", Bucket='pbucket', Key='file3.txt', ContentType='text/plain')
        s3_client.put_object(Body="text2", Bucket='pbucket', Key='file2.txt', ContentType='text/plain')

        kikimr.control_plane.wait_bootstrap(1)
        client.create_storage_connection("prebucket", "pbucket")

        sql = f'''
            pragma s3.UseRuntimeListing="{str(runtime_listing).lower()}";

            select count(*) as Cnt from prebucket.`file1.txt` with (format=raw, schema(
                Data String NOT NULL
            ))
            union all
            select count(*) as Cnt from prebucket.`file2.txt` with (format=raw, schema(
                Data String NOT NULL
            ))
            union all
            select count(*) as Cnt from prebucket.`file3.txt` with (format=raw, schema(
                Data String NOT NULL
            ))
            '''

        query_id = client.create_query("simple", sql, type=fq.QueryContent.QueryType.ANALYTICS).result.query_id
        client.wait_query_status(query_id, fq.QueryMeta.COMPLETED)

        data = client.get_result_data(query_id)
        result_set = data.result.result_set
        logging.debug(str(result_set))
        assert len(result_set.columns) == 1
        assert result_set.columns[0].name == "Cnt"
        assert result_set.columns[0].type.type_id == ydb.Type.UINT64
        assert len(result_set.rows) == 3
        assert result_set.rows[0].items[0].uint64_value == 1
        assert result_set.rows[1].items[0].uint64_value == 1
        assert result_set.rows[2].items[0].uint64_value == 1
        assert sum(kikimr.control_plane.get_metering()) == 10

    @yq_all
    @pytest.mark.parametrize("client", [{"folder_id": "my_folder"}], indirect=True)
    @pytest.mark.parametrize("runtime_listing", [False, True])
    def test_failed_precompute(self, kikimr, s3, client, runtime_listing, yq_version):
        if yq_version == "v1" and runtime_listing:
            pytest.skip("Runtime listing is v2 only")

        resource = boto3.resource(
            "s3",
            endpoint_url=s3.s3_url,
            aws_access_key_id="key",
            aws_secret_access_key="secret_key"
        )

        bucket = resource.Bucket("fpbucket")
        bucket.create(ACL='public-read-write')
        bucket.objects.all().delete()

        client.create_storage_connection("fp", "fpbucket")

        sql = f'''
            pragma s3.UseRuntimeListing="{str(runtime_listing).lower()}";

            insert into fp.`path/` with (format=json_each_row)
            select * from AS_TABLE([<|foo:123, bar:"xxx"u|>,<|foo:456, bar:"yyy"u|>]);
            '''

        query_id = client.create_query("simple", sql, type=fq.QueryContent.QueryType.ANALYTICS).result.query_id
        client.wait_query_status(query_id, fq.QueryMeta.COMPLETED)

        sql = f'''
            pragma s3.UseRuntimeListing="{str(runtime_listing).lower()}";

            select count(*) from fp.`path/` with (format=json_each_row, schema(
                foo Int NOT NULL,
                bar String NOT NULL
            ))
            union all
            select count(*) from fp.`path/` with (format=json_each_row, schema(
                foo String NOT NULL,
                bar Int NOT NULL
            ))
            '''

        query_id = client.create_query("simple", sql, type=fq.QueryContent.QueryType.ANALYTICS).result.query_id
        client.wait_query_status(query_id, fq.QueryMeta.FAILED)

        issues = str(client.describe_query(query_id).result.query.issue)
        assert "Error while reading file path" in issues, "Incorrect Issues: " + issues
        assert "Cannot parse input" in issues, "Incorrect Issues: " + issues
        assert "while reading the value of key bar" in issues, "Incorrect Issues: " + issues

    @yq_all
    @pytest.mark.parametrize("client", [{"folder_id": "my_folder"}], indirect=True)
    @pytest.mark.parametrize("runtime_listing", [False, True])
    def test_missed(self, kikimr, s3, client, runtime_listing, yq_version):
        if yq_version == "v1" and runtime_listing:
            pytest.skip("Runtime listing is v2 only")

        resource = boto3.resource(
            "s3",
            endpoint_url=s3.s3_url,
            aws_access_key_id="key",
            aws_secret_access_key="secret_key"
        )

        bucket = resource.Bucket("fbucket")
        bucket.create(ACL='public-read')
        bucket.objects.all().delete()

        s3_client = boto3.client(
            "s3",
            endpoint_url=s3.s3_url,
            aws_access_key_id="key",
            aws_secret_access_key="secret_key"
        )

        fruits = R'''Fruit,Price,Weight
Banana,3,100
Apple,2,22
Pear,15,33'''
        s3_client.put_object(Body=fruits, Bucket='fbucket', Key='fruits.csv', ContentType='text/plain')
        kikimr.control_plane.wait_bootstrap(1)
        client.create_storage_connection("fruitbucket", "fbucket")

        sql = f'''
            pragma s3.UseRuntimeListing="{str(runtime_listing).lower()}";

            SELECT *
            FROM fruitbucket.`fruits.csv`
            WITH (format=csv_with_names, SCHEMA (
                Fruit String NOT NULL,
                Price Int NOT NULL,
                Weight Int NOT NULL,
                Intellect String NOT NULL
            ));
            '''

        query_id = client.create_query("simple", sql, type=fq.QueryContent.QueryType.ANALYTICS).result.query_id
        client.wait_query_status(query_id, fq.QueryMeta.FAILED)
        assert "Column `Intellect` is marked as not null, but was not found in the csv file" in "{}".format(client.describe_query(query_id).result)

    @yq_all
    @pytest.mark.parametrize("client", [{"folder_id": "my_folder"}], indirect=True)
    @pytest.mark.parametrize("runtime_listing", [False, True])
    def test_simple_hits_47(self, kikimr, s3, client, runtime_listing, yq_version):
        if yq_version == "v1" and runtime_listing:
            pytest.skip("Runtime listing is v2 only")

        resource = boto3.resource(
            "s3",
            endpoint_url=s3.s3_url,
            aws_access_key_id="key",
            aws_secret_access_key="secret_key"
        )

        bucket = resource.Bucket("fbucket")
        bucket.create(ACL='public-read')
        bucket.objects.all().delete()

        s3_client = boto3.client(
            "s3",
            endpoint_url=s3.s3_url,
            aws_access_key_id="key",
            aws_secret_access_key="secret_key"
        )

        fruits = R'''Fruit,Price,Weight
Banana,3,100
Apple,2,22
Pear,15,33'''
        s3_client.put_object(Body=fruits, Bucket='fbucket', Key='fruits.csv', ContentType='text/plain')
        kikimr.control_plane.wait_bootstrap(1)
        client.create_storage_connection("fruitbucket", "fbucket")

        sql = f'''
            pragma s3.UseRuntimeListing="{str(runtime_listing).lower()}";

            $data = SELECT *
            FROM fruitbucket.`fruits.csv`
            WITH (format=csv_with_names, SCHEMA (
                Fruit String NOT NULL,
                Price Int NOT NULL,
                Weight Int NOT NULL
            ));

            $a = select CurrentUtcDate() as _date, Just(1.0) as parsed_lag from $data;

            SELECT
                SUM(parsed_lag)
            FROM  $a
            '''

        query_id = client.create_query("simple", sql, type=fq.QueryContent.QueryType.ANALYTICS).result.query_id
        client.wait_query_status(query_id, fq.QueryMeta.COMPLETED)

        data = client.get_result_data(query_id)
        result_set = data.result.result_set
        logging.debug(str(result_set))
        assert len(result_set.columns) == 1
        assert result_set.columns[0].name == "column0"
        assert result_set.columns[0].type.optional_type.item.type_id == ydb.Type.DOUBLE
        assert len(result_set.rows) == 1
        assert result_set.rows[0].items[0].double_value == 3
        assert sum(kikimr.control_plane.get_metering()) == 10

    @yq_all
    @pytest.mark.parametrize("client", [{"folder_id": "my_folder"}], indirect=True)
    @pytest.mark.parametrize("raw", [True, False])
    @pytest.mark.parametrize("path_pattern", ["exact_file", "directory_scan"])
    @pytest.mark.parametrize("runtime_listing", [False, True])
    def test_i18n_unpartitioned(self, kikimr, s3, client, raw, path_pattern, runtime_listing, yq_version):
        if yq_version == "v1" and runtime_listing:
            pytest.skip("Runtime listing is v2 only")

        resource = boto3.resource(
            "s3",
            endpoint_url=s3.s3_url,
            aws_access_key_id="key",
            aws_secret_access_key="secret_key"
        )

        bucket = resource.Bucket("ibucket")
        bucket.create(ACL='public-read')
        bucket.objects.all().delete()

        s3_client = boto3.client(
            "s3",
            endpoint_url=s3.s3_url,
            aws_access_key_id="key",
            aws_secret_access_key="secret_key"
        )

        i18n_directory = 'dataset/こんにちは/'
        i18n_name = i18n_directory + 'fruitand&+ %непечатное.csv'

        fruits = R'''Data
101
102
103'''
        s3_client.put_object(Body=fruits, Bucket='ibucket', Key=i18n_name, ContentType='text/plain')
        kikimr.control_plane.wait_bootstrap(1)
        client.create_storage_connection("i18nbucket", "ibucket")

        if path_pattern == "exact_file":
            path = i18n_name
        elif path_pattern == "directory_scan":
            path = i18n_directory
        else:
            raise ValueError(f"Unknown path_pattern {path_pattern}")

        sql = f'''
            pragma s3.UseRuntimeListing="{str(runtime_listing).lower()}";

            SELECT count(*) as cnt
            FROM i18nbucket.`{path}`
            WITH (format={format}, SCHEMA (
                Data String
            ));
            '''.format(path=path, format="raw" if raw else "csv_with_names")

        query_id = client.create_query("simple", sql, type=fq.QueryContent.QueryType.ANALYTICS).result.query_id
        client.wait_query_status(query_id, fq.QueryMeta.COMPLETED)

        data = client.get_result_data(query_id)
        result_set = data.result.result_set
        logging.debug(str(result_set))
        assert len(result_set.columns) == 1
        assert result_set.columns[0].name == "cnt"
        assert result_set.columns[0].type.type_id == ydb.Type.UINT64
        assert len(result_set.rows) == 1
        assert result_set.rows[0].items[0].uint64_value == 1 if raw else 3
        assert sum(kikimr.control_plane.get_metering()) == 10

    @yq_all
    @pytest.mark.parametrize("client", [{"folder_id": "my_folder"}], indirect=True)
    @pytest.mark.parametrize("raw", [False, True])
    @pytest.mark.parametrize("partitioning", ["hive", "projection"])
    @pytest.mark.parametrize("runtime_listing", [False, True])
    def test_i18n_partitioning(self, kikimr, s3, client, raw, partitioning, yq_version, runtime_listing):
        if yq_version == "v1" and runtime_listing:
            pytest.skip("Runtime listing is v2 only")

        resource = boto3.resource(
            "s3",
            endpoint_url=s3.s3_url,
            aws_access_key_id="key",
            aws_secret_access_key="secret_key"
        )

        bucket = resource.Bucket("ibucket")
        bucket.create(ACL='public-read')
        bucket.objects.all().delete()

        s3_client = boto3.client(
            "s3",
            endpoint_url=s3.s3_url,
            aws_access_key_id="key",
            aws_secret_access_key="secret_key"
        )

        i18n_name = 'fruit and &{+}% непечатное.csv'

        fruits = R'''Data
    101
    102
    103'''
        s3_client.put_object(Body=fruits, Bucket='ibucket', Key=f"dataset/folder=%こん/{i18n_name}", ContentType='text/plain')
        s3_client.put_object(Body=fruits, Bucket='ibucket', Key=f"dataset/folder=に ちは/{i18n_name}", ContentType='text/plain')
        s3_client.put_object(Body=fruits, Bucket='ibucket', Key=f"dataset/folder=に/{i18n_name}", ContentType='text/plain')
        kikimr.control_plane.wait_bootstrap(1)
        client.create_storage_connection("i18nbucket", "ibucket")

        if partitioning == "projection":
            sql = f'''
                    pragma s3.UseRuntimeListing="{str(runtime_listing).lower()}";
                    ''' + R'''
                    $projection = @@ {
                        "projection.enabled" : "true",
                        "storage.location.template" : "/folder=${folder}",
                        "projection.folder.type" : "enum",
                        "projection.folder.values" : "%こん,に ちは,に"
                    } @@;''' + '''
                    SELECT count(*) as cnt
                    FROM i18nbucket.`dataset`
                    WITH (
                        format={},
                        SCHEMA (
                            Data String,
                            folder String NOT NULL
                        ),
                        partitioned_by=(folder),
                        projection=$projection
                    )
                    WHERE folder = 'に ちは' or folder = '%こん';
                    '''.format("raw" if raw else "csv_with_names")
        elif partitioning == "hive":
            sql = f'''
                pragma s3.UseRuntimeListing="{str(runtime_listing).lower()}";
                ''' + R'''
                SELECT count(*) as cnt
                FROM i18nbucket.`dataset`
                WITH (
                    format={},
                    SCHEMA (
                        Data String,
                        folder String NOT NULL
                    ),
                    partitioned_by=(folder)
                )
                WHERE folder = 'に ちは' or folder = '%こん';
                '''.format("raw" if raw else "csv_with_names")
        else:
            raise ValueError(f"Unknown partitioning {partitioning}")

        query_id = client.create_query("simple", sql, type=fq.QueryContent.QueryType.ANALYTICS).result.query_id
        client.wait_query_status(query_id, fq.QueryMeta.COMPLETED)

        data = client.get_result_data(query_id)
        result_set = data.result.result_set
        logging.debug(str(result_set))
        assert len(result_set.columns) == 1
        assert result_set.columns[0].name == "cnt"
        assert result_set.columns[0].type.type_id == ydb.Type.UINT64
        assert len(result_set.rows) == 1
        assert result_set.rows[0].items[0].uint64_value == 2 if raw else 6
        assert sum(kikimr.control_plane.get_metering()) == 10

    @yq_all
    @pytest.mark.parametrize("client", [{"folder_id": "my_folder"}], indirect=True)
    @pytest.mark.parametrize("runtime_listing", [False, True])
    def test_huge_source(self, kikimr, s3, client, runtime_listing, yq_version):
        if yq_version == "v1" and runtime_listing:
            pytest.skip("Runtime listing is v2 only")

        resource = boto3.resource(
            "s3",
            endpoint_url=s3.s3_url,
            aws_access_key_id="key",
            aws_secret_access_key="secret_key"
        )

        bucket = resource.Bucket("hbucket")
        bucket.create(ACL='public-read')
        bucket.objects.all().delete()
        kikimr.control_plane.wait_bootstrap(1)
        client.create_storage_connection("hugebucket", "hbucket")

        sql = f'''
            pragma s3.UseRuntimeListing="{str(runtime_listing).lower()}";
            ''' + R'''
            insert into hugebucket.`path/` with (format=csv_with_names)
            select * from AS_TABLE(ListReplicate(<|s:"{}"u|>, 1024 * 10));
            '''.format("*" * 1024)

        query_id = client.create_query("simple", sql, type=fq.QueryContent.QueryType.ANALYTICS).result.query_id
        client.wait_query_status(query_id, fq.QueryMeta.COMPLETED)

        sql = f'''
            pragma s3.UseRuntimeListing="{str(runtime_listing).lower()}";

            select count(*) from hugebucket.`path/` with (format=csv_with_names, schema(
                s String NOT NULL
            ))
            '''

        query_id = client.create_query("simple", sql, type=fq.QueryContent.QueryType.ANALYTICS).result.query_id
        client.wait_query_status(query_id, fq.QueryMeta.COMPLETED)

        data = client.get_result_data(query_id)
        result_set = data.result.result_set
        logging.debug(str(result_set))
        assert len(result_set.columns) == 1
        assert len(result_set.rows) == 1
        assert result_set.rows[0].items[0].uint64_value == 1024 * 10
        # 1024 x 1024 x 10 = 10 MB of raw data + little overhead for header, eols etc
        assert sum(kikimr.control_plane.get_metering()) == 21<|MERGE_RESOLUTION|>--- conflicted
+++ resolved
@@ -85,7 +85,6 @@
 
     @yq_all
     @pytest.mark.parametrize("client", [{"folder_id": "my_folder"}], indirect=True)
-<<<<<<< HEAD
     def test_csv_with_hopping(self, kikimr, s3, client):
         resource = boto3.resource(
             "s3",
@@ -136,13 +135,10 @@
 
     @yq_all
     @pytest.mark.parametrize("client", [{"folder_id": "my_folder"}], indirect=True)
-    def test_raw(self, kikimr, s3, client):
-=======
     @pytest.mark.parametrize("runtime_listing", [False, True])
     def test_raw(self, kikimr, s3, client, runtime_listing, yq_version):
         if yq_version == "v1" and runtime_listing:
             pytest.skip("Runtime listing is v2 only")
->>>>>>> 590c21ca
 
         resource = boto3.resource(
             "s3",
