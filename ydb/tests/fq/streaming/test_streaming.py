import logging
import os
import time
import random
import string

from ydb.tests.tools.fq_runner.kikimr_runner import plain_or_under_sanitizer_wrapper

from ydb.tests.tools.datastreams_helpers.test_yds_base import TestYdsBase
from ydb.tests.tools.fq_runner.kikimr_metrics import load_metrics

logger = logging.getLogger(__name__)


class TestStreamingInYdb(TestYdsBase):

    def create_source(self, kikimr, sourceName, shared=False):
        kikimr.YdbClient.query(f"""
            CREATE EXTERNAL DATA SOURCE `{sourceName}` WITH (
                SOURCE_TYPE="Ydb",
                LOCATION="{os.getenv("YDB_ENDPOINT")}",
                DATABASE_NAME="{os.getenv("YDB_DATABASE")}",
                SHARED_READING="{shared}",
                AUTH_METHOD="NONE");""")

    def monitoring_endpoint(self, kikimr, node_id=None):
        node = kikimr.Cluster.nodes[node_id]
        return f"http://localhost:{node.mon_port}"

    def get_sensors(self, kikimr, node_id, counters):
        url = self.monitoring_endpoint(kikimr, node_id) + "/counters/counters={}/json".format(counters)
        return load_metrics(url)

    def get_checkpoint_coordinator_metric(self, kikimr, query_id, metric_name, expect_counters_exist=False):
        sum = 0
        found = False
        for node_id in kikimr.Cluster.nodes:
            sensor = self.get_sensors(kikimr, node_id, "kqp").find_sensor(
                {
                    # "query_id": query_id,  # TODO
                    "subsystem": "checkpoint_coordinator",
                    "sensor": metric_name
                }
            )
            if sensor is not None:
                found = True
                sum += sensor
        assert found or not expect_counters_exist
        return sum

    def get_completed_checkpoints(self, kikimr, query_id):
        return self.get_checkpoint_coordinator_metric(kikimr, query_id, "CompletedCheckpoints")

    def wait_completed_checkpoints(self, kikimr, query_id,
                                   timeout=plain_or_under_sanitizer_wrapper(120, 150)):
        current = self.get_checkpoint_coordinator_metric(kikimr, query_id, "CompletedCheckpoints")
        checkpoints_count = current + 2
        deadline = time.time() + timeout
        while True:
            completed = self.get_completed_checkpoints(kikimr, query_id)
            if completed >= checkpoints_count:
                break
            assert time.time() < deadline, "Wait checkpoint failed, actual completed: " + str(completed)
            time.sleep(plain_or_under_sanitizer_wrapper(0.5, 2))

    def get_actor_count(self, kikimr, node_id, activity):
        result = self.get_sensors(kikimr, node_id, "utils").find_sensor(
            {"activity": activity, "sensor": "ActorsAliveByActivity", "execpool": "User"})
        return result if result is not None else 0

    def test_read_topic(self, kikimr):
        sourceName = "test_read_topic" + ''.join(random.choices(string.ascii_letters + string.digits, k=8))
        self.init_topics(sourceName, create_output=False)

        self.create_source(kikimr, sourceName, False)
        sql = f"""SELECT time FROM {sourceName}.`{self.input_topic}`
            WITH (
                FORMAT="json_each_row",
                SCHEMA=(time String NOT NULL))
            LIMIT 1"""

        future = kikimr.YdbClient.query_async(sql)
        time.sleep(1)
        data = ['{"time": "lunch time"}']
        self.write_stream(data)
        result_sets = future.result()
        assert result_sets[0].rows[0]['time'] == b'lunch time'

    def test_read_topic_shared_reading_limit(self, kikimr):
        sourceName = "test_read_topic_shared_reading_limit" + ''.join(random.choices(string.ascii_letters + string.digits, k=8))
        self.init_topics(sourceName, create_output=False, partitions_count=10)

        self.create_source(kikimr, sourceName, True)
        sql = f"""SELECT time FROM {sourceName}.`{self.input_topic}`
            WITH (
                FORMAT="json_each_row",
                SCHEMA=(time String NOT NULL))
            WHERE time like "%lunch%"
            LIMIT 1"""

        future1 = kikimr.YdbClient.query_async(sql)
        future2 = kikimr.YdbClient.query_async(sql)
        time.sleep(3)
        data = ['{"time": "lunch time"}']
        self.write_stream(data)
        result_sets1 = future1.result()
        result_sets2 = future2.result()
        assert result_sets1[0].rows[0]['time'] == b'lunch time'
        assert result_sets2[0].rows[0]['time'] == b'lunch time'

    def test_restart_query(self, kikimr):
        sourceName = "test_restart_query" + ''.join(random.choices(string.ascii_letters + string.digits, k=8))
        self.init_topics(sourceName, partitions_count=10)
        self.create_source(kikimr, sourceName, False)

        name = "query1"
        sql = R'''
            CREATE STREAMING QUERY `{query_name}` AS
            DO BEGIN
                $in = SELECT time FROM {source_name}.`{input_topic}`
                WITH (
                    FORMAT="json_each_row",
                    SCHEMA=(time String NOT NULL))
                WHERE time like "%lunch%";
                INSERT INTO {source_name}.`{output_topic}` SELECT time FROM $in;
            END DO;'''

        query_id = "query_id"  # TODO
        kikimr.YdbClient.query(sql.format(query_name=name, source_name=sourceName, input_topic=self.input_topic, output_topic=self.output_topic))
        self.wait_completed_checkpoints(kikimr, query_id)

        data = ['{"time": "lunch time"}']
        expected_data = ['lunch time']
        self.write_stream(data)

        assert self.read_stream(len(expected_data), topic_path=self.output_topic) == expected_data
        self.wait_completed_checkpoints(kikimr, query_id)

        kikimr.YdbClient.query(f"ALTER STREAMING QUERY `{name}` SET (RUN = FALSE);")
        time.sleep(0.5)

        data = ['{"time": "next lunch time"}']
        expected_data = ['next lunch time']
        self.write_stream(data)

        kikimr.YdbClient.query(f"ALTER STREAMING QUERY `{name}` SET (RUN = TRUE);")
        assert self.read_stream(len(expected_data), topic_path=self.output_topic) == expected_data

        kikimr.YdbClient.query(f"DROP STREAMING QUERY `{name}`;")

    def test_read_topic_shared_reading_insert_to_topic(self, kikimr):
        sourceName = "source3_" + ''.join(random.choices(string.ascii_letters + string.digits, k=8))
        self.init_topics(sourceName, partitions_count=10)
        self.create_source(kikimr, sourceName, True)

        sql = R'''
            CREATE STREAMING QUERY `{query_name}` AS
            DO BEGIN
                $in = SELECT time FROM {source_name}.`{input_topic}`
                WITH (
                    FORMAT="json_each_row",
                    SCHEMA=(time String NOT NULL))
                WHERE time like "%lunch%";
                INSERT INTO {source_name}.`{output_topic}` SELECT time FROM $in;
            END DO;'''

        kikimr.YdbClient.query(sql.format(query_name="query1", source_name=sourceName, input_topic=self.input_topic, output_topic=self.output_topic))
        kikimr.YdbClient.query(sql.format(query_name="query2", source_name=sourceName, input_topic=self.input_topic, output_topic=self.output_topic))

        query_id = "query_id"  # TODO
        self.wait_completed_checkpoints(kikimr, query_id)

        data = ['{"time": "lunch time"}']
        expected_data = ['lunch time', 'lunch time']
        self.write_stream(data)
        assert self.read_stream(len(expected_data), topic_path=self.output_topic) == expected_data
        self.wait_completed_checkpoints(kikimr, query_id)

        sql = R'''ALTER STREAMING QUERY `{query_name}` SET (RUN = FALSE);'''
        kikimr.YdbClient.query(sql.format(query_name="query1"))
        kikimr.YdbClient.query(sql.format(query_name="query2"))

        time.sleep(1)

        data = ['{"time": "next lunch time"}']
        expected_data = ['next lunch time', 'next lunch time']
        self.write_stream(data)

        sql = R'''ALTER STREAMING QUERY `{query_name}` SET (RUN = TRUE);'''
        kikimr.YdbClient.query(sql.format(query_name="query1"))
        kikimr.YdbClient.query(sql.format(query_name="query2"))
        assert self.read_stream(len(expected_data), topic_path=self.output_topic) == expected_data

        sql = R'''DROP STREAMING QUERY `{query_name}`;'''
        kikimr.YdbClient.query(sql.format(query_name="query1"))
        kikimr.YdbClient.query(sql.format(query_name="query2"))

    def test_read_topic_shared_reading_restart_nodes(self, kikimr):
        sourceName = "source_" + ''.join(random.choices(string.ascii_letters + string.digits, k=8))
        self.init_topics(sourceName, partitions_count=1)
        self.create_source(kikimr, sourceName, True)

        sql = R'''
            CREATE STREAMING QUERY `{query_name}` AS
            DO BEGIN
                $in = SELECT value FROM {source_name}.`{input_topic}`
                WITH (
                    FORMAT="json_each_row",
                    SCHEMA=(value String NOT NULL))
                WHERE value like "%value%";
                INSERT INTO {source_name}.`{output_topic}` SELECT value FROM $in;
            END DO;'''

        kikimr.YdbClient.query(sql.format(query_name="query1", source_name=sourceName, input_topic=self.input_topic, output_topic=self.output_topic))
        query_id = "query_id"  # TODO
        self.wait_completed_checkpoints(kikimr, query_id)

        self.write_stream(['{"value": "value1"}'])
        expected_data = ['value1']
        assert self.read_stream(len(expected_data), topic_path=self.output_topic) == expected_data
        self.wait_completed_checkpoints(kikimr, query_id)

        restart_node_id = None
        for node_id in kikimr.Cluster.nodes:
            count = self.get_actor_count(kikimr, node_id, "DQ_PQ_READ_ACTOR")
            if count:
                restart_node_id = node_id

        logging.debug(f"Restart node {restart_node_id}")
        node = kikimr.Cluster.nodes[restart_node_id]
        node.stop()
        node.start()

        self.write_stream(['{"value": "value2"}'])
        expected_data = ['value2']
        assert self.read_stream(len(expected_data), topic_path=self.output_topic) == expected_data
        self.wait_completed_checkpoints(kikimr, query_id)

    def test_read_topic_restore_state(self, kikimr):
        sourceName = "source4_" + ''.join(random.choices(string.ascii_letters + string.digits, k=8))
        self.init_topics(sourceName, partitions_count=1)
        self.create_source(kikimr, sourceName, True)
        sql = R'''
            CREATE STREAMING QUERY `{query_name}` AS
            DO BEGIN
                pragma FeatureR010="prototype";
                PRAGMA DisableAnsiInForEmptyOrNullableItemsCollections;

                $in = SELECT * FROM {source_name}.`{input_topic}`
                    WITH (
                        FORMAT="json_each_row",
                        SCHEMA=(dt UINT64, str STRING));
                $mr = SELECT * FROM $in
                    MATCH_RECOGNIZE(
                        MEASURES
                        LAST(A.dt) as a_time,
                        LAST(B.dt) as b_time,
                        LAST(C.dt) as c_time
                        ONE ROW PER MATCH
                        AFTER MATCH SKIP TO NEXT ROW
                        PATTERN ( ( A | B ) ( B | C ) )
                        DEFINE
                            A as A.str='A',
                            B as B.str='B',
                            C as C.str='C');
                INSERT INTO {source_name}.`{output_topic}`
                    SELECT ToBytes(Unwrap(Json::SerializeJson(Yson::From(TableRow())))) FROM $mr;
            END DO;'''

        kikimr.YdbClient.query(sql.format(query_name="query1", source_name=sourceName, input_topic=self.input_topic, output_topic=self.output_topic))
        query_id = "query_id"  # TODO
        self.wait_completed_checkpoints(kikimr, query_id)

        data = [
            '{"dt": 1696849942000001, "str": "A" }',
            '{"dt": 1696849942500001, "str": "B" }'
        ]
        self.write_stream(data)
        expected_data = ['{"a_time":1696849942000001,"b_time":1696849942500001,"c_time":null}']
        assert self.read_stream(len(expected_data), topic_path=self.output_topic) == expected_data
        self.wait_completed_checkpoints(kikimr, query_id)

        restart_node_id = None
        for node_id in kikimr.Cluster.nodes:
            count = self.get_actor_count(kikimr, node_id, "DQ_PQ_READ_ACTOR")
            if count:
                restart_node_id = node_id

        logging.debug(f"Restart node {restart_node_id}")
        node = kikimr.Cluster.nodes[restart_node_id]
        node.stop()
        node.start()

        data = ['{"dt": 1696849943000001, "str": "C" }']
        self.write_stream(data)
        expected_data = ['{"a_time":null,"b_time":1696849942500001,"c_time":1696849943000001}']
<<<<<<< HEAD
        assert self.read_stream(len(expected_data), topic_path=self.output_topic) == expected_data


    def test_restart_query_by_rescaling(self, kikimr):
        sourceName = ''.join(random.choices(string.ascii_letters + string.digits, k=8))
        self.init_topics(sourceName, partitions_count=10)
        self.create_source(kikimr, sourceName, True)

        name = "query1"
        sql = R'''
            CREATE STREAMING QUERY `{query_name}` AS
            DO BEGIN
                PRAGMA ydb.OverridePlanner = @@ [
                    {{ "tx": 0, "stage": 0, "tasks": 2 }}
                ] @@;
                $in = SELECT time FROM {source_name}.`{input_topic}`
                WITH (
                    FORMAT="json_each_row",
                    SCHEMA=(time String NOT NULL))
                WHERE time like "%time%";
                INSERT INTO {source_name}.`{output_topic}` SELECT time FROM $in;
            END DO;'''

        query_id = "query_id"  # TODO
        kikimr.YdbClient.query(sql.format(query_name=name, source_name=sourceName, input_topic=self.input_topic, output_topic=self.output_topic))
        self.wait_completed_checkpoints(kikimr, query_id)

        message_count = 20
        for i in range(message_count):
            self.write_stream(['{"time": "time to do it"}'], topic_path=None, partition_key=(''.join(random.choices(string.digits, k=8))))
        self.read_stream(message_count, topic_path=self.output_topic)
        self.wait_completed_checkpoints(kikimr, query_id)

        logging.debug(f"stopping query {name}")
        kikimr.YdbClient.query(f"ALTER STREAMING QUERY `{name}` SET (RUN = FALSE);")

        sql = R'''ALTER STREAMING QUERY `{query_name}` SET (
            RUN = TRUE,
            FORCE = TRUE
            ) AS
            DO BEGIN
                PRAGMA ydb.OverridePlanner = @@ [
                    {{ "tx": 0, "stage": 0, "tasks": 3 }}
                ] @@;
                $in = SELECT time FROM {source_name}.`{input_topic}`
                WITH (
                    FORMAT="json_each_row",
                    SCHEMA=(time String NOT NULL))
                WHERE time like "%lunch%";
                INSERT INTO {source_name}.`{output_topic}` SELECT time FROM $in;
            END DO;'''

        kikimr.YdbClient.query(sql.format(query_name=name, source_name=sourceName, input_topic=self.input_topic, output_topic=self.output_topic))

        message = '{"time": "time to rest"}'
        
        for i in range(message_count):
            self.write_stream([message], topic_path=None, partition_key=(''.join(random.choices(string.digits, k=8))))
        expected = [message for i in range(message_count)]
        self.read_stream(message_count, topic_path=self.output_topic) == expected

        kikimr.YdbClient.query(f"ALTER STREAMING QUERY `{name}` SET (RUN = FALSE);")

=======
        assert self.read_stream(len(expected_data), topic_path=self.output_topic) == expected_data
>>>>>>> f103e2b8
<|MERGE_RESOLUTION|>--- conflicted
+++ resolved
@@ -294,9 +294,7 @@
         data = ['{"dt": 1696849943000001, "str": "C" }']
         self.write_stream(data)
         expected_data = ['{"a_time":null,"b_time":1696849942500001,"c_time":1696849943000001}']
-<<<<<<< HEAD
-        assert self.read_stream(len(expected_data), topic_path=self.output_topic) == expected_data
-
+        assert self.read_stream(len(expected_data), topic_path=self.output_topic) == expected_data
 
     def test_restart_query_by_rescaling(self, kikimr):
         sourceName = ''.join(random.choices(string.ascii_letters + string.digits, k=8))
@@ -356,8 +354,4 @@
         expected = [message for i in range(message_count)]
         self.read_stream(message_count, topic_path=self.output_topic) == expected
 
-        kikimr.YdbClient.query(f"ALTER STREAMING QUERY `{name}` SET (RUN = FALSE);")
-
-=======
-        assert self.read_stream(len(expected_data), topic_path=self.output_topic) == expected_data
->>>>>>> f103e2b8
+        kikimr.YdbClient.query(f"ALTER STREAMING QUERY `{name}` SET (RUN = FALSE);")