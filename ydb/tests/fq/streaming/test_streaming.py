import logging
import os
import time
import random
import string

from ydb.tests.tools.fq_runner.kikimr_runner import plain_or_under_sanitizer_wrapper

from ydb.tests.tools.datastreams_helpers.test_yds_base import TestYdsBase
from ydb.tests.tools.fq_runner.kikimr_metrics import load_metrics

logger = logging.getLogger(__name__)


class TestStreamingInYdb(TestYdsBase):

    def create_source(self, kikimr, sourceName, shared=False):
        kikimr.YdbClient.query(f"""
            CREATE EXTERNAL DATA SOURCE `{sourceName}` WITH (
                SOURCE_TYPE="Ydb",
                LOCATION="{os.getenv("YDB_ENDPOINT")}",
                DATABASE_NAME="{os.getenv("YDB_DATABASE")}",
                SHARED_READING="{shared}",
                AUTH_METHOD="NONE");""")

    def monitoring_endpoint(self, kikimr, node_id=None):
        node = kikimr.Cluster.nodes[node_id]
        return f"http://localhost:{node.mon_port}"

    def get_sensors(self, kikimr, node_id, counters):
        url = self.monitoring_endpoint(kikimr, node_id) + "/counters/counters={}/json".format(counters)
        return load_metrics(url)

    def get_checkpoint_coordinator_metric(self, kikimr, query_id, metric_name, expect_counters_exist=False):
        sum = 0
        found = False
        for node_id in kikimr.Cluster.nodes:
            sensor = self.get_sensors(kikimr, node_id, "kqp").find_sensor(
                {
                    # "query_id": query_id,  # TODO
                    "subsystem": "checkpoint_coordinator",
                    "sensor": metric_name
                }
            )
            if sensor is not None:
                found = True
                sum += sensor
        assert found or not expect_counters_exist
        return sum

    def get_completed_checkpoints(self, kikimr, query_id):
        return self.get_checkpoint_coordinator_metric(kikimr, query_id, "CompletedCheckpoints")

    def wait_completed_checkpoints(self, kikimr, query_id,
                                   timeout=plain_or_under_sanitizer_wrapper(120, 150)):
        current = self.get_checkpoint_coordinator_metric(kikimr, query_id, "CompletedCheckpoints")
        checkpoints_count = current + 2
        deadline = time.time() + timeout
        while True:
            completed = self.get_completed_checkpoints(kikimr, query_id)
            if completed >= checkpoints_count:
                break
            assert time.time() < deadline, "Wait checkpoint failed, actual completed: " + str(completed)
            time.sleep(plain_or_under_sanitizer_wrapper(0.5, 2))

    def get_actor_count(self, kikimr, node_id, activity):
        result = self.get_sensors(kikimr, node_id, "utils").find_sensor(
            {"activity": activity, "sensor": "ActorsAliveByActivity", "execpool": "User"})
        return result if result is not None else 0

    def test_read_topic(self, kikimr):
        sourceName = "test_read_topic" + ''.join(random.choices(string.ascii_letters + string.digits, k=8))
        self.init_topics(sourceName, create_output=False)

        self.create_source(kikimr, sourceName, False)
        sql = f"""SELECT time FROM {sourceName}.`{self.input_topic}`
            WITH (
                FORMAT="json_each_row",
                SCHEMA=(time String NOT NULL))
            LIMIT 1"""

        future = kikimr.YdbClient.query_async(sql)
        time.sleep(1)
        data = ['{"time": "lunch time"}']
        self.write_stream(data)
        result_sets = future.result()
        assert result_sets[0].rows[0]['time'] == b'lunch time'

    def test_read_topic_shared_reading_limit(self, kikimr):
        sourceName = "test_read_topic_shared_reading_limit" + ''.join(random.choices(string.ascii_letters + string.digits, k=8))
        self.init_topics(sourceName, create_output=False, partitions_count=10)

        self.create_source(kikimr, sourceName, True)
        sql = f"""SELECT time FROM {sourceName}.`{self.input_topic}`
            WITH (
                FORMAT="json_each_row",
                SCHEMA=(time String NOT NULL))
            WHERE time like "%lunch%"
            LIMIT 1"""

        future1 = kikimr.YdbClient.query_async(sql)
        future2 = kikimr.YdbClient.query_async(sql)
        time.sleep(3)
        data = ['{"time": "lunch time"}']
        self.write_stream(data)
        result_sets1 = future1.result()
        result_sets2 = future2.result()
        assert result_sets1[0].rows[0]['time'] == b'lunch time'
        assert result_sets2[0].rows[0]['time'] == b'lunch time'

    def test_restart_query(self, kikimr):
        sourceName = "test_restart_query" + ''.join(random.choices(string.ascii_letters + string.digits, k=8))
        self.init_topics(sourceName, partitions_count=10)
        self.create_source(kikimr, sourceName, False)

        name = "test_restart_query"
        sql = R'''
            CREATE STREAMING QUERY `{query_name}` AS
            DO BEGIN
                $in = SELECT time FROM {source_name}.`{input_topic}`
                WITH (
                    FORMAT="json_each_row",
                    SCHEMA=(time String NOT NULL))
                WHERE time like "%lunch%";
                INSERT INTO {source_name}.`{output_topic}` SELECT time FROM $in;
            END DO;'''

        query_id = "query_id"  # TODO
        kikimr.YdbClient.query(sql.format(query_name=name, source_name=sourceName, input_topic=self.input_topic, output_topic=self.output_topic))
        self.wait_completed_checkpoints(kikimr, query_id)

        data = ['{"time": "lunch time"}']
        expected_data = ['lunch time']
        self.write_stream(data)

        assert self.read_stream(len(expected_data), topic_path=self.output_topic) == expected_data
        self.wait_completed_checkpoints(kikimr, query_id)

        kikimr.YdbClient.query(f"ALTER STREAMING QUERY `{name}` SET (RUN = FALSE);")
        time.sleep(0.5)

        data = ['{"time": "next lunch time"}']
        expected_data = ['next lunch time']
        self.write_stream(data)

        kikimr.YdbClient.query(f"ALTER STREAMING QUERY `{name}` SET (RUN = TRUE);")
        assert self.read_stream(len(expected_data), topic_path=self.output_topic) == expected_data

        kikimr.YdbClient.query(f"DROP STREAMING QUERY `{name}`;")

    def test_read_topic_shared_reading_insert_to_topic(self, kikimr):
        sourceName = "source3_" + ''.join(random.choices(string.ascii_letters + string.digits, k=8))
        self.init_topics(sourceName, partitions_count=10)
        self.create_source(kikimr, sourceName, True)

        sql = R'''
            CREATE STREAMING QUERY `{query_name}` AS
            DO BEGIN
                $in = SELECT time FROM {source_name}.`{input_topic}`
                WITH (
                    FORMAT="json_each_row",
                    SCHEMA=(time String NOT NULL))
                WHERE time like "%lunch%";
                INSERT INTO {source_name}.`{output_topic}` SELECT time FROM $in;
            END DO;'''

        kikimr.YdbClient.query(sql.format(query_name="query1", source_name=sourceName, input_topic=self.input_topic, output_topic=self.output_topic))
        kikimr.YdbClient.query(sql.format(query_name="query2", source_name=sourceName, input_topic=self.input_topic, output_topic=self.output_topic))

        query_id = "query_id"  # TODO
        self.wait_completed_checkpoints(kikimr, query_id)

        data = ['{"time": "lunch time"}']
        expected_data = ['lunch time', 'lunch time']
        self.write_stream(data)
        assert self.read_stream(len(expected_data), topic_path=self.output_topic) == expected_data
        self.wait_completed_checkpoints(kikimr, query_id)

        sql = R'''ALTER STREAMING QUERY `{query_name}` SET (RUN = FALSE);'''
        kikimr.YdbClient.query(sql.format(query_name="query1"))
        kikimr.YdbClient.query(sql.format(query_name="query2"))

        time.sleep(1)

        data = ['{"time": "next lunch time"}']
        expected_data = ['next lunch time', 'next lunch time']
        self.write_stream(data)

        sql = R'''ALTER STREAMING QUERY `{query_name}` SET (RUN = TRUE);'''
        kikimr.YdbClient.query(sql.format(query_name="query1"))
        kikimr.YdbClient.query(sql.format(query_name="query2"))
        assert self.read_stream(len(expected_data), topic_path=self.output_topic) == expected_data

        sql = R'''DROP STREAMING QUERY `{query_name}`;'''
        kikimr.YdbClient.query(sql.format(query_name="query1"))
        kikimr.YdbClient.query(sql.format(query_name="query2"))

    def test_read_topic_shared_reading_restart_nodes(self, kikimr):
        sourceName = "source_" + ''.join(random.choices(string.ascii_letters + string.digits, k=8))
        self.init_topics(sourceName, partitions_count=1)
        self.create_source(kikimr, sourceName, True)

        sql = R'''
            CREATE STREAMING QUERY `{query_name}` AS
            DO BEGIN
                $in = SELECT value FROM {source_name}.`{input_topic}`
                WITH (
                    FORMAT="json_each_row",
                    SCHEMA=(value String NOT NULL))
                WHERE value like "%value%";
                INSERT INTO {source_name}.`{output_topic}` SELECT value FROM $in;
            END DO;'''

        kikimr.YdbClient.query(sql.format(query_name="query1", source_name=sourceName, input_topic=self.input_topic, output_topic=self.output_topic))
        query_id = "query_id"  # TODO
        self.wait_completed_checkpoints(kikimr, query_id)

        self.write_stream(['{"value": "value1"}'])
        expected_data = ['value1']
        assert self.read_stream(len(expected_data), topic_path=self.output_topic) == expected_data
        self.wait_completed_checkpoints(kikimr, query_id)

        restart_node_id = None
        for node_id in kikimr.Cluster.nodes:
            count = self.get_actor_count(kikimr, node_id, "DQ_PQ_READ_ACTOR")
            if count:
                restart_node_id = node_id

        logging.debug(f"Restart node {restart_node_id}")
        node = kikimr.Cluster.nodes[restart_node_id]
        node.stop()
        node.start()

        self.write_stream(['{"value": "value2"}'])
        expected_data = ['value2']
        assert self.read_stream(len(expected_data), topic_path=self.output_topic) == expected_data
        self.wait_completed_checkpoints(kikimr, query_id)

    def test_read_topic_restore_state(self, kikimr):
        sourceName = "source4_" + ''.join(random.choices(string.ascii_letters + string.digits, k=8))
        self.init_topics(sourceName, partitions_count=1)
        self.create_source(kikimr, sourceName, True)
        sql = R'''
            CREATE STREAMING QUERY `{query_name}` AS
            DO BEGIN
                pragma FeatureR010="prototype";
                PRAGMA DisableAnsiInForEmptyOrNullableItemsCollections;

                $in = SELECT * FROM {source_name}.`{input_topic}`
                    WITH (
                        FORMAT="json_each_row",
                        SCHEMA=(dt UINT64, str STRING));
                $mr = SELECT * FROM $in
                    MATCH_RECOGNIZE(
                        MEASURES
                        LAST(A.dt) as a_time,
                        LAST(B.dt) as b_time,
                        LAST(C.dt) as c_time
                        ONE ROW PER MATCH
                        AFTER MATCH SKIP TO NEXT ROW
                        PATTERN ( ( A | B ) ( B | C ) )
                        DEFINE
                            A as A.str='A',
                            B as B.str='B',
                            C as C.str='C');
                INSERT INTO {source_name}.`{output_topic}`
                    SELECT ToBytes(Unwrap(Json::SerializeJson(Yson::From(TableRow())))) FROM $mr;
            END DO;'''

        kikimr.YdbClient.query(sql.format(query_name="query1", source_name=sourceName, input_topic=self.input_topic, output_topic=self.output_topic))
        query_id = "query_id"  # TODO
        self.wait_completed_checkpoints(kikimr, query_id)

        data = [
            '{"dt": 1696849942000001, "str": "A" }',
            '{"dt": 1696849942500001, "str": "B" }'
        ]
        self.write_stream(data)
        expected_data = ['{"a_time":1696849942000001,"b_time":1696849942500001,"c_time":null}']
        assert self.read_stream(len(expected_data), topic_path=self.output_topic) == expected_data
        self.wait_completed_checkpoints(kikimr, query_id)

        restart_node_id = None
        for node_id in kikimr.Cluster.nodes:
            count = self.get_actor_count(kikimr, node_id, "DQ_PQ_READ_ACTOR")
            if count:
                restart_node_id = node_id

        logging.debug(f"Restart node {restart_node_id}")
        node = kikimr.Cluster.nodes[restart_node_id]
        node.stop()
        node.start()

        data = ['{"dt": 1696849943000001, "str": "C" }']
        self.write_stream(data)
        expected_data = ['{"a_time":null,"b_time":1696849942500001,"c_time":1696849943000001}']
        assert self.read_stream(len(expected_data), topic_path=self.output_topic) == expected_data

    def test_json_errors(self, kikimr):
        sourceName = "test_json_errors" + ''.join(random.choices(string.ascii_letters + string.digits, k=8))
        self.init_topics(sourceName, partitions_count=10)
        self.create_source(kikimr, sourceName, True)

        name = "test_json_errors"
        sql = R'''
            CREATE STREAMING QUERY `{query_name}` AS
            DO BEGIN
                $in = SELECT data FROM {source_name}.`{input_topic}`
                WITH (
                    FORMAT="json_each_row",
                    `skip.json.errors` = "true",
                    SCHEMA=(time UINT32 NOT NULL, data String NOT NULL));
                INSERT INTO {source_name}.`{output_topic}` SELECT data FROM $in;
            END DO;'''

        query_id = "query_id"  # TODO
        kikimr.YdbClient.query(sql.format(query_name=name, source_name=sourceName, input_topic=self.input_topic, output_topic=self.output_topic))
        self.wait_completed_checkpoints(kikimr, query_id)

        data = [
            '{"time": 101, "data": "hello1"}',
            '{"time": 102, "data": 7777}',
            '{"time": 103, "data": "hello2"}'
        ]
        self.write_stream(data, partition_key="key")

        expected = ['hello1', 'hello2']
        assert self.read_stream(len(expected), topic_path=self.output_topic) == expected

<<<<<<< HEAD
    def test_pragma(self, kikimr):
        sourceName = "test_pragma"
        self.init_topics(sourceName, partitions_count=10)
        self.create_source(kikimr, sourceName)

        query_name="test_pragma1"
        sql = R'''
            CREATE STREAMING QUERY `{query_name}` AS
            DO BEGIN
                PRAGMA ydb.DisableCheckpoints="true";
                PRAGMA ydb.MaxTasksPerStage = "1";
                $in = SELECT time FROM {source_name}.`{input_topic}`
                WITH (
                    FORMAT="json_each_row",
                    SCHEMA=(time String NOT NULL));
                INSERT INTO {source_name}.`{output_topic}` SELECT time FROM $in;
            END DO;'''

        kikimr.YdbClient.query(sql.format(query_name=query_name, source_name=sourceName, input_topic=self.input_topic, output_topic=self.output_topic))

        self.write_stream(['{"time": "lunch time"}'])
        assert self.read_stream(1, topic_path=self.output_topic) == ['lunch time']

        kikimr.YdbClient.query(f"DROP STREAMING QUERY `{query_name}`")
=======
    def test_restart_query_by_rescaling(self, kikimr):
        sourceName = ''.join(random.choices(string.ascii_letters + string.digits, k=8))
        self.init_topics(sourceName, partitions_count=10)
        self.create_source(kikimr, sourceName, True)

        name = "test_restart_query_by_rescaling"
        sql = R'''
            CREATE STREAMING QUERY `{query_name}` AS
            DO BEGIN
                PRAGMA ydb.OverridePlanner = @@ [
                    {{ "tx": 0, "stage": 0, "tasks": 2 }}
                ] @@;
                $in = SELECT time FROM {source_name}.`{input_topic}`
                WITH (
                    FORMAT="json_each_row",
                    SCHEMA=(time String NOT NULL))
                WHERE time like "%time%";
                INSERT INTO `{source_name}`.`{output_topic}` SELECT time FROM $in;
            END DO;'''

        query_id = "query_id"  # TODO
        kikimr.YdbClient.query(sql.format(query_name=name, source_name=sourceName, input_topic=self.input_topic, output_topic=self.output_topic))
        self.wait_completed_checkpoints(kikimr, query_id)

        message_count = 20
        for i in range(message_count):
            self.write_stream(['{"time": "time to do it"}'], topic_path=None, partition_key=(''.join(random.choices(string.digits, k=8))))
        assert self.read_stream(message_count, topic_path=self.output_topic) == ["time to do it" for i in range(message_count)]
        self.wait_completed_checkpoints(kikimr, query_id)

        logging.debug(f"stopping query {name}")
        kikimr.YdbClient.query(f"ALTER STREAMING QUERY `{name}` SET (RUN = FALSE);")

        sql = R'''ALTER STREAMING QUERY `{query_name}` SET (
            RUN = TRUE,
            FORCE = TRUE
            ) AS
            DO BEGIN
                PRAGMA ydb.OverridePlanner = @@ [
                    {{ "tx": 0, "stage": 0, "tasks": 3 }}
                ] @@;
                $in = SELECT time FROM {source_name}.`{input_topic}`
                WITH (
                    FORMAT="json_each_row",
                    SCHEMA=(time String NOT NULL))
                WHERE time like "%lunch%";
                INSERT INTO `{source_name}`.`{output_topic}` SELECT time FROM $in;
            END DO;'''

        kikimr.YdbClient.query(sql.format(query_name=name, source_name=sourceName, input_topic=self.input_topic, output_topic=self.output_topic))

        message = '{"time": "time to lunch"}'
        for i in range(message_count):
            self.write_stream([message], topic_path=None, partition_key=(''.join(random.choices(string.digits, k=8))))
        assert self.read_stream(message_count, topic_path=self.output_topic) == ["time to lunch" for i in range(message_count)]

        kikimr.YdbClient.query(f"ALTER STREAMING QUERY `{name}` SET (RUN = FALSE);")
>>>>>>> 1b58af3a
<|MERGE_RESOLUTION|>--- conflicted
+++ resolved
@@ -327,7 +327,64 @@
         expected = ['hello1', 'hello2']
         assert self.read_stream(len(expected), topic_path=self.output_topic) == expected
 
-<<<<<<< HEAD
+    def test_restart_query_by_rescaling(self, kikimr):
+        sourceName = ''.join(random.choices(string.ascii_letters + string.digits, k=8))
+        self.init_topics(sourceName, partitions_count=10)
+        self.create_source(kikimr, sourceName, True)
+
+        name = "test_restart_query_by_rescaling"
+        sql = R'''
+            CREATE STREAMING QUERY `{query_name}` AS
+            DO BEGIN
+                PRAGMA ydb.OverridePlanner = @@ [
+                    {{ "tx": 0, "stage": 0, "tasks": 2 }}
+                ] @@;
+                $in = SELECT time FROM {source_name}.`{input_topic}`
+                WITH (
+                    FORMAT="json_each_row",
+                    SCHEMA=(time String NOT NULL))
+                WHERE time like "%time%";
+                INSERT INTO `{source_name}`.`{output_topic}` SELECT time FROM $in;
+            END DO;'''
+
+        query_id = "query_id"  # TODO
+        kikimr.YdbClient.query(sql.format(query_name=name, source_name=sourceName, input_topic=self.input_topic, output_topic=self.output_topic))
+        self.wait_completed_checkpoints(kikimr, query_id)
+
+        message_count = 20
+        for i in range(message_count):
+            self.write_stream(['{"time": "time to do it"}'], topic_path=None, partition_key=(''.join(random.choices(string.digits, k=8))))
+        assert self.read_stream(message_count, topic_path=self.output_topic) == ["time to do it" for i in range(message_count)]
+        self.wait_completed_checkpoints(kikimr, query_id)
+
+        logging.debug(f"stopping query {name}")
+        kikimr.YdbClient.query(f"ALTER STREAMING QUERY `{name}` SET (RUN = FALSE);")
+
+        sql = R'''ALTER STREAMING QUERY `{query_name}` SET (
+            RUN = TRUE,
+            FORCE = TRUE
+            ) AS
+            DO BEGIN
+                PRAGMA ydb.OverridePlanner = @@ [
+                    {{ "tx": 0, "stage": 0, "tasks": 3 }}
+                ] @@;
+                $in = SELECT time FROM {source_name}.`{input_topic}`
+                WITH (
+                    FORMAT="json_each_row",
+                    SCHEMA=(time String NOT NULL))
+                WHERE time like "%lunch%";
+                INSERT INTO `{source_name}`.`{output_topic}` SELECT time FROM $in;
+            END DO;'''
+
+        kikimr.YdbClient.query(sql.format(query_name=name, source_name=sourceName, input_topic=self.input_topic, output_topic=self.output_topic))
+
+        message = '{"time": "time to lunch"}'
+        for i in range(message_count):
+            self.write_stream([message], topic_path=None, partition_key=(''.join(random.choices(string.digits, k=8))))
+        assert self.read_stream(message_count, topic_path=self.output_topic) == ["time to lunch" for i in range(message_count)]
+
+        kikimr.YdbClient.query(f"ALTER STREAMING QUERY `{name}` SET (RUN = FALSE);")\
+
     def test_pragma(self, kikimr):
         sourceName = "test_pragma"
         self.init_topics(sourceName, partitions_count=10)
@@ -351,63 +408,4 @@
         self.write_stream(['{"time": "lunch time"}'])
         assert self.read_stream(1, topic_path=self.output_topic) == ['lunch time']
 
-        kikimr.YdbClient.query(f"DROP STREAMING QUERY `{query_name}`")
-=======
-    def test_restart_query_by_rescaling(self, kikimr):
-        sourceName = ''.join(random.choices(string.ascii_letters + string.digits, k=8))
-        self.init_topics(sourceName, partitions_count=10)
-        self.create_source(kikimr, sourceName, True)
-
-        name = "test_restart_query_by_rescaling"
-        sql = R'''
-            CREATE STREAMING QUERY `{query_name}` AS
-            DO BEGIN
-                PRAGMA ydb.OverridePlanner = @@ [
-                    {{ "tx": 0, "stage": 0, "tasks": 2 }}
-                ] @@;
-                $in = SELECT time FROM {source_name}.`{input_topic}`
-                WITH (
-                    FORMAT="json_each_row",
-                    SCHEMA=(time String NOT NULL))
-                WHERE time like "%time%";
-                INSERT INTO `{source_name}`.`{output_topic}` SELECT time FROM $in;
-            END DO;'''
-
-        query_id = "query_id"  # TODO
-        kikimr.YdbClient.query(sql.format(query_name=name, source_name=sourceName, input_topic=self.input_topic, output_topic=self.output_topic))
-        self.wait_completed_checkpoints(kikimr, query_id)
-
-        message_count = 20
-        for i in range(message_count):
-            self.write_stream(['{"time": "time to do it"}'], topic_path=None, partition_key=(''.join(random.choices(string.digits, k=8))))
-        assert self.read_stream(message_count, topic_path=self.output_topic) == ["time to do it" for i in range(message_count)]
-        self.wait_completed_checkpoints(kikimr, query_id)
-
-        logging.debug(f"stopping query {name}")
-        kikimr.YdbClient.query(f"ALTER STREAMING QUERY `{name}` SET (RUN = FALSE);")
-
-        sql = R'''ALTER STREAMING QUERY `{query_name}` SET (
-            RUN = TRUE,
-            FORCE = TRUE
-            ) AS
-            DO BEGIN
-                PRAGMA ydb.OverridePlanner = @@ [
-                    {{ "tx": 0, "stage": 0, "tasks": 3 }}
-                ] @@;
-                $in = SELECT time FROM {source_name}.`{input_topic}`
-                WITH (
-                    FORMAT="json_each_row",
-                    SCHEMA=(time String NOT NULL))
-                WHERE time like "%lunch%";
-                INSERT INTO `{source_name}`.`{output_topic}` SELECT time FROM $in;
-            END DO;'''
-
-        kikimr.YdbClient.query(sql.format(query_name=name, source_name=sourceName, input_topic=self.input_topic, output_topic=self.output_topic))
-
-        message = '{"time": "time to lunch"}'
-        for i in range(message_count):
-            self.write_stream([message], topic_path=None, partition_key=(''.join(random.choices(string.digits, k=8))))
-        assert self.read_stream(message_count, topic_path=self.output_topic) == ["time to lunch" for i in range(message_count)]
-
-        kikimr.YdbClient.query(f"ALTER STREAMING QUERY `{name}` SET (RUN = FALSE);")
->>>>>>> 1b58af3a
+        kikimr.YdbClient.query(f"DROP STREAMING QUERY `{query_name}`")