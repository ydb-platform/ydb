#!/usr/bin/env python
# -*- coding: utf-8 -*-

import os
import pytest
import logging
import time

from ydb.tests.tools.fq_runner.kikimr_utils import yq_v1
from ydb.tests.tools.datastreams_helpers.test_yds_base import TestYdsBase

from ydb.tests.tools.fq_runner.kikimr_runner import StreamingOverKikimr
from ydb.tests.tools.fq_runner.kikimr_runner import StreamingOverKikimrConfig
from ydb.tests.tools.fq_runner.kikimr_runner import TenantConfig

from ydb.tests.tools.datastreams_helpers.control_plane import list_read_rules
from ydb.tests.tools.datastreams_helpers.control_plane import create_stream, create_read_rule
from ydb.tests.tools.datastreams_helpers.data_plane import read_stream, write_stream
from ydb.tests.tools.fq_runner.fq_client import StreamingDisposition

import ydb.public.api.protos.draft.fq_pb2 as fq

YDS_CONNECTION = "yds"


@pytest.fixture
def kikimr(request):
    kikimr_conf = StreamingOverKikimrConfig(
        cloud_mode=True, node_count={"/cp": TenantConfig(1), "/compute": TenantConfig(2)}
    )
    kikimr = StreamingOverKikimr(kikimr_conf)
    kikimr.compute_plane.fq_config['row_dispatcher']['enabled'] = True
    kikimr.compute_plane.fq_config['row_dispatcher']['without_consumer'] = True
    kikimr.start_mvp_mock_server()
    kikimr.start()
    yield kikimr
    kikimr.stop_mvp_mock_server()
    kikimr.stop()


def start_yds_query(kikimr, client, sql) -> str:
    query_id = client.create_query("simple", sql, type=fq.QueryContent.QueryType.STREAMING).result.query_id
    client.wait_query_status(query_id, fq.QueryMeta.RUNNING)
    kikimr.compute_plane.wait_zero_checkpoint(query_id)
    return query_id


def stop_yds_query(client, query_id):
    client.abort_query(query_id)
    client.wait_query(query_id)


def wait_actor_count(kikimr, activity, expected_count):
    deadline = time.time() + 60
    while True:
        count = 0
        for node_index in kikimr.compute_plane.kikimr_cluster.nodes:
            count = count + kikimr.compute_plane.get_actor_count(node_index, activity)
        if count == expected_count:
            break
        assert time.time() < deadline, f"Waiting actor {activity} count failed, current count {count}"
        time.sleep(1)
    pass


def wait_row_dispatcher_sensor_value(kikimr, sensor, expected_count, exact_match=True):
    deadline = time.time() + 60
    while True:
        count = 0
        for node_index in kikimr.compute_plane.kikimr_cluster.nodes:
            value = kikimr.compute_plane.get_sensors(node_index, "yq").find_sensor(
                {"subsystem": "row_dispatcher", "sensor": sensor})
            count += value if value is not None else 0
        if count == expected_count:
            break
        if not exact_match and count > expected_count:
            break
        assert time.time() < deadline, f"Waiting sensor {sensor} value failed, current count {count}"
        time.sleep(1)
    pass


class TestPqRowDispatcher(TestYdsBase):

    def run_and_check(self, kikimr, client, sql, input, output, expected_predicate):
        query_id = start_yds_query(kikimr, client, sql)
        wait_actor_count(kikimr, "FQ_ROW_DISPATCHER_SESSION", 1)

        self.write_stream(input)
        assert self.read_stream(len(output), topic_path=self.output_topic) == output

        stop_yds_query(client, query_id)
        wait_actor_count(kikimr, "FQ_ROW_DISPATCHER_SESSION", 0)

        issues = str(client.describe_query(query_id).result.query.transient_issue)
        assert expected_predicate in issues, "Incorrect Issues: " + issues

    @yq_v1
    def test_read_raw_format_with_row_dispatcher(self, kikimr, client):
        client.create_yds_connection(
            YDS_CONNECTION, os.getenv("YDB_DATABASE"), os.getenv("YDB_ENDPOINT"), shared_reading=True
        )
        connections = client.list_connections(fq.Acl.Visibility.PRIVATE).result.connection
        assert len(connections) == 1
        assert connections[0].content.setting.data_streams.shared_reading

        self.init_topics("test_read_raw_format_with_row_dispatcher", create_output=False)
        output_topic = "pq_test_pq_read_write_output"
        create_stream(output_topic, partitions_count=1)
        create_read_rule(output_topic, self.consumer_name)

        sql1 = Rf'''INSERT INTO {YDS_CONNECTION}.`{output_topic}`
                    SELECT * FROM {YDS_CONNECTION}.`{self.input_topic}` WITH (format=raw, SCHEMA (data String NOT NULL));'''

        query_id = start_yds_query(kikimr, client, sql1)
        data = ['{"time" = 101;}', '{"time" = 102;}']

        self.write_stream(data)
        assert self.read_stream(len(data), topic_path=output_topic) == data
        wait_actor_count(kikimr, "FQ_ROW_DISPATCHER_SESSION", 1)
        stop_yds_query(client, query_id)

        sql2 = Rf'''INSERT INTO {YDS_CONNECTION}.`{output_topic}`
                    SELECT * FROM {YDS_CONNECTION}.`{self.input_topic}` WITH (format=raw, SCHEMA (data String NOT NULL))
                    WHERE data != "romashka";'''

        query_id = start_yds_query(kikimr, client, sql2)
        data = ['{"time" = 103;}', '{"time" = 104;}']

        self.write_stream(data)
        assert self.read_stream(len(data), topic_path=output_topic) == data
        wait_actor_count(kikimr, "FQ_ROW_DISPATCHER_SESSION", 1)
        stop_yds_query(client, query_id)

    @yq_v1
    def test_simple_not_null(self, kikimr, client):
        client.create_yds_connection(
            YDS_CONNECTION, os.getenv("YDB_DATABASE"), os.getenv("YDB_ENDPOINT"), shared_reading=True
        )
        self.init_topics("test_simple_not_null")

        sql = Rf'''
            INSERT INTO {YDS_CONNECTION}.`{self.output_topic}`
            SELECT Cast(time as String) FROM {YDS_CONNECTION}.`{self.input_topic}`
                WITH (format=json_each_row, SCHEMA (time Int32 NOT NULL, data String NOT NULL));'''

        query_id = start_yds_query(kikimr, client, sql)
        wait_actor_count(kikimr, "FQ_ROW_DISPATCHER_SESSION", 1)
        time.sleep(10)

        data = [
            '{"time": 101, "data": "hello1", "event": "event1"}',
            '{"time": 102, "data": "hello2", "event": "event2"}',
            '{"time": 103, "data": "hello3", "event": "event3"}',
        ]

        self.write_stream(data)
        expected = ['101', '102', '103']
        assert self.read_stream(len(expected), topic_path=self.output_topic) == expected

        wait_actor_count(kikimr, "DQ_PQ_READ_ACTOR", 1)
        wait_actor_count(kikimr, "FQ_ROW_DISPATCHER_SESSION", 1)

        stop_yds_query(client, query_id)
        # Assert that all read rules were removed after query stops
        read_rules = list_read_rules(self.input_topic)
        assert len(read_rules) == 0, read_rules
        wait_actor_count(kikimr, "FQ_ROW_DISPATCHER_SESSION", 0)

    @yq_v1
    def test_simple_optional(self, kikimr, client):
        client.create_yds_connection(
            YDS_CONNECTION, os.getenv("YDB_DATABASE"), os.getenv("YDB_ENDPOINT"), shared_reading=True
        )
        self.init_topics("test_simple_optional")

        sql = Rf'''
            INSERT INTO {YDS_CONNECTION}.`{self.output_topic}`
            SELECT Cast(time as String) FROM {YDS_CONNECTION}.`{self.input_topic}`
                WITH (format=json_each_row, SCHEMA (time Int32 NOT NULL, data String));'''

        query_id = start_yds_query(kikimr, client, sql)
        wait_actor_count(kikimr, "FQ_ROW_DISPATCHER_SESSION", 1)

        data = ['{"time": 101, "data": "hello1", "event": "event1"}', '{"time": 102, "event": "event2"}']

        self.write_stream(data)
        expected = ['101', '102']
        assert self.read_stream(len(expected), topic_path=self.output_topic) == expected

        wait_actor_count(kikimr, "DQ_PQ_READ_ACTOR", 1)

        stop_yds_query(client, query_id)
        # Assert that all read rules were removed after query stops
        read_rules = list_read_rules(self.input_topic)
        assert len(read_rules) == 0, read_rules
        wait_actor_count(kikimr, "FQ_ROW_DISPATCHER_SESSION", 0)

    @yq_v1
    def test_scheme_error(self, kikimr, client):
        client.create_yds_connection(
            YDS_CONNECTION, os.getenv("YDB_DATABASE"), os.getenv("YDB_ENDPOINT"), shared_reading=True
        )
        self.init_topics("test_scheme_error")

        sql = Rf'''
            INSERT INTO {YDS_CONNECTION}.`{self.output_topic}`
            SELECT Cast(time as String) FROM {YDS_CONNECTION}.`{self.input_topic}`
                WITH (format=json_each_row, SCHEMA (time Int32 NOT NULL, data String NOT NULL));'''

        query_id = start_yds_query(kikimr, client, sql)
        wait_actor_count(kikimr, "FQ_ROW_DISPATCHER_SESSION", 1)

        data = ['{"this": "is", not json}', '{"noch einmal / nicht json"}']
        self.write_stream(data)

        client.wait_query_status(query_id, fq.QueryMeta.FAILED)
        issues = str(client.describe_query(query_id).result.query.issue)
        assert "Cannot parse JSON string" in issues, "Incorrect Issues: " + issues

        wait_actor_count(kikimr, "DQ_PQ_READ_ACTOR", 0)
        wait_actor_count(kikimr, "FQ_ROW_DISPATCHER_SESSION", 0)

        query_id = start_yds_query(kikimr, client, sql)
        wait_actor_count(kikimr, "FQ_ROW_DISPATCHER_SESSION", 1)
        data = ['{"time": 101, "data": "hello1", "event": "event1"}']
        self.write_stream(data)
        expected = ['101']
        assert self.read_stream(len(expected), topic_path=self.output_topic) == expected
        stop_yds_query(client, query_id)
        wait_actor_count(kikimr, "FQ_ROW_DISPATCHER_SESSION", 0)

    @yq_v1
    def test_nested_types(self, kikimr, client):
        client.create_yds_connection(
            YDS_CONNECTION, os.getenv("YDB_DATABASE"), os.getenv("YDB_ENDPOINT"), shared_reading=True
        )
        self.init_topics("test_nested_types")

        sql = Rf'''
            INSERT INTO {YDS_CONNECTION}.`{self.output_topic}`
            SELECT data FROM {YDS_CONNECTION}.`{self.input_topic}`
                WITH (format=json_each_row, SCHEMA (time UInt64 NOT NULL, data Json NOT NULL, event String NOT NULL))
                WHERE event = "event1" or event = "event2" or event = "event4";'''

        query_id = start_yds_query(kikimr, client, sql)
        wait_actor_count(kikimr, "FQ_ROW_DISPATCHER_SESSION", 1)

        large_string = "abcdefghjkl1234567890+abcdefghjkl1234567890"
        data = [
            '{"time": 101, "data": {"key": "value", "second_key":"' + large_string + '"}, "event": "event1"}',
            '{"time": 102, "data": ["key1", "key2", "' + large_string + '"], "event": "event2"}',
            '{"time": 103, "data": ["' + large_string + '"], "event": "event3"}',
            '{"time": 104, "data": "' + large_string + '", "event": "event4"}',
        ]

        self.write_stream(data)
        expected = [
            '{"key": "value", "second_key":"' + large_string + '"}',
            '["key1", "key2", "' + large_string + '"]',
            '"' + large_string + '"'
        ]
        assert self.read_stream(len(expected), topic_path=self.output_topic) == expected

        wait_actor_count(kikimr, "DQ_PQ_READ_ACTOR", 1)
        stop_yds_query(client, query_id)

        issues = str(client.describe_query(query_id).result.query.transient_issue)
        assert "Row dispatcher will use the predicate:" in issues, "Incorrect Issues: " + issues

    @yq_v1
    def test_nested_types_without_predicate(self, kikimr, client):
        client.create_yds_connection(
            YDS_CONNECTION, os.getenv("YDB_DATABASE"), os.getenv("YDB_ENDPOINT"), shared_reading=True
        )
        self.init_topics("test_nested_types_without_predicate")

        sql = Rf'''
            INSERT INTO {YDS_CONNECTION}.`{self.output_topic}`
            SELECT data FROM {YDS_CONNECTION}.`{self.input_topic}`
                WITH (format=json_each_row, SCHEMA (time UInt64 NOT NULL, data Json NOT NULL, event String NOT NULL));'''

        query_id = start_yds_query(kikimr, client, sql)
        wait_actor_count(kikimr, "FQ_ROW_DISPATCHER_SESSION", 1)

        data = [
            '{"time": 101, "data": {"key": "value"}, "event": "event1"}',
            '{"time": 102, "data": ["key1", "key2"], "event": "event2"}'
        ]

        self.write_stream(data)
        expected = [
            '{"key": "value"}',
            '["key1", "key2"]'
        ]
        assert self.read_stream(len(expected), topic_path=self.output_topic) == expected

        wait_actor_count(kikimr, "DQ_PQ_READ_ACTOR", 1)
        stop_yds_query(client, query_id)

    @yq_v1
    def test_filters_non_optional_field(self, kikimr, client):
        client.create_yds_connection(
            YDS_CONNECTION, os.getenv("YDB_DATABASE"), os.getenv("YDB_ENDPOINT"), shared_reading=True
        )
        self.init_topics("test_filter")

        sql = Rf'''
            INSERT INTO {YDS_CONNECTION}.`{self.output_topic}`
            SELECT Cast(time as String) FROM {YDS_CONNECTION}.`{self.input_topic}`
                WITH (format=json_each_row, SCHEMA (time UInt64 NOT NULL, data String NOT NULL, event String NOT NULL)) WHERE '''
        data = [
            '{"time": 101, "data": "hello1", "event": "event1"}',
            '{"time": 102, "data": "hello2", "event": "event2"}']
        filter = "time > 101;"
        expected = ['102']
        self.run_and_check(kikimr, client, sql + filter, data, expected, 'predicate: WHERE `time` > 101')
        filter = 'data = "hello2"'
        self.run_and_check(kikimr, client, sql + filter, data, expected, 'predicate: WHERE `data` = \\"hello2\\"')
        filter = ' event IS NOT DISTINCT FROM "event2"'
        self.run_and_check(kikimr, client, sql + filter, data, expected, 'predicate: WHERE `event` IS NOT DISTINCT FROM \\"event2\\"')
        filter = ' event IS DISTINCT FROM "event1"'
        self.run_and_check(kikimr, client, sql + filter, data, expected, 'predicate: WHERE `event` IS DISTINCT FROM \\"event1\\"')
        filter = ' event IS DISTINCT FROM "event1"'
        self.run_and_check(kikimr, client, sql + filter, data, expected, 'predicate: WHERE `event` IS DISTINCT FROM \\"event1\\"')
        filter = 'event IN ("event2")'
        self.run_and_check(kikimr, client, sql + filter, data, expected, 'predicate: WHERE `event` IN (\\"event2\\")')
        filter = 'event IN ("1", "2", "3", "4", "5", "6", "7", "event2")'
        self.run_and_check(kikimr, client, sql + filter, data, expected, 'predicate: WHERE `event` IN (\\"1\\"')

    @yq_v1
    def test_filters_optional_field(self, kikimr, client):
        client.create_yds_connection(
            YDS_CONNECTION, os.getenv("YDB_DATABASE"), os.getenv("YDB_ENDPOINT"), shared_reading=True
        )
        self.init_topics("test_filter")

        sql = Rf'''
            INSERT INTO {YDS_CONNECTION}.`{self.output_topic}`
            SELECT Cast(time as String) FROM {YDS_CONNECTION}.`{self.input_topic}`
                WITH (format=json_each_row, SCHEMA (time UInt64 NOT NULL, data String, event String, field1 UInt8, field2 Int64)) WHERE '''
        data = [
            '{"time": 101, "data": "hello1", "event": "event1", "field1": 5, "field2": 5}',
            '{"time": 102, "data": "hello2", "event": "event2", "field1": 5, "field2": 1005}']
        expected = ['102']
        filter = 'data = "hello2"'
        self.run_and_check(kikimr, client, sql + filter, data, expected, 'predicate: WHERE `data` = \\"hello2\\"')
        filter = ' event IS NOT DISTINCT FROM "event2"'
        self.run_and_check(kikimr, client, sql + filter, data, expected, 'predicate: WHERE `event` IS NOT DISTINCT FROM \\"event2\\"')
        filter = ' event IS DISTINCT FROM "event1"'
        self.run_and_check(kikimr, client, sql + filter, data, expected, 'predicate: WHERE `event` IS DISTINCT FROM \\"event1\\"')
        filter = ' event IS DISTINCT FROM "event1"'
        self.run_and_check(kikimr, client, sql + filter, data, expected, 'predicate: WHERE `event` IS DISTINCT FROM \\"event1\\"')
        filter = 'event IN ("event2")'
        self.run_and_check(kikimr, client, sql + filter, data, expected, 'predicate: WHERE `event` IN (\\"event2\\")')
        filter = 'event IN ("1", "2", "3", "4", "5", "6", "7", "event2")'
        self.run_and_check(kikimr, client, sql + filter, data, expected, 'predicate: WHERE `event` IN (\\"1\\"')
<<<<<<< HEAD
        filter = ' field1 IS DISTINCT FROM field2'
        self.run_and_check(kikimr, client, sql + filter, data, expected, 'predicate: WHERE `field1` IS DISTINCT FROM `field2`')
=======
        filter = ' event IS DISTINCT FROM data AND event IN ("1", "2", "3", "4", "5", "6", "7", "event2")'
        self.run_and_check(kikimr, client, sql + filter, data, expected, 'predicate: WHERE (`event` IS DISTINCT FROM `data` AND `event` IN (\\"1\\"')
        filter = ' IF(event = "event2", event IS DISTINCT FROM data, FALSE)'
        self.run_and_check(kikimr, client, sql + filter, data, expected, 'predicate: WHERE IF(`event` = \\"event2\\", `event` IS DISTINCT FROM `data`, FALSE)')

    @yq_v1
    def test_filters_optional_field(self, kikimr, client):
        client.create_yds_connection(
            YDS_CONNECTION, os.getenv("YDB_DATABASE"), os.getenv("YDB_ENDPOINT"), shared_reading=True
        )
        self.init_topics("test_filter")

        sql = Rf'''
            INSERT INTO {YDS_CONNECTION}.`{self.output_topic}`
            SELECT Cast(time as String) FROM {YDS_CONNECTION}.`{self.input_topic}`
                WITH (format=json_each_row, SCHEMA (time UInt64 NOT NULL, data String, event String, flag Bool, field1 UInt8, field2 Int64)) WHERE '''
        data = [
            '{"time": 101, "data": "hello1", "event": "event1", "flag": false, "field1": 5, "field2": 5}',
            '{"time": 102, "data": "hello2", "event": "event2", "flag": true, "field1": 5, "field2": 1005}']
        expected = ['102']
        filter = 'data = "hello2"'
        self.run_and_check(kikimr, client, sql + filter, data, expected, 'predicate: WHERE `data` = \\"hello2\\"')
        filter = 'flag'
        self.run_and_check(kikimr, client, sql + filter, data, expected, 'predicate: WHERE `flag`')
        # filter = ' event IS NOT DISTINCT FROM "event2"'
        # self.run_and_check(kikimr, client, sql + filter, data, expected, 'predicate: WHERE `event` IS NOT DISTINCT FROM \\"event2\\"')
        # filter = ' event IS DISTINCT FROM "event1"'
        # self.run_and_check(kikimr, client, sql + filter, data, expected, 'predicate: WHERE `event` IS DISTINCT FROM \\"event1\\"')
        # filter = ' field1 IS DISTINCT FROM field2'
        # self.run_and_check(kikimr, client, sql + filter, data, expected, 'predicate: WHERE `field1` IS DISTINCT FROM `field2`')
        filter = 'event IN ("event2")'
        self.run_and_check(kikimr, client, sql + filter, data, expected, 'predicate: WHERE `event` IN (\\"event2\\")')
        filter = 'event IN ("1", "2", "3", "4", "5", "6", "7", "event2")'
        self.run_and_check(kikimr, client, sql + filter, data, expected, 'predicate: WHERE `event` IN (\\"1\\"')
        # filter = ' event IS DISTINCT FROM data AND event IN ("1", "2", "3", "4", "5", "6", "7", "event2")'
        # self.run_and_check(kikimr, client, sql + filter, data, expected, 'predicate: WHERE (`event` IS DISTINCT FROM `data` AND `event` IN (\\"1\\"')
        # filter = ' IF(event == "event2", event IS DISTINCT FROM data, FALSE)'
        # self.run_and_check(kikimr, client, sql + filter, data, expected, 'predicate: WHERE IF(`event` == "event2", `event` IS DISTINCT FROM `data`, FALSE)')
        filter = ' COALESCE(event = "event2", TRUE)'
        self.run_and_check(kikimr, client, sql + filter, data, expected, 'predicate: WHERE COALESCE(`event` = \\"event2\\", TRUE)')
        filter = ' COALESCE(event = "event2", data = "hello2", TRUE)'
        self.run_and_check(kikimr, client, sql + filter, data, expected, 'predicate: WHERE COALESCE(`event` = \\"event2\\", `data` = \\"hello2\\", TRUE)')
>>>>>>> 25ffb034

    @yq_v1
    def test_filter_missing_fields(self, kikimr, client):
        client.create_yds_connection(
            YDS_CONNECTION, os.getenv("YDB_DATABASE"), os.getenv("YDB_ENDPOINT"), shared_reading=True
        )
        self.init_topics("test_filter_missing_fields")

        sql = Rf'''
            INSERT INTO {YDS_CONNECTION}.`{self.output_topic}`
            SELECT Cast(time as String) FROM {YDS_CONNECTION}.`{self.input_topic}`
                WITH (format=json_each_row, SCHEMA (time UInt64 NOT NULL, `data@data` String, event String NOT NULL))
                WHERE `data@data` IS NULL;'''

        query_id = start_yds_query(kikimr, client, sql)
        wait_actor_count(kikimr, "FQ_ROW_DISPATCHER_SESSION", 1)

        data = [
            '{"time": 101, "event": "event1"}',
            '{"time": 102, "data@data": null, "event": "event2"}',
            '{"time": 103, "data@data": "", "event": "event2"}',
            '{"time": 104, "data@data": "null", "event": "event2"}',
        ]

        self.write_stream(data)
        expected = ['101', '102']
        assert self.read_stream(len(expected), topic_path=self.output_topic) == expected

        wait_actor_count(kikimr, "DQ_PQ_READ_ACTOR", 1)
        stop_yds_query(client, query_id)

        issues = str(client.describe_query(query_id).result.query.transient_issue)
        assert "Row dispatcher will use the predicate:" in issues, "Incorrect Issues: " + issues

    @yq_v1
    def test_filter_use_unsupported_predicate(self, kikimr, client):
        client.create_yds_connection(
            YDS_CONNECTION, os.getenv("YDB_DATABASE"), os.getenv("YDB_ENDPOINT"), shared_reading=True
        )
        self.init_topics("test_filter_use_unsupported_predicate")

        sql = Rf'''
            INSERT INTO {YDS_CONNECTION}.`{self.output_topic}`
            SELECT Cast(time as String) FROM {YDS_CONNECTION}.`{self.input_topic}`
                WITH (format=json_each_row, SCHEMA (time UInt64 NOT NULL, data String NOT NULL, event String NOT NULL))
                WHERE  event LIKE 'event2%';'''

        query_id = start_yds_query(kikimr, client, sql)
        wait_actor_count(kikimr, "FQ_ROW_DISPATCHER_SESSION", 1)

        data = [
            '{"time": 102, "data": "hello2", "event": "event2"}',
        ]

        self.write_stream(data)
        assert self.read_stream(1, topic_path=self.output_topic) == ['102']
        wait_actor_count(kikimr, "DQ_PQ_READ_ACTOR", 1)
        stop_yds_query(client, query_id)

    @yq_v1
    def test_filter_with_mr(self, kikimr, client):
        client.create_yds_connection(
            YDS_CONNECTION, os.getenv("YDB_DATABASE"), os.getenv("YDB_ENDPOINT"), shared_reading=True
        )
        self.init_topics("test_filter_with_mr")

        sql = Rf'''
            pragma FeatureR010="prototype";
            pragma config.flags("TimeOrderRecoverDelay", "-10");
            pragma config.flags("TimeOrderRecoverAhead", "10");

            $data =
                SELECT * FROM {YDS_CONNECTION}.`{self.input_topic}`
                    WITH (format=json_each_row, SCHEMA (time UInt64 NOT NULL, event_class String NOT NULL, event_type UInt64 NOT NULL))
                    WHERE event_class = "event_class2";

            $match =
                SELECT * FROM $data
                MATCH_RECOGNIZE(
                    ORDER BY CAST(time as Timestamp)
                    MEASURES
                        LAST(M1.event_type) as event_type
                    ONE ROW PER MATCH
                    PATTERN ( M1 )
                    DEFINE
                        M1 as
                            M1.event_class = "event_class2"
                );

            INSERT INTO {YDS_CONNECTION}.`{self.output_topic}`
            SELECT ToBytes(Unwrap(Json::SerializeJson(Yson::From(TableRow())))) FROM $match;
            '''

        query_id = start_yds_query(kikimr, client, sql)
        wait_actor_count(kikimr, "FQ_ROW_DISPATCHER_SESSION", 1)

        data = [
            '{"time": 100, "event_class": "event_class1", "event_type": 1}',
            '{"time": 105, "event_class": "event_class2", "event_type": 2}',
            '{"time": 110, "event_class": "event_class2", "event_type": 3}',
            '{"time": 116, "event_class": "event_class2", "event_type": 4}'
        ]

        self.write_stream(data)
        expected = ['{"event_type":2}']
        assert self.read_stream(len(expected), topic_path=self.output_topic) == expected

        stop_yds_query(client, query_id)

        issues = str(client.describe_query(query_id).result.query.transient_issue)
        assert "Row dispatcher will use the predicate: WHERE `event_class` =" in issues, "Incorrect Issues: " + issues

    @yq_v1
    def test_start_new_query(self, kikimr, client):
        client.create_yds_connection(
            YDS_CONNECTION, os.getenv("YDB_DATABASE"), os.getenv("YDB_ENDPOINT"), shared_reading=True
        )
        self.init_topics("test_start_new_query", create_output=False)

        output_topic1 = "pq_test_pq_read_write_output1"
        output_topic2 = "pq_test_pq_read_write_output2"
        output_topic3 = "pq_test_pq_read_write_output3"
        create_stream(output_topic1, partitions_count=1)
        create_read_rule(output_topic1, self.consumer_name)

        create_stream(output_topic2, partitions_count=1)
        create_read_rule(output_topic2, self.consumer_name)

        create_stream(output_topic3, partitions_count=1)
        create_read_rule(output_topic3, self.consumer_name)

        sql1 = Rf'''
            INSERT INTO {YDS_CONNECTION}.`{output_topic1}`
            SELECT Cast(time as String) FROM {YDS_CONNECTION}.`{self.input_topic}`
                WITH (format=json_each_row, SCHEMA (time Int32 NOT NULL, data String NOT NULL));'''
        sql2 = Rf'''
            INSERT INTO {YDS_CONNECTION}.`{output_topic2}`
            SELECT Cast(time as String) FROM {YDS_CONNECTION}.`{self.input_topic}`
                WITH (format=json_each_row, SCHEMA (time Int32 NOT NULL, data String NOT NULL));'''
        query_id1 = start_yds_query(kikimr, client, sql1)
        query_id2 = start_yds_query(kikimr, client, sql2)
        wait_actor_count(kikimr, "FQ_ROW_DISPATCHER_SESSION", 1)

        data = [
            '{"time": 101, "data": "hello1", "event": "event1"}',
            '{"time": 102, "data": "hello2", "event": "event2"}',
        ]

        self.write_stream(data)
        expected = ['101', '102']
        assert self.read_stream(len(expected), topic_path=output_topic1) == expected
        assert self.read_stream(len(expected), topic_path=output_topic2) == expected

        wait_actor_count(kikimr, "DQ_PQ_READ_ACTOR", 2)

        # nothing unnecessary...
        assert not read_stream(output_topic1, 1, True, self.consumer_name, timeout=1)
        assert not read_stream(output_topic2, 1, True, self.consumer_name, timeout=1)

        sql3 = Rf'''
            INSERT INTO {YDS_CONNECTION}.`{output_topic3}`
            SELECT event FROM {YDS_CONNECTION}.`{self.input_topic}`
            WITH (format=json_each_row, SCHEMA (time Int32 NOT NULL, event String NOT NULL));'''
        query_id3 = start_yds_query(kikimr, client, sql3)

        data = [
            '{"time": 103, "data": "hello3", "event": "event3"}',
            '{"time": 104, "data": "hello4", "event": "event4"}',
        ]

        self.write_stream(data)
        expected12 = ['103', '104']
        expected3 = ['event3', 'event4']
        assert self.read_stream(len(expected), topic_path=output_topic1) == expected12
        assert self.read_stream(len(expected), topic_path=output_topic2) == expected12
        assert self.read_stream(len(expected), topic_path=output_topic3) == expected3

        wait_actor_count(kikimr, "FQ_ROW_DISPATCHER_SESSION", 1)

        assert not read_stream(output_topic1, 1, True, self.consumer_name, timeout=1)
        assert not read_stream(output_topic2, 1, True, self.consumer_name, timeout=1)
        assert not read_stream(output_topic3, 1, True, self.consumer_name, timeout=1)

        stop_yds_query(client, query_id1)
        stop_yds_query(client, query_id2)
        stop_yds_query(client, query_id3)

        # Assert that all read rules were removed after query stops
        read_rules = list_read_rules(self.input_topic)
        assert len(read_rules) == 0, read_rules
        wait_actor_count(kikimr, "FQ_ROW_DISPATCHER_SESSION", 0)

    @yq_v1
    def test_stop_start(self, kikimr, client):
        client.create_yds_connection(
            YDS_CONNECTION, os.getenv("YDB_DATABASE"), os.getenv("YDB_ENDPOINT"), shared_reading=True
        )
        self.init_topics("test_stop_start", create_output=False)

        output_topic = "test_stop_start"
        create_stream(output_topic, partitions_count=1)
        create_read_rule(output_topic, self.consumer_name)

        sql1 = Rf'''
            INSERT INTO {YDS_CONNECTION}.`{output_topic}`
            SELECT Cast(time as String) FROM {YDS_CONNECTION}.`{self.input_topic}`
                WITH (format=json_each_row, SCHEMA (time Int32 NOT NULL));'''

        query_id = start_yds_query(kikimr, client, sql1)
        wait_actor_count(kikimr, "FQ_ROW_DISPATCHER_SESSION", 1)

        data = ['{"time": 101}', '{"time": 102}']
        self.write_stream(data)
        expected = ['101', '102']
        assert self.read_stream(len(expected), topic_path=output_topic) == expected

        kikimr.compute_plane.wait_completed_checkpoints(
            query_id, kikimr.compute_plane.get_completed_checkpoints(query_id) + 2
        )
        stop_yds_query(client, query_id)
        wait_actor_count(kikimr, "FQ_ROW_DISPATCHER_SESSION", 0)

        client.modify_query(
            query_id,
            "continue",
            sql1,
            type=fq.QueryContent.QueryType.STREAMING,
            state_load_mode=fq.StateLoadMode.EMPTY,
            streaming_disposition=StreamingDisposition.from_last_checkpoint(),
        )
        client.wait_query_status(query_id, fq.QueryMeta.RUNNING)

        data = ['{"time": 103}', '{"time": 104}']

        self.write_stream(data)
        expected = ['103', '104']
        assert self.read_stream(len(expected), topic_path=output_topic) == expected

        stop_yds_query(client, query_id)
        wait_actor_count(kikimr, "FQ_ROW_DISPATCHER_SESSION", 0)

    @yq_v1
    def test_stop_start_with_filter(self, kikimr, client):
        client.create_yds_connection(
            YDS_CONNECTION, os.getenv("YDB_DATABASE"), os.getenv("YDB_ENDPOINT"), shared_reading=True
        )
        self.init_topics("test_stop_start_with_filter", create_output=False)

        output_topic = "test_stop_start_with_filter"
        create_stream(output_topic, partitions_count=1)
        create_read_rule(output_topic, self.consumer_name)

        sql = Rf'''
            INSERT INTO {YDS_CONNECTION}.`{output_topic}`
            SELECT Cast(time as String) FROM {YDS_CONNECTION}.`{self.input_topic}`
                WITH (format=json_each_row, SCHEMA (time UInt64 NOT NULL))
                WHERE time > 200;'''

        query_id = start_yds_query(kikimr, client, sql)
        wait_actor_count(kikimr, "FQ_ROW_DISPATCHER_SESSION", 1)

        data = ['{"time": 101}', '{"time": 102}']
        self.write_stream(data)

        kikimr.compute_plane.wait_completed_checkpoints(
            query_id, kikimr.compute_plane.get_completed_checkpoints(query_id) + 10     # long sleep to send status from topic_session to read_actor
        )
        stop_yds_query(client, query_id)
        wait_actor_count(kikimr, "FQ_ROW_DISPATCHER_SESSION", 0)

        sql = Rf'''
            INSERT INTO {YDS_CONNECTION}.`{output_topic}`
            SELECT Cast(time as String) FROM {YDS_CONNECTION}.`{self.input_topic}`
                WITH (format=json_each_row, SCHEMA (time UInt64 NOT NULL));'''

        client.modify_query(
            query_id,
            "continue",
            sql,
            type=fq.QueryContent.QueryType.STREAMING,
            state_load_mode=fq.StateLoadMode.EMPTY,
            streaming_disposition=StreamingDisposition.from_last_checkpoint(),
        )
        client.wait_query_status(query_id, fq.QueryMeta.RUNNING)

        data = ['{"time": 203}', '{"time": 204}']
        self.write_stream(data)
        expected = ['203', '204']
        assert self.read_stream(len(expected), topic_path=output_topic) == expected

        stop_yds_query(client, query_id)
        wait_actor_count(kikimr, "FQ_ROW_DISPATCHER_SESSION", 0)

    @yq_v1
    def test_restart_compute_node(self, kikimr, client):
        client.create_yds_connection(
            YDS_CONNECTION, os.getenv("YDB_DATABASE"), os.getenv("YDB_ENDPOINT"), shared_reading=True
        )
        self.init_topics("test_restart_compute_node")

        sql = Rf'''
            INSERT INTO {YDS_CONNECTION}.`{self.output_topic}`
            SELECT Cast(time as String) FROM {YDS_CONNECTION}.`{self.input_topic}`
                WITH (format=json_each_row, SCHEMA (time Int32 NOT NULL));'''

        query_id = start_yds_query(kikimr, client, sql)
        wait_actor_count(kikimr, "FQ_ROW_DISPATCHER_SESSION", 1)

        data = ['{"time": 101, "data": "hello1"}', '{"time": 102, "data": "hello2"}']

        self.write_stream(data)
        expected = ['101', '102']
        assert self.read_stream(len(expected), topic_path=self.output_topic) == expected

        kikimr.compute_plane.wait_completed_checkpoints(
            query_id, kikimr.compute_plane.get_completed_checkpoints(query_id) + 2
        )

        wait_actor_count(kikimr, "DQ_PQ_READ_ACTOR", 1)
        wait_actor_count(kikimr, "FQ_ROW_DISPATCHER_SESSION", 1)

        node_index = 2
        logging.debug("Restart compute node {}".format(node_index))
        kikimr.compute_plane.kikimr_cluster.nodes[node_index].stop()
        kikimr.compute_plane.kikimr_cluster.nodes[node_index].start()
        kikimr.compute_plane.wait_bootstrap(node_index)

        data = ['{"time": 103, "data": "hello3"}', '{"time": 104, "data": "hello4"}']
        self.write_stream(data)
        expected = ['103', '104']
        assert self.read_stream(len(expected), topic_path=self.output_topic) == expected
        kikimr.compute_plane.wait_completed_checkpoints(
            query_id, kikimr.compute_plane.get_completed_checkpoints(query_id) + 2
        )

        node_index = 1
        logging.debug("Restart compute node {}".format(node_index))
        kikimr.compute_plane.kikimr_cluster.nodes[node_index].stop()
        kikimr.compute_plane.kikimr_cluster.nodes[node_index].start()
        kikimr.compute_plane.wait_bootstrap(node_index)

        data = ['{"time": 105, "data": "hello5"}', '{"time": 106, "data": "hello6"}']
        self.write_stream(data)
        expected = ['105', '106']
        assert self.read_stream(len(expected), topic_path=self.output_topic) == expected

        stop_yds_query(client, query_id)
        wait_actor_count(kikimr, "FQ_ROW_DISPATCHER_SESSION", 0)

    @yq_v1
    def test_3_sessions(self, kikimr, client):
        client.create_yds_connection(
            YDS_CONNECTION, os.getenv("YDB_DATABASE"), os.getenv("YDB_ENDPOINT"), shared_reading=True
        )
        self.init_topics("test_3_session", create_output=False)

        output_topic1 = "test_3_session1"
        output_topic2 = "test_3_session2"
        output_topic3 = "test_3_session3"
        create_stream(output_topic1, partitions_count=1)
        create_read_rule(output_topic1, self.consumer_name)

        create_stream(output_topic2, partitions_count=1)
        create_read_rule(output_topic2, self.consumer_name)

        create_stream(output_topic3, partitions_count=1)
        create_read_rule(output_topic3, self.consumer_name)

        sql1 = Rf'''
            INSERT INTO {YDS_CONNECTION}.`{output_topic1}`
            SELECT Unwrap(Json::SerializeJson(Yson::From(TableRow()))) FROM {YDS_CONNECTION}.`{self.input_topic}`
                WITH (format=json_each_row, SCHEMA (time Int32 NOT NULL));'''
        sql2 = Rf'''
            INSERT INTO {YDS_CONNECTION}.`{output_topic2}`
            SELECT Unwrap(Json::SerializeJson(Yson::From(TableRow()))) FROM {YDS_CONNECTION}.`{self.input_topic}`
                WITH (format=json_each_row, SCHEMA (time Int32 NOT NULL));'''

        sql3 = Rf'''
            INSERT INTO {YDS_CONNECTION}.`{output_topic3}`
            SELECT Unwrap(Json::SerializeJson(Yson::From(TableRow()))) FROM {YDS_CONNECTION}.`{self.input_topic}`
                WITH (format=json_each_row, SCHEMA (time Int32 NOT NULL));'''
        query_id1 = start_yds_query(kikimr, client, sql1)
        query_id2 = start_yds_query(kikimr, client, sql2)
        query_id3 = start_yds_query(kikimr, client, sql3)

        data = ['{"time":101}', '{"time":102}']

        self.write_stream(data)
        expected = data
        assert self.read_stream(len(expected), topic_path=output_topic1) == expected
        assert self.read_stream(len(expected), topic_path=output_topic2) == expected
        assert self.read_stream(len(expected), topic_path=output_topic3) == expected
        wait_actor_count(kikimr, "FQ_ROW_DISPATCHER_SESSION", 1)

        kikimr.compute_plane.wait_completed_checkpoints(
            query_id1, kikimr.compute_plane.get_completed_checkpoints(query_id1) + 2
        )
        stop_yds_query(client, query_id1)

        data = ['{"time":103}', '{"time":104}']
        self.write_stream(data)
        expected = data
        assert not read_stream(output_topic1, 1, True, self.consumer_name, timeout=1)
        assert self.read_stream(len(expected), topic_path=output_topic2) == expected
        assert self.read_stream(len(expected), topic_path=output_topic3) == expected

        client.modify_query(
            query_id1,
            "continue",
            sql1,
            type=fq.QueryContent.QueryType.STREAMING,
            state_load_mode=fq.StateLoadMode.EMPTY,
            streaming_disposition=StreamingDisposition.from_last_checkpoint(),
        )
        client.wait_query_status(query_id1, fq.QueryMeta.RUNNING)

        assert self.read_stream(len(expected), topic_path=output_topic1) == expected

        data = ['{"time":105}', '{"time":106}']
        self.write_stream(data)
        expected = data
        assert self.read_stream(len(expected), topic_path=output_topic1) == expected
        assert self.read_stream(len(expected), topic_path=output_topic2) == expected
        assert self.read_stream(len(expected), topic_path=output_topic3) == expected

        wait_actor_count(kikimr, "FQ_ROW_DISPATCHER_SESSION", 1)

        stop_yds_query(client, query_id1)
        stop_yds_query(client, query_id2)
        stop_yds_query(client, query_id3)

        wait_actor_count(kikimr, "FQ_ROW_DISPATCHER_SESSION", 0)

    @yq_v1
    def test_many_partitions(self, kikimr, client):
        client.create_yds_connection(
            YDS_CONNECTION, os.getenv("YDB_DATABASE"), os.getenv("YDB_ENDPOINT"), shared_reading=True
        )
        self.init_topics("test_many_partitions", partitions_count=4)

        sql = Rf'''
            INSERT INTO {YDS_CONNECTION}.`{self.output_topic}`
            SELECT Cast(time as String) FROM {YDS_CONNECTION}.`{self.input_topic}`
                WITH (format=json_each_row, SCHEMA (time Int32 NOT NULL));'''

        query_id = start_yds_query(kikimr, client, sql)
        wait_actor_count(kikimr, "FQ_ROW_DISPATCHER_SESSION", 4)

        input_messages1 = [Rf'''{{"time": {c}}}''' for c in range(100, 110)]
        write_stream(self.input_topic, input_messages1, "partition_key1")

        input_messages2 = [Rf'''{{"time": {c}}}''' for c in range(110, 120)]
        write_stream(self.input_topic, input_messages2, "partition_key2")

        input_messages3 = [Rf'''{{"time": {c}}}''' for c in range(120, 130)]
        write_stream(self.input_topic, input_messages3, "partition_key3")

        input_messages4 = [Rf'''{{"time": {c}}}''' for c in range(130, 140)]
        write_stream(self.input_topic, input_messages4, "partition_key4")

        expected = [Rf'''{c}''' for c in range(100, 140)]
        assert sorted(self.read_stream(len(expected), topic_path=self.output_topic)) == expected

        stop_yds_query(client, query_id)
        wait_actor_count(kikimr, "FQ_ROW_DISPATCHER_SESSION", 0)

    @yq_v1
    def test_sensors(self, kikimr, client):
        client.create_yds_connection(
            YDS_CONNECTION, os.getenv("YDB_DATABASE"), os.getenv("YDB_ENDPOINT"), shared_reading=True
        )
        self.init_topics("test_sensors")

        sql = Rf'''
            INSERT INTO {YDS_CONNECTION}.`{self.output_topic}`
            SELECT Cast(time as String) FROM {YDS_CONNECTION}.`{self.input_topic}`
                WITH (format=json_each_row, SCHEMA (time Int32 NOT NULL));'''

        query_id = start_yds_query(kikimr, client, sql)

        self.write_stream(['{"time": 101}'])
        assert self.read_stream(1, topic_path=self.output_topic) == ['101']

        wait_actor_count(kikimr, "DQ_PQ_READ_ACTOR", 1)
        wait_actor_count(kikimr, "FQ_ROW_DISPATCHER_SESSION", 1)
        wait_row_dispatcher_sensor_value(kikimr, "ClientsCount", 1)
        wait_row_dispatcher_sensor_value(kikimr, "RowsSent", 1, exact_match=False)
        wait_row_dispatcher_sensor_value(kikimr, "IncomingRequests", 1, exact_match=False)
        wait_row_dispatcher_sensor_value(kikimr, "RowsRead", 1, exact_match=False)

        stop_yds_query(client, query_id)

        wait_actor_count(kikimr, "DQ_PQ_READ_ACTOR", 0)
        wait_actor_count(kikimr, "FQ_ROW_DISPATCHER_SESSION", 0)
        wait_row_dispatcher_sensor_value(kikimr, "ClientsCount", 0)<|MERGE_RESOLUTION|>--- conflicted
+++ resolved
@@ -355,10 +355,8 @@
         self.run_and_check(kikimr, client, sql + filter, data, expected, 'predicate: WHERE `event` IN (\\"event2\\")')
         filter = 'event IN ("1", "2", "3", "4", "5", "6", "7", "event2")'
         self.run_and_check(kikimr, client, sql + filter, data, expected, 'predicate: WHERE `event` IN (\\"1\\"')
-<<<<<<< HEAD
         filter = ' field1 IS DISTINCT FROM field2'
         self.run_and_check(kikimr, client, sql + filter, data, expected, 'predicate: WHERE `field1` IS DISTINCT FROM `field2`')
-=======
         filter = ' event IS DISTINCT FROM data AND event IN ("1", "2", "3", "4", "5", "6", "7", "event2")'
         self.run_and_check(kikimr, client, sql + filter, data, expected, 'predicate: WHERE (`event` IS DISTINCT FROM `data` AND `event` IN (\\"1\\"')
         filter = ' IF(event = "event2", event IS DISTINCT FROM data, FALSE)'
@@ -401,7 +399,6 @@
         self.run_and_check(kikimr, client, sql + filter, data, expected, 'predicate: WHERE COALESCE(`event` = \\"event2\\", TRUE)')
         filter = ' COALESCE(event = "event2", data = "hello2", TRUE)'
         self.run_and_check(kikimr, client, sql + filter, data, expected, 'predicate: WHERE COALESCE(`event` = \\"event2\\", `data` = \\"hello2\\", TRUE)')
->>>>>>> 25ffb034
 
     @yq_v1
     def test_filter_missing_fields(self, kikimr, client):
