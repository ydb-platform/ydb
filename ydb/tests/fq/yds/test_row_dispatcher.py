--- conflicted
+++ resolved
@@ -89,11 +89,7 @@
         )
         connections = client.list_connections(fq.Acl.Visibility.PRIVATE).result.connection
         assert len(connections) == 1
-<<<<<<< HEAD
         assert connections[0].content.setting.data_streams.shared_reading
-=======
-        assert connections[0].content.setting.data_streams.shared_reading is True
->>>>>>> 341b4293
 
         self.init_topics("test_read_raw_format_with_row_dispatcher", create_output=False)
         output_topic = "pq_test_pq_read_write_output"
