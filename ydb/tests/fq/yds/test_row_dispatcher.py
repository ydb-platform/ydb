#!/usr/bin/env python
# -*- coding: utf-8 -*-

import os
import pytest
import logging
import time
import json

from ydb.tests.tools.fq_runner.kikimr_utils import yq_v1
from ydb.tests.tools.datastreams_helpers.test_yds_base import TestYdsBase

from ydb.tests.tools.fq_runner.kikimr_runner import StreamingOverKikimr
from ydb.tests.tools.fq_runner.kikimr_runner import StreamingOverKikimrConfig
from ydb.tests.tools.fq_runner.kikimr_runner import TenantConfig

from ydb.tests.tools.datastreams_helpers.control_plane import list_read_rules
from ydb.tests.tools.datastreams_helpers.control_plane import create_stream, create_read_rule, delete_stream
from ydb.tests.tools.datastreams_helpers.data_plane import read_stream, write_stream
from ydb.tests.tools.fq_runner.fq_client import StreamingDisposition

import ydb.public.api.protos.ydb_value_pb2 as ydb_value
import ydb.public.api.protos.draft.fq_pb2 as fq

YDS_CONNECTION = "yds"
COMPUTE_NODE_COUNT = 3


@pytest.fixture
def kikimr(request):
    kikimr_conf = StreamingOverKikimrConfig(
        cloud_mode=True, node_count={"/cp": TenantConfig(1), "/compute": TenantConfig(COMPUTE_NODE_COUNT)}
    )
    kikimr = StreamingOverKikimr(kikimr_conf)
    kikimr.compute_plane.fq_config['row_dispatcher']['enabled'] = True
    kikimr.compute_plane.fq_config['row_dispatcher']['without_consumer'] = True
    kikimr.compute_plane.fq_config['row_dispatcher']['json_parser'] = {}

    kikimr.start_mvp_mock_server()
    kikimr.start()
    yield kikimr
    kikimr.stop_mvp_mock_server()
    kikimr.stop()


def start_yds_query(kikimr, client, sql) -> str:
    query_id = client.create_query("simple", sql, type=fq.QueryContent.QueryType.STREAMING).result.query_id
    client.wait_query_status(query_id, fq.QueryMeta.RUNNING)
    kikimr.compute_plane.wait_zero_checkpoint(query_id)
    return query_id


def stop_yds_query(client, query_id):
    client.abort_query(query_id)
    client.wait_query(query_id)


def wait_actor_count(kikimr, activity, expected_count):
    deadline = time.time() + 60
    while True:
        count = 0
        for node_index in kikimr.compute_plane.kikimr_cluster.nodes:
            count = count + kikimr.compute_plane.get_actor_count(node_index, activity)
            if count == expected_count:
                return node_index  # return any node
        assert time.time() < deadline, f"Waiting actor {activity} count failed, current count {count}"
        time.sleep(1)


def wait_row_dispatcher_sensor_value(kikimr, sensor, expected_count, exact_match=True):
    deadline = time.time() + 60
    while True:
        count = 0
        for node_index in kikimr.compute_plane.kikimr_cluster.nodes:
            value = kikimr.compute_plane.get_sensors(node_index, "yq").find_sensor(
                {"subsystem": "row_dispatcher", "sensor": sensor})
            count += value if value is not None else 0
        if count == expected_count:
            break
        if not exact_match and count > expected_count:
            break
        assert time.time() < deadline, f"Waiting sensor {sensor} value failed, current count {count}"
        time.sleep(1)
    pass


def wait_public_sensor_value(kikimr, query_id, sensor, expected_value):
    deadline = time.time() + 60
    cloud_id = "mock_cloud"
    folder_id = "my_folder"
    while True:
        count = 0
        for node_index in kikimr.compute_plane.kikimr_cluster.nodes:
            value = kikimr.compute_plane.get_sensors(node_index, "yq_public").find_sensor(
                {"cloud_id": cloud_id, "folder_id": folder_id, "query_id": query_id, "name": sensor})
            count += value if value is not None else 0
        if count >= expected_value:
            break
        assert time.time() < deadline, f"Waiting sensor {sensor} value failed, current count {count}"
        time.sleep(1)
    pass


class TestPqRowDispatcher(TestYdsBase):

    def init(self, client, topic_name_prefix, partitions=1):
        client.create_yds_connection(YDS_CONNECTION, os.getenv("YDB_DATABASE"), os.getenv("YDB_ENDPOINT"), shared_reading=True)
        self.init_topics(topic_name_prefix, create_input=True, create_output=True, partitions_count=partitions)

    def run_and_check(self, kikimr, client, sql, input, output, expected_predicate):
        query_id = start_yds_query(kikimr, client, sql)
        wait_actor_count(kikimr, "FQ_ROW_DISPATCHER_SESSION", 1)

        self.write_stream(input)
        assert self.read_stream(len(output), topic_path=self.output_topic) == output

        stop_yds_query(client, query_id)
        wait_actor_count(kikimr, "FQ_ROW_DISPATCHER_SESSION", 0)

        issues = str(client.describe_query(query_id).result.query.transient_issue)
        assert expected_predicate in issues, "Incorrect Issues: " + issues

    @yq_v1
    def test_read_raw_format_with_row_dispatcher(self, kikimr, client):
        self.init(client, "test_read_raw_format_with_row_dispatcher")

        connections = client.list_connections(fq.Acl.Visibility.PRIVATE).result.connection
        assert len(connections) == 1
        assert connections[0].content.setting.data_streams.shared_reading

        sql1 = Rf'''INSERT INTO {YDS_CONNECTION}.`{self.output_topic}`
                    SELECT * FROM {YDS_CONNECTION}.`{self.input_topic}` WITH (format=raw, SCHEMA (data String NOT NULL));'''

        query_id = start_yds_query(kikimr, client, sql1)
        data = ['{"time" = 101;}', '{"time" = 102;}']

        self.write_stream(data)
        assert self.read_stream(len(data), topic_path=self.output_topic) == data
        wait_actor_count(kikimr, "FQ_ROW_DISPATCHER_SESSION", 1)
        stop_yds_query(client, query_id)

        sql2 = Rf'''INSERT INTO {YDS_CONNECTION}.`{self.output_topic}`
                    SELECT * FROM {YDS_CONNECTION}.`{self.input_topic}` WITH (format=raw, SCHEMA (data String NOT NULL))
                    WHERE data != "romashka";'''

        query_id = start_yds_query(kikimr, client, sql2)
        data = ['{"time" = 103;}', '{"time" = 104;}']

        self.write_stream(data)
        assert self.read_stream(len(data), topic_path=self.output_topic) == data
        wait_actor_count(kikimr, "FQ_ROW_DISPATCHER_SESSION", 1)
        stop_yds_query(client, query_id)

    @yq_v1
    def test_simple_not_null(self, kikimr, client):
        self.init(client, "test_simple_not_null")

        sql = Rf'''
            INSERT INTO {YDS_CONNECTION}.`{self.output_topic}`
            SELECT Cast(time as String) FROM {YDS_CONNECTION}.`{self.input_topic}`
                WITH (format=json_each_row, SCHEMA (time Int32 NOT NULL, data String NOT NULL));'''

        query_id = start_yds_query(kikimr, client, sql)
        wait_actor_count(kikimr, "FQ_ROW_DISPATCHER_SESSION", 1)

        data = [
            '{"time": 101, "data": "hello1", "event": "event1"}',
            '{"time": 102, "data": "hello2", "event": "event2"}',
            '{"time": 103, "data": "hello3", "event": "event3"}',
        ]

        self.write_stream(data)
        expected = ['101', '102', '103']
        assert self.read_stream(len(expected), topic_path=self.output_topic) == expected

        wait_actor_count(kikimr, "DQ_PQ_READ_ACTOR", 1)
        wait_actor_count(kikimr, "FQ_ROW_DISPATCHER_SESSION", 1)

        stop_yds_query(client, query_id)
        # Assert that all read rules were removed after query stops
        read_rules = list_read_rules(self.input_topic)
        assert len(read_rules) == 0, read_rules
        wait_actor_count(kikimr, "FQ_ROW_DISPATCHER_SESSION", 0)

    @yq_v1
    def test_metadatafields(self, kikimr, client):
        self.init(client, "test_metadatafields")

        # Its not completely clear why metadatafields appear in this request(
        sql = Rf'''
            PRAGMA FeatureR010="prototype";
            PRAGMA config.flags("TimeOrderRecoverDelay", "-10");
            PRAGMA config.flags("TimeOrderRecoverAhead", "10");
            INSERT INTO {YDS_CONNECTION}.`{self.output_topic}`
            SELECT ToBytes(Unwrap(Json::SerializeJson(Yson::From(TableRow())))) FROM {YDS_CONNECTION}.`{self.input_topic}`
                WITH (format=json_each_row, SCHEMA (time Int32 NOT NULL))
                MATCH_RECOGNIZE(
                    ORDER BY CAST(time as Timestamp)
                    MEASURES LAST(A.time) as b_key
                    PATTERN (A )
                    DEFINE A as A.time > 4
                );'''

        query_id = start_yds_query(kikimr, client, sql)
        wait_actor_count(kikimr, "FQ_ROW_DISPATCHER_SESSION", 1)

        data = [
            '{"time": 100}',
            '{"time": 109}',
            '{"time": 118}',
        ]
        self.write_stream(data)
        assert len(self.read_stream(1, topic_path=self.output_topic)) == 1
        stop_yds_query(client, query_id)

    @yq_v1
    def test_simple_optional(self, kikimr, client):
        self.init(client, "test_simple_optional")

        sql = Rf'''
            INSERT INTO {YDS_CONNECTION}.`{self.output_topic}`
            SELECT Cast(time as String) FROM {YDS_CONNECTION}.`{self.input_topic}`
                WITH (format=json_each_row, SCHEMA (time Int32 NOT NULL, data String));'''

        query_id = start_yds_query(kikimr, client, sql)
        wait_actor_count(kikimr, "FQ_ROW_DISPATCHER_SESSION", 1)

        data = ['{"time": 101, "data": "hello1", "event": "event1"}', '{"time": 102, "event": "event2"}']

        self.write_stream(data)
        expected = ['101', '102']
        assert self.read_stream(len(expected), topic_path=self.output_topic) == expected

        wait_actor_count(kikimr, "DQ_PQ_READ_ACTOR", 1)

        stop_yds_query(client, query_id)
        # Assert that all read rules were removed after query stops
        read_rules = list_read_rules(self.input_topic)
        assert len(read_rules) == 0, read_rules
        wait_actor_count(kikimr, "FQ_ROW_DISPATCHER_SESSION", 0)

    @yq_v1
    def test_scheme_error(self, kikimr, client):
        self.init(client, "test_scheme_error")

        sql = Rf'''
            INSERT INTO {YDS_CONNECTION}.`{self.output_topic}`
            SELECT Cast(time as String) FROM {YDS_CONNECTION}.`{self.input_topic}`
                WITH (format=json_each_row, SCHEMA (time Int32 NOT NULL, data String NOT NULL));'''

        query_id = start_yds_query(kikimr, client, sql)
        wait_actor_count(kikimr, "FQ_ROW_DISPATCHER_SESSION", 1)

        data = ['{"this": "is", not json}', '{"noch einmal / nicht json"}']
        self.write_stream(data)

        client.wait_query_status(query_id, fq.QueryMeta.FAILED)
        issues = str(client.describe_query(query_id).result.query.issue)
        assert "Failed to parse json message for offset" in issues, "Incorrect Issues: " + issues

        wait_actor_count(kikimr, "DQ_PQ_READ_ACTOR", 0)
        wait_actor_count(kikimr, "FQ_ROW_DISPATCHER_SESSION", 0)

        query_id = start_yds_query(kikimr, client, sql)
        wait_actor_count(kikimr, "FQ_ROW_DISPATCHER_SESSION", 1)
        data = ['{"time": 101, "data": "hello1", "event": "event1"}']
        self.write_stream(data)
        expected = ['101']
        assert self.read_stream(len(expected), topic_path=self.output_topic) == expected
        stop_yds_query(client, query_id)
        wait_actor_count(kikimr, "FQ_ROW_DISPATCHER_SESSION", 0)

    @yq_v1
    def test_nested_types(self, kikimr, client):
        self.init(client, "test_nested_types")

        sql = Rf'''
            INSERT INTO {YDS_CONNECTION}.`{self.output_topic}`
            SELECT data FROM {YDS_CONNECTION}.`{self.input_topic}`
                WITH (format=json_each_row, SCHEMA (time UInt64 NOT NULL, data Json NOT NULL, event String NOT NULL))
                WHERE event = "event1" or event = "event2" or event = "event4";'''

        query_id = start_yds_query(kikimr, client, sql)
        wait_actor_count(kikimr, "FQ_ROW_DISPATCHER_SESSION", 1)

        large_string = "abcdefghjkl1234567890+abcdefghjkl1234567890"
        data = [
            '{"time": 101, "data": {"key": "value", "second_key":"' + large_string + '"}, "event": "event1"}',
            '{"time": 102, "data": ["key1", "key2", "' + large_string + '"], "event": "event2"}',
            '{"time": 103, "data": ["' + large_string + '"], "event": "event3"}',
            '{"time": 104, "data": "' + large_string + '", "event": "event4"}',
        ]

        self.write_stream(data)
        expected = [
            '{"key": "value", "second_key":"' + large_string + '"}',
            '["key1", "key2", "' + large_string + '"]',
            '"' + large_string + '"'
        ]
        assert self.read_stream(len(expected), topic_path=self.output_topic) == expected

        wait_actor_count(kikimr, "DQ_PQ_READ_ACTOR", 1)
        stop_yds_query(client, query_id)

        issues = str(client.describe_query(query_id).result.query.transient_issue)
        assert "Row dispatcher will use the predicate:" in issues, "Incorrect Issues: " + issues

    @yq_v1
    def test_nested_types_without_predicate(self, kikimr, client):
        self.init(client, "test_nested_types_without_predicate")

        sql = Rf'''
            INSERT INTO {YDS_CONNECTION}.`{self.output_topic}`
            SELECT data FROM {YDS_CONNECTION}.`{self.input_topic}`
                WITH (format=json_each_row, SCHEMA (time UInt64 NOT NULL, data Json NOT NULL, event String NOT NULL));'''

        query_id = start_yds_query(kikimr, client, sql)
        wait_actor_count(kikimr, "FQ_ROW_DISPATCHER_SESSION", 1)

        data = [
            '{"time": 101, "data": {"key": "value"}, "event": "event1"}',
            '{"time": 102, "data": ["key1", "key2"], "event": "event2"}'
        ]

        self.write_stream(data)
        expected = [
            '{"key": "value"}',
            '["key1", "key2"]'
        ]
        assert self.read_stream(len(expected), topic_path=self.output_topic) == expected

        wait_actor_count(kikimr, "DQ_PQ_READ_ACTOR", 1)
        stop_yds_query(client, query_id)

    @yq_v1
    def test_filters_non_optional_field(self, kikimr, client):
        self.init(client, "test_filters_non_optional_field")

        sql = Rf'''
            PRAGMA AnsiLike;
            INSERT INTO {YDS_CONNECTION}.`{self.output_topic}`
            SELECT Cast(time as String) FROM {YDS_CONNECTION}.`{self.input_topic}`
                WITH (format=json_each_row, SCHEMA (time UInt64 NOT NULL, data String NOT NULL, event String NOT NULL, nested Json NOT NULL)) WHERE '''
        data = [
            '{"time": 101, "data": "hello1", "event": "event1", "nested": {"xyz": "key"}}',
            '{"time": 102, "data": "hello2", "event": "event2", "nested": ["abc", "key"]}']
        filter = "time > 101;"
        expected = ['102']
        self.run_and_check(kikimr, client, sql + filter, data, expected, 'predicate: (`time` > 101)')
        filter = 'data = "hello2"'
        self.run_and_check(kikimr, client, sql + filter, data, expected, 'predicate: (`data` = \\"hello2\\")')
        filter = ' event IS NOT DISTINCT FROM "event2"'
        self.run_and_check(kikimr, client, sql + filter, data, expected, 'predicate: (`event` IS NOT DISTINCT FROM \\"event2\\")')
        filter = ' event IS DISTINCT FROM "event1"'
        self.run_and_check(kikimr, client, sql + filter, data, expected, 'predicate: (`event` IS DISTINCT FROM \\"event1\\")')
        filter = 'event IN ("event2")'
        self.run_and_check(kikimr, client, sql + filter, data, expected, 'predicate: (`event` IN (\\"event2\\"))')
        filter = 'event NOT IN ("event1", "event3")'
        self.run_and_check(kikimr, client, sql + filter, data, expected, 'predicate: (NOT (`event` IN (\\"event1\\", \\"event3\\")))')
        filter = 'event IN ("1", "2", "3", "4", "5", "6", "7", "event2")'
        self.run_and_check(kikimr, client, sql + filter, data, expected, 'predicate: (`event` IN (\\"1\\"')
        filter = ' event IS DISTINCT FROM data AND event IN ("1", "2", "3", "4", "5", "6", "7", "event2")'
        self.run_and_check(kikimr, client, sql + filter, data, expected, 'predicate: ((`event` IS DISTINCT FROM `data`) AND (`event` IN (\\"1\\"')
        filter = ' IF(event = "event2", event IS DISTINCT FROM data, FALSE)'
        self.run_and_check(kikimr, client, sql + filter, data, expected, 'predicate: IF((`event` = \\"event2\\"), (`event` IS DISTINCT FROM `data`), FALSE)')
        filter = ' nested REGEXP ".*abc.*"'
        self.run_and_check(kikimr, client, sql + filter, data, expected, 'predicate: (CAST(`nested` AS String) REGEXP \\".*abc.*\\")')
        filter = ' CAST(nested AS String) REGEXP ".*abc.*"'
        self.run_and_check(kikimr, client, sql + filter, data, expected, 'predicate: (CAST(`nested` AS String) REGEXP \\".*abc.*\\")')
        filter = 'event LIKE "event2%"'
        self.run_and_check(kikimr, client, sql + filter, data, expected, 'predicate: StartsWith(`event`, \\"event2\\")')
        filter = 'event LIKE "%event2"'
        self.run_and_check(kikimr, client, sql + filter, data, expected, 'predicate: EndsWith(`event`, \\"event2\\")')
        filter = 'event LIKE "%event2%"'
        self.run_and_check(kikimr, client, sql + filter, data, expected, 'predicate: String::Contains(`event`, \\"event2\\")')

    @yq_v1
    def test_filters_optional_field(self, kikimr, client):
        self.init(client, "test_filters_optional_field")

        sql = Rf'''
            PRAGMA AnsiLike;
            INSERT INTO {YDS_CONNECTION}.`{self.output_topic}`
            SELECT Cast(time as String) FROM {YDS_CONNECTION}.`{self.input_topic}`
                WITH (format=json_each_row, SCHEMA (time UInt64 NOT NULL, data String, event String, flag Bool, field1 UInt8, field2 Int64, nested Json)) WHERE '''
        data = [
            '{"time": 101, "data": "hello1", "event": "event1", "flag": false, "field1": 5, "field2": 5, "nested": {"xyz": "key"}}',
            '{"time": 102, "data": "hello2", "event": "event2", "flag": true, "field1": 5, "field2": 1005, "nested": ["abc", "key"]}']
        expected = ['102']
        filter = 'data = "hello2"'
        self.run_and_check(kikimr, client, sql + filter, data, expected, 'predicate: (`data` = \\"hello2\\")')
        filter = 'flag'
        self.run_and_check(kikimr, client, sql + filter, data, expected, 'predicate: `flag`')
        filter = 'time * (field2 - field1) != 0'
        self.run_and_check(kikimr, client, sql + filter, data, expected, 'predicate: ((`time` * (`field2` - `field1`)) <> 0)')
        filter = '(field1 % field2) / 5 = 1'
        self.run_and_check(kikimr, client, sql + filter, data, expected, 'predicate: (((`field1` % `field2`) / 5) = 1)')
        filter = ' event IS NOT DISTINCT FROM "event2"'
        self.run_and_check(kikimr, client, sql + filter, data, expected, 'predicate: (`event` IS NOT DISTINCT FROM \\"event2\\")')
        filter = ' event IS DISTINCT FROM "event1"'
        self.run_and_check(kikimr, client, sql + filter, data, expected, 'predicate: (`event` IS DISTINCT FROM \\"event1\\")')
        filter = ' field1 IS DISTINCT FROM field2'
        self.run_and_check(kikimr, client, sql + filter, data, expected, 'predicate: (`field1` IS DISTINCT FROM `field2`)')
        filter = 'time == 102 OR (field2 IS NOT DISTINCT FROM 1005 AND Random(field1) < 10.0)'
        self.run_and_check(kikimr, client, sql + filter, data, expected, 'predicate: ((`time` = 102) OR (`field2` IS NOT DISTINCT FROM 1005))')
        filter = 'event IN ("event2")'
        self.run_and_check(kikimr, client, sql + filter, data, expected, 'predicate: (`event` IN (\\"event2\\"))')
        filter = 'event IN ("1", "2", "3", "4", "5", "6", "7", "event2")'
        self.run_and_check(kikimr, client, sql + filter, data, expected, 'predicate: (`event` IN (\\"1\\"')
        filter = ' event IS DISTINCT FROM data AND event IN ("1", "2", "3", "4", "5", "6", "7", "event2")'
        self.run_and_check(kikimr, client, sql + filter, data, expected, 'predicate: ((`event` IS DISTINCT FROM `data`) AND COALESCE((`event` IN (\\"1\\"')
        filter = ' IF(event == "event2", event IS DISTINCT FROM data, FALSE)'
        self.run_and_check(kikimr, client, sql + filter, data, expected, 'predicate: IF(COALESCE((`event` = \\"event2\\"), FALSE), (`event` IS DISTINCT FROM `data`), FALSE)')
        filter = ' COALESCE(event = "event2", TRUE)'
        self.run_and_check(kikimr, client, sql + filter, data, expected, 'predicate: COALESCE((`event` = \\"event2\\"), TRUE)')
        filter = ' COALESCE(event = "event2", data = "hello2", TRUE)'
        self.run_and_check(kikimr, client, sql + filter, data, expected, 'predicate: COALESCE((`event` = \\"event2\\"), (`data` = \\"hello2\\"), TRUE)')
        filter = " event ?? '' REGEXP @@e.*e.*t2@@"
        self.run_and_check(kikimr, client, sql + filter, data, expected, 'predicate: (COALESCE(`event`, \\"\\") REGEXP \\"e.*e.*t2\\")')
        filter = " event ?? '' NOT REGEXP @@e.*e.*t1@@"
        self.run_and_check(kikimr, client, sql + filter, data, expected, 'predicate: (NOT (COALESCE(`event`, \\"\\") REGEXP \\"e.*e.*t1\\"))')
        filter = " event ?? '' REGEXP data ?? '' OR time = 102"
        self.run_and_check(kikimr, client, sql + filter, data, expected, 'predicate: ((COALESCE(`event`, \\"\\") REGEXP COALESCE(`data`, \\"\\")) OR (`time` = 102))')
        filter = ' nested REGEXP ".*abc.*"'
        self.run_and_check(kikimr, client, sql + filter, data, expected, 'predicate: (IF((`nested` IS NOT NULL), CAST(`nested` AS String), NULL) REGEXP \\".*abc.*\\")')
        filter = ' CAST(nested AS String) REGEXP ".*abc.*"'
        self.run_and_check(kikimr, client, sql + filter, data, expected, 'predicate: (CAST(`nested` AS String?) REGEXP \\".*abc.*\\")')
        filter = 'event LIKE "event2%"'
        self.run_and_check(kikimr, client, sql + filter, data, expected, 'predicate: StartsWith(`event`, \\"event2\\")')
        filter = 'event LIKE "%event2"'
        self.run_and_check(kikimr, client, sql + filter, data, expected, 'predicate: EndsWith(`event`, \\"event2\\")')
        filter = 'event LIKE "%event2%"'
        self.run_and_check(kikimr, client, sql + filter, data, expected, 'predicate: String::Contains(`event`, \\"event2\\")')

    @yq_v1
    def test_filter_missing_fields(self, kikimr, client):
        self.init(client, "test_filter_missing_fields")

        sql = Rf'''
            INSERT INTO {YDS_CONNECTION}.`{self.output_topic}`
            SELECT Cast(time as String) FROM {YDS_CONNECTION}.`{self.input_topic}`
                WITH (format=json_each_row, SCHEMA (time UInt64 NOT NULL, `data@data` String, event String NOT NULL))
                WHERE `data@data` IS NULL;'''

        query_id = start_yds_query(kikimr, client, sql)
        wait_actor_count(kikimr, "FQ_ROW_DISPATCHER_SESSION", 1)

        data = [
            '{"time": 101, "event": "event1"}',
            '{"time": 102, "data@data": null, "event": "event2"}',
            '{"time": 103, "data@data": "", "event": "event2"}',
            '{"time": 104, "data@data": "null", "event": "event2"}',
        ]

        self.write_stream(data)
        expected = ['101', '102']
        assert self.read_stream(len(expected), topic_path=self.output_topic) == expected

        wait_actor_count(kikimr, "DQ_PQ_READ_ACTOR", 1)
        stop_yds_query(client, query_id)

        issues = str(client.describe_query(query_id).result.query.transient_issue)
        assert "Row dispatcher will use the predicate:" in issues, "Incorrect Issues: " + issues

    @yq_v1
    def test_filter_use_unsupported_predicate(self, kikimr, client):
        self.init(client, "test_filter_use_unsupported_predicate")

        sql = Rf'''
            INSERT INTO {YDS_CONNECTION}.`{self.output_topic}`
            SELECT Cast(time as String) FROM {YDS_CONNECTION}.`{self.input_topic}`
                WITH (format=json_each_row, SCHEMA (time UInt64 NOT NULL, data String NOT NULL, event String NOT NULL))
                WHERE  event LIKE 'event2%';'''

        query_id = start_yds_query(kikimr, client, sql)
        wait_actor_count(kikimr, "FQ_ROW_DISPATCHER_SESSION", 1)

        data = [
            '{"time": 102, "data": "hello2", "event": "event2"}',
        ]

        self.write_stream(data)
        assert self.read_stream(1, topic_path=self.output_topic) == ['102']
        wait_actor_count(kikimr, "DQ_PQ_READ_ACTOR", 1)
        stop_yds_query(client, query_id)

    @yq_v1
    def test_filter_with_mr(self, kikimr, client):
        self.init(client, "test_filter_with_mr")

        sql = Rf'''
            pragma FeatureR010="prototype";
            pragma config.flags("TimeOrderRecoverDelay", "-10");
            pragma config.flags("TimeOrderRecoverAhead", "10");

            $data =
                SELECT * FROM {YDS_CONNECTION}.`{self.input_topic}`
                    WITH (format=json_each_row, SCHEMA (time UInt64 NOT NULL, event_class String NOT NULL, event_type UInt64 NOT NULL))
                    WHERE event_class = "event_class2";

            $match =
                SELECT * FROM $data
                MATCH_RECOGNIZE(
                    ORDER BY CAST(time as Timestamp)
                    MEASURES
                        LAST(M1.event_type) as event_type
                    ONE ROW PER MATCH
                    PATTERN ( M1 )
                    DEFINE
                        M1 as
                            M1.event_class = "event_class2"
                );

            INSERT INTO {YDS_CONNECTION}.`{self.output_topic}`
            SELECT ToBytes(Unwrap(Json::SerializeJson(Yson::From(TableRow())))) FROM $match;
            '''

        query_id = start_yds_query(kikimr, client, sql)
        wait_actor_count(kikimr, "FQ_ROW_DISPATCHER_SESSION", 1)

        data = [
            '{"time": 100, "event_class": "event_class1", "event_type": 1}',
            '{"time": 105, "event_class": "event_class2", "event_type": 2}',
            '{"time": 110, "event_class": "event_class2", "event_type": 3}',
            '{"time": 116, "event_class": "event_class2", "event_type": 4}'
        ]

        self.write_stream(data)
        expected = ['{"event_type":2}']
        assert self.read_stream(len(expected), topic_path=self.output_topic) == expected

        stop_yds_query(client, query_id)

        issues = str(client.describe_query(query_id).result.query.transient_issue)
        assert "Row dispatcher will use the predicate: (`event_class` =" in issues, "Incorrect Issues: " + issues

    @yq_v1
    def test_start_new_query(self, kikimr, client):
        client.create_yds_connection(
            YDS_CONNECTION, os.getenv("YDB_DATABASE"), os.getenv("YDB_ENDPOINT"), shared_reading=True
        )
        self.init_topics("test_start_new_query", create_output=False)

        output_topic1 = "pq_test_pq_read_write_output1"
        output_topic2 = "pq_test_pq_read_write_output2"
        output_topic3 = "pq_test_pq_read_write_output3"
        create_stream(output_topic1, partitions_count=1)
        create_read_rule(output_topic1, self.consumer_name)

        create_stream(output_topic2, partitions_count=1)
        create_read_rule(output_topic2, self.consumer_name)

        create_stream(output_topic3, partitions_count=1)
        create_read_rule(output_topic3, self.consumer_name)

        sql1 = Rf'''
            INSERT INTO {YDS_CONNECTION}.`{output_topic1}`
            SELECT Cast(time as String) FROM {YDS_CONNECTION}.`{self.input_topic}`
                WITH (format=json_each_row, SCHEMA (time Int32 NOT NULL, data String NOT NULL));'''
        sql2 = Rf'''
            INSERT INTO {YDS_CONNECTION}.`{output_topic2}`
            SELECT Cast(time as String) FROM {YDS_CONNECTION}.`{self.input_topic}`
                WITH (format=json_each_row, SCHEMA (time Int32 NOT NULL, data String NOT NULL));'''
        query_id1 = start_yds_query(kikimr, client, sql1)
        query_id2 = start_yds_query(kikimr, client, sql2)
        wait_actor_count(kikimr, "FQ_ROW_DISPATCHER_SESSION", 1)

        data = [
            '{"time": 101, "data": "hello1", "event": "event1"}',
            '{"time": 102, "data": "hello2", "event": "event2"}',
        ]

        self.write_stream(data)
        expected = ['101', '102']
        assert self.read_stream(len(expected), topic_path=output_topic1) == expected
        assert self.read_stream(len(expected), topic_path=output_topic2) == expected

        wait_actor_count(kikimr, "DQ_PQ_READ_ACTOR", 2)

        # nothing unnecessary...
        assert not read_stream(output_topic1, 1, True, self.consumer_name, timeout=1)
        assert not read_stream(output_topic2, 1, True, self.consumer_name, timeout=1)

        sql3 = Rf'''
            INSERT INTO {YDS_CONNECTION}.`{output_topic3}`
            SELECT event FROM {YDS_CONNECTION}.`{self.input_topic}`
            WITH (format=json_each_row, SCHEMA (time Int32 NOT NULL, event String NOT NULL));'''
        query_id3 = start_yds_query(kikimr, client, sql3)

        data = [
            '{"time": 103, "data": "hello3", "event": "event3"}',
            '{"time": 104, "data": "hello4", "event": "event4"}',
        ]

        self.write_stream(data)
        expected12 = ['103', '104']
        expected3 = ['event3', 'event4']
        assert self.read_stream(len(expected), topic_path=output_topic1) == expected12
        assert self.read_stream(len(expected), topic_path=output_topic2) == expected12
        assert self.read_stream(len(expected), topic_path=output_topic3) == expected3

        wait_actor_count(kikimr, "FQ_ROW_DISPATCHER_SESSION", 1)

        assert not read_stream(output_topic1, 1, True, self.consumer_name, timeout=1)
        assert not read_stream(output_topic2, 1, True, self.consumer_name, timeout=1)
        assert not read_stream(output_topic3, 1, True, self.consumer_name, timeout=1)

        stop_yds_query(client, query_id1)
        stop_yds_query(client, query_id2)
        stop_yds_query(client, query_id3)

        # Assert that all read rules were removed after query stops
        read_rules = list_read_rules(self.input_topic)
        assert len(read_rules) == 0, read_rules
        wait_actor_count(kikimr, "FQ_ROW_DISPATCHER_SESSION", 0)

    @yq_v1
    def test_stop_start(self, kikimr, client):
        self.init(client, "test_stop_start", 10)

        sql1 = Rf'''
            INSERT INTO {YDS_CONNECTION}.`{self.output_topic}`
            SELECT Cast(time as String) FROM {YDS_CONNECTION}.`{self.input_topic}`
                WITH (format=json_each_row, SCHEMA (time Int32 NOT NULL));'''

        query_id = start_yds_query(kikimr, client, sql1)
        wait_actor_count(kikimr, "FQ_ROW_DISPATCHER_SESSION", 10)

        data = ['{"time": 101}', '{"time": 102}']
        self.write_stream(data)
        expected = ['101', '102']
        assert sorted(self.read_stream(len(expected), topic_path=self.output_topic)) == sorted(expected)

        kikimr.compute_plane.wait_completed_checkpoints(
            query_id, kikimr.compute_plane.get_completed_checkpoints(query_id) + 2
        )
        stop_yds_query(client, query_id)
        wait_actor_count(kikimr, "FQ_ROW_DISPATCHER_SESSION", 0)

        client.modify_query(
            query_id,
            "simple",
            sql1,
            type=fq.QueryContent.QueryType.STREAMING,
            state_load_mode=fq.StateLoadMode.EMPTY,
            streaming_disposition=StreamingDisposition.from_last_checkpoint(),
        )
        client.wait_query_status(query_id, fq.QueryMeta.RUNNING)

        data = ['{"time": 103}', '{"time": 104}']

        self.write_stream(data)
        expected = ['103', '104']
        assert sorted(self.read_stream(len(expected), topic_path=self.output_topic)) == sorted(expected)

        stop_yds_query(client, query_id)
        wait_actor_count(kikimr, "FQ_ROW_DISPATCHER_SESSION", 0)

    @yq_v1
    def test_stop_start2(self, kikimr, client):
        self.init(client, "test_stop_start")
        sql1 = Rf'''INSERT INTO {YDS_CONNECTION}.`{self.output_topic}`
                    SELECT Cast(time as String) FROM {YDS_CONNECTION}.`{self.input_topic}`
                        WITH (format=json_each_row, SCHEMA (time Int32 NOT NULL));'''
        query_id1 = start_yds_query(kikimr, client, sql1)
        wait_actor_count(kikimr, "FQ_ROW_DISPATCHER_SESSION", 1)
        self.write_stream(['{"time": 101}', '{"time": 102}'])
        expected = ['101', '102']
        assert sorted(self.read_stream(len(expected), topic_path=self.output_topic)) == sorted(expected)

        kikimr.compute_plane.wait_completed_checkpoints(query_id1, kikimr.compute_plane.get_completed_checkpoints(query_id1) + 2)
        stop_yds_query(client, query_id1)

        client.modify_query(query_id1, "simple", sql1, type=fq.QueryContent.QueryType.STREAMING,
                            state_load_mode=fq.StateLoadMode.EMPTY, streaming_disposition=StreamingDisposition.from_last_checkpoint())
        client.wait_query_status(query_id1, fq.QueryMeta.RUNNING)
        query_id2 = start_yds_query(kikimr, client, sql1)
        wait_actor_count(kikimr, "FQ_ROW_DISPATCHER_SESSION", 1)

        time.sleep(10)
        kikimr.compute_plane.wait_completed_checkpoints(query_id1, kikimr.compute_plane.get_completed_checkpoints(query_id1) + 2)
        stop_yds_query(client, query_id1)
        stop_yds_query(client, query_id2)

        client.modify_query(query_id1, "simple", sql1, type=fq.QueryContent.QueryType.STREAMING,
                            state_load_mode=fq.StateLoadMode.EMPTY, streaming_disposition=StreamingDisposition.from_last_checkpoint())
        client.modify_query(query_id2, "simple", sql1, type=fq.QueryContent.QueryType.STREAMING,
                            state_load_mode=fq.StateLoadMode.EMPTY, streaming_disposition=StreamingDisposition.from_last_checkpoint())
        wait_actor_count(kikimr, "FQ_ROW_DISPATCHER_SESSION", 1)

        self.write_stream(['{"time": 103}', '{"time": 104}'])
        expected = ['103', '104', '103', '104']
        assert sorted(self.read_stream(len(expected), topic_path=self.output_topic)) == sorted(expected)

        stop_yds_query(client, query_id1)
        stop_yds_query(client, query_id2)
        wait_actor_count(kikimr, "FQ_ROW_DISPATCHER_SESSION", 0)

    @yq_v1
    def test_stop_start_with_filter(self, kikimr, client):
        self.init(client, "test_stop_start_with_filter")

        sql = Rf'''
            INSERT INTO {YDS_CONNECTION}.`{self.output_topic}`
            SELECT Cast(time as String) FROM {YDS_CONNECTION}.`{self.input_topic}`
                WITH (format=json_each_row, SCHEMA (time UInt64 NOT NULL))
                WHERE time > 200;'''

        query_id = start_yds_query(kikimr, client, sql)
        wait_actor_count(kikimr, "FQ_ROW_DISPATCHER_SESSION", 1)

        data = ['{"time": 101}', '{"time": 102}']
        self.write_stream(data)

        kikimr.compute_plane.wait_completed_checkpoints(
            query_id, kikimr.compute_plane.get_completed_checkpoints(query_id) + 10     # long sleep to send status from topic_session to read_actor
        )
        stop_yds_query(client, query_id)
        wait_actor_count(kikimr, "FQ_ROW_DISPATCHER_SESSION", 0)

        sql = Rf'''
            INSERT INTO {YDS_CONNECTION}.`{self.output_topic}`
            SELECT Cast(time as String) FROM {YDS_CONNECTION}.`{self.input_topic}`
                WITH (format=json_each_row, SCHEMA (time UInt64 NOT NULL));'''

        client.modify_query(
            query_id,
            "simple",
            sql,
            type=fq.QueryContent.QueryType.STREAMING,
            state_load_mode=fq.StateLoadMode.EMPTY,
            streaming_disposition=StreamingDisposition.from_last_checkpoint(),
        )
        client.wait_query_status(query_id, fq.QueryMeta.RUNNING)

        data = ['{"time": 203}', '{"time": 204}']
        self.write_stream(data)
        expected = ['203', '204']
        assert self.read_stream(len(expected), topic_path=self.output_topic) == expected

        stop_yds_query(client, query_id)
        wait_actor_count(kikimr, "FQ_ROW_DISPATCHER_SESSION", 0)

    @yq_v1
    def test_restart_compute_node(self, kikimr, client):
        self.init(client, "test_restart_compute_node", partitions=4)

        sql = Rf'''
            INSERT INTO {YDS_CONNECTION}.`{self.output_topic}`
            SELECT Cast(time as String) FROM {YDS_CONNECTION}.`{self.input_topic}`
                WITH (format=json_each_row, SCHEMA (time Int32 NOT NULL));'''

        query_id = start_yds_query(kikimr, client, sql)
        wait_actor_count(kikimr, "FQ_ROW_DISPATCHER_SESSION", 4)

        write_stream(self.input_topic, [Rf'''{{"time": {c}}}''' for c in range(100, 102)], "partition_key1")
        write_stream(self.input_topic, [Rf'''{{"time": {c}}}''' for c in range(102, 104)], "partition_key2")
        write_stream(self.input_topic, [Rf'''{{"time": {c}}}''' for c in range(104, 106)], "partition_key3")
        write_stream(self.input_topic, [Rf'''{{"time": {c}}}''' for c in range(106, 108)], "partition_key4")

        expected = [Rf'''{c}''' for c in range(100, 108)]
        assert sorted(self.read_stream(len(expected), topic_path=self.output_topic)) == expected

        kikimr.compute_plane.wait_completed_checkpoints(
            query_id, kikimr.compute_plane.get_completed_checkpoints(query_id) + 2)

        node_index = 2
        logging.debug("Restart compute node {}".format(node_index))
        kikimr.compute_plane.kikimr_cluster.nodes[node_index].stop()
        kikimr.compute_plane.kikimr_cluster.nodes[node_index].start()
        kikimr.compute_plane.wait_bootstrap(node_index)

        write_stream(self.input_topic, [Rf'''{{"time": {c}}}''' for c in range(108, 110)], "partition_key1")
        write_stream(self.input_topic, [Rf'''{{"time": {c}}}''' for c in range(110, 112)], "partition_key2")
        write_stream(self.input_topic, [Rf'''{{"time": {c}}}''' for c in range(112, 114)], "partition_key3")
        write_stream(self.input_topic, [Rf'''{{"time": {c}}}''' for c in range(114, 116)], "partition_key4")

        expected = [Rf'''{c}''' for c in range(108, 116)]
        assert sorted(self.read_stream(len(expected), topic_path=self.output_topic)) == expected

        kikimr.compute_plane.wait_completed_checkpoints(
            query_id, kikimr.compute_plane.get_completed_checkpoints(query_id) + 2
        )

        node_index = 1
        logging.debug("Restart compute node {}".format(node_index))
        kikimr.compute_plane.kikimr_cluster.nodes[node_index].stop()
        kikimr.compute_plane.kikimr_cluster.nodes[node_index].start()
        kikimr.compute_plane.wait_bootstrap(node_index)

        write_stream(self.input_topic, [Rf'''{{"time": {c}}}''' for c in range(116, 118)], "partition_key1")
        write_stream(self.input_topic, [Rf'''{{"time": {c}}}''' for c in range(118, 120)], "partition_key2")
        write_stream(self.input_topic, [Rf'''{{"time": {c}}}''' for c in range(120, 122)], "partition_key3")
        write_stream(self.input_topic, [Rf'''{{"time": {c}}}''' for c in range(122, 124)], "partition_key4")

        expected = [Rf'''{c}''' for c in range(116, 124)]
        assert sorted(self.read_stream(len(expected), topic_path=self.output_topic)) == expected

        kikimr.compute_plane.wait_completed_checkpoints(
            query_id, kikimr.compute_plane.get_completed_checkpoints(query_id) + 2
        )

        node_index = 3
        logging.debug("Restart compute node {}".format(node_index))
        kikimr.compute_plane.kikimr_cluster.nodes[node_index].stop()
        kikimr.compute_plane.kikimr_cluster.nodes[node_index].start()
        kikimr.compute_plane.wait_bootstrap(node_index)

        write_stream(self.input_topic, [Rf'''{{"time": {c}}}''' for c in range(124, 126)], "partition_key1")
        write_stream(self.input_topic, [Rf'''{{"time": {c}}}''' for c in range(126, 128)], "partition_key2")
        write_stream(self.input_topic, [Rf'''{{"time": {c}}}''' for c in range(128, 130)], "partition_key3")
        write_stream(self.input_topic, [Rf'''{{"time": {c}}}''' for c in range(130, 132)], "partition_key4")

        expected = [Rf'''{c}''' for c in range(124, 132)]
        assert sorted(self.read_stream(len(expected), topic_path=self.output_topic)) == expected

        stop_yds_query(client, query_id)
        wait_actor_count(kikimr, "FQ_ROW_DISPATCHER_SESSION", 0)

    @yq_v1
    def test_3_sessions(self, kikimr, client):
        client.create_yds_connection(
            YDS_CONNECTION, os.getenv("YDB_DATABASE"), os.getenv("YDB_ENDPOINT"), shared_reading=True
        )
        self.init_topics("test_3_session", create_output=False)

        output_topic1 = "test_3_session1"
        output_topic2 = "test_3_session2"
        output_topic3 = "test_3_session3"
        create_stream(output_topic1, partitions_count=1)
        create_read_rule(output_topic1, self.consumer_name)

        create_stream(output_topic2, partitions_count=1)
        create_read_rule(output_topic2, self.consumer_name)

        create_stream(output_topic3, partitions_count=1)
        create_read_rule(output_topic3, self.consumer_name)

        sql1 = Rf'''
            INSERT INTO {YDS_CONNECTION}.`{output_topic1}`
            SELECT Unwrap(Json::SerializeJson(Yson::From(TableRow()))) FROM {YDS_CONNECTION}.`{self.input_topic}`
                WITH (format=json_each_row, SCHEMA (time Int32 NOT NULL));'''
        sql2 = Rf'''
            INSERT INTO {YDS_CONNECTION}.`{output_topic2}`
            SELECT Unwrap(Json::SerializeJson(Yson::From(TableRow()))) FROM {YDS_CONNECTION}.`{self.input_topic}`
                WITH (format=json_each_row, SCHEMA (time Int32 NOT NULL));'''

        sql3 = Rf'''
            INSERT INTO {YDS_CONNECTION}.`{output_topic3}`
            SELECT Unwrap(Json::SerializeJson(Yson::From(TableRow()))) FROM {YDS_CONNECTION}.`{self.input_topic}`
                WITH (format=json_each_row, SCHEMA (time Int32 NOT NULL));'''
        query_id1 = start_yds_query(kikimr, client, sql1)
        query_id2 = start_yds_query(kikimr, client, sql2)
        query_id3 = start_yds_query(kikimr, client, sql3)

        data = ['{"time":101}', '{"time":102}']

        self.write_stream(data)
        expected = data
        assert self.read_stream(len(expected), topic_path=output_topic1) == expected
        assert self.read_stream(len(expected), topic_path=output_topic2) == expected
        assert self.read_stream(len(expected), topic_path=output_topic3) == expected
        wait_actor_count(kikimr, "FQ_ROW_DISPATCHER_SESSION", 1)

        kikimr.compute_plane.wait_completed_checkpoints(
            query_id1, kikimr.compute_plane.get_completed_checkpoints(query_id1) + 2
        )
        stop_yds_query(client, query_id1)

        data = ['{"time":103}', '{"time":104}']
        self.write_stream(data)
        expected = data
        assert not read_stream(output_topic1, 1, True, self.consumer_name, timeout=1)
        assert self.read_stream(len(expected), topic_path=output_topic2) == expected
        assert self.read_stream(len(expected), topic_path=output_topic3) == expected

        client.modify_query(
            query_id1,
            "simple",
            sql1,
            type=fq.QueryContent.QueryType.STREAMING,
            state_load_mode=fq.StateLoadMode.EMPTY,
            streaming_disposition=StreamingDisposition.from_last_checkpoint(),
        )
        client.wait_query_status(query_id1, fq.QueryMeta.RUNNING)

        assert self.read_stream(len(expected), topic_path=output_topic1) == expected

        data = ['{"time":105}', '{"time":106}']
        self.write_stream(data)
        expected = data
        assert self.read_stream(len(expected), topic_path=output_topic1) == expected
        assert self.read_stream(len(expected), topic_path=output_topic2) == expected
        assert self.read_stream(len(expected), topic_path=output_topic3) == expected

        wait_actor_count(kikimr, "FQ_ROW_DISPATCHER_SESSION", 1)

        stop_yds_query(client, query_id1)
        stop_yds_query(client, query_id2)
        stop_yds_query(client, query_id3)

        wait_actor_count(kikimr, "FQ_ROW_DISPATCHER_SESSION", 0)

    @yq_v1
    def test_many_partitions(self, kikimr, client):
        self.init(client, "test_many_partitions", partitions=4)

        sql = Rf'''
            INSERT INTO {YDS_CONNECTION}.`{self.output_topic}`
            SELECT Cast(time as String) FROM {YDS_CONNECTION}.`{self.input_topic}`
                WITH (format=json_each_row, SCHEMA (time Int32 NOT NULL));'''

        query_id = start_yds_query(kikimr, client, sql)
        wait_actor_count(kikimr, "FQ_ROW_DISPATCHER_SESSION", 4)

        input_messages1 = [Rf'''{{"time": {c}}}''' for c in range(100, 110)]
        write_stream(self.input_topic, input_messages1, "partition_key1")

        input_messages2 = [Rf'''{{"time": {c}}}''' for c in range(110, 120)]
        write_stream(self.input_topic, input_messages2, "partition_key2")

        input_messages3 = [Rf'''{{"time": {c}}}''' for c in range(120, 130)]
        write_stream(self.input_topic, input_messages3, "partition_key3")

        input_messages4 = [Rf'''{{"time": {c}}}''' for c in range(130, 140)]
        write_stream(self.input_topic, input_messages4, "partition_key4")

        expected = [Rf'''{c}''' for c in range(100, 140)]
        assert sorted(self.read_stream(len(expected), topic_path=self.output_topic)) == expected

        stop_yds_query(client, query_id)
        wait_actor_count(kikimr, "FQ_ROW_DISPATCHER_SESSION", 0)

    @yq_v1
    def test_2_connection(self, kikimr, client):
        client.create_yds_connection("name1", os.getenv("YDB_DATABASE"), os.getenv("YDB_ENDPOINT"), shared_reading=True)
        client.create_yds_connection("name2", os.getenv("YDB_DATABASE"), os.getenv("YDB_ENDPOINT"), shared_reading=True)
        self.init_topics("test_2_connection", partitions_count=2)
        create_read_rule(self.input_topic, "best")

        sql1 = Rf'''
            INSERT INTO `name1`.`{self.output_topic}`
            SELECT Cast(time as String) FROM `name1`.`{self.input_topic}` WITH (format=json_each_row, SCHEMA (time Int32 NOT NULL));'''
        sql2 = Rf'''
            INSERT INTO `name2`.`{self.output_topic}`
            SELECT Cast(time as String) FROM `name2`.`{self.input_topic}` WITH (format=json_each_row, SCHEMA (time Int32 NOT NULL));'''
        query_id1 = start_yds_query(kikimr, client, sql1)
        query_id2 = start_yds_query(kikimr, client, sql2)
        wait_actor_count(kikimr, "FQ_ROW_DISPATCHER_SESSION", 4)

        input_messages1 = [Rf'''{{"time": {c}}}''' for c in range(100, 110)]
        write_stream(self.input_topic, input_messages1, "partition_key1")

        input_messages2 = [Rf'''{{"time": {c}}}''' for c in range(110, 120)]
        write_stream(self.input_topic, input_messages2, "partition_key2")

        expected = [Rf'''{c}''' for c in range(100, 120)]
        expected = [item for item in expected for i in range(2)]
        assert sorted(self.read_stream(len(expected), topic_path=self.output_topic)) == expected

        stop_yds_query(client, query_id1)
        stop_yds_query(client, query_id2)

        wait_actor_count(kikimr, "FQ_ROW_DISPATCHER_SESSION", 0)

    @yq_v1
    def test_sensors(self, kikimr, client):
        self.init(client, "test_sensors")

        sql = Rf'''
            INSERT INTO {YDS_CONNECTION}.`{self.output_topic}`
            SELECT Cast(time as String) FROM {YDS_CONNECTION}.`{self.input_topic}`
                WITH (format=json_each_row, SCHEMA (time Int32 NOT NULL));'''

        query_id = start_yds_query(kikimr, client, sql)

        self.write_stream(['{"time": 101}'])
        assert self.read_stream(1, topic_path=self.output_topic) == ['101']

        wait_actor_count(kikimr, "DQ_PQ_READ_ACTOR", 1)
        wait_actor_count(kikimr, "FQ_ROW_DISPATCHER_SESSION", 1)
        wait_actor_count(kikimr, "FQ_ROW_DISPATCHER_COMPILE_SERVICE", COMPUTE_NODE_COUNT)
        wait_actor_count(kikimr, "FQ_ROW_DISPATCHER_FORMAT_HANDLER", 1)
        wait_row_dispatcher_sensor_value(kikimr, "ClientsCount", 1)
        wait_row_dispatcher_sensor_value(kikimr, "RowsSent", 1, exact_match=False)
        wait_row_dispatcher_sensor_value(kikimr, "IncomingRequests", 1, exact_match=False)

        wait_public_sensor_value(kikimr, query_id, "query.input_filtered_bytes", 1)
        wait_public_sensor_value(kikimr, query_id, "query.source_input_filtered_records", 1)
        wait_public_sensor_value(kikimr, query_id, "query.input_queued_bytes", 0)
        wait_public_sensor_value(kikimr, query_id, "query.source_input_queued_records", 0)
        stop_yds_query(client, query_id)

        wait_actor_count(kikimr, "DQ_PQ_READ_ACTOR", 0)
        wait_actor_count(kikimr, "FQ_ROW_DISPATCHER_SESSION", 0)
        wait_row_dispatcher_sensor_value(kikimr, "ClientsCount", 0)

        stat = json.loads(client.describe_query(query_id).result.query.statistics.json)
        filtered_bytes = stat['Graph=0']['IngressFilteredBytes']['sum']
        filtered_rows = stat['Graph=0']['IngressFilteredRows']['sum']
        assert filtered_bytes > 1 and filtered_rows > 0

    @yq_v1
    @pytest.mark.skip(reason="Is not implemented")
    def test_group_by_hop_restart_query(self, kikimr, client):
        self.init(client, "test_group_by_hop_restart")

        sql1 = Rf'''
            $data = SELECT * FROM {YDS_CONNECTION}.`{self.input_topic}`
                WITH (format=json_each_row, SCHEMA (time String NOT NULL, project String NOT NULL));
            $hop_data = SELECT
                    CAST(HOP_END() as String) as time,
                    COUNT(*) as count
                FROM $data
                GROUP BY
                    HOP(CAST(time as TimeStamp), "PT10S", "PT10S", "PT0S");
            INSERT INTO {YDS_CONNECTION}.`{self.output_topic}`
            SELECT ToBytes(Unwrap(Json::SerializeJson(Yson::From(TableRow())))) FROM $hop_data;'''

        query_id = start_yds_query(kikimr, client, sql1)
        wait_actor_count(kikimr, "FQ_ROW_DISPATCHER_SESSION", 1)

        data = [
            '{"time": "2025-04-23T09:00:00.000000Z", "project": "project1"}',
            '{"time": "2025-04-23T09:00:01.000000Z", "project": "project1"}',
            '{"time": "2025-04-23T09:00:02.000000Z", "project": "project1"}',
            '{"time": "2025-04-23T09:00:03.000000Z", "project": "project1"}',
            '{"time": "2025-04-23T09:00:04.000000Z", "project": "project1"}',
            '{"time": "2025-04-23T09:00:15.000000Z", "project": "project1"}',
            '{"time": "2025-04-23T09:00:16.000000Z", "project": "project1"}',
            ]
        self.write_stream(data)
        expected = ['{"count":5,"time":"2025-04-23T09:00:10Z"}']
        assert self.read_stream(len(expected), topic_path=self.output_topic) == expected

        kikimr.compute_plane.wait_completed_checkpoints(
            query_id, kikimr.compute_plane.get_completed_checkpoints(query_id) + 2
        )
        stop_yds_query(client, query_id)
        wait_actor_count(kikimr, "FQ_ROW_DISPATCHER_SESSION", 0)

        data = [
            '{"time": "2025-04-23T09:00:17.000000Z", "project": "project1"}',
            '{"time": "2025-04-23T09:00:18.000000Z", "project": "project1"}',
            '{"time": "2025-04-23T09:00:21.000000Z", "project": "project1"}',
            '{"time": "2025-04-23T09:00:25.000000Z", "project": "project1"}',
            '{"time": "2025-04-23T09:00:31.000000Z", "project": "project1"}',
            ]
        self.write_stream(data)

        client.modify_query(
            query_id,
            "simple",
            sql1,
            type=fq.QueryContent.QueryType.STREAMING,
            state_load_mode=fq.StateLoadMode.FROM_LAST_CHECKPOINT,
            streaming_disposition=StreamingDisposition.from_last_checkpoint(),
        )
        client.wait_query_status(query_id, fq.QueryMeta.RUNNING)

        expected = [
            '{"count":4,"time":"2025-04-23T09:00:20Z"}',
            '{"count":2,"time":"2025-04-23T09:00:30Z"}']
        assert self.read_stream(len(expected), topic_path=self.output_topic) == expected

        stop_yds_query(client, query_id)
        wait_actor_count(kikimr, "FQ_ROW_DISPATCHER_SESSION", 0)

    @yq_v1
    def test_group_by_hop_restart_node(self, kikimr, client):
        self.init(client, "test_group_by_hop_restart_node")

        sql1 = Rf'''
            $data = SELECT * FROM {YDS_CONNECTION}.`{self.input_topic}`
                WITH (format=json_each_row, SCHEMA (time String NOT NULL, project String NOT NULL));
            $hop_data = SELECT
                    project,
                    CAST(HOP_END() as String) as time,
                    COUNT(*) as count
                FROM $data
                GROUP BY
                    HOP(CAST(time as TimeStamp), "PT10S", "PT10S", "PT0S"), project;
            INSERT INTO {YDS_CONNECTION}.`{self.output_topic}`
            SELECT ToBytes(Unwrap(Json::SerializeJson(Yson::From(TableRow())))) FROM $hop_data;'''

        query_id = start_yds_query(kikimr, client, sql1)
        wait_actor_count(kikimr, "FQ_ROW_DISPATCHER_SESSION", 1)

        data = [
            '{"time": "2025-04-23T09:00:00.000000Z", "project": "project1"}',
            '{"time": "2025-04-23T09:00:04.000000Z", "project": "project1"}',
            '{"time": "2025-04-23T09:00:05.000000Z", "project": "project2"}',
            '{"time": "2025-04-23T09:00:15.000000Z", "project": "project1"}',
            '{"time": "2025-04-23T09:00:16.000000Z", "project": "project2"}',
            ]
        self.write_stream(data)
        expected = [
            '{"count":2,"project":"project1","time":"2025-04-23T09:00:10Z"}',
            '{"count":1,"project":"project2","time":"2025-04-23T09:00:10Z"}']
        assert self.read_stream(len(expected), topic_path=self.output_topic) == expected

        kikimr.compute_plane.wait_completed_checkpoints(
            query_id, kikimr.compute_plane.get_completed_checkpoints(query_id) + 2
        )

        node_index = 1
        logging.debug("Restart compute node {}".format(node_index))
        kikimr.compute_plane.kikimr_cluster.nodes[node_index].stop()

        data = [
            '{"time": "2025-04-23T09:00:17.000000Z", "project": "project1"}',
            '{"time": "2025-04-23T09:00:18.000000Z", "project": "project2"}',
            '{"time": "2025-04-23T09:00:21.000000Z", "project": "project1"}',
            '{"time": "2025-04-23T09:00:25.000000Z", "project": "project2"}'
            ]
        self.write_stream(data)

        kikimr.compute_plane.kikimr_cluster.nodes[node_index].start()
        kikimr.compute_plane.wait_bootstrap(node_index)

        expected = [
            '{"count":2,"project":"project1","time":"2025-04-23T09:00:20Z"}',
            '{"count":2,"project":"project2","time":"2025-04-23T09:00:20Z"}']
        assert self.read_stream(len(expected), topic_path=self.output_topic) == expected

        stop_yds_query(client, query_id)
        wait_actor_count(kikimr, "FQ_ROW_DISPATCHER_SESSION", 0)

    @yq_v1
    def test_huge_messages(self, kikimr, client):
        self.init(client, "test_huge")

        sql = Rf'''
            $data = SELECT * FROM {YDS_CONNECTION}.`{self.input_topic}`
                WITH (format=json_each_row, SCHEMA (time UInt64 NOT NULL, sql String NOT NULL, event String NOT NULL))
                WHERE event = "event1" or event = "event2";

            $data = SELECT time, LENGTH(sql) AS len FROM $data;

            INSERT INTO {YDS_CONNECTION}.`{self.output_topic}`
            SELECT ToBytes(Unwrap(Json::SerializeJson(Yson::From(TableRow())))) FROM $data;
                '''

        query_id = start_yds_query(kikimr, client, sql)
        wait_actor_count(kikimr, "FQ_ROW_DISPATCHER_SESSION", 1)

        large_string = "abcdefghjkl1234567890"
        huge_string = large_string*(1000*1000//len(large_string) + 2)
        assert len(huge_string) > 1000*1000

        data = [
            '{"time": 101, "sql":"' + large_string + '", "event": "event1"}',
            '{"time": 102, "sql":"' + huge_string + '", "event": "event2"}',
            '{"time": 103, "sql": "' + large_string + '", "event": "event3"}',
            '{"time": 104, "sql": "' + huge_string + '", "event": "event4"}',
            '{"time": 105, "sql":"' + large_string + '", "event": "event1"}',
            '{"time": 106, "sql":"' + huge_string + '", "event": "event2"}',
        ]

        self.write_stream(data)
        expected = [
            f'{{"len":{len(large_string)},"time":101}}',
            f'{{"len":{len(huge_string)},"time":102}}',
            f'{{"len":{len(large_string)},"time":105}}',
            f'{{"len":{len(huge_string)},"time":106}}',
        ]
        # TODO: normalize json and tolerate order mismatch

        received = self.read_stream(len(expected), topic_path=self.output_topic)

        # wait_actor_count(kikimr, "DQ_PQ_READ_ACTOR", 1)
        stop_yds_query(client, query_id)

        issues = str(client.describe_query(query_id).result.query.transient_issue)
        assert "Row dispatcher will use the predicate:" in issues, "Incorrect Issues: " + issues
        issues = str(client.describe_query(query_id).result.query.issue)
        assert "Failed to parse json message for offset" not in issues, "Incorrect Issues: " + issues

        assert received == expected

    @yq_v1
    @pytest.mark.parametrize("use_binding", [False, True], ids=["with_option", "bindings"])
    def test_json_errors(self, kikimr, client, use_binding):
        connection_response = client.create_yds_connection(YDS_CONNECTION, os.getenv("YDB_DATABASE"), os.getenv("YDB_ENDPOINT"), shared_reading=True)
        self.init_topics(f"test_json_errors_{use_binding}", create_input=True, create_output=True, partitions_count=1)

        time_type = ydb_value.Column(name="time", type=ydb_value.Type(type_id=ydb_value.Type.PrimitiveTypeId.INT32))
        data_type = ydb_value.Column(name="data", type=ydb_value.Type(type_id=ydb_value.Type.PrimitiveTypeId.STRING))

        if use_binding:
            client.create_yds_binding(
                name="my_binding",
                stream=self.input_topic,
                format="json_each_row",
                connection_id=connection_response.result.connection_id,
                columns=[time_type, data_type],
                format_setting={"skip.json.errors": "true"},
            )

        if use_binding:
            sql = Rf'''
                INSERT INTO {YDS_CONNECTION}.`{self.output_topic}`
                SELECT data FROM bindings.`my_binding`;'''
        else:
            sql = Rf'''
                INSERT INTO {YDS_CONNECTION}.`{self.output_topic}`
                SELECT data FROM {YDS_CONNECTION}.`{self.input_topic}`
                    WITH (format=json_each_row, `skip.json.errors` = "true", SCHEMA (time Int32 NOT NULL, data String NOT NULL));'''

        query_id = start_yds_query(kikimr, client, sql)
        wait_actor_count(kikimr, "FQ_ROW_DISPATCHER_SESSION", 1)

        data = [
            '{"time": 101, "data": "hello1"}',
            '{"time": 102, "data": 7777}',
            '{"time": 103, "data": "hello2"}'
        ]

        self.write_stream(data, partition_key="key")
        expected = ['hello1', 'hello2']
        assert self.read_stream(len(expected), topic_path=self.output_topic) == expected

        deadline = time.time() + 30
        while True:
            count = 0
            for node_index in kikimr.compute_plane.kikimr_cluster.nodes:
                value = kikimr.compute_plane.get_sensors(node_index, "yq").find_sensor(
                    {"subsystem": "row_dispatcher", "partition": "0", "format": "json_each_row", "sensor": "ParsingErrors"})
                count += value if value is not None else 0
            if count > 0:
                break
            assert time.time() < deadline, f"Waiting sensor ParsingErrors value failed, current count {count}"
            time.sleep(1)
        stop_yds_query(client, query_id)

    @yq_v1
<<<<<<< HEAD
    def test_redistribute_partition_after_timeout(self, kikimr, client):
        partitions_count = 3
        self.init(client, "redistribute", partitions=partitions_count)
        wait_row_dispatcher_sensor_value(kikimr, "KnownRowDispatchers", 2 * COMPUTE_NODE_COUNT - 1)
        
        sql = Rf'''
            PRAGMA dq.Scheduler=@@{{"type": "single_node"}}@@;
            INSERT INTO {YDS_CONNECTION}.`{self.output_topic}`
            SELECT data FROM {YDS_CONNECTION}.`{self.input_topic}`
                WITH (format=json_each_row, SCHEMA (time Int32 NOT NULL, data String NOT NULL));'''

        query_id = start_yds_query(kikimr, client, sql)
        session_node_index = wait_actor_count(kikimr, "FQ_ROW_DISPATCHER_SESSION", partitions_count)
        kikimr.compute_plane.wait_completed_checkpoints(query_id, kikimr.compute_plane.get_completed_checkpoints(query_id) + 2)

        message_count = 10
        expected = "hello"
        for i in range(message_count):
            self.write_stream(['{"time": 100, "data": "hello"}'], topic_path=None, partition_key=str(i))
        assert self.read_stream(message_count, topic_path=self.output_topic) == [expected] * message_count
        kikimr.compute_plane.wait_completed_checkpoints(query_id, kikimr.compute_plane.get_completed_checkpoints(query_id) + 2)

        logging.debug(f"Stopping node: {session_node_index}")
        kikimr.compute_plane.kikimr_cluster.nodes[session_node_index].stop()

        expected = "Relativitätstheorie"
        for i in range(message_count):
            self.write_stream(['{"time": 101, "data": "Relativitätstheorie"}'], topic_path=None, partition_key=str(i))
        assert self.read_stream(message_count, topic_path=self.output_topic) == [expected] * message_count
=======
    def test_delete_topic(self, kikimr, client):
        self.init(client, "test_delete_topic")

        sql = Rf'''
            INSERT INTO {YDS_CONNECTION}.`{self.output_topic}`
            SELECT Cast(time as String) FROM {YDS_CONNECTION}.`{self.input_topic}`
                WITH (format=json_each_row, SCHEMA (time Int32 NOT NULL, data String NOT NULL));'''

        query_id = start_yds_query(kikimr, client, sql)
        wait_actor_count(kikimr, "FQ_ROW_DISPATCHER_SESSION", 1)

        data = [
            '{"time": 101, "data": "hello1", "event": "event1"}',
            '{"time": 102, "data": "hello2", "event": "event2"}',
            '{"time": 103, "data": "hello3", "event": "event3"}',
        ]

        self.write_stream(data)
        expected = ['101', '102', '103']
        assert self.read_stream(len(expected), topic_path=self.output_topic) == expected
        kikimr.compute_plane.wait_completed_checkpoints(
            query_id, kikimr.compute_plane.get_completed_checkpoints(query_id) + 2
        )
        stop_yds_query(client, query_id)

        delete_stream(self.input_topic)
        create_stream(self.input_topic)

        client.modify_query(
            query_id,
            "simple",
            sql,
            type=fq.QueryContent.QueryType.STREAMING,
            state_load_mode=fq.StateLoadMode.EMPTY,
            streaming_disposition=StreamingDisposition.from_last_checkpoint(),
        )

        data = [
            '{"time": 101, "data": "hello1", "event": "event1"}',
            '{"time": 102, "data": "hello2", "event": "event2"}',
            '{"time": 103, "data": "hello3", "event": "event3"}',
            '{"time": 104, "data": "hello4", "event": "event4"}',
        ]

        self.write_stream(data)
        expected = ['104']
        assert self.read_stream(len(expected), topic_path=self.output_topic) == expected
>>>>>>> e44a95b5
<|MERGE_RESOLUTION|>--- conflicted
+++ resolved
@@ -1234,37 +1234,6 @@
         stop_yds_query(client, query_id)
 
     @yq_v1
-<<<<<<< HEAD
-    def test_redistribute_partition_after_timeout(self, kikimr, client):
-        partitions_count = 3
-        self.init(client, "redistribute", partitions=partitions_count)
-        wait_row_dispatcher_sensor_value(kikimr, "KnownRowDispatchers", 2 * COMPUTE_NODE_COUNT - 1)
-        
-        sql = Rf'''
-            PRAGMA dq.Scheduler=@@{{"type": "single_node"}}@@;
-            INSERT INTO {YDS_CONNECTION}.`{self.output_topic}`
-            SELECT data FROM {YDS_CONNECTION}.`{self.input_topic}`
-                WITH (format=json_each_row, SCHEMA (time Int32 NOT NULL, data String NOT NULL));'''
-
-        query_id = start_yds_query(kikimr, client, sql)
-        session_node_index = wait_actor_count(kikimr, "FQ_ROW_DISPATCHER_SESSION", partitions_count)
-        kikimr.compute_plane.wait_completed_checkpoints(query_id, kikimr.compute_plane.get_completed_checkpoints(query_id) + 2)
-
-        message_count = 10
-        expected = "hello"
-        for i in range(message_count):
-            self.write_stream(['{"time": 100, "data": "hello"}'], topic_path=None, partition_key=str(i))
-        assert self.read_stream(message_count, topic_path=self.output_topic) == [expected] * message_count
-        kikimr.compute_plane.wait_completed_checkpoints(query_id, kikimr.compute_plane.get_completed_checkpoints(query_id) + 2)
-
-        logging.debug(f"Stopping node: {session_node_index}")
-        kikimr.compute_plane.kikimr_cluster.nodes[session_node_index].stop()
-
-        expected = "Relativitätstheorie"
-        for i in range(message_count):
-            self.write_stream(['{"time": 101, "data": "Relativitätstheorie"}'], topic_path=None, partition_key=str(i))
-        assert self.read_stream(message_count, topic_path=self.output_topic) == [expected] * message_count
-=======
     def test_delete_topic(self, kikimr, client):
         self.init(client, "test_delete_topic")
 
@@ -1312,4 +1281,34 @@
         self.write_stream(data)
         expected = ['104']
         assert self.read_stream(len(expected), topic_path=self.output_topic) == expected
->>>>>>> e44a95b5
+
+    @yq_v1
+    def test_redistribute_partition_after_timeout(self, kikimr, client):
+        partitions_count = 3
+        self.init(client, "redistribute", partitions=partitions_count)
+        wait_row_dispatcher_sensor_value(kikimr, "KnownRowDispatchers", 2 * COMPUTE_NODE_COUNT - 1)
+        
+        sql = Rf'''
+            PRAGMA dq.Scheduler=@@{{"type": "single_node"}}@@;
+            INSERT INTO {YDS_CONNECTION}.`{self.output_topic}`
+            SELECT data FROM {YDS_CONNECTION}.`{self.input_topic}`
+                WITH (format=json_each_row, SCHEMA (time Int32 NOT NULL, data String NOT NULL));'''
+
+        query_id = start_yds_query(kikimr, client, sql)
+        session_node_index = wait_actor_count(kikimr, "FQ_ROW_DISPATCHER_SESSION", partitions_count)
+        kikimr.compute_plane.wait_completed_checkpoints(query_id, kikimr.compute_plane.get_completed_checkpoints(query_id) + 2)
+
+        message_count = 10
+        expected = "hello"
+        for i in range(message_count):
+            self.write_stream(['{"time": 100, "data": "hello"}'], topic_path=None, partition_key=str(i))
+        assert self.read_stream(message_count, topic_path=self.output_topic) == [expected] * message_count
+        kikimr.compute_plane.wait_completed_checkpoints(query_id, kikimr.compute_plane.get_completed_checkpoints(query_id) + 2)
+
+        logging.debug(f"Stopping node: {session_node_index}")
+        kikimr.compute_plane.kikimr_cluster.nodes[session_node_index].stop()
+
+        expected = "Relativitätstheorie"
+        for i in range(message_count):
+            self.write_stream(['{"time": 101, "data": "Relativitätstheorie"}'], topic_path=None, partition_key=str(i))
+        assert self.read_stream(message_count, topic_path=self.output_topic) == [expected] * message_count