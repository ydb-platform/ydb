--- conflicted
+++ resolved
@@ -87,13 +87,10 @@
         client.create_yds_connection(
             YDS_CONNECTION, os.getenv("YDB_DATABASE"), os.getenv("YDB_ENDPOINT"), shared_reading=True
         )
-<<<<<<< HEAD
         connections = client.list_connections(fq.Acl.Visibility.PRIVATE).result.connection
         assert len(connections) == 1
         assert connections[0].content.setting.data_streams.shared_reading == True
 
-=======
->>>>>>> 3e8a3445
         self.init_topics("test_read_raw_format_without_row_dispatcher", create_output=False)
         output_topic = "pq_test_pq_read_write_output"
         create_stream(output_topic, partitions_count=1)
