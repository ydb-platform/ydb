#!/usr/bin/env python
# -*- coding: utf-8 -*-

import os
import pytest
import logging
import time

from ydb.tests.tools.fq_runner.kikimr_utils import yq_v1
from ydb.tests.tools.datastreams_helpers.test_yds_base import TestYdsBase

from ydb.tests.tools.fq_runner.kikimr_runner import StreamingOverKikimr
from ydb.tests.tools.fq_runner.kikimr_runner import StreamingOverKikimrConfig
from ydb.tests.tools.fq_runner.kikimr_runner import TenantConfig

from ydb.tests.tools.datastreams_helpers.control_plane import list_read_rules
from ydb.tests.tools.datastreams_helpers.control_plane import create_stream, create_read_rule
from ydb.tests.tools.datastreams_helpers.data_plane import read_stream, write_stream
from ydb.tests.tools.fq_runner.fq_client import StreamingDisposition

import ydb.public.api.protos.draft.fq_pb2 as fq

YDS_CONNECTION = "yds"


@pytest.fixture
def kikimr(request):
    kikimr_conf = StreamingOverKikimrConfig(
        cloud_mode=True, node_count={"/cp": TenantConfig(1), "/compute": TenantConfig(2)}
    )
    kikimr = StreamingOverKikimr(kikimr_conf)
    kikimr.compute_plane.fq_config['row_dispatcher']['enabled'] = True
    kikimr.compute_plane.fq_config['row_dispatcher']['without_consumer'] = True
    kikimr.start_mvp_mock_server()
    kikimr.start()
    yield kikimr
    kikimr.stop_mvp_mock_server()
    kikimr.stop()


def start_yds_query(kikimr, client, sql) -> str:
    query_id = client.create_query("simple", sql, type=fq.QueryContent.QueryType.STREAMING).result.query_id
    client.wait_query_status(query_id, fq.QueryMeta.RUNNING)
    kikimr.compute_plane.wait_zero_checkpoint(query_id)
    return query_id


def stop_yds_query(client, query_id):
    client.abort_query(query_id)
    client.wait_query(query_id)


def wait_actor_count(kikimr, activity, expected_count):
    deadline = time.time() + 60
    while True:
        count = 0
        for node_index in kikimr.compute_plane.kikimr_cluster.nodes:
            count = count + kikimr.compute_plane.get_actor_count(node_index, activity)
        if count == expected_count:
            break
        assert time.time() < deadline, f"Waiting actor {activity} count failed, current count {count}"
        time.sleep(1)
    pass


def wait_row_dispatcher_sensor_value(kikimr, sensor, expected_count, exact_match=True):
    deadline = time.time() + 60
    while True:
        count = 0
        for node_index in kikimr.compute_plane.kikimr_cluster.nodes:
            value = kikimr.compute_plane.get_sensors(node_index, "yq").find_sensor(
                {"subsystem": "row_dispatcher", "sensor": sensor})
            count += value if value is not None else 0
        if count == expected_count:
            break
        if not exact_match and count > expected_count:
            break
        assert time.time() < deadline, f"Waiting sensor {sensor} value failed, current count {count}"
        time.sleep(1)
    pass


class TestPqRowDispatcher(TestYdsBase):

    def run_and_check(self, kikimr, client, sql, input, output, expected_predicate):
        query_id = start_yds_query(kikimr, client, sql)
        wait_actor_count(kikimr, "FQ_ROW_DISPATCHER_SESSION", 1)

        self.write_stream(input)
        assert self.read_stream(len(output), topic_path=self.output_topic) == output

        stop_yds_query(client, query_id)
        wait_actor_count(kikimr, "FQ_ROW_DISPATCHER_SESSION", 0)

        issues = str(client.describe_query(query_id).result.query.transient_issue)
        assert expected_predicate in issues, "Incorrect Issues: " + issues

    @yq_v1
    def test_read_raw_format_with_row_dispatcher(self, kikimr, client):
        client.create_yds_connection(
            YDS_CONNECTION, os.getenv("YDB_DATABASE"), os.getenv("YDB_ENDPOINT"), shared_reading=True
        )
        connections = client.list_connections(fq.Acl.Visibility.PRIVATE).result.connection
        assert len(connections) == 1
        assert connections[0].content.setting.data_streams.shared_reading

        self.init_topics("test_read_raw_format_with_row_dispatcher", create_output=False)
        output_topic = "pq_test_pq_read_write_output"
        create_stream(output_topic, partitions_count=1)
        create_read_rule(output_topic, self.consumer_name)

        sql1 = Rf'''INSERT INTO {YDS_CONNECTION}.`{output_topic}`
                    SELECT * FROM {YDS_CONNECTION}.`{self.input_topic}` WITH (format=raw, SCHEMA (data String NOT NULL));'''

        query_id = start_yds_query(kikimr, client, sql1)
        data = ['{"time" = 101;}', '{"time" = 102;}']

        self.write_stream(data)
        assert self.read_stream(len(data), topic_path=output_topic) == data
        wait_actor_count(kikimr, "FQ_ROW_DISPATCHER_SESSION", 1)
        stop_yds_query(client, query_id)

        sql2 = Rf'''INSERT INTO {YDS_CONNECTION}.`{output_topic}`
                    SELECT * FROM {YDS_CONNECTION}.`{self.input_topic}` WITH (format=raw, SCHEMA (data String NOT NULL))
                    WHERE data != "romashka";'''

        query_id = start_yds_query(kikimr, client, sql2)
        data = ['{"time" = 103;}', '{"time" = 104;}']

        self.write_stream(data)
        assert self.read_stream(len(data), topic_path=output_topic) == data
        wait_actor_count(kikimr, "FQ_ROW_DISPATCHER_SESSION", 1)
        stop_yds_query(client, query_id)

    @yq_v1
    def test_simple_not_null(self, kikimr, client):
        client.create_yds_connection(
            YDS_CONNECTION, os.getenv("YDB_DATABASE"), os.getenv("YDB_ENDPOINT"), shared_reading=True
        )
        self.init_topics("test_simple_not_null")

        sql = Rf'''
            INSERT INTO {YDS_CONNECTION}.`{self.output_topic}`
            SELECT Cast(time as String) FROM {YDS_CONNECTION}.`{self.input_topic}`
                WITH (format=json_each_row, SCHEMA (time Int32 NOT NULL, data String NOT NULL));'''

        query_id = start_yds_query(kikimr, client, sql)
        wait_actor_count(kikimr, "FQ_ROW_DISPATCHER_SESSION", 1)
        time.sleep(10)

        data = [
            '{"time": 101, "data": "hello1", "event": "event1"}',
            '{"time": 102, "data": "hello2", "event": "event2"}',
            '{"time": 103, "data": "hello3", "event": "event3"}',
        ]

        self.write_stream(data)
        expected = ['101', '102', '103']
        assert self.read_stream(len(expected), topic_path=self.output_topic) == expected

        wait_actor_count(kikimr, "DQ_PQ_READ_ACTOR", 1)
        wait_actor_count(kikimr, "FQ_ROW_DISPATCHER_SESSION", 1)

        stop_yds_query(client, query_id)
        # Assert that all read rules were removed after query stops
        read_rules = list_read_rules(self.input_topic)
        assert len(read_rules) == 0, read_rules
        wait_actor_count(kikimr, "FQ_ROW_DISPATCHER_SESSION", 0)

    @yq_v1
    def test_simple_optional(self, kikimr, client):
        client.create_yds_connection(
            YDS_CONNECTION, os.getenv("YDB_DATABASE"), os.getenv("YDB_ENDPOINT"), shared_reading=True
        )
        self.init_topics("test_simple_optional")

        sql = Rf'''
            INSERT INTO {YDS_CONNECTION}.`{self.output_topic}`
            SELECT Cast(time as String) FROM {YDS_CONNECTION}.`{self.input_topic}`
                WITH (format=json_each_row, SCHEMA (time Int32 NOT NULL, data String));'''

        query_id = start_yds_query(kikimr, client, sql)
        wait_actor_count(kikimr, "FQ_ROW_DISPATCHER_SESSION", 1)

        data = ['{"time": 101, "data": "hello1", "event": "event1"}', '{"time": 102, "event": "event2"}']

        self.write_stream(data)
        expected = ['101', '102']
        assert self.read_stream(len(expected), topic_path=self.output_topic) == expected

        wait_actor_count(kikimr, "DQ_PQ_READ_ACTOR", 1)

        stop_yds_query(client, query_id)
        # Assert that all read rules were removed after query stops
        read_rules = list_read_rules(self.input_topic)
        assert len(read_rules) == 0, read_rules
        wait_actor_count(kikimr, "FQ_ROW_DISPATCHER_SESSION", 0)

    @yq_v1
    def test_scheme_error(self, kikimr, client):
        client.create_yds_connection(
            YDS_CONNECTION, os.getenv("YDB_DATABASE"), os.getenv("YDB_ENDPOINT"), shared_reading=True
        )
        self.init_topics("test_scheme_error")

        sql = Rf'''
            INSERT INTO {YDS_CONNECTION}.`{self.output_topic}`
            SELECT Cast(time as String) FROM {YDS_CONNECTION}.`{self.input_topic}`
                WITH (format=json_each_row, SCHEMA (time Int32 NOT NULL, data String NOT NULL));'''

        query_id = start_yds_query(kikimr, client, sql)
        wait_actor_count(kikimr, "FQ_ROW_DISPATCHER_SESSION", 1)

        data = ['{"this": "is", not json}', '{"noch einmal / nicht json"}']
        self.write_stream(data)

        client.wait_query_status(query_id, fq.QueryMeta.FAILED)
        issues = str(client.describe_query(query_id).result.query.issue)
        assert "Cannot parse JSON string" in issues, "Incorrect Issues: " + issues

        wait_actor_count(kikimr, "DQ_PQ_READ_ACTOR", 0)
        wait_actor_count(kikimr, "FQ_ROW_DISPATCHER_SESSION", 0)

        query_id = start_yds_query(kikimr, client, sql)
        wait_actor_count(kikimr, "FQ_ROW_DISPATCHER_SESSION", 1)
        data = ['{"time": 101, "data": "hello1", "event": "event1"}']
        self.write_stream(data)
        expected = ['101']
        assert self.read_stream(len(expected), topic_path=self.output_topic) == expected
        stop_yds_query(client, query_id)
        wait_actor_count(kikimr, "FQ_ROW_DISPATCHER_SESSION", 0)

    @yq_v1
    def test_nested_types(self, kikimr, client):
        client.create_yds_connection(
            YDS_CONNECTION, os.getenv("YDB_DATABASE"), os.getenv("YDB_ENDPOINT"), shared_reading=True
        )
        self.init_topics("test_nested_types")

        sql = Rf'''
            INSERT INTO {YDS_CONNECTION}.`{self.output_topic}`
            SELECT data FROM {YDS_CONNECTION}.`{self.input_topic}`
                WITH (format=json_each_row, SCHEMA (time UInt64 NOT NULL, data Json NOT NULL, event String NOT NULL))
                WHERE event = "event1" or event = "event2";'''

        query_id = start_yds_query(kikimr, client, sql)
        wait_actor_count(kikimr, "FQ_ROW_DISPATCHER_SESSION", 1)

        large_string = "abcdefghjkl1234567890+abcdefghjkl1234567890"
        data = [
            '{"time": 101, "data": {"key": "value", "second_key":"' + large_string + '"}, "event": "event1"}',
            '{"time": 102, "data": ["key1", "key2", "' + large_string + '"], "event": "event2"}',
            '{"time": 103, "data": ["' + large_string + '"], "event": "event3"}',
        ]

        self.write_stream(data)
        expected = [
            '{"key": "value", "second_key":"' + large_string + '"}',
            '["key1", "key2", "' + large_string + '"]'
        ]
        assert self.read_stream(len(expected), topic_path=self.output_topic) == expected

        wait_actor_count(kikimr, "DQ_PQ_READ_ACTOR", 1)
        stop_yds_query(client, query_id)

        issues = str(client.describe_query(query_id).result.query.transient_issue)
        assert "Row dispatcher will use the predicate:" in issues, "Incorrect Issues: " + issues

    @yq_v1
<<<<<<< HEAD
    def test_filters(self, kikimr, client):
=======
    def test_nested_types_without_predicate(self, kikimr, client):
        client.create_yds_connection(
            YDS_CONNECTION, os.getenv("YDB_DATABASE"), os.getenv("YDB_ENDPOINT"), shared_reading=True
        )
        self.init_topics("test_nested_types_without_predicate")

        sql = Rf'''
            INSERT INTO {YDS_CONNECTION}.`{self.output_topic}`
            SELECT data FROM {YDS_CONNECTION}.`{self.input_topic}`
                WITH (format=json_each_row, SCHEMA (time UInt64 NOT NULL, data Json NOT NULL, event String NOT NULL));'''

        query_id = start_yds_query(kikimr, client, sql)
        wait_actor_count(kikimr, "FQ_ROW_DISPATCHER_SESSION", 1)

        data = [
            '{"time": 101, "data": {"key": "value"}, "event": "event1"}',
            '{"time": 102, "data": ["key1", "key2"], "event": "event2"}'
        ]

        self.write_stream(data)
        expected = [
            '{"key": "value"}',
            '["key1", "key2"]'
        ]
        assert self.read_stream(len(expected), topic_path=self.output_topic) == expected

        wait_actor_count(kikimr, "DQ_PQ_READ_ACTOR", 1)
        stop_yds_query(client, query_id)

    @yq_v1
    def test_filter(self, kikimr, client):
>>>>>>> ef036a2d
        client.create_yds_connection(
            YDS_CONNECTION, os.getenv("YDB_DATABASE"), os.getenv("YDB_ENDPOINT"), shared_reading=True
        )
        self.init_topics("test_filter")
        sql = Rf'''
            INSERT INTO {YDS_CONNECTION}.`{self.output_topic}`
            SELECT Cast(time as String) FROM {YDS_CONNECTION}.`{self.input_topic}`
<<<<<<< HEAD
                WITH (format=json_each_row, SCHEMA (time UInt64 NOT NULL, data String NOT NULL, event String NOT NULL)) WHERE '''
=======
                WITH (format=json_each_row, SCHEMA (time UInt64 NOT NULL, data String NOT NULL, event String NOT NULL))
                WHERE time > 101 and
                      data = "hello2" and
                      event IS NOT DISTINCT FROM "event2" and
                      event IS DISTINCT FROM "event1";'''

        query_id = start_yds_query(kikimr, client, sql)
        wait_actor_count(kikimr, "FQ_ROW_DISPATCHER_SESSION", 1)

>>>>>>> ef036a2d
        data = [
            '{"time": 101, "data": "hello1", "event": "event1"}',
            '{"time": 102, "data": "hello2", "event": "event2"}']
        filter = "time > 101UL;"
        expected = ['102']
        self.run_and_check(kikimr, client, sql + filter, data, expected, 'predicate: WHERE `time` > 101')
        filter = 'data = "hello2"'
        self.run_and_check(kikimr, client, sql + filter, data, expected, 'predicate: WHERE `data` = \\"hello2\\"')
        filter = 'event IN ("event2")'
        self.run_and_check(kikimr, client, sql + filter, data, expected, 'predicate: WHERE `event` IN (\\"event2\\")')
        filter = 'event IN ("1", "2", "3", "4", "5", "6", "7", "event2")'
        self.run_and_check(kikimr, client, sql + filter, data, expected, 'predicate: WHERE `event` IN (\\"1\\"')

    @yq_v1
    def test_filter_missing_fields(self, kikimr, client):
        client.create_yds_connection(
            YDS_CONNECTION, os.getenv("YDB_DATABASE"), os.getenv("YDB_ENDPOINT"), shared_reading=True
        )
        self.init_topics("test_filter_missing_fields")

        sql = Rf'''
            INSERT INTO {YDS_CONNECTION}.`{self.output_topic}`
            SELECT Cast(time as String) FROM {YDS_CONNECTION}.`{self.input_topic}`
                WITH (format=json_each_row, SCHEMA (time UInt64 NOT NULL, `data@data` String, event String NOT NULL))
                WHERE `data@data` IS NULL;'''

        query_id = start_yds_query(kikimr, client, sql)
        wait_actor_count(kikimr, "FQ_ROW_DISPATCHER_SESSION", 1)

        data = [
            '{"time": 101, "event": "event1"}',
            '{"time": 102, "data@data": null, "event": "event2"}',
            '{"time": 103, "data@data": "", "event": "event2"}',
            '{"time": 104, "data@data": "null", "event": "event2"}',
        ]

        self.write_stream(data)
        expected = ['101', '102']
        assert self.read_stream(len(expected), topic_path=self.output_topic) == expected

        wait_actor_count(kikimr, "DQ_PQ_READ_ACTOR", 1)
        stop_yds_query(client, query_id)

        issues = str(client.describe_query(query_id).result.query.transient_issue)
        assert "Row dispatcher will use the predicate:" in issues, "Incorrect Issues: " + issues

    @yq_v1
    def test_filter_use_unsupported_predicate(self, kikimr, client):
        client.create_yds_connection(
            YDS_CONNECTION, os.getenv("YDB_DATABASE"), os.getenv("YDB_ENDPOINT"), shared_reading=True
        )
        self.init_topics("test_filter_use_unsupported_predicate")

        sql = Rf'''
            INSERT INTO {YDS_CONNECTION}.`{self.output_topic}`
            SELECT Cast(time as String) FROM {YDS_CONNECTION}.`{self.input_topic}`
                WITH (format=json_each_row, SCHEMA (time UInt64 NOT NULL, data String NOT NULL, event String NOT NULL))
                WHERE  event LIKE 'event2%';'''

        query_id = start_yds_query(kikimr, client, sql)
        wait_actor_count(kikimr, "FQ_ROW_DISPATCHER_SESSION", 1)

        data = [
            '{"time": 102, "data": "hello2", "event": "event2"}',
        ]

        self.write_stream(data)
        assert self.read_stream(1, topic_path=self.output_topic) == ['102']
        wait_actor_count(kikimr, "DQ_PQ_READ_ACTOR", 1)
        stop_yds_query(client, query_id)

    @yq_v1
    def test_filter_with_mr(self, kikimr, client):
        client.create_yds_connection(
            YDS_CONNECTION, os.getenv("YDB_DATABASE"), os.getenv("YDB_ENDPOINT"), shared_reading=True
        )
        self.init_topics("test_filter_with_mr")

        sql = Rf'''
            pragma FeatureR010="prototype";
            pragma config.flags("TimeOrderRecoverDelay", "-10");
            pragma config.flags("TimeOrderRecoverAhead", "10");

            $data =
                SELECT * FROM {YDS_CONNECTION}.`{self.input_topic}`
                    WITH (format=json_each_row, SCHEMA (time UInt64 NOT NULL, event_class String NOT NULL, event_type UInt64 NOT NULL))
                    WHERE event_class = "event_class2";

            $match =
                SELECT * FROM $data
                MATCH_RECOGNIZE(
                    ORDER BY CAST(time as Timestamp)
                    MEASURES
                        LAST(M1.event_type) as event_type
                    ONE ROW PER MATCH
                    PATTERN ( M1 )
                    DEFINE
                        M1 as
                            M1.event_class = "event_class2"
                );

            INSERT INTO {YDS_CONNECTION}.`{self.output_topic}`
            SELECT ToBytes(Unwrap(Json::SerializeJson(Yson::From(TableRow())))) FROM $match;
            '''

        query_id = start_yds_query(kikimr, client, sql)
        wait_actor_count(kikimr, "FQ_ROW_DISPATCHER_SESSION", 1)

        data = [
            '{"time": 100, "event_class": "event_class1", "event_type": 1}',
            '{"time": 105, "event_class": "event_class2", "event_type": 2}',
            '{"time": 110, "event_class": "event_class2", "event_type": 3}',
            '{"time": 116, "event_class": "event_class2", "event_type": 4}'
        ]

        self.write_stream(data)
        expected = ['{"event_type":2}']
        assert self.read_stream(len(expected), topic_path=self.output_topic) == expected

        stop_yds_query(client, query_id)

        issues = str(client.describe_query(query_id).result.query.transient_issue)
        assert "Row dispatcher will use the predicate: WHERE `event_class` =" in issues, "Incorrect Issues: " + issues

    @yq_v1
    def test_start_new_query(self, kikimr, client):
        client.create_yds_connection(
            YDS_CONNECTION, os.getenv("YDB_DATABASE"), os.getenv("YDB_ENDPOINT"), shared_reading=True
        )
        self.init_topics("test_start_new_query", create_output=False)

        output_topic1 = "pq_test_pq_read_write_output1"
        output_topic2 = "pq_test_pq_read_write_output2"
        output_topic3 = "pq_test_pq_read_write_output3"
        create_stream(output_topic1, partitions_count=1)
        create_read_rule(output_topic1, self.consumer_name)

        create_stream(output_topic2, partitions_count=1)
        create_read_rule(output_topic2, self.consumer_name)

        create_stream(output_topic3, partitions_count=1)
        create_read_rule(output_topic3, self.consumer_name)

        sql1 = Rf'''
            INSERT INTO {YDS_CONNECTION}.`{output_topic1}`
            SELECT Cast(time as String) FROM {YDS_CONNECTION}.`{self.input_topic}`
                WITH (format=json_each_row, SCHEMA (time Int32 NOT NULL, data String NOT NULL));'''
        sql2 = Rf'''
            INSERT INTO {YDS_CONNECTION}.`{output_topic2}`
            SELECT Cast(time as String) FROM {YDS_CONNECTION}.`{self.input_topic}`
                WITH (format=json_each_row, SCHEMA (time Int32 NOT NULL, data String NOT NULL));'''
        query_id1 = start_yds_query(kikimr, client, sql1)
        query_id2 = start_yds_query(kikimr, client, sql2)
        wait_actor_count(kikimr, "FQ_ROW_DISPATCHER_SESSION", 1)

        data = [
            '{"time": 101, "data": "hello1", "event": "event1"}',
            '{"time": 102, "data": "hello2", "event": "event2"}',
        ]

        self.write_stream(data)
        expected = ['101', '102']
        assert self.read_stream(len(expected), topic_path=output_topic1) == expected
        assert self.read_stream(len(expected), topic_path=output_topic2) == expected

        wait_actor_count(kikimr, "DQ_PQ_READ_ACTOR", 2)

        # nothing unnecessary...
        assert not read_stream(output_topic1, 1, True, self.consumer_name, timeout=1)
        assert not read_stream(output_topic2, 1, True, self.consumer_name, timeout=1)

        sql3 = Rf'''
            INSERT INTO {YDS_CONNECTION}.`{output_topic3}`
            SELECT event FROM {YDS_CONNECTION}.`{self.input_topic}`
            WITH (format=json_each_row, SCHEMA (time Int32 NOT NULL, event String NOT NULL));'''
        query_id3 = start_yds_query(kikimr, client, sql3)

        data = [
            '{"time": 103, "data": "hello3", "event": "event3"}',
            '{"time": 104, "data": "hello4", "event": "event4"}',
        ]

        self.write_stream(data)
        expected12 = ['103', '104']
        expected3 = ['event3', 'event4']
        assert self.read_stream(len(expected), topic_path=output_topic1) == expected12
        assert self.read_stream(len(expected), topic_path=output_topic2) == expected12
        assert self.read_stream(len(expected), topic_path=output_topic3) == expected3

        wait_actor_count(kikimr, "FQ_ROW_DISPATCHER_SESSION", 1)

        assert not read_stream(output_topic1, 1, True, self.consumer_name, timeout=1)
        assert not read_stream(output_topic2, 1, True, self.consumer_name, timeout=1)
        assert not read_stream(output_topic3, 1, True, self.consumer_name, timeout=1)

        stop_yds_query(client, query_id1)
        stop_yds_query(client, query_id2)
        stop_yds_query(client, query_id3)

        # Assert that all read rules were removed after query stops
        read_rules = list_read_rules(self.input_topic)
        assert len(read_rules) == 0, read_rules
        wait_actor_count(kikimr, "FQ_ROW_DISPATCHER_SESSION", 0)

    @yq_v1
    def test_stop_start(self, kikimr, client):
        client.create_yds_connection(
            YDS_CONNECTION, os.getenv("YDB_DATABASE"), os.getenv("YDB_ENDPOINT"), shared_reading=True
        )
        self.init_topics("test_stop_start", create_output=False)

        output_topic = "test_stop_start"
        create_stream(output_topic, partitions_count=1)
        create_read_rule(output_topic, self.consumer_name)

        sql1 = Rf'''
            INSERT INTO {YDS_CONNECTION}.`{output_topic}`
            SELECT Cast(time as String) FROM {YDS_CONNECTION}.`{self.input_topic}`
                WITH (format=json_each_row, SCHEMA (time Int32 NOT NULL));'''

        query_id = start_yds_query(kikimr, client, sql1)
        wait_actor_count(kikimr, "FQ_ROW_DISPATCHER_SESSION", 1)

        data = ['{"time": 101}', '{"time": 102}']
        self.write_stream(data)
        expected = ['101', '102']
        assert self.read_stream(len(expected), topic_path=output_topic) == expected

        kikimr.compute_plane.wait_completed_checkpoints(
            query_id, kikimr.compute_plane.get_completed_checkpoints(query_id) + 2
        )
        stop_yds_query(client, query_id)
        wait_actor_count(kikimr, "FQ_ROW_DISPATCHER_SESSION", 0)

        client.modify_query(
            query_id,
            "continue",
            sql1,
            type=fq.QueryContent.QueryType.STREAMING,
            state_load_mode=fq.StateLoadMode.EMPTY,
            streaming_disposition=StreamingDisposition.from_last_checkpoint(),
        )
        client.wait_query_status(query_id, fq.QueryMeta.RUNNING)

        data = ['{"time": 103}', '{"time": 104}']

        self.write_stream(data)
        expected = ['103', '104']
        assert self.read_stream(len(expected), topic_path=output_topic) == expected

        stop_yds_query(client, query_id)
        wait_actor_count(kikimr, "FQ_ROW_DISPATCHER_SESSION", 0)

    @yq_v1
    def test_stop_start_with_filter(self, kikimr, client):
        client.create_yds_connection(
            YDS_CONNECTION, os.getenv("YDB_DATABASE"), os.getenv("YDB_ENDPOINT"), shared_reading=True
        )
        self.init_topics("test_stop_start_with_filter", create_output=False)

        output_topic = "test_stop_start_with_filter"
        create_stream(output_topic, partitions_count=1)
        create_read_rule(output_topic, self.consumer_name)

        sql = Rf'''
            INSERT INTO {YDS_CONNECTION}.`{output_topic}`
            SELECT Cast(time as String) FROM {YDS_CONNECTION}.`{self.input_topic}`
                WITH (format=json_each_row, SCHEMA (time UInt64 NOT NULL))
                WHERE time > 200;'''

        query_id = start_yds_query(kikimr, client, sql)
        wait_actor_count(kikimr, "FQ_ROW_DISPATCHER_SESSION", 1)

        data = ['{"time": 101}', '{"time": 102}']
        self.write_stream(data)

        kikimr.compute_plane.wait_completed_checkpoints(
            query_id, kikimr.compute_plane.get_completed_checkpoints(query_id) + 10     # long sleep to send status from topic_session to read_actor
        )
        stop_yds_query(client, query_id)
        wait_actor_count(kikimr, "FQ_ROW_DISPATCHER_SESSION", 0)

        sql = Rf'''
            INSERT INTO {YDS_CONNECTION}.`{output_topic}`
            SELECT Cast(time as String) FROM {YDS_CONNECTION}.`{self.input_topic}`
                WITH (format=json_each_row, SCHEMA (time UInt64 NOT NULL));'''

        client.modify_query(
            query_id,
            "continue",
            sql,
            type=fq.QueryContent.QueryType.STREAMING,
            state_load_mode=fq.StateLoadMode.EMPTY,
            streaming_disposition=StreamingDisposition.from_last_checkpoint(),
        )
        client.wait_query_status(query_id, fq.QueryMeta.RUNNING)

        data = ['{"time": 203}', '{"time": 204}']
        self.write_stream(data)
        expected = ['203', '204']
        assert self.read_stream(len(expected), topic_path=output_topic) == expected

        stop_yds_query(client, query_id)
        wait_actor_count(kikimr, "FQ_ROW_DISPATCHER_SESSION", 0)

    @yq_v1
    def test_restart_compute_node(self, kikimr, client):
        client.create_yds_connection(
            YDS_CONNECTION, os.getenv("YDB_DATABASE"), os.getenv("YDB_ENDPOINT"), shared_reading=True
        )
        self.init_topics("test_restart_compute_node")

        sql = Rf'''
            INSERT INTO {YDS_CONNECTION}.`{self.output_topic}`
            SELECT Cast(time as String) FROM {YDS_CONNECTION}.`{self.input_topic}`
                WITH (format=json_each_row, SCHEMA (time Int32 NOT NULL));'''

        query_id = start_yds_query(kikimr, client, sql)
        wait_actor_count(kikimr, "FQ_ROW_DISPATCHER_SESSION", 1)

        data = ['{"time": 101, "data": "hello1"}', '{"time": 102, "data": "hello2"}']

        self.write_stream(data)
        expected = ['101', '102']
        assert self.read_stream(len(expected), topic_path=self.output_topic) == expected

        kikimr.compute_plane.wait_completed_checkpoints(
            query_id, kikimr.compute_plane.get_completed_checkpoints(query_id) + 2
        )

        wait_actor_count(kikimr, "DQ_PQ_READ_ACTOR", 1)
        wait_actor_count(kikimr, "FQ_ROW_DISPATCHER_SESSION", 1)

        node_index = 2
        logging.debug("Restart compute node {}".format(node_index))
        kikimr.compute_plane.kikimr_cluster.nodes[node_index].stop()
        kikimr.compute_plane.kikimr_cluster.nodes[node_index].start()
        kikimr.compute_plane.wait_bootstrap(node_index)

        data = ['{"time": 103, "data": "hello3"}', '{"time": 104, "data": "hello4"}']
        self.write_stream(data)
        expected = ['103', '104']
        assert self.read_stream(len(expected), topic_path=self.output_topic) == expected
        kikimr.compute_plane.wait_completed_checkpoints(
            query_id, kikimr.compute_plane.get_completed_checkpoints(query_id) + 2
        )

        node_index = 1
        logging.debug("Restart compute node {}".format(node_index))
        kikimr.control_plane.kikimr_cluster.nodes[node_index].stop()
        kikimr.control_plane.kikimr_cluster.nodes[node_index].start()
        kikimr.control_plane.wait_bootstrap(node_index)

        data = ['{"time": 105, "data": "hello5"}', '{"time": 106, "data": "hello6"}']
        self.write_stream(data)
        expected = ['105', '106']
        assert self.read_stream(len(expected), topic_path=self.output_topic) == expected

        stop_yds_query(client, query_id)
        wait_actor_count(kikimr, "FQ_ROW_DISPATCHER_SESSION", 0)

    @yq_v1
    def test_3_sessions(self, kikimr, client):
        client.create_yds_connection(
            YDS_CONNECTION, os.getenv("YDB_DATABASE"), os.getenv("YDB_ENDPOINT"), shared_reading=True
        )
        self.init_topics("test_3_session", create_output=False)

        output_topic1 = "test_3_session1"
        output_topic2 = "test_3_session2"
        output_topic3 = "test_3_session3"
        create_stream(output_topic1, partitions_count=1)
        create_read_rule(output_topic1, self.consumer_name)

        create_stream(output_topic2, partitions_count=1)
        create_read_rule(output_topic2, self.consumer_name)

        create_stream(output_topic3, partitions_count=1)
        create_read_rule(output_topic3, self.consumer_name)

        sql1 = Rf'''
            INSERT INTO {YDS_CONNECTION}.`{output_topic1}`
            SELECT Unwrap(Json::SerializeJson(Yson::From(TableRow()))) FROM {YDS_CONNECTION}.`{self.input_topic}`
                WITH (format=json_each_row, SCHEMA (time Int32 NOT NULL));'''
        sql2 = Rf'''
            INSERT INTO {YDS_CONNECTION}.`{output_topic2}`
            SELECT Unwrap(Json::SerializeJson(Yson::From(TableRow()))) FROM {YDS_CONNECTION}.`{self.input_topic}`
                WITH (format=json_each_row, SCHEMA (time Int32 NOT NULL));'''

        sql3 = Rf'''
            INSERT INTO {YDS_CONNECTION}.`{output_topic3}`
            SELECT Unwrap(Json::SerializeJson(Yson::From(TableRow()))) FROM {YDS_CONNECTION}.`{self.input_topic}`
                WITH (format=json_each_row, SCHEMA (time Int32 NOT NULL));'''
        query_id1 = start_yds_query(kikimr, client, sql1)
        query_id2 = start_yds_query(kikimr, client, sql2)
        query_id3 = start_yds_query(kikimr, client, sql3)

        data = ['{"time":101}', '{"time":102}']

        self.write_stream(data)
        expected = data
        assert self.read_stream(len(expected), topic_path=output_topic1) == expected
        assert self.read_stream(len(expected), topic_path=output_topic2) == expected
        assert self.read_stream(len(expected), topic_path=output_topic3) == expected
        wait_actor_count(kikimr, "FQ_ROW_DISPATCHER_SESSION", 1)

        kikimr.compute_plane.wait_completed_checkpoints(
            query_id1, kikimr.compute_plane.get_completed_checkpoints(query_id1) + 2
        )
        stop_yds_query(client, query_id1)

        data = ['{"time":103}', '{"time":104}']
        self.write_stream(data)
        expected = data
        assert not read_stream(output_topic1, 1, True, self.consumer_name, timeout=1)
        assert self.read_stream(len(expected), topic_path=output_topic2) == expected
        assert self.read_stream(len(expected), topic_path=output_topic3) == expected

        client.modify_query(
            query_id1,
            "continue",
            sql1,
            type=fq.QueryContent.QueryType.STREAMING,
            state_load_mode=fq.StateLoadMode.EMPTY,
            streaming_disposition=StreamingDisposition.from_last_checkpoint(),
        )
        client.wait_query_status(query_id1, fq.QueryMeta.RUNNING)

        assert self.read_stream(len(expected), topic_path=output_topic1) == expected

        data = ['{"time":105}', '{"time":106}']
        self.write_stream(data)
        expected = data
        assert self.read_stream(len(expected), topic_path=output_topic1) == expected
        assert self.read_stream(len(expected), topic_path=output_topic2) == expected
        assert self.read_stream(len(expected), topic_path=output_topic3) == expected

        wait_actor_count(kikimr, "FQ_ROW_DISPATCHER_SESSION", 1)

        stop_yds_query(client, query_id1)
        stop_yds_query(client, query_id2)
        stop_yds_query(client, query_id3)

        wait_actor_count(kikimr, "FQ_ROW_DISPATCHER_SESSION", 0)

    @yq_v1
    def test_many_partitions(self, kikimr, client):
        client.create_yds_connection(
            YDS_CONNECTION, os.getenv("YDB_DATABASE"), os.getenv("YDB_ENDPOINT"), shared_reading=True
        )
        self.init_topics("test_many_partitions", partitions_count=4)

        sql = Rf'''
            INSERT INTO {YDS_CONNECTION}.`{self.output_topic}`
            SELECT Cast(time as String) FROM {YDS_CONNECTION}.`{self.input_topic}`
                WITH (format=json_each_row, SCHEMA (time Int32 NOT NULL));'''

        query_id = start_yds_query(kikimr, client, sql)
        wait_actor_count(kikimr, "FQ_ROW_DISPATCHER_SESSION", 4)

        input_messages1 = [Rf'''{{"time": {c}}}''' for c in range(100, 110)]
        write_stream(self.input_topic, input_messages1, "partition_key1")

        input_messages2 = [Rf'''{{"time": {c}}}''' for c in range(110, 120)]
        write_stream(self.input_topic, input_messages2, "partition_key2")

        input_messages3 = [Rf'''{{"time": {c}}}''' for c in range(120, 130)]
        write_stream(self.input_topic, input_messages3, "partition_key3")

        input_messages4 = [Rf'''{{"time": {c}}}''' for c in range(130, 140)]
        write_stream(self.input_topic, input_messages4, "partition_key4")

        expected = [Rf'''{c}''' for c in range(100, 140)]
        assert sorted(self.read_stream(len(expected), topic_path=self.output_topic)) == expected

        stop_yds_query(client, query_id)
        wait_actor_count(kikimr, "FQ_ROW_DISPATCHER_SESSION", 0)

    @yq_v1
    def test_sensors(self, kikimr, client):
        client.create_yds_connection(
            YDS_CONNECTION, os.getenv("YDB_DATABASE"), os.getenv("YDB_ENDPOINT"), shared_reading=True
        )
        self.init_topics("test_sensors")

        sql = Rf'''
            INSERT INTO {YDS_CONNECTION}.`{self.output_topic}`
            SELECT Cast(time as String) FROM {YDS_CONNECTION}.`{self.input_topic}`
                WITH (format=json_each_row, SCHEMA (time Int32 NOT NULL));'''

        query_id = start_yds_query(kikimr, client, sql)

        self.write_stream(['{"time": 101}'])
        assert self.read_stream(1, topic_path=self.output_topic) == ['101']

        wait_actor_count(kikimr, "DQ_PQ_READ_ACTOR", 1)
        wait_actor_count(kikimr, "FQ_ROW_DISPATCHER_SESSION", 1)
        wait_row_dispatcher_sensor_value(kikimr, "ClientsCount", 1)
        wait_row_dispatcher_sensor_value(kikimr, "RowsSent", 1, exact_match=False)
        wait_row_dispatcher_sensor_value(kikimr, "IncomingRequests", 1, exact_match=False)
        wait_row_dispatcher_sensor_value(kikimr, "RowsRead", 1, exact_match=False)

        stop_yds_query(client, query_id)

        wait_actor_count(kikimr, "DQ_PQ_READ_ACTOR", 0)
        wait_actor_count(kikimr, "FQ_ROW_DISPATCHER_SESSION", 0)
        wait_row_dispatcher_sensor_value(kikimr, "ClientsCount", 0)<|MERGE_RESOLUTION|>--- conflicted
+++ resolved
@@ -266,10 +266,6 @@
         issues = str(client.describe_query(query_id).result.query.transient_issue)
         assert "Row dispatcher will use the predicate:" in issues, "Incorrect Issues: " + issues
 
-    @yq_v1
-<<<<<<< HEAD
-    def test_filters(self, kikimr, client):
-=======
     def test_nested_types_without_predicate(self, kikimr, client):
         client.create_yds_connection(
             YDS_CONNECTION, os.getenv("YDB_DATABASE"), os.getenv("YDB_ENDPOINT"), shared_reading=True
@@ -300,36 +296,28 @@
         stop_yds_query(client, query_id)
 
     @yq_v1
-    def test_filter(self, kikimr, client):
->>>>>>> ef036a2d
+    def test_filters(self, kikimr, client):
         client.create_yds_connection(
             YDS_CONNECTION, os.getenv("YDB_DATABASE"), os.getenv("YDB_ENDPOINT"), shared_reading=True
         )
         self.init_topics("test_filter")
-        sql = Rf'''
-            INSERT INTO {YDS_CONNECTION}.`{self.output_topic}`
-            SELECT Cast(time as String) FROM {YDS_CONNECTION}.`{self.input_topic}`
-<<<<<<< HEAD
+
+        sql = Rf'''
+            INSERT INTO {YDS_CONNECTION}.`{self.output_topic}`
+            SELECT Cast(time as String) FROM {YDS_CONNECTION}.`{self.input_topic}`
                 WITH (format=json_each_row, SCHEMA (time UInt64 NOT NULL, data String NOT NULL, event String NOT NULL)) WHERE '''
-=======
-                WITH (format=json_each_row, SCHEMA (time UInt64 NOT NULL, data String NOT NULL, event String NOT NULL))
-                WHERE time > 101 and
-                      data = "hello2" and
-                      event IS NOT DISTINCT FROM "event2" and
-                      event IS DISTINCT FROM "event1";'''
-
-        query_id = start_yds_query(kikimr, client, sql)
-        wait_actor_count(kikimr, "FQ_ROW_DISPATCHER_SESSION", 1)
-
->>>>>>> ef036a2d
         data = [
             '{"time": 101, "data": "hello1", "event": "event1"}',
             '{"time": 102, "data": "hello2", "event": "event2"}']
-        filter = "time > 101UL;"
+        filter = "time > 101;"
         expected = ['102']
         self.run_and_check(kikimr, client, sql + filter, data, expected, 'predicate: WHERE `time` > 101')
         filter = 'data = "hello2"'
         self.run_and_check(kikimr, client, sql + filter, data, expected, 'predicate: WHERE `data` = \\"hello2\\"')
+        filter = ' event IS NOT DISTINCT FROM "event2"'
+        self.run_and_check(kikimr, client, sql + filter, data, expected, 'predicate: WHERE `event` IS NOT DISTINCT FROM \\"event2\\"')
+        filter = ' event IS DISTINCT FROM "event1"'
+        self.run_and_check(kikimr, client, sql + filter, data, expected, 'predicate: WHERE `event` IS DISTINCT FROM \\"event1\\"')
         filter = 'event IN ("event2")'
         self.run_and_check(kikimr, client, sql + filter, data, expected, 'predicate: WHERE `event` IN (\\"event2\\")')
         filter = 'event IN ("1", "2", "3", "4", "5", "6", "7", "event2")'
