PY3TEST()

FORK_SUBTESTS()
FORK_TEST_FILES()
# It is necessary to run all tests
# in separate chunks because our
# audit log capture method is unreliable
# and therefore some tests may affect neighbouring ones
SPLIT_FACTOR(100)
SIZE(MEDIUM)

ENV(YDB_USE_IN_MEMORY_PDISKS=true)
INCLUDE(${ARCADIA_ROOT}/ydb/tests/ydbd_dep.inc)

TEST_SRCS(
    conftest.py
    helpers.py
    http_helpers.py
    test_auditlog.py
    test_canonical_records.py
)

DEPENDS(
<<<<<<< HEAD
    ydb/apps/ydbd
    ydb/apps/dstool
=======
>>>>>>> 2503a6bd
)

PEERDIR(
    ydb/tests/library
    ydb/tests/library/fixtures
    ydb/tests/oss/ydb_sdk_import
    ydb/public/sdk/python
)

IF (SANITIZER_TYPE)
    REQUIREMENTS(ram:10 cpu:1)
ENDIF()

END()<|MERGE_RESOLUTION|>--- conflicted
+++ resolved
@@ -21,11 +21,8 @@
 )
 
 DEPENDS(
-<<<<<<< HEAD
     ydb/apps/ydbd
     ydb/apps/dstool
-=======
->>>>>>> 2503a6bd
 )
 
 PEERDIR(
