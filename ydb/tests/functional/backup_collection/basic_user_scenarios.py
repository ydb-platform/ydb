--- conflicted
+++ resolved
@@ -511,8 +511,6 @@
                 except Exception:
                     raise AssertionError("Drop failed")
 
-<<<<<<< HEAD
-=======
     def _count_restore_operations(self):
         endpoint = f"grpc://localhost:{self.cluster.nodes[1].grpc_port}"
         database = self.root_dir
@@ -579,7 +577,6 @@
             "last_success": last_success,
         }
 
->>>>>>> 51b66527
 
 class TestFullCycleLocalBackupRestore(BaseTestBackupInFiles):
     def _execute_yql(self, script, verbose=False):
@@ -1065,11 +1062,6 @@
         self.import_exported_up_to_timestamp(col_inc1, ts_inc1, export_dir, full_orders, full_products)
         # ensure target tables absent
         self._remove_tables([full_orders, full_products])
-<<<<<<< HEAD
-        rest_inc1 = self._execute_yql(f"RESTORE `{col_inc1}`;")
-        assert rest_inc1.exit_code == 0, f"RESTORE inc1 failed: {rest_inc1.std_err}"
-        restored_rows = self.wait_for_table_rows(t_orders, snapshot_rows[snap_inc1], timeout_s=90)
-=======
         start_total, start_success, _ = self._count_restore_operations()
         rest_inc1 = self._execute_yql(f"RESTORE `{col_inc1}`;")
         assert rest_inc1.exit_code == 0, f"RESTORE inc1 failed: {rest_inc1.std_err}"
@@ -1080,7 +1072,6 @@
                 f"{info}"
             )
         restored_rows = self._capture_snapshot(t_orders)
->>>>>>> 51b66527
         assert self.normalize_rows(restored_rows) == self.normalize_rows(snapshot_rows[snap_inc1]), "Verify data in backup (2) failed"
 
         # Restore to incremental 2 (full1 + inc1 + inc2)
@@ -1088,11 +1079,6 @@
         ts_inc2 = self.extract_ts(snap_inc2)
         self.import_exported_up_to_timestamp(col_inc2, ts_inc2, export_dir, full_orders, full_products)
         self._remove_tables([full_orders, full_products])
-<<<<<<< HEAD
-        rest_inc2 = self._execute_yql(f"RESTORE `{col_inc2}`;")
-        assert rest_inc2.exit_code == 0, f"RESTORE inc2 failed: {rest_inc2.std_err}"
-        restored_rows = self.wait_for_table_rows(t_orders, snapshot_rows[snap_inc2], timeout_s=90)
-=======
         start_total, start_success, _ = self._count_restore_operations()
         rest_inc2 = self._execute_yql(f"RESTORE `{col_inc2}`;")
         assert rest_inc2.exit_code == 0, f"RESTORE inc2 failed: {rest_inc2.std_err}"
@@ -1103,7 +1089,6 @@
                 f"{info}"
             )
         restored_rows = self._capture_snapshot(t_orders)
->>>>>>> 51b66527
         assert self.normalize_rows(restored_rows) == self.normalize_rows(snapshot_rows[snap_inc2]), "Verify data in backup (3) failed"
 
         # Remove all tables (2)
@@ -1208,7 +1193,6 @@
             assert rest_post.exit_code == 0, f"RESTORE post-full2 failed: {rest_post.std_err}"
             restored_rows = self.wait_for_table_rows(t_orders, snapshot_rows[chosen_inc_after_full2], timeout_s=90)
             assert self.normalize_rows(restored_rows) == self.normalize_rows(snapshot_rows[chosen_inc_after_full2]), "Verify data in backup (5) failed"
-<<<<<<< HEAD
 
         # cleanup
         if os.path.exists(export_dir):
@@ -1988,8 +1972,6 @@
             assert 'show_grants' in (restored_acl2_t1 or {}) and acl_stage2_t1['show_grants'] in restored_acl2_t1['show_grants']
         if acl_stage2_t2 and 'show_grants' in acl_stage2_t2:
             assert 'show_grants' in (restored_acl2_t2 or {}) and acl_stage2_t2['show_grants'] in restored_acl2_t2['show_grants']
-=======
->>>>>>> 51b66527
 
         # cleanup
         if os.path.exists(export_dir):
