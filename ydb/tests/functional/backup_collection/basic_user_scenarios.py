--- conflicted
+++ resolved
@@ -431,7 +431,6 @@
 
         raise AssertionError(f"Timeout waiting for table '{table}' rows to match expected (timeout {timeout_s}s). Last error: {last_exc}")
 
-<<<<<<< HEAD
     def _create_backup_collection(self, collection_src, tables: List[str]):
         # create backup collection referencing given table full paths
         table_entries = ",\n".join([f"TABLE `/Root/{t}`" for t in tables])
@@ -512,8 +511,6 @@
                 except Exception:
                     raise AssertionError("Drop failed")
 
-=======
->>>>>>> c38cbcea
 
 class TestFullCycleLocalBackupRestore(BaseTestBackupInFiles):
     def _execute_yql(self, script, verbose=False):
