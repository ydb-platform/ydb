{
    "meta": {
        "type": "script",
        "version": "0.2"
    },
    "queries": [
        {
            "Plan": {
                "Node Type": "Query",
                "PlanNodeType": "Query",
                "Plans": [
                    {
                        "Node Type": "ResultSet",
                        "PlanNodeId": 8,
                        "PlanNodeType": "ResultSet",
                        "Plans": [
                            {
                                "Node Type": "Limit",
                                "Operators": [
                                    {
                                        "Inputs": [
                                            {
                                                "ExternalPlanNodeId": 6
                                            }
                                        ],
                                        "Limit": "10",
                                        "Name": "Limit"
                                    }
                                ],
                                "PlanNodeId": 7,
                                "Plans": [
                                    {
                                        "Node Type": "Merge",
                                        "PlanNodeId": 6,
                                        "PlanNodeType": "Connection",
                                        "Plans": [
                                            {
                                                "Node Type": "TopSort",
                                                "Operators": [
                                                    {
                                                        "Inputs": [
                                                            {
                                                                "ExternalPlanNodeId": 4
                                                            }
                                                        ],
                                                        "Limit": "10",
                                                        "Name": "TopSort",
                                                        "TopSortBy": "argument.Count0"
                                                    }
                                                ],
                                                "PlanNodeId": 5,
                                                "Plans": [
                                                    {
                                                        "KeyColumns": [
                                                            "SearchPhrase"
                                                        ],
                                                        "Node Type": "HashShuffle",
                                                        "PlanNodeId": 4,
                                                        "PlanNodeType": "Connection",
                                                        "Plans": [
                                                            {
                                                                "Node Type": "Aggregate",
                                                                "Operators": [
                                                                    {
                                                                        "Aggregation": "{_yql_agg_0: Inc(state._yql_agg_0)}",
                                                                        "GroupBy": "item.SearchPhrase",
                                                                        "Inputs": [
                                                                            {
                                                                                "ExternalPlanNodeId": 2
                                                                            }
                                                                        ],
                                                                        "Name": "Aggregate"
                                                                    }
                                                                ],
                                                                "PlanNodeId": 3,
                                                                "Plans": [
                                                                    {
                                                                        "KeyColumns": [
                                                                            "SearchPhrase",
                                                                            "UserID"
                                                                        ],
                                                                        "Node Type": "HashShuffle",
                                                                        "PlanNodeId": 2,
                                                                        "PlanNodeType": "Connection",
                                                                        "Plans": [
                                                                            {
                                                                                "Node Type": "Aggregate-Filter-TableFullScan",
                                                                                "Operators": [
                                                                                    {
                                                                                        "Aggregation": "state",
                                                                                        "GroupBy": "",
                                                                                        "Inputs": [
                                                                                            {
                                                                                                "InternalOperatorId": 1
                                                                                            }
                                                                                        ],
                                                                                        "Name": "Aggregate"
                                                                                    },
                                                                                    {
                                                                                        "Inputs": [
                                                                                            {
                                                                                                "InternalOperatorId": 2
                                                                                            }
                                                                                        ],
                                                                                        "Name": "Filter",
                                                                                        "Predicate": "SearchPhrase != "
                                                                                    },
                                                                                    {
                                                                                        "Inputs": [],
                                                                                        "Name": "TableFullScan",
                                                                                        "ReadColumns": [
                                                                                            "SearchPhrase",
                                                                                            "UserID"
                                                                                        ],
                                                                                        "ReadRanges": [
                                                                                            "CounterID (-\u221e, +\u221e)",
                                                                                            "EventDate (-\u221e, +\u221e)",
                                                                                            "UserID (-\u221e, +\u221e)",
                                                                                            "EventTime (-\u221e, +\u221e)",
                                                                                            "WatchID (-\u221e, +\u221e)"
                                                                                        ],
                                                                                        "Scan": "Parallel",
                                                                                        "SsaProgram": {
                                                                                            "Command": [
                                                                                                {
                                                                                                    "Assign": {
                                                                                                        "Column": {
                                                                                                            "Id": 106
                                                                                                        },
                                                                                                        "Constant": {
                                                                                                            "Bytes": ""
                                                                                                        }
                                                                                                    }
                                                                                                },
                                                                                                {
                                                                                                    "Assign": {
                                                                                                        "Column": {
                                                                                                            "Id": 107
                                                                                                        },
                                                                                                        "Function": {
                                                                                                            "Arguments": [
                                                                                                                {
                                                                                                                    "Id": 40
                                                                                                                },
                                                                                                                {
                                                                                                                    "Id": 106
                                                                                                                }
                                                                                                            ],
                                                                                                            "FunctionType": 2,
                                                                                                            "KernelIdx": 0,
                                                                                                            "YqlOperationId": 12
                                                                                                        }
                                                                                                    }
                                                                                                },
                                                                                                {
                                                                                                    "Filter": {
                                                                                                        "Predicate": {
                                                                                                            "Id": 107
                                                                                                        }
                                                                                                    }
                                                                                                },
                                                                                                {
                                                                                                    "Projection": {
                                                                                                        "Columns": [
                                                                                                            {
                                                                                                                "Id": 40
                                                                                                            },
                                                                                                            {
                                                                                                                "Id": 10
                                                                                                            }
                                                                                                        ]
                                                                                                    }
                                                                                                }
                                                                                            ],
                                                                                            "Version": 4
                                                                                        },
                                                                                        "Table": "clickbench/plans/column/hits"
                                                                                    }
                                                                                ],
                                                                                "PlanNodeId": 1,
                                                                                "Tables": [
                                                                                    "clickbench/plans/column/hits"
                                                                                ]
                                                                            }
                                                                        ]
                                                                    }
                                                                ]
                                                            }
                                                        ]
                                                    }
                                                ]
                                            }
                                        ],
                                        "SortColumns": [
                                            "Count0 (Desc)"
                                        ]
                                    }
                                ]
                            }
                        ]
                    }
                ]
            },
<<<<<<< HEAD
            "SimplifiedPlan": {
                "Node Type": "Query",
                "PlanNodeId": 0,
                "PlanNodeType": "Query",
                "Plans": [
                    {
                        "Node Type": "ResultSet",
                        "PlanNodeId": 1,
                        "PlanNodeType": "ResultSet",
                        "Plans": [
                            {
                                "Node Type": "Limit",
                                "Operators": [
                                    {
                                        "Limit": "10",
                                        "Name": "Limit"
                                    }
                                ],
                                "PlanNodeId": 2,
                                "Plans": [
                                    {
                                        "Node Type": "TopSort",
                                        "Operators": [
                                            {
                                                "Limit": "10",
                                                "Name": "TopSort",
                                                "TopSortBy": "argument.Count0"
                                            }
                                        ],
                                        "PlanNodeId": 4,
                                        "Plans": [
                                            {
                                                "Node Type": "Aggregate",
                                                "Operators": [
                                                    {
                                                        "Aggregation": "{_yql_agg_0: Inc(state._yql_agg_0)}",
                                                        "GroupBy": "item.SearchPhrase",
                                                        "Name": "Aggregate"
                                                    }
                                                ],
                                                "PlanNodeId": 6,
                                                "Plans": [
                                                    {
                                                        "Node Type": "Aggregate",
                                                        "Operators": [
                                                            {
                                                                "Aggregation": "state",
                                                                "GroupBy": "",
                                                                "Name": "Aggregate"
                                                            }
                                                        ],
                                                        "PlanNodeId": 8,
                                                        "Plans": [
                                                            {
                                                                "Node Type": "TableFullScan",
                                                                "Operators": [
                                                                    {
                                                                        "Name": "TableFullScan",
                                                                        "ReadColumns": [
                                                                            "SearchPhrase",
                                                                            "UserID"
                                                                        ],
                                                                        "ReadRanges": [
                                                                            "CounterID (-\u221e, +\u221e)",
                                                                            "EventDate (-\u221e, +\u221e)",
                                                                            "UserID (-\u221e, +\u221e)",
                                                                            "EventTime (-\u221e, +\u221e)",
                                                                            "WatchID (-\u221e, +\u221e)"
                                                                        ],
                                                                        "Scan": "Parallel",
                                                                        "SsaProgram": {
                                                                            "Command": [
                                                                                {
                                                                                    "Assign": {
                                                                                        "Column": {
                                                                                            "Id": 106
                                                                                        },
                                                                                        "Constant": {
                                                                                            "Bytes": ""
                                                                                        }
                                                                                    }
                                                                                },
                                                                                {
                                                                                    "Assign": {
                                                                                        "Column": {
                                                                                            "Id": 107
                                                                                        },
                                                                                        "Function": {
                                                                                            "Arguments": [
                                                                                                {
                                                                                                    "Id": 40
                                                                                                },
                                                                                                {
                                                                                                    "Id": 106
                                                                                                }
                                                                                            ],
                                                                                            "FunctionType": 2,
                                                                                            "KernelIdx": 0,
                                                                                            "YqlOperationId": 12
                                                                                        }
                                                                                    }
                                                                                },
                                                                                {
                                                                                    "Filter": {
                                                                                        "Predicate": {
                                                                                            "Id": 107
                                                                                        }
                                                                                    }
                                                                                },
                                                                                {
                                                                                    "Projection": {
                                                                                        "Columns": [
                                                                                            {
                                                                                                "Id": 40
                                                                                            },
                                                                                            {
                                                                                                "Id": 10
                                                                                            }
                                                                                        ]
                                                                                    }
                                                                                }
                                                                            ],
                                                                            "Version": 4
                                                                        },
                                                                        "Table": "clickbench/plans/column/hits"
                                                                    }
                                                                ],
                                                                "PlanNodeId": 9
                                                            }
                                                        ]
                                                    }
                                                ]
                                            }
                                        ]
                                    }
                                ]
                            }
                        ]
                    }
                ]
            },
=======
>>>>>>> edc94119
            "tables": [
                {
                    "name": "/local/clickbench/plans/column/hits",
                    "reads": [
                        {
                            "columns": [
                                "SearchPhrase",
                                "UserID"
                            ],
                            "scan_by": [
                                "CounterID (-\u221e, +\u221e)",
                                "EventDate (-\u221e, +\u221e)",
                                "UserID (-\u221e, +\u221e)",
                                "EventTime (-\u221e, +\u221e)",
                                "WatchID (-\u221e, +\u221e)"
                            ],
                            "type": "FullScan"
                        }
                    ]
                }
            ]
        }
    ]
}<|MERGE_RESOLUTION|>--- conflicted
+++ resolved
@@ -201,150 +201,6 @@
                     }
                 ]
             },
-<<<<<<< HEAD
-            "SimplifiedPlan": {
-                "Node Type": "Query",
-                "PlanNodeId": 0,
-                "PlanNodeType": "Query",
-                "Plans": [
-                    {
-                        "Node Type": "ResultSet",
-                        "PlanNodeId": 1,
-                        "PlanNodeType": "ResultSet",
-                        "Plans": [
-                            {
-                                "Node Type": "Limit",
-                                "Operators": [
-                                    {
-                                        "Limit": "10",
-                                        "Name": "Limit"
-                                    }
-                                ],
-                                "PlanNodeId": 2,
-                                "Plans": [
-                                    {
-                                        "Node Type": "TopSort",
-                                        "Operators": [
-                                            {
-                                                "Limit": "10",
-                                                "Name": "TopSort",
-                                                "TopSortBy": "argument.Count0"
-                                            }
-                                        ],
-                                        "PlanNodeId": 4,
-                                        "Plans": [
-                                            {
-                                                "Node Type": "Aggregate",
-                                                "Operators": [
-                                                    {
-                                                        "Aggregation": "{_yql_agg_0: Inc(state._yql_agg_0)}",
-                                                        "GroupBy": "item.SearchPhrase",
-                                                        "Name": "Aggregate"
-                                                    }
-                                                ],
-                                                "PlanNodeId": 6,
-                                                "Plans": [
-                                                    {
-                                                        "Node Type": "Aggregate",
-                                                        "Operators": [
-                                                            {
-                                                                "Aggregation": "state",
-                                                                "GroupBy": "",
-                                                                "Name": "Aggregate"
-                                                            }
-                                                        ],
-                                                        "PlanNodeId": 8,
-                                                        "Plans": [
-                                                            {
-                                                                "Node Type": "TableFullScan",
-                                                                "Operators": [
-                                                                    {
-                                                                        "Name": "TableFullScan",
-                                                                        "ReadColumns": [
-                                                                            "SearchPhrase",
-                                                                            "UserID"
-                                                                        ],
-                                                                        "ReadRanges": [
-                                                                            "CounterID (-\u221e, +\u221e)",
-                                                                            "EventDate (-\u221e, +\u221e)",
-                                                                            "UserID (-\u221e, +\u221e)",
-                                                                            "EventTime (-\u221e, +\u221e)",
-                                                                            "WatchID (-\u221e, +\u221e)"
-                                                                        ],
-                                                                        "Scan": "Parallel",
-                                                                        "SsaProgram": {
-                                                                            "Command": [
-                                                                                {
-                                                                                    "Assign": {
-                                                                                        "Column": {
-                                                                                            "Id": 106
-                                                                                        },
-                                                                                        "Constant": {
-                                                                                            "Bytes": ""
-                                                                                        }
-                                                                                    }
-                                                                                },
-                                                                                {
-                                                                                    "Assign": {
-                                                                                        "Column": {
-                                                                                            "Id": 107
-                                                                                        },
-                                                                                        "Function": {
-                                                                                            "Arguments": [
-                                                                                                {
-                                                                                                    "Id": 40
-                                                                                                },
-                                                                                                {
-                                                                                                    "Id": 106
-                                                                                                }
-                                                                                            ],
-                                                                                            "FunctionType": 2,
-                                                                                            "KernelIdx": 0,
-                                                                                            "YqlOperationId": 12
-                                                                                        }
-                                                                                    }
-                                                                                },
-                                                                                {
-                                                                                    "Filter": {
-                                                                                        "Predicate": {
-                                                                                            "Id": 107
-                                                                                        }
-                                                                                    }
-                                                                                },
-                                                                                {
-                                                                                    "Projection": {
-                                                                                        "Columns": [
-                                                                                            {
-                                                                                                "Id": 40
-                                                                                            },
-                                                                                            {
-                                                                                                "Id": 10
-                                                                                            }
-                                                                                        ]
-                                                                                    }
-                                                                                }
-                                                                            ],
-                                                                            "Version": 4
-                                                                        },
-                                                                        "Table": "clickbench/plans/column/hits"
-                                                                    }
-                                                                ],
-                                                                "PlanNodeId": 9
-                                                            }
-                                                        ]
-                                                    }
-                                                ]
-                                            }
-                                        ]
-                                    }
-                                ]
-                            }
-                        ]
-                    }
-                ]
-            },
-=======
->>>>>>> edc94119
             "tables": [
                 {
                     "name": "/local/clickbench/plans/column/hits",
