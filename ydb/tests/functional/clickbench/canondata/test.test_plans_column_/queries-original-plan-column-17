{
    "meta": {
        "type": "script",
        "version": "0.2"
    },
    "queries": [
        {
            "Plan": {
                "Node Type": "Query",
                "PlanNodeType": "Query",
                "Plans": [
                    {
                        "Node Type": "ResultSet",
                        "PlanNodeId": 6,
                        "PlanNodeType": "ResultSet",
                        "Plans": [
                            {
                                "Node Type": "Limit",
                                "Operators": [
                                    {
                                        "Inputs": [
                                            {
                                                "ExternalPlanNodeId": 4
                                            }
                                        ],
                                        "Limit": "10",
                                        "Name": "Limit"
                                    }
                                ],
                                "PlanNodeId": 5,
                                "Plans": [
                                    {
                                        "Node Type": "UnionAll",
                                        "PlanNodeId": 4,
                                        "PlanNodeType": "Connection",
                                        "Plans": [
                                            {
                                                "Node Type": "Limit",
                                                "Operators": [
                                                    {
                                                        "Inputs": [
                                                            {
                                                                "ExternalPlanNodeId": 2
                                                            }
                                                        ],
                                                        "Limit": "10",
                                                        "Name": "Limit"
                                                    }
                                                ],
                                                "PlanNodeId": 3,
                                                "Plans": [
                                                    {
                                                        "KeyColumns": [
                                                            "SearchPhrase",
                                                            "UserID"
                                                        ],
                                                        "Node Type": "HashShuffle",
                                                        "PlanNodeId": 2,
                                                        "PlanNodeType": "Connection",
                                                        "Plans": [
                                                            {
                                                                "Node Type": "TableFullScan",
                                                                "Operators": [
                                                                    {
                                                                        "Inputs": [],
                                                                        "Name": "TableFullScan",
                                                                        "ReadColumns": [
                                                                            "SearchPhrase",
                                                                            "UserID"
                                                                        ],
                                                                        "ReadRanges": [
                                                                            "CounterID (-\u221e, +\u221e)",
                                                                            "EventDate (-\u221e, +\u221e)",
                                                                            "UserID (-\u221e, +\u221e)",
                                                                            "EventTime (-\u221e, +\u221e)",
                                                                            "WatchID (-\u221e, +\u221e)"
                                                                        ],
                                                                        "Scan": "Parallel",
                                                                        "SsaProgram": {
                                                                            "Command": [
                                                                                {
                                                                                    "GroupBy": {
                                                                                        "Aggregates": [
                                                                                            {
                                                                                                "Column": {
                                                                                                    "Id": 106
                                                                                                },
                                                                                                "Function": {
                                                                                                    "Id": 2
                                                                                                }
                                                                                            }
                                                                                        ],
                                                                                        "KeyColumns": [
                                                                                            {
                                                                                                "Id": 40
                                                                                            },
                                                                                            {
                                                                                                "Id": 10
                                                                                            }
                                                                                        ]
                                                                                    }
                                                                                },
                                                                                {
                                                                                    "Projection": {
                                                                                        "Columns": [
                                                                                            {
                                                                                                "Id": 40
                                                                                            },
                                                                                            {
                                                                                                "Id": 10
                                                                                            },
                                                                                            {
                                                                                                "Id": 106
                                                                                            }
                                                                                        ]
                                                                                    }
                                                                                }
                                                                            ],
                                                                            "Version": 4
                                                                        },
                                                                        "Table": "clickbench/plans/column/hits"
                                                                    }
                                                                ],
                                                                "PlanNodeId": 1,
                                                                "Tables": [
                                                                    "clickbench/plans/column/hits"
                                                                ]
                                                            }
                                                        ]
                                                    }
                                                ]
                                            }
                                        ]
                                    }
                                ]
                            }
                        ]
                    }
                ]
            },
            "SimplifiedPlan": {
                "Node Type": "Query",
                "PlanNodeId": 0,
                "PlanNodeType": "Query",
                "Plans": [
                    {
                        "Node Type": "ResultSet",
                        "PlanNodeId": 1,
                        "PlanNodeType": "ResultSet",
                        "Plans": [
                            {
                                "Node Type": "Limit",
                                "Operators": [
                                    {
                                        "Limit": "10",
                                        "Name": "Limit"
                                    }
                                ],
                                "PlanNodeId": 2,
                                "Plans": [
                                    {
                                        "Node Type": "Limit",
                                        "Operators": [
                                            {
                                                "Limit": "10",
                                                "Name": "Limit"
                                            }
                                        ],
                                        "PlanNodeId": 4,
                                        "Plans": [
                                            {
                                                "Node Type": "TableFullScan",
                                                "Operators": [
                                                    {
                                                        "Name": "TableFullScan",
                                                        "ReadColumns": [
                                                            "SearchPhrase",
                                                            "UserID"
                                                        ],
                                                        "ReadRanges": [
                                                            "CounterID (-\u221e, +\u221e)",
                                                            "EventDate (-\u221e, +\u221e)",
                                                            "UserID (-\u221e, +\u221e)",
                                                            "EventTime (-\u221e, +\u221e)",
                                                            "WatchID (-\u221e, +\u221e)"
                                                        ],
                                                        "Scan": "Parallel",
                                                        "SsaProgram": {
                                                            "Command": [
                                                                {
                                                                    "GroupBy": {
                                                                        "Aggregates": [
                                                                            {
                                                                                "Column": {
                                                                                    "Id": 106
                                                                                },
                                                                                "Function": {
                                                                                    "Id": 2
                                                                                }
                                                                            }
                                                                        ],
                                                                        "KeyColumns": [
                                                                            {
                                                                                "Id": 40
                                                                            },
                                                                            {
                                                                                "Id": 10
                                                                            }
<<<<<<< HEAD
                                                                        }
                                                                    ],
                                                                    "Version": 4
=======
                                                                        ]
                                                                    }
>>>>>>> 602dfb07
                                                                },
                                                                {
                                                                    "Projection": {
                                                                        "Columns": [
                                                                            {
                                                                                "Id": 40
                                                                            },
                                                                            {
                                                                                "Id": 10
                                                                            },
                                                                            {
                                                                                "Id": 106
                                                                            }
                                                                        ]
                                                                    }
                                                                }
                                                            ],
                                                            "Version": 4
                                                        },
                                                        "Table": "clickbench/plans/column/hits"
                                                    }
                                                ],
                                                "PlanNodeId": 6
                                            }
                                        ]
                                    }
                                ]
                            }
                        ]
                    }
                ]
            },
            "tables": [
                {
                    "name": "/local/clickbench/plans/column/hits",
                    "reads": [
                        {
                            "columns": [
                                "SearchPhrase",
                                "UserID"
                            ],
                            "scan_by": [
                                "CounterID (-\u221e, +\u221e)",
                                "EventDate (-\u221e, +\u221e)",
                                "UserID (-\u221e, +\u221e)",
                                "EventTime (-\u221e, +\u221e)",
                                "WatchID (-\u221e, +\u221e)"
                            ],
                            "type": "FullScan"
                        }
                    ]
                }
            ]
        }
    ]
}<|MERGE_RESOLUTION|>--- conflicted
+++ resolved
@@ -206,14 +206,8 @@
                                                                             {
                                                                                 "Id": 10
                                                                             }
-<<<<<<< HEAD
-                                                                        }
-                                                                    ],
-                                                                    "Version": 4
-=======
                                                                         ]
                                                                     }
->>>>>>> 602dfb07
                                                                 },
                                                                 {
                                                                     "Projection": {
