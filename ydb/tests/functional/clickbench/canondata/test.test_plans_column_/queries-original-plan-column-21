--- conflicted
+++ resolved
@@ -59,11 +59,6 @@
                                                         "PlanNodeType": "Connection",
                                                         "Plans": [
                                                             {
-<<<<<<< HEAD
-                                                                "Node Type": "TableFullScan",
-                                                                "Operators": [
-                                                                    {
-=======
                                                                 "Node Type": "Filter-TableFullScan",
                                                                 "Operators": [
                                                                     {
@@ -76,7 +71,6 @@
                                                                         "Predicate": "string_contains"
                                                                     },
                                                                     {
->>>>>>> edc94119
                                                                         "Inputs": [],
                                                                         "Name": "TableFullScan",
                                                                         "ReadColumns": [
@@ -243,199 +237,6 @@
                     }
                 ]
             },
-<<<<<<< HEAD
-            "SimplifiedPlan": {
-                "Node Type": "Query",
-                "PlanNodeId": 0,
-                "PlanNodeType": "Query",
-                "Plans": [
-                    {
-                        "Node Type": "ResultSet",
-                        "PlanNodeId": 1,
-                        "PlanNodeType": "ResultSet",
-                        "Plans": [
-                            {
-                                "Node Type": "Limit",
-                                "Operators": [
-                                    {
-                                        "Limit": "10",
-                                        "Name": "Limit"
-                                    }
-                                ],
-                                "PlanNodeId": 2,
-                                "Plans": [
-                                    {
-                                        "Node Type": "TopSort",
-                                        "Operators": [
-                                            {
-                                                "Limit": "10",
-                                                "Name": "TopSort",
-                                                "TopSortBy": "argument.Count0"
-                                            }
-                                        ],
-                                        "PlanNodeId": 4,
-                                        "Plans": [
-                                            {
-                                                "Node Type": "TableFullScan",
-                                                "Operators": [
-                                                    {
-                                                        "Name": "TableFullScan",
-                                                        "ReadColumns": [
-                                                            "SearchPhrase",
-                                                            "URL"
-                                                        ],
-                                                        "ReadRanges": [
-                                                            "CounterID (-\u221e, +\u221e)",
-                                                            "EventDate (-\u221e, +\u221e)",
-                                                            "UserID (-\u221e, +\u221e)",
-                                                            "EventTime (-\u221e, +\u221e)",
-                                                            "WatchID (-\u221e, +\u221e)"
-                                                        ],
-                                                        "Scan": "Parallel",
-                                                        "SsaProgram": {
-                                                            "Command": [
-                                                                {
-                                                                    "Assign": {
-                                                                        "Column": {
-                                                                            "Id": 106
-                                                                        },
-                                                                        "Constant": {
-                                                                            "Bytes": ""
-                                                                        }
-                                                                    }
-                                                                },
-                                                                {
-                                                                    "Assign": {
-                                                                        "Column": {
-                                                                            "Id": 107
-                                                                        },
-                                                                        "Function": {
-                                                                            "Arguments": [
-                                                                                {
-                                                                                    "Id": 40
-                                                                                },
-                                                                                {
-                                                                                    "Id": 106
-                                                                                }
-                                                                            ],
-                                                                            "FunctionType": 2,
-                                                                            "KernelIdx": 0,
-                                                                            "YqlOperationId": 12
-                                                                        }
-                                                                    }
-                                                                },
-                                                                {
-                                                                    "Filter": {
-                                                                        "Predicate": {
-                                                                            "Id": 107
-                                                                        }
-                                                                    }
-                                                                },
-                                                                {
-                                                                    "Projection": {}
-                                                                },
-                                                                {
-                                                                    "Assign": {
-                                                                        "Column": {
-                                                                            "Id": 108
-                                                                        },
-                                                                        "Constant": {
-                                                                            "Bytes": "google"
-                                                                        }
-                                                                    }
-                                                                },
-                                                                {
-                                                                    "Assign": {
-                                                                        "Column": {
-                                                                            "Id": 109
-                                                                        },
-                                                                        "Function": {
-                                                                            "Arguments": [
-                                                                                {
-                                                                                    "Id": 14
-                                                                                },
-                                                                                {
-                                                                                    "Id": 108
-                                                                                }
-                                                                            ],
-                                                                            "FunctionType": 2,
-                                                                            "KernelIdx": 1,
-                                                                            "YqlOperationId": 10
-                                                                        }
-                                                                    }
-                                                                },
-                                                                {
-                                                                    "Filter": {
-                                                                        "Predicate": {
-                                                                            "Id": 109
-                                                                        }
-                                                                    }
-                                                                },
-                                                                {
-                                                                    "GroupBy": {
-                                                                        "Aggregates": [
-                                                                            {
-                                                                                "Column": {
-                                                                                    "Id": 110
-                                                                                },
-                                                                                "Function": {
-                                                                                    "Id": 2
-                                                                                }
-                                                                            },
-                                                                            {
-                                                                                "Column": {
-                                                                                    "Id": 111
-                                                                                },
-                                                                                "Function": {
-                                                                                    "Arguments": [
-                                                                                        {
-                                                                                            "Id": 14
-                                                                                        }
-                                                                                    ],
-                                                                                    "Id": 3
-                                                                                }
-                                                                            }
-                                                                        ],
-                                                                        "KeyColumns": [
-                                                                            {
-                                                                                "Id": 40
-                                                                            }
-                                                                        ]
-                                                                    }
-                                                                },
-                                                                {
-                                                                    "Projection": {
-                                                                        "Columns": [
-                                                                            {
-                                                                                "Id": 40
-                                                                            },
-                                                                            {
-                                                                                "Id": 110
-                                                                            },
-                                                                            {
-                                                                                "Id": 111
-                                                                            }
-                                                                        ]
-                                                                    }
-                                                                }
-                                                            ],
-                                                            "Version": 4
-                                                        },
-                                                        "Table": "clickbench/plans/column/hits"
-                                                    }
-                                                ],
-                                                "PlanNodeId": 6
-                                            }
-                                        ]
-                                    }
-                                ]
-                            }
-                        ]
-                    }
-                ]
-            },
-=======
->>>>>>> edc94119
             "tables": [
                 {
                     "name": "/local/clickbench/plans/column/hits",
