--- conflicted
+++ resolved
@@ -384,14 +384,8 @@
                                                                             {
                                                                                 "Id": 40
                                                                             }
-<<<<<<< HEAD
-                                                                        }
-                                                                    ],
-                                                                    "Version": 4
-=======
                                                                         ]
                                                                     }
->>>>>>> 602dfb07
                                                                 },
                                                                 {
                                                                     "Projection": {
