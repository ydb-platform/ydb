--- conflicted
+++ resolved
@@ -340,11 +340,8 @@
                                                                                 "PlanNodeId": 3,
                                                                                 "Plans": [
                                                                                     {
-<<<<<<< HEAD
-=======
                                                                                         "CTE Name": "Filter-TableFullScan_9",
                                                                                         "HashFunc": "HashV1",
->>>>>>> e6ea5a76
                                                                                         "KeyColumns": [
                                                                                             "SearchPhrase",
                                                                                             "UserID"
