{
    "meta": {
        "type": "script",
        "version": "0.2"
    },
    "queries": [
        {
            "Plan": {
                "Node Type": "Query",
                "PlanNodeType": "Query",
                "Plans": [
                    {
                        "Node Type": "ResultSet_1",
                        "PlanNodeId": 7,
                        "PlanNodeType": "ResultSet",
                        "Plans": [
                            {
                                "CTE Name": "precompute_0_0",
                                "Node Type": "ConstantExpr",
                                "Operators": [
                                    {
                                        "Inputs": [],
                                        "Iterator": "precompute_0_0",
                                        "Name": "Iterator"
                                    }
                                ],
                                "PlanNodeId": 6
                            }
                        ]
                    },
                    {
                        "Node Type": "Precompute_0",
                        "Parent Relationship": "InitPlan",
                        "PlanNodeId": 4,
                        "PlanNodeType": "Materialize",
                        "Plans": [
                            {
                                "Node Type": "Aggregate-Limit",
                                "Operators": [
                                    {
                                        "Inputs": [
                                            {
                                                "InternalOperatorId": 1
                                            }
                                        ],
                                        "Name": "Aggregate"
                                    },
                                    {
                                        "Inputs": [
                                            {
                                                "ExternalPlanNodeId": 2
                                            }
                                        ],
                                        "Limit": "1",
                                        "Name": "Limit"
                                    }
                                ],
                                "PlanNodeId": 3,
                                "Plans": [
                                    {
                                        "Node Type": "UnionAll",
                                        "PlanNodeId": 2,
                                        "PlanNodeType": "Connection",
                                        "Plans": [
                                            {
                                                "Node Type": "TableFullScan",
                                                "Operators": [
                                                    {
                                                        "Inputs": [],
                                                        "Name": "TableFullScan",
                                                        "ReadColumns": [
                                                            "UserID"
                                                        ],
                                                        "ReadRanges": [
                                                            "CounterID (-\u221e, +\u221e)",
                                                            "EventDate (-\u221e, +\u221e)",
                                                            "UserID (-\u221e, +\u221e)",
                                                            "EventTime (-\u221e, +\u221e)",
                                                            "WatchID (-\u221e, +\u221e)"
                                                        ],
                                                        "Scan": "Parallel",
                                                        "SsaProgram": {
                                                            "Command": [
                                                                {
                                                                    "GroupBy": {
                                                                        "Aggregates": [
                                                                            {
                                                                                "Column": {
                                                                                    "Id": 106
                                                                                },
                                                                                "Function": {
                                                                                    "Arguments": [
                                                                                        {
                                                                                            "Id": 10
                                                                                        }
                                                                                    ],
                                                                                    "Id": 5
                                                                                }
                                                                            },
                                                                            {
                                                                                "Column": {
                                                                                    "Id": 107
                                                                                },
                                                                                "Function": {
                                                                                    "Arguments": [
                                                                                        {
                                                                                            "Id": 10
                                                                                        }
                                                                                    ],
                                                                                    "Id": 2
                                                                                }
                                                                            }
                                                                        ]
                                                                    }
                                                                },
                                                                {
                                                                    "Projection": {
                                                                        "Columns": [
                                                                            {
                                                                                "Id": 107
                                                                            },
                                                                            {
                                                                                "Id": 106
                                                                            }
                                                                        ]
                                                                    }
                                                                }
                                                            ],
                                                            "Version": 4
                                                        },
                                                        "Table": "clickbench/plans/column/hits"
                                                    }
                                                ],
                                                "PlanNodeId": 1,
                                                "Tables": [
                                                    "clickbench/plans/column/hits"
                                                ]
                                            }
                                        ]
                                    }
                                ]
                            }
                        ],
                        "Subplan Name": "CTE precompute_0_0"
                    }
                ]
            },
<<<<<<< HEAD
            "SimplifiedPlan": {
                "Node Type": "Query",
                "PlanNodeId": 0,
                "PlanNodeType": "Query",
                "Plans": [
                    {
                        "Node Type": "ResultSet_1",
                        "PlanNodeId": 1,
                        "PlanNodeType": "ResultSet",
                        "Plans": [
                            {
                                "Node Type": "Aggregate",
                                "Operators": [
                                    {
                                        "Name": "Aggregate"
                                    }
                                ],
                                "PlanNodeId": 4,
                                "Plans": [
                                    {
                                        "Node Type": "Limit",
                                        "Operators": [
                                            {
                                                "Limit": "1",
                                                "Name": "Limit"
                                            }
                                        ],
                                        "PlanNodeId": 5,
                                        "Plans": [
                                            {
                                                "Node Type": "TableFullScan",
                                                "Operators": [
                                                    {
                                                        "Name": "TableFullScan",
                                                        "ReadColumns": [
                                                            "UserID"
                                                        ],
                                                        "ReadRanges": [
                                                            "CounterID (-\u221e, +\u221e)",
                                                            "EventDate (-\u221e, +\u221e)",
                                                            "UserID (-\u221e, +\u221e)",
                                                            "EventTime (-\u221e, +\u221e)",
                                                            "WatchID (-\u221e, +\u221e)"
                                                        ],
                                                        "Scan": "Parallel",
                                                        "SsaProgram": {
                                                            "Command": [
                                                                {
                                                                    "GroupBy": {
                                                                        "Aggregates": [
                                                                            {
                                                                                "Column": {
                                                                                    "Id": 106
                                                                                },
                                                                                "Function": {
                                                                                    "Arguments": [
                                                                                        {
                                                                                            "Id": 10
                                                                                        }
                                                                                    ],
                                                                                    "Id": 5
                                                                                }
                                                                            },
                                                                            {
                                                                                "Column": {
                                                                                    "Id": 107
                                                                                },
                                                                                "Function": {
                                                                                    "Arguments": [
                                                                                        {
                                                                                            "Id": 10
                                                                                        }
                                                                                    ],
                                                                                    "Id": 2
                                                                                }
                                                                            }
                                                                        ]
                                                                    }
                                                                },
                                                                {
                                                                    "Projection": {
                                                                        "Columns": [
                                                                            {
                                                                                "Id": 107
                                                                            },
                                                                            {
                                                                                "Id": 106
                                                                            }
                                                                        ]
                                                                    }
                                                                }
                                                            ],
                                                            "Version": 4
                                                        },
                                                        "Table": "clickbench/plans/column/hits"
                                                    }
                                                ],
                                                "PlanNodeId": 7
                                            }
                                        ]
                                    }
                                ]
                            }
                        ]
                    }
                ]
            },
=======
>>>>>>> edc94119
            "tables": [
                {
                    "name": "/local/clickbench/plans/column/hits",
                    "reads": [
                        {
                            "columns": [
                                "UserID"
                            ],
                            "scan_by": [
                                "CounterID (-\u221e, +\u221e)",
                                "EventDate (-\u221e, +\u221e)",
                                "UserID (-\u221e, +\u221e)",
                                "EventTime (-\u221e, +\u221e)",
                                "WatchID (-\u221e, +\u221e)"
                            ],
                            "type": "FullScan"
                        }
                    ]
                }
            ]
        }
    ]
}<|MERGE_RESOLUTION|>--- conflicted
+++ resolved
@@ -145,116 +145,6 @@
                     }
                 ]
             },
-<<<<<<< HEAD
-            "SimplifiedPlan": {
-                "Node Type": "Query",
-                "PlanNodeId": 0,
-                "PlanNodeType": "Query",
-                "Plans": [
-                    {
-                        "Node Type": "ResultSet_1",
-                        "PlanNodeId": 1,
-                        "PlanNodeType": "ResultSet",
-                        "Plans": [
-                            {
-                                "Node Type": "Aggregate",
-                                "Operators": [
-                                    {
-                                        "Name": "Aggregate"
-                                    }
-                                ],
-                                "PlanNodeId": 4,
-                                "Plans": [
-                                    {
-                                        "Node Type": "Limit",
-                                        "Operators": [
-                                            {
-                                                "Limit": "1",
-                                                "Name": "Limit"
-                                            }
-                                        ],
-                                        "PlanNodeId": 5,
-                                        "Plans": [
-                                            {
-                                                "Node Type": "TableFullScan",
-                                                "Operators": [
-                                                    {
-                                                        "Name": "TableFullScan",
-                                                        "ReadColumns": [
-                                                            "UserID"
-                                                        ],
-                                                        "ReadRanges": [
-                                                            "CounterID (-\u221e, +\u221e)",
-                                                            "EventDate (-\u221e, +\u221e)",
-                                                            "UserID (-\u221e, +\u221e)",
-                                                            "EventTime (-\u221e, +\u221e)",
-                                                            "WatchID (-\u221e, +\u221e)"
-                                                        ],
-                                                        "Scan": "Parallel",
-                                                        "SsaProgram": {
-                                                            "Command": [
-                                                                {
-                                                                    "GroupBy": {
-                                                                        "Aggregates": [
-                                                                            {
-                                                                                "Column": {
-                                                                                    "Id": 106
-                                                                                },
-                                                                                "Function": {
-                                                                                    "Arguments": [
-                                                                                        {
-                                                                                            "Id": 10
-                                                                                        }
-                                                                                    ],
-                                                                                    "Id": 5
-                                                                                }
-                                                                            },
-                                                                            {
-                                                                                "Column": {
-                                                                                    "Id": 107
-                                                                                },
-                                                                                "Function": {
-                                                                                    "Arguments": [
-                                                                                        {
-                                                                                            "Id": 10
-                                                                                        }
-                                                                                    ],
-                                                                                    "Id": 2
-                                                                                }
-                                                                            }
-                                                                        ]
-                                                                    }
-                                                                },
-                                                                {
-                                                                    "Projection": {
-                                                                        "Columns": [
-                                                                            {
-                                                                                "Id": 107
-                                                                            },
-                                                                            {
-                                                                                "Id": 106
-                                                                            }
-                                                                        ]
-                                                                    }
-                                                                }
-                                                            ],
-                                                            "Version": 4
-                                                        },
-                                                        "Table": "clickbench/plans/column/hits"
-                                                    }
-                                                ],
-                                                "PlanNodeId": 7
-                                            }
-                                        ]
-                                    }
-                                ]
-                            }
-                        ]
-                    }
-                ]
-            },
-=======
->>>>>>> edc94119
             "tables": [
                 {
                     "name": "/local/clickbench/plans/column/hits",
