{
    "meta": {
        "type": "script",
        "version": "0.2"
    },
    "queries": [
        {
            "Plan": {
                "Node Type": "Query",
                "PlanNodeType": "Query",
                "Plans": [
                    {
                        "Node Type": "ResultSet",
                        "PlanNodeId": 6,
                        "PlanNodeType": "ResultSet",
                        "Plans": [
                            {
                                "Node Type": "Limit",
                                "Operators": [
                                    {
                                        "Inputs": [
                                            {
                                                "ExternalPlanNodeId": 4
                                            }
                                        ],
                                        "Limit": "10",
                                        "Name": "Limit"
                                    }
                                ],
                                "PlanNodeId": 5,
                                "Plans": [
                                    {
                                        "Node Type": "Merge",
                                        "PlanNodeId": 4,
                                        "PlanNodeType": "Connection",
                                        "Plans": [
                                            {
                                                "Node Type": "TopSort",
                                                "Operators": [
                                                    {
                                                        "Inputs": [
                                                            {
                                                                "ExternalPlanNodeId": 2
                                                            }
                                                        ],
                                                        "Limit": "10",
                                                        "Name": "TopSort",
                                                        "TopSortBy": "argument.Count0"
                                                    }
                                                ],
                                                "PlanNodeId": 3,
                                                "Plans": [
                                                    {
                                                        "KeyColumns": [
                                                            "ClientIP",
                                                            "SearchEngineID"
                                                        ],
                                                        "Node Type": "HashShuffle",
                                                        "PlanNodeId": 2,
                                                        "PlanNodeType": "Connection",
                                                        "Plans": [
                                                            {
                                                                "Node Type": "TableFullScan",
                                                                "Operators": [
                                                                    {
                                                                        "Inputs": [],
                                                                        "Name": "TableFullScan",
                                                                        "ReadColumns": [
                                                                            "ClientIP",
                                                                            "IsRefresh",
                                                                            "ResolutionWidth",
                                                                            "SearchEngineID",
                                                                            "SearchPhrase"
                                                                        ],
                                                                        "ReadRanges": [
                                                                            "CounterID (-\u221e, +\u221e)",
                                                                            "EventDate (-\u221e, +\u221e)",
                                                                            "UserID (-\u221e, +\u221e)",
                                                                            "EventTime (-\u221e, +\u221e)",
                                                                            "WatchID (-\u221e, +\u221e)"
                                                                        ],
                                                                        "Scan": "Parallel",
                                                                        "SsaProgram": {
                                                                            "Command": [
                                                                                {
                                                                                    "Assign": {
                                                                                        "Column": {
                                                                                            "Id": 106
                                                                                        },
                                                                                        "Constant": {
                                                                                            "Bytes": ""
                                                                                        }
                                                                                    }
                                                                                },
                                                                                {
                                                                                    "Assign": {
                                                                                        "Column": {
                                                                                            "Id": 107
                                                                                        },
                                                                                        "Function": {
                                                                                            "Arguments": [
                                                                                                {
                                                                                                    "Id": 40
                                                                                                },
                                                                                                {
                                                                                                    "Id": 106
                                                                                                }
                                                                                            ],
                                                                                            "FunctionType": 2,
                                                                                            "KernelIdx": 0,
                                                                                            "YqlOperationId": 12
                                                                                        }
                                                                                    }
                                                                                },
                                                                                {
                                                                                    "Filter": {
                                                                                        "Predicate": {
                                                                                            "Id": 107
                                                                                        }
                                                                                    }
                                                                                },
                                                                                {
                                                                                    "GroupBy": {
                                                                                        "Aggregates": [
                                                                                            {
                                                                                                "Column": {
                                                                                                    "Id": 108
                                                                                                },
                                                                                                "Function": {
                                                                                                    "Arguments": [
                                                                                                        {
                                                                                                            "Id": 21
                                                                                                        }
                                                                                                    ],
                                                                                                    "Id": 5
                                                                                                }
                                                                                            },
                                                                                            {
                                                                                                "Column": {
                                                                                                    "Id": 109
                                                                                                },
                                                                                                "Function": {
                                                                                                    "Arguments": [
                                                                                                        {
                                                                                                            "Id": 21
                                                                                                        }
                                                                                                    ],
                                                                                                    "Id": 2
                                                                                                }
                                                                                            },
                                                                                            {
                                                                                                "Column": {
                                                                                                    "Id": 110
                                                                                                },
                                                                                                "Function": {
                                                                                                    "Id": 2
                                                                                                }
                                                                                            },
                                                                                            {
                                                                                                "Column": {
                                                                                                    "Id": 111
                                                                                                },
                                                                                                "Function": {
                                                                                                    "Arguments": [
                                                                                                        {
                                                                                                            "Id": 16
                                                                                                        }
                                                                                                    ],
                                                                                                    "Id": 5
                                                                                                }
                                                                                            }
                                                                                        ],
                                                                                        "KeyColumns": [
                                                                                            {
                                                                                                "Id": 8
                                                                                            },
                                                                                            {
                                                                                                "Id": 39
                                                                                            }
                                                                                        ]
                                                                                    }
                                                                                },
                                                                                {
                                                                                    "Projection": {
                                                                                        "Columns": [
                                                                                            {
                                                                                                "Id": 8
                                                                                            },
                                                                                            {
                                                                                                "Id": 39
                                                                                            },
                                                                                            {
                                                                                                "Id": 109
                                                                                            },
                                                                                            {
                                                                                                "Id": 108
                                                                                            },
                                                                                            {
                                                                                                "Id": 110
                                                                                            },
                                                                                            {
                                                                                                "Id": 111
                                                                                            }
                                                                                        ]
                                                                                    }
                                                                                }
                                                                            ],
                                                                            "Version": 4
                                                                        },
                                                                        "Table": "clickbench/plans/column/hits"
                                                                    }
                                                                ],
                                                                "PlanNodeId": 1,
                                                                "Tables": [
                                                                    "clickbench/plans/column/hits"
                                                                ]
                                                            }
                                                        ]
                                                    }
                                                ]
                                            }
                                        ],
                                        "SortColumns": [
                                            "Count0 (Desc)"
                                        ]
                                    }
                                ]
                            }
                        ]
                    }
                ]
            },
            "SimplifiedPlan": {
                "Node Type": "Query",
                "PlanNodeId": 0,
                "PlanNodeType": "Query",
                "Plans": [
                    {
                        "Node Type": "ResultSet",
                        "PlanNodeId": 1,
                        "PlanNodeType": "ResultSet",
                        "Plans": [
                            {
                                "Node Type": "Limit",
                                "Operators": [
                                    {
                                        "Limit": "10",
                                        "Name": "Limit"
                                    }
                                ],
                                "PlanNodeId": 2,
                                "Plans": [
                                    {
                                        "Node Type": "TopSort",
                                        "Operators": [
                                            {
                                                "Limit": "10",
                                                "Name": "TopSort",
                                                "TopSortBy": "argument.Count0"
                                            }
                                        ],
                                        "PlanNodeId": 4,
                                        "Plans": [
                                            {
                                                "Node Type": "TableFullScan",
                                                "Operators": [
                                                    {
                                                        "Name": "TableFullScan",
                                                        "ReadColumns": [
                                                            "ClientIP",
                                                            "IsRefresh",
                                                            "ResolutionWidth",
                                                            "SearchEngineID",
                                                            "SearchPhrase"
                                                        ],
                                                        "ReadRanges": [
                                                            "CounterID (-\u221e, +\u221e)",
                                                            "EventDate (-\u221e, +\u221e)",
                                                            "UserID (-\u221e, +\u221e)",
                                                            "EventTime (-\u221e, +\u221e)",
                                                            "WatchID (-\u221e, +\u221e)"
                                                        ],
                                                        "Scan": "Parallel",
                                                        "SsaProgram": {
                                                            "Command": [
                                                                {
                                                                    "Assign": {
                                                                        "Column": {
                                                                            "Id": 106
                                                                        },
                                                                        "Constant": {
                                                                            "Bytes": ""
                                                                        }
                                                                    }
                                                                },
                                                                {
                                                                    "Assign": {
                                                                        "Column": {
                                                                            "Id": 107
                                                                        },
                                                                        "Function": {
                                                                            "Arguments": [
                                                                                {
                                                                                    "Id": 40
                                                                                },
                                                                                {
                                                                                    "Id": 106
                                                                                }
                                                                            ],
                                                                            "FunctionType": 2,
                                                                            "KernelIdx": 0,
                                                                            "YqlOperationId": 12
                                                                        }
                                                                    }
                                                                },
                                                                {
                                                                    "Filter": {
                                                                        "Predicate": {
                                                                            "Id": 107
                                                                        }
                                                                    }
                                                                },
                                                                {
                                                                    "GroupBy": {
                                                                        "Aggregates": [
                                                                            {
                                                                                "Column": {
                                                                                    "Id": 108
                                                                                },
                                                                                "Function": {
                                                                                    "Arguments": [
                                                                                        {
                                                                                            "Id": 21
                                                                                        }
                                                                                    ],
                                                                                    "Id": 5
                                                                                }
                                                                            },
                                                                            {
                                                                                "Column": {
                                                                                    "Id": 109
                                                                                },
                                                                                "Function": {
                                                                                    "Arguments": [
                                                                                        {
                                                                                            "Id": 21
                                                                                        }
                                                                                    ],
                                                                                    "Id": 2
                                                                                }
                                                                            },
                                                                            {
                                                                                "Column": {
                                                                                    "Id": 110
                                                                                },
                                                                                "Function": {
                                                                                    "Id": 2
                                                                                }
                                                                            },
                                                                            {
                                                                                "Column": {
                                                                                    "Id": 111
                                                                                },
                                                                                "Function": {
                                                                                    "Arguments": [
                                                                                        {
                                                                                            "Id": 16
                                                                                        }
                                                                                    ],
                                                                                    "Id": 5
                                                                                }
                                                                            }
                                                                        ],
                                                                        "KeyColumns": [
                                                                            {
                                                                                "Id": 8
                                                                            },
                                                                            {
                                                                                "Id": 39
                                                                            }
<<<<<<< HEAD
                                                                        }
                                                                    ],
                                                                    "Version": 4
=======
                                                                        ]
                                                                    }
>>>>>>> 602dfb07
                                                                },
                                                                {
                                                                    "Projection": {
                                                                        "Columns": [
                                                                            {
                                                                                "Id": 8
                                                                            },
                                                                            {
                                                                                "Id": 39
                                                                            },
                                                                            {
                                                                                "Id": 109
                                                                            },
                                                                            {
                                                                                "Id": 108
                                                                            },
                                                                            {
                                                                                "Id": 110
                                                                            },
                                                                            {
                                                                                "Id": 111
                                                                            }
                                                                        ]
                                                                    }
                                                                }
                                                            ],
                                                            "Version": 4
                                                        },
                                                        "Table": "clickbench/plans/column/hits"
                                                    }
                                                ],
                                                "PlanNodeId": 6
                                            }
                                        ]
                                    }
                                ]
                            }
                        ]
                    }
                ]
            },
            "tables": [
                {
                    "name": "/local/clickbench/plans/column/hits",
                    "reads": [
                        {
                            "columns": [
                                "ClientIP",
                                "IsRefresh",
                                "ResolutionWidth",
                                "SearchEngineID",
                                "SearchPhrase"
                            ],
                            "scan_by": [
                                "CounterID (-\u221e, +\u221e)",
                                "EventDate (-\u221e, +\u221e)",
                                "UserID (-\u221e, +\u221e)",
                                "EventTime (-\u221e, +\u221e)",
                                "WatchID (-\u221e, +\u221e)"
                            ],
                            "type": "FullScan"
                        }
                    ]
                }
            ]
        }
    ]
}<|MERGE_RESOLUTION|>--- conflicted
+++ resolved
@@ -378,14 +378,8 @@
                                                                             {
                                                                                 "Id": 39
                                                                             }
-<<<<<<< HEAD
-                                                                        }
-                                                                    ],
-                                                                    "Version": 4
-=======
                                                                         ]
                                                                     }
->>>>>>> 602dfb07
                                                                 },
                                                                 {
                                                                     "Projection": {
