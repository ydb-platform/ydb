--- conflicted
+++ resolved
@@ -211,14 +211,8 @@
                                                                             {
                                                                                 "Id": 10
                                                                             }
-<<<<<<< HEAD
-                                                                        }
-                                                                    ],
-                                                                    "Version": 4
-=======
                                                                         ]
                                                                     }
->>>>>>> 602dfb07
                                                                 },
                                                                 {
                                                                     "Projection": {
