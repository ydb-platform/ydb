{
    "meta": {
        "type": "script",
        "version": "0.2"
    },
    "queries": [
        {
            "Plan": {
                "Node Type": "Query",
                "PlanNodeType": "Query",
                "Plans": [
                    {
                        "Node Type": "ResultSet_1",
                        "PlanNodeId": 6,
                        "PlanNodeType": "ResultSet",
                        "Plans": [
                            {
                                "Node Type": "Limit",
                                "Operators": [
                                    {
                                        "Inputs": [
                                            {
                                                "ExternalPlanNodeId": 4
                                            }
                                        ],
                                        "Limit": "10",
                                        "Name": "Limit"
                                    }
                                ],
                                "PlanNodeId": 5,
                                "Plans": [
                                    {
                                        "Node Type": "Merge",
                                        "PlanNodeId": 4,
                                        "PlanNodeType": "Connection",
                                        "Plans": [
                                            {
                                                "Node Type": "TopSort",
                                                "Operators": [
                                                    {
                                                        "Inputs": [
                                                            {
                                                                "ExternalPlanNodeId": 2
                                                            }
                                                        ],
                                                        "Limit": "10",
                                                        "Name": "TopSort",
                                                        "TopSortBy": "argument.Count0"
                                                    }
                                                ],
                                                "PlanNodeId": 3,
                                                "Plans": [
                                                    {
                                                        "KeyColumns": [
                                                            "URL"
                                                        ],
                                                        "Node Type": "HashShuffle",
                                                        "PlanNodeId": 2,
                                                        "PlanNodeType": "Connection",
                                                        "Plans": [
                                                            {
<<<<<<< HEAD
                                                                "Node Type": "TableRangeScan",
                                                                "Operators": [
                                                                    {
=======
                                                                "Node Type": "Filter-TableRangeScan",
                                                                "Operators": [
                                                                    {
                                                                        "Inputs": [
                                                                            {
                                                                                "InternalOperatorId": 1
                                                                            }
                                                                        ],
                                                                        "Name": "Filter",
                                                                        "Predicate": "DontCountHits == 0 And IsRefresh == 0 And URL != "
                                                                    },
                                                                    {
>>>>>>> edc94119
                                                                        "Inputs": [],
                                                                        "Name": "TableRangeScan",
                                                                        "ReadColumns": [
                                                                            "DontCountHits",
                                                                            "IsRefresh",
                                                                            "URL"
                                                                        ],
                                                                        "ReadRanges": [
                                                                            "CounterID [62, 62]",
                                                                            "EventDate [15887, 15917]"
                                                                        ],
                                                                        "ReadRangesExpectedSize": 1,
                                                                        "ReadRangesKeys": [
                                                                            "CounterID",
                                                                            "EventDate"
                                                                        ],
                                                                        "Scan": "Parallel",
                                                                        "SsaProgram": {
                                                                            "Command": [
                                                                                {
                                                                                    "Assign": {
                                                                                        "Column": {
                                                                                            "Id": 106
                                                                                        },
                                                                                        "Constant": {
                                                                                            "Int32": 0
                                                                                        }
                                                                                    }
                                                                                },
                                                                                {
                                                                                    "Assign": {
                                                                                        "Column": {
                                                                                            "Id": 107
                                                                                        },
                                                                                        "Function": {
                                                                                            "Arguments": [
                                                                                                {
                                                                                                    "Id": 62
                                                                                                },
                                                                                                {
                                                                                                    "Id": 106
                                                                                                }
                                                                                            ],
                                                                                            "FunctionType": 2,
                                                                                            "KernelIdx": 0,
                                                                                            "YqlOperationId": 11
                                                                                        }
                                                                                    }
                                                                                },
                                                                                {
                                                                                    "Assign": {
                                                                                        "Column": {
                                                                                            "Id": 108
                                                                                        },
                                                                                        "Constant": {
                                                                                            "Int32": 0
                                                                                        }
                                                                                    }
                                                                                },
                                                                                {
                                                                                    "Assign": {
                                                                                        "Column": {
                                                                                            "Id": 109
                                                                                        },
                                                                                        "Function": {
                                                                                            "Arguments": [
                                                                                                {
                                                                                                    "Id": 16
                                                                                                },
                                                                                                {
                                                                                                    "Id": 108
                                                                                                }
                                                                                            ],
                                                                                            "FunctionType": 2,
                                                                                            "KernelIdx": 1,
                                                                                            "YqlOperationId": 11
                                                                                        }
                                                                                    }
                                                                                },
                                                                                {
                                                                                    "Assign": {
                                                                                        "Column": {
                                                                                            "Id": 110
                                                                                        },
                                                                                        "Constant": {
                                                                                            "Bytes": ""
                                                                                        }
                                                                                    }
                                                                                },
                                                                                {
                                                                                    "Assign": {
                                                                                        "Column": {
                                                                                            "Id": 111
                                                                                        },
                                                                                        "Function": {
                                                                                            "Arguments": [
                                                                                                {
                                                                                                    "Id": 14
                                                                                                },
                                                                                                {
                                                                                                    "Id": 110
                                                                                                }
                                                                                            ],
                                                                                            "FunctionType": 2,
                                                                                            "KernelIdx": 2,
                                                                                            "YqlOperationId": 12
                                                                                        }
                                                                                    }
                                                                                },
                                                                                {
                                                                                    "Assign": {
                                                                                        "Column": {
                                                                                            "Id": 112
                                                                                        },
                                                                                        "Function": {
                                                                                            "Arguments": [
                                                                                                {
                                                                                                    "Id": 109
                                                                                                },
                                                                                                {
                                                                                                    "Id": 111
                                                                                                }
                                                                                            ],
                                                                                            "FunctionType": 2,
                                                                                            "KernelIdx": 3,
                                                                                            "YqlOperationId": 0
                                                                                        }
                                                                                    }
                                                                                },
                                                                                {
                                                                                    "Assign": {
                                                                                        "Column": {
                                                                                            "Id": 113
                                                                                        },
                                                                                        "Function": {
                                                                                            "Arguments": [
                                                                                                {
                                                                                                    "Id": 107
                                                                                                },
                                                                                                {
                                                                                                    "Id": 112
                                                                                                }
                                                                                            ],
                                                                                            "FunctionType": 2,
                                                                                            "KernelIdx": 4,
                                                                                            "YqlOperationId": 0
                                                                                        }
                                                                                    }
                                                                                },
                                                                                {
                                                                                    "Filter": {
                                                                                        "Predicate": {
                                                                                            "Id": 113
                                                                                        }
                                                                                    }
                                                                                },
                                                                                {
                                                                                    "GroupBy": {
                                                                                        "Aggregates": [
                                                                                            {
                                                                                                "Column": {
                                                                                                    "Id": 114
                                                                                                },
                                                                                                "Function": {
                                                                                                    "Id": 2
                                                                                                }
                                                                                            }
                                                                                        ],
                                                                                        "KeyColumns": [
                                                                                            {
                                                                                                "Id": 14
                                                                                            }
                                                                                        ]
                                                                                    }
                                                                                },
                                                                                {
                                                                                    "Projection": {
                                                                                        "Columns": [
                                                                                            {
                                                                                                "Id": 14
                                                                                            },
                                                                                            {
                                                                                                "Id": 114
                                                                                            }
                                                                                        ]
                                                                                    }
                                                                                }
                                                                            ],
                                                                            "Version": 4
                                                                        },
                                                                        "Table": "clickbench/plans/column/hits"
                                                                    }
                                                                ],
                                                                "PlanNodeId": 1,
                                                                "Tables": [
                                                                    "clickbench/plans/column/hits"
                                                                ]
                                                            }
                                                        ]
                                                    }
                                                ]
                                            }
                                        ],
                                        "SortColumns": [
                                            "Count0 (Desc)"
                                        ]
                                    }
                                ]
                            }
                        ]
                    }
                ]
            },
<<<<<<< HEAD
            "SimplifiedPlan": {
                "Node Type": "Query",
                "PlanNodeId": 0,
                "PlanNodeType": "Query",
                "Plans": [
                    {
                        "Node Type": "ResultSet_1",
                        "PlanNodeId": 1,
                        "PlanNodeType": "ResultSet",
                        "Plans": [
                            {
                                "Node Type": "Limit",
                                "Operators": [
                                    {
                                        "Limit": "10",
                                        "Name": "Limit"
                                    }
                                ],
                                "PlanNodeId": 2,
                                "Plans": [
                                    {
                                        "Node Type": "TopSort",
                                        "Operators": [
                                            {
                                                "Limit": "10",
                                                "Name": "TopSort",
                                                "TopSortBy": "argument.Count0"
                                            }
                                        ],
                                        "PlanNodeId": 4,
                                        "Plans": [
                                            {
                                                "Node Type": "TableRangeScan",
                                                "Operators": [
                                                    {
                                                        "Name": "TableRangeScan",
                                                        "ReadColumns": [
                                                            "DontCountHits",
                                                            "IsRefresh",
                                                            "URL"
                                                        ],
                                                        "ReadRanges": [
                                                            "CounterID [62, 62]",
                                                            "EventDate [15887, 15917]"
                                                        ],
                                                        "ReadRangesExpectedSize": 1,
                                                        "ReadRangesKeys": [
                                                            "CounterID",
                                                            "EventDate"
                                                        ],
                                                        "Scan": "Parallel",
                                                        "SsaProgram": {
                                                            "Command": [
                                                                {
                                                                    "Assign": {
                                                                        "Column": {
                                                                            "Id": 106
                                                                        },
                                                                        "Constant": {
                                                                            "Int32": 0
                                                                        }
                                                                    }
                                                                },
                                                                {
                                                                    "Assign": {
                                                                        "Column": {
                                                                            "Id": 107
                                                                        },
                                                                        "Function": {
                                                                            "Arguments": [
                                                                                {
                                                                                    "Id": 62
                                                                                },
                                                                                {
                                                                                    "Id": 106
                                                                                }
                                                                            ],
                                                                            "FunctionType": 2,
                                                                            "KernelIdx": 0,
                                                                            "YqlOperationId": 11
                                                                        }
                                                                    }
                                                                },
                                                                {
                                                                    "Assign": {
                                                                        "Column": {
                                                                            "Id": 108
                                                                        },
                                                                        "Constant": {
                                                                            "Int32": 0
                                                                        }
                                                                    }
                                                                },
                                                                {
                                                                    "Assign": {
                                                                        "Column": {
                                                                            "Id": 109
                                                                        },
                                                                        "Function": {
                                                                            "Arguments": [
                                                                                {
                                                                                    "Id": 16
                                                                                },
                                                                                {
                                                                                    "Id": 108
                                                                                }
                                                                            ],
                                                                            "FunctionType": 2,
                                                                            "KernelIdx": 1,
                                                                            "YqlOperationId": 11
                                                                        }
                                                                    }
                                                                },
                                                                {
                                                                    "Assign": {
                                                                        "Column": {
                                                                            "Id": 110
                                                                        },
                                                                        "Constant": {
                                                                            "Bytes": ""
                                                                        }
                                                                    }
                                                                },
                                                                {
                                                                    "Assign": {
                                                                        "Column": {
                                                                            "Id": 111
                                                                        },
                                                                        "Function": {
                                                                            "Arguments": [
                                                                                {
                                                                                    "Id": 14
                                                                                },
                                                                                {
                                                                                    "Id": 110
                                                                                }
                                                                            ],
                                                                            "FunctionType": 2,
                                                                            "KernelIdx": 2,
                                                                            "YqlOperationId": 12
                                                                        }
                                                                    }
                                                                },
                                                                {
                                                                    "Assign": {
                                                                        "Column": {
                                                                            "Id": 112
                                                                        },
                                                                        "Function": {
                                                                            "Arguments": [
                                                                                {
                                                                                    "Id": 109
                                                                                },
                                                                                {
                                                                                    "Id": 111
                                                                                }
                                                                            ],
                                                                            "FunctionType": 2,
                                                                            "KernelIdx": 3,
                                                                            "YqlOperationId": 0
                                                                        }
                                                                    }
                                                                },
                                                                {
                                                                    "Assign": {
                                                                        "Column": {
                                                                            "Id": 113
                                                                        },
                                                                        "Function": {
                                                                            "Arguments": [
                                                                                {
                                                                                    "Id": 107
                                                                                },
                                                                                {
                                                                                    "Id": 112
                                                                                }
                                                                            ],
                                                                            "FunctionType": 2,
                                                                            "KernelIdx": 4,
                                                                            "YqlOperationId": 0
                                                                        }
                                                                    }
                                                                },
                                                                {
                                                                    "Filter": {
                                                                        "Predicate": {
                                                                            "Id": 113
                                                                        }
                                                                    }
                                                                },
                                                                {
                                                                    "GroupBy": {
                                                                        "Aggregates": [
                                                                            {
                                                                                "Column": {
                                                                                    "Id": 114
                                                                                },
                                                                                "Function": {
                                                                                    "Id": 2
                                                                                }
                                                                            }
                                                                        ],
                                                                        "KeyColumns": [
                                                                            {
                                                                                "Id": 14
                                                                            }
                                                                        ]
                                                                    }
                                                                },
                                                                {
                                                                    "Projection": {
                                                                        "Columns": [
                                                                            {
                                                                                "Id": 14
                                                                            },
                                                                            {
                                                                                "Id": 114
                                                                            }
                                                                        ]
                                                                    }
                                                                }
                                                            ],
                                                            "Version": 4
                                                        },
                                                        "Table": "clickbench/plans/column/hits"
                                                    }
                                                ],
                                                "PlanNodeId": 6
                                            }
                                        ]
                                    }
                                ]
                            }
                        ]
                    }
                ]
            },
=======
>>>>>>> edc94119
            "tables": [
                {
                    "name": "/local/clickbench/plans/column/hits",
                    "reads": [
                        {
                            "columns": [
                                "DontCountHits",
                                "IsRefresh",
                                "URL"
                            ],
                            "scan_by": [
                                "CounterID [62, 62]",
                                "EventDate [15887, 15917]"
                            ],
                            "type": "Scan"
                        }
                    ]
                }
            ]
        }
    ]
}<|MERGE_RESOLUTION|>--- conflicted
+++ resolved
@@ -59,11 +59,6 @@
                                                         "PlanNodeType": "Connection",
                                                         "Plans": [
                                                             {
-<<<<<<< HEAD
-                                                                "Node Type": "TableRangeScan",
-                                                                "Operators": [
-                                                                    {
-=======
                                                                 "Node Type": "Filter-TableRangeScan",
                                                                 "Operators": [
                                                                     {
@@ -76,7 +71,6 @@
                                                                         "Predicate": "DontCountHits == 0 And IsRefresh == 0 And URL != "
                                                                     },
                                                                     {
->>>>>>> edc94119
                                                                         "Inputs": [],
                                                                         "Name": "TableRangeScan",
                                                                         "ReadColumns": [
@@ -290,246 +284,6 @@
                     }
                 ]
             },
-<<<<<<< HEAD
-            "SimplifiedPlan": {
-                "Node Type": "Query",
-                "PlanNodeId": 0,
-                "PlanNodeType": "Query",
-                "Plans": [
-                    {
-                        "Node Type": "ResultSet_1",
-                        "PlanNodeId": 1,
-                        "PlanNodeType": "ResultSet",
-                        "Plans": [
-                            {
-                                "Node Type": "Limit",
-                                "Operators": [
-                                    {
-                                        "Limit": "10",
-                                        "Name": "Limit"
-                                    }
-                                ],
-                                "PlanNodeId": 2,
-                                "Plans": [
-                                    {
-                                        "Node Type": "TopSort",
-                                        "Operators": [
-                                            {
-                                                "Limit": "10",
-                                                "Name": "TopSort",
-                                                "TopSortBy": "argument.Count0"
-                                            }
-                                        ],
-                                        "PlanNodeId": 4,
-                                        "Plans": [
-                                            {
-                                                "Node Type": "TableRangeScan",
-                                                "Operators": [
-                                                    {
-                                                        "Name": "TableRangeScan",
-                                                        "ReadColumns": [
-                                                            "DontCountHits",
-                                                            "IsRefresh",
-                                                            "URL"
-                                                        ],
-                                                        "ReadRanges": [
-                                                            "CounterID [62, 62]",
-                                                            "EventDate [15887, 15917]"
-                                                        ],
-                                                        "ReadRangesExpectedSize": 1,
-                                                        "ReadRangesKeys": [
-                                                            "CounterID",
-                                                            "EventDate"
-                                                        ],
-                                                        "Scan": "Parallel",
-                                                        "SsaProgram": {
-                                                            "Command": [
-                                                                {
-                                                                    "Assign": {
-                                                                        "Column": {
-                                                                            "Id": 106
-                                                                        },
-                                                                        "Constant": {
-                                                                            "Int32": 0
-                                                                        }
-                                                                    }
-                                                                },
-                                                                {
-                                                                    "Assign": {
-                                                                        "Column": {
-                                                                            "Id": 107
-                                                                        },
-                                                                        "Function": {
-                                                                            "Arguments": [
-                                                                                {
-                                                                                    "Id": 62
-                                                                                },
-                                                                                {
-                                                                                    "Id": 106
-                                                                                }
-                                                                            ],
-                                                                            "FunctionType": 2,
-                                                                            "KernelIdx": 0,
-                                                                            "YqlOperationId": 11
-                                                                        }
-                                                                    }
-                                                                },
-                                                                {
-                                                                    "Assign": {
-                                                                        "Column": {
-                                                                            "Id": 108
-                                                                        },
-                                                                        "Constant": {
-                                                                            "Int32": 0
-                                                                        }
-                                                                    }
-                                                                },
-                                                                {
-                                                                    "Assign": {
-                                                                        "Column": {
-                                                                            "Id": 109
-                                                                        },
-                                                                        "Function": {
-                                                                            "Arguments": [
-                                                                                {
-                                                                                    "Id": 16
-                                                                                },
-                                                                                {
-                                                                                    "Id": 108
-                                                                                }
-                                                                            ],
-                                                                            "FunctionType": 2,
-                                                                            "KernelIdx": 1,
-                                                                            "YqlOperationId": 11
-                                                                        }
-                                                                    }
-                                                                },
-                                                                {
-                                                                    "Assign": {
-                                                                        "Column": {
-                                                                            "Id": 110
-                                                                        },
-                                                                        "Constant": {
-                                                                            "Bytes": ""
-                                                                        }
-                                                                    }
-                                                                },
-                                                                {
-                                                                    "Assign": {
-                                                                        "Column": {
-                                                                            "Id": 111
-                                                                        },
-                                                                        "Function": {
-                                                                            "Arguments": [
-                                                                                {
-                                                                                    "Id": 14
-                                                                                },
-                                                                                {
-                                                                                    "Id": 110
-                                                                                }
-                                                                            ],
-                                                                            "FunctionType": 2,
-                                                                            "KernelIdx": 2,
-                                                                            "YqlOperationId": 12
-                                                                        }
-                                                                    }
-                                                                },
-                                                                {
-                                                                    "Assign": {
-                                                                        "Column": {
-                                                                            "Id": 112
-                                                                        },
-                                                                        "Function": {
-                                                                            "Arguments": [
-                                                                                {
-                                                                                    "Id": 109
-                                                                                },
-                                                                                {
-                                                                                    "Id": 111
-                                                                                }
-                                                                            ],
-                                                                            "FunctionType": 2,
-                                                                            "KernelIdx": 3,
-                                                                            "YqlOperationId": 0
-                                                                        }
-                                                                    }
-                                                                },
-                                                                {
-                                                                    "Assign": {
-                                                                        "Column": {
-                                                                            "Id": 113
-                                                                        },
-                                                                        "Function": {
-                                                                            "Arguments": [
-                                                                                {
-                                                                                    "Id": 107
-                                                                                },
-                                                                                {
-                                                                                    "Id": 112
-                                                                                }
-                                                                            ],
-                                                                            "FunctionType": 2,
-                                                                            "KernelIdx": 4,
-                                                                            "YqlOperationId": 0
-                                                                        }
-                                                                    }
-                                                                },
-                                                                {
-                                                                    "Filter": {
-                                                                        "Predicate": {
-                                                                            "Id": 113
-                                                                        }
-                                                                    }
-                                                                },
-                                                                {
-                                                                    "GroupBy": {
-                                                                        "Aggregates": [
-                                                                            {
-                                                                                "Column": {
-                                                                                    "Id": 114
-                                                                                },
-                                                                                "Function": {
-                                                                                    "Id": 2
-                                                                                }
-                                                                            }
-                                                                        ],
-                                                                        "KeyColumns": [
-                                                                            {
-                                                                                "Id": 14
-                                                                            }
-                                                                        ]
-                                                                    }
-                                                                },
-                                                                {
-                                                                    "Projection": {
-                                                                        "Columns": [
-                                                                            {
-                                                                                "Id": 14
-                                                                            },
-                                                                            {
-                                                                                "Id": 114
-                                                                            }
-                                                                        ]
-                                                                    }
-                                                                }
-                                                            ],
-                                                            "Version": 4
-                                                        },
-                                                        "Table": "clickbench/plans/column/hits"
-                                                    }
-                                                ],
-                                                "PlanNodeId": 6
-                                            }
-                                        ]
-                                    }
-                                ]
-                            }
-                        ]
-                    }
-                ]
-            },
-=======
->>>>>>> edc94119
             "tables": [
                 {
                     "name": "/local/clickbench/plans/column/hits",
