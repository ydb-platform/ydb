{
    "meta": {
        "type": "script",
        "version": "0.2"
    },
    "queries": [
        {
            "Plan": {
                "Node Type": "Query",
                "PlanNodeType": "Query",
                "Plans": [
                    {
                        "Node Type": "ResultSet_1",
                        "PlanNodeId": 6,
                        "PlanNodeType": "ResultSet",
                        "Plans": [
                            {
                                "Node Type": "Limit",
                                "Operators": [
                                    {
                                        "Inputs": [
                                            {
                                                "ExternalPlanNodeId": 4
                                            }
                                        ],
                                        "Limit": "10",
                                        "Name": "Limit"
                                    }
                                ],
                                "PlanNodeId": 5,
                                "Plans": [
                                    {
                                        "Node Type": "Merge",
                                        "PlanNodeId": 4,
                                        "PlanNodeType": "Connection",
                                        "Plans": [
                                            {
                                                "Node Type": "TopSort",
                                                "Operators": [
                                                    {
                                                        "Inputs": [
                                                            {
                                                                "ExternalPlanNodeId": 2
                                                            }
                                                        ],
                                                        "Limit": "10",
                                                        "Name": "TopSort",
                                                        "TopSortBy": "argument.Count0"
                                                    }
                                                ],
                                                "PlanNodeId": 3,
                                                "Plans": [
                                                    {
                                                        "KeyColumns": [
                                                            "Title"
                                                        ],
                                                        "Node Type": "HashShuffle",
                                                        "PlanNodeId": 2,
                                                        "PlanNodeType": "Connection",
                                                        "Plans": [
                                                            {
                                                                "Node Type": "TableRangeScan",
                                                                "Operators": [
                                                                    {
                                                                        "Inputs": [],
                                                                        "Name": "TableRangeScan",
                                                                        "ReadColumns": [
                                                                            "DontCountHits",
                                                                            "IsRefresh",
                                                                            "Title"
                                                                        ],
                                                                        "ReadRanges": [
                                                                            "CounterID [62, 62]",
                                                                            "EventDate [15887, 15917]"
                                                                        ],
                                                                        "ReadRangesExpectedSize": 1,
                                                                        "ReadRangesKeys": [
                                                                            "CounterID",
                                                                            "EventDate"
                                                                        ],
                                                                        "Scan": "Parallel",
                                                                        "SsaProgram": {
                                                                            "Command": [
                                                                                {
                                                                                    "Assign": {
                                                                                        "Column": {
                                                                                            "Id": 106
                                                                                        },
                                                                                        "Constant": {
                                                                                            "Int32": 0
                                                                                        }
                                                                                    }
                                                                                },
                                                                                {
                                                                                    "Assign": {
                                                                                        "Column": {
                                                                                            "Id": 107
                                                                                        },
                                                                                        "Function": {
                                                                                            "Arguments": [
                                                                                                {
                                                                                                    "Id": 62
                                                                                                },
                                                                                                {
                                                                                                    "Id": 106
                                                                                                }
                                                                                            ],
                                                                                            "FunctionType": 2,
                                                                                            "KernelIdx": 0,
                                                                                            "YqlOperationId": 11
                                                                                        }
                                                                                    }
                                                                                },
                                                                                {
                                                                                    "Assign": {
                                                                                        "Column": {
                                                                                            "Id": 108
                                                                                        },
                                                                                        "Constant": {
                                                                                            "Int32": 0
                                                                                        }
                                                                                    }
                                                                                },
                                                                                {
                                                                                    "Assign": {
                                                                                        "Column": {
                                                                                            "Id": 109
                                                                                        },
                                                                                        "Function": {
                                                                                            "Arguments": [
                                                                                                {
                                                                                                    "Id": 16
                                                                                                },
                                                                                                {
                                                                                                    "Id": 108
                                                                                                }
                                                                                            ],
                                                                                            "FunctionType": 2,
                                                                                            "KernelIdx": 1,
                                                                                            "YqlOperationId": 11
                                                                                        }
                                                                                    }
                                                                                },
                                                                                {
                                                                                    "Assign": {
                                                                                        "Column": {
                                                                                            "Id": 110
                                                                                        },
                                                                                        "Constant": {
                                                                                            "Bytes": ""
                                                                                        }
                                                                                    }
                                                                                },
                                                                                {
                                                                                    "Assign": {
                                                                                        "Column": {
                                                                                            "Id": 111
                                                                                        },
                                                                                        "Function": {
                                                                                            "Arguments": [
                                                                                                {
                                                                                                    "Id": 3
                                                                                                },
                                                                                                {
                                                                                                    "Id": 110
                                                                                                }
                                                                                            ],
                                                                                            "FunctionType": 2,
                                                                                            "KernelIdx": 2,
                                                                                            "YqlOperationId": 12
                                                                                        }
                                                                                    }
                                                                                },
                                                                                {
                                                                                    "Assign": {
                                                                                        "Column": {
                                                                                            "Id": 112
                                                                                        },
                                                                                        "Function": {
                                                                                            "Arguments": [
                                                                                                {
                                                                                                    "Id": 109
                                                                                                },
                                                                                                {
                                                                                                    "Id": 111
                                                                                                }
                                                                                            ],
                                                                                            "FunctionType": 2,
                                                                                            "KernelIdx": 3,
                                                                                            "YqlOperationId": 0
                                                                                        }
                                                                                    }
                                                                                },
                                                                                {
                                                                                    "Assign": {
                                                                                        "Column": {
                                                                                            "Id": 113
                                                                                        },
                                                                                        "Function": {
                                                                                            "Arguments": [
                                                                                                {
                                                                                                    "Id": 107
                                                                                                },
                                                                                                {
                                                                                                    "Id": 112
                                                                                                }
                                                                                            ],
                                                                                            "FunctionType": 2,
                                                                                            "KernelIdx": 4,
                                                                                            "YqlOperationId": 0
                                                                                        }
                                                                                    }
                                                                                },
                                                                                {
                                                                                    "Filter": {
                                                                                        "Predicate": {
                                                                                            "Id": 113
                                                                                        }
                                                                                    }
                                                                                },
                                                                                {
                                                                                    "GroupBy": {
                                                                                        "Aggregates": [
                                                                                            {
                                                                                                "Column": {
                                                                                                    "Id": 114
                                                                                                },
                                                                                                "Function": {
                                                                                                    "Id": 2
                                                                                                }
                                                                                            }
                                                                                        ],
                                                                                        "KeyColumns": [
                                                                                            {
                                                                                                "Id": 3
                                                                                            }
                                                                                        ]
                                                                                    }
                                                                                },
                                                                                {
                                                                                    "Projection": {
                                                                                        "Columns": [
                                                                                            {
                                                                                                "Id": 3
                                                                                            },
                                                                                            {
                                                                                                "Id": 114
                                                                                            }
                                                                                        ]
                                                                                    }
                                                                                }
                                                                            ],
                                                                            "Version": 4
                                                                        },
                                                                        "Table": "clickbench/plans/column/hits"
                                                                    }
                                                                ],
                                                                "PlanNodeId": 1,
                                                                "Tables": [
                                                                    "clickbench/plans/column/hits"
                                                                ]
                                                            }
                                                        ]
                                                    }
                                                ]
                                            }
                                        ],
                                        "SortColumns": [
                                            "Count0 (Desc)"
                                        ]
                                    }
                                ]
                            }
                        ]
                    }
                ]
            },
            "SimplifiedPlan": {
                "Node Type": "Query",
                "PlanNodeId": 0,
                "PlanNodeType": "Query",
                "Plans": [
                    {
                        "Node Type": "ResultSet_1",
                        "PlanNodeId": 1,
                        "PlanNodeType": "ResultSet",
                        "Plans": [
                            {
                                "Node Type": "Limit",
                                "Operators": [
                                    {
                                        "Limit": "10",
                                        "Name": "Limit"
                                    }
                                ],
                                "PlanNodeId": 2,
                                "Plans": [
                                    {
                                        "Node Type": "TopSort",
                                        "Operators": [
                                            {
                                                "Limit": "10",
                                                "Name": "TopSort",
                                                "TopSortBy": "argument.Count0"
                                            }
                                        ],
                                        "PlanNodeId": 4,
                                        "Plans": [
                                            {
                                                "Node Type": "TableRangeScan",
                                                "Operators": [
                                                    {
                                                        "Name": "TableRangeScan",
                                                        "ReadColumns": [
                                                            "DontCountHits",
                                                            "IsRefresh",
                                                            "Title"
                                                        ],
                                                        "ReadRanges": [
                                                            "CounterID [62, 62]",
                                                            "EventDate [15887, 15917]"
                                                        ],
                                                        "ReadRangesExpectedSize": 1,
                                                        "ReadRangesKeys": [
                                                            "CounterID",
                                                            "EventDate"
                                                        ],
                                                        "Scan": "Parallel",
                                                        "SsaProgram": {
                                                            "Command": [
                                                                {
                                                                    "Assign": {
                                                                        "Column": {
                                                                            "Id": 106
                                                                        },
                                                                        "Constant": {
                                                                            "Int32": 0
                                                                        }
                                                                    }
                                                                },
                                                                {
                                                                    "Assign": {
                                                                        "Column": {
                                                                            "Id": 107
                                                                        },
                                                                        "Function": {
                                                                            "Arguments": [
                                                                                {
                                                                                    "Id": 62
                                                                                },
                                                                                {
                                                                                    "Id": 106
                                                                                }
                                                                            ],
                                                                            "FunctionType": 2,
                                                                            "KernelIdx": 0,
                                                                            "YqlOperationId": 11
                                                                        }
                                                                    }
                                                                },
                                                                {
                                                                    "Assign": {
                                                                        "Column": {
                                                                            "Id": 108
                                                                        },
                                                                        "Constant": {
                                                                            "Int32": 0
                                                                        }
                                                                    }
                                                                },
                                                                {
                                                                    "Assign": {
                                                                        "Column": {
                                                                            "Id": 109
                                                                        },
                                                                        "Function": {
                                                                            "Arguments": [
                                                                                {
                                                                                    "Id": 16
                                                                                },
                                                                                {
                                                                                    "Id": 108
                                                                                }
                                                                            ],
                                                                            "FunctionType": 2,
                                                                            "KernelIdx": 1,
                                                                            "YqlOperationId": 11
                                                                        }
                                                                    }
                                                                },
                                                                {
                                                                    "Assign": {
                                                                        "Column": {
                                                                            "Id": 110
                                                                        },
                                                                        "Constant": {
                                                                            "Bytes": ""
                                                                        }
                                                                    }
                                                                },
                                                                {
                                                                    "Assign": {
                                                                        "Column": {
                                                                            "Id": 111
                                                                        },
                                                                        "Function": {
                                                                            "Arguments": [
                                                                                {
                                                                                    "Id": 3
                                                                                },
                                                                                {
                                                                                    "Id": 110
                                                                                }
                                                                            ],
                                                                            "FunctionType": 2,
                                                                            "KernelIdx": 2,
                                                                            "YqlOperationId": 12
                                                                        }
                                                                    }
                                                                },
                                                                {
                                                                    "Assign": {
                                                                        "Column": {
                                                                            "Id": 112
                                                                        },
                                                                        "Function": {
                                                                            "Arguments": [
                                                                                {
                                                                                    "Id": 109
                                                                                },
                                                                                {
                                                                                    "Id": 111
                                                                                }
                                                                            ],
                                                                            "FunctionType": 2,
                                                                            "KernelIdx": 3,
                                                                            "YqlOperationId": 0
                                                                        }
                                                                    }
                                                                },
                                                                {
                                                                    "Assign": {
                                                                        "Column": {
                                                                            "Id": 113
                                                                        },
                                                                        "Function": {
                                                                            "Arguments": [
                                                                                {
                                                                                    "Id": 107
                                                                                },
                                                                                {
                                                                                    "Id": 112
                                                                                }
                                                                            ],
                                                                            "FunctionType": 2,
                                                                            "KernelIdx": 4,
                                                                            "YqlOperationId": 0
                                                                        }
                                                                    }
                                                                },
                                                                {
                                                                    "Filter": {
                                                                        "Predicate": {
                                                                            "Id": 113
                                                                        }
                                                                    }
                                                                },
                                                                {
                                                                    "GroupBy": {
                                                                        "Aggregates": [
                                                                            {
                                                                                "Column": {
                                                                                    "Id": 114
                                                                                },
                                                                                "Function": {
                                                                                    "Id": 2
                                                                                }
                                                                            }
                                                                        ],
                                                                        "KeyColumns": [
                                                                            {
                                                                                "Id": 3
                                                                            }
<<<<<<< HEAD
                                                                        }
                                                                    ],
                                                                    "Version": 4
=======
                                                                        ]
                                                                    }
>>>>>>> 602dfb07
                                                                },
                                                                {
                                                                    "Projection": {
                                                                        "Columns": [
                                                                            {
                                                                                "Id": 3
                                                                            },
                                                                            {
                                                                                "Id": 114
                                                                            }
                                                                        ]
                                                                    }
                                                                }
                                                            ],
                                                            "Version": 4
                                                        },
                                                        "Table": "clickbench/plans/column/hits"
                                                    }
                                                ],
                                                "PlanNodeId": 6
                                            }
                                        ]
                                    }
                                ]
                            }
                        ]
                    }
                ]
            },
            "tables": [
                {
                    "name": "/local/clickbench/plans/column/hits",
                    "reads": [
                        {
                            "columns": [
                                "DontCountHits",
                                "IsRefresh",
                                "Title"
                            ],
                            "scan_by": [
                                "CounterID [62, 62]",
                                "EventDate [15887, 15917]"
                            ],
                            "type": "Scan"
                        }
                    ]
                }
            ]
        }
    ]
}<|MERGE_RESOLUTION|>--- conflicted
+++ resolved
@@ -481,14 +481,8 @@
                                                                             {
                                                                                 "Id": 3
                                                                             }
-<<<<<<< HEAD
-                                                                        }
-                                                                    ],
-                                                                    "Version": 4
-=======
                                                                         ]
                                                                     }
->>>>>>> 602dfb07
                                                                 },
                                                                 {
                                                                     "Projection": {
