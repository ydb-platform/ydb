--- conflicted
+++ resolved
@@ -88,11 +88,6 @@
                                                                         "PlanNodeType": "Connection",
                                                                         "Plans": [
                                                                             {
-<<<<<<< HEAD
-                                                                                "Node Type": "TableRangeScan",
-                                                                                "Operators": [
-                                                                                    {
-=======
                                                                                 "Node Type": "Filter-TableRangeScan",
                                                                                 "Operators": [
                                                                                     {
@@ -105,7 +100,6 @@
                                                                                         "Predicate": "IsRefresh == 0 And IsLink != 0 And IsDownload == 0"
                                                                                     },
                                                                                     {
->>>>>>> edc94119
                                                                                         "Inputs": [],
                                                                                         "Name": "TableRangeScan",
                                                                                         "ReadColumns": [
@@ -324,271 +318,6 @@
                     }
                 ]
             },
-<<<<<<< HEAD
-            "SimplifiedPlan": {
-                "Node Type": "Query",
-                "PlanNodeId": 0,
-                "PlanNodeType": "Query",
-                "Plans": [
-                    {
-                        "Node Type": "ResultSet_1",
-                        "PlanNodeId": 1,
-                        "PlanNodeType": "ResultSet",
-                        "Plans": [
-                            {
-                                "Node Type": "Limit",
-                                "Operators": [
-                                    {
-                                        "Limit": "10",
-                                        "Name": "Limit"
-                                    }
-                                ],
-                                "PlanNodeId": 2,
-                                "Plans": [
-                                    {
-                                        "Node Type": "Offset",
-                                        "Operators": [
-                                            {
-                                                "Name": "Offset",
-                                                "Offset": "1000"
-                                            }
-                                        ],
-                                        "PlanNodeId": 3,
-                                        "Plans": [
-                                            {
-                                                "Node Type": "Limit",
-                                                "Operators": [
-                                                    {
-                                                        "Limit": "SUM(10,1000)",
-                                                        "Name": "Limit"
-                                                    }
-                                                ],
-                                                "PlanNodeId": 5,
-                                                "Plans": [
-                                                    {
-                                                        "Node Type": "TopSort",
-                                                        "Operators": [
-                                                            {
-                                                                "Limit": "SUM(10,1000)",
-                                                                "Name": "TopSort",
-                                                                "TopSortBy": "argument.Count0"
-                                                            }
-                                                        ],
-                                                        "PlanNodeId": 7,
-                                                        "Plans": [
-                                                            {
-                                                                "Node Type": "TableRangeScan",
-                                                                "Operators": [
-                                                                    {
-                                                                        "Name": "TableRangeScan",
-                                                                        "ReadColumns": [
-                                                                            "IsDownload",
-                                                                            "IsLink",
-                                                                            "IsRefresh",
-                                                                            "URL"
-                                                                        ],
-                                                                        "ReadRanges": [
-                                                                            "CounterID [62, 62]",
-                                                                            "EventDate [15887, 15917]"
-                                                                        ],
-                                                                        "ReadRangesExpectedSize": 1,
-                                                                        "ReadRangesKeys": [
-                                                                            "CounterID",
-                                                                            "EventDate"
-                                                                        ],
-                                                                        "Scan": "Parallel",
-                                                                        "SsaProgram": {
-                                                                            "Command": [
-                                                                                {
-                                                                                    "Assign": {
-                                                                                        "Column": {
-                                                                                            "Id": 106
-                                                                                        },
-                                                                                        "Constant": {
-                                                                                            "Int32": 0
-                                                                                        }
-                                                                                    }
-                                                                                },
-                                                                                {
-                                                                                    "Assign": {
-                                                                                        "Column": {
-                                                                                            "Id": 107
-                                                                                        },
-                                                                                        "Function": {
-                                                                                            "Arguments": [
-                                                                                                {
-                                                                                                    "Id": 16
-                                                                                                },
-                                                                                                {
-                                                                                                    "Id": 106
-                                                                                                }
-                                                                                            ],
-                                                                                            "FunctionType": 2,
-                                                                                            "KernelIdx": 0,
-                                                                                            "YqlOperationId": 11
-                                                                                        }
-                                                                                    }
-                                                                                },
-                                                                                {
-                                                                                    "Assign": {
-                                                                                        "Column": {
-                                                                                            "Id": 108
-                                                                                        },
-                                                                                        "Constant": {
-                                                                                            "Int32": 0
-                                                                                        }
-                                                                                    }
-                                                                                },
-                                                                                {
-                                                                                    "Assign": {
-                                                                                        "Column": {
-                                                                                            "Id": 109
-                                                                                        },
-                                                                                        "Function": {
-                                                                                            "Arguments": [
-                                                                                                {
-                                                                                                    "Id": 53
-                                                                                                },
-                                                                                                {
-                                                                                                    "Id": 108
-                                                                                                }
-                                                                                            ],
-                                                                                            "FunctionType": 2,
-                                                                                            "KernelIdx": 1,
-                                                                                            "YqlOperationId": 12
-                                                                                        }
-                                                                                    }
-                                                                                },
-                                                                                {
-                                                                                    "Assign": {
-                                                                                        "Column": {
-                                                                                            "Id": 110
-                                                                                        },
-                                                                                        "Constant": {
-                                                                                            "Int32": 0
-                                                                                        }
-                                                                                    }
-                                                                                },
-                                                                                {
-                                                                                    "Assign": {
-                                                                                        "Column": {
-                                                                                            "Id": 111
-                                                                                        },
-                                                                                        "Function": {
-                                                                                            "Arguments": [
-                                                                                                {
-                                                                                                    "Id": 54
-                                                                                                },
-                                                                                                {
-                                                                                                    "Id": 110
-                                                                                                }
-                                                                                            ],
-                                                                                            "FunctionType": 2,
-                                                                                            "KernelIdx": 2,
-                                                                                            "YqlOperationId": 11
-                                                                                        }
-                                                                                    }
-                                                                                },
-                                                                                {
-                                                                                    "Assign": {
-                                                                                        "Column": {
-                                                                                            "Id": 112
-                                                                                        },
-                                                                                        "Function": {
-                                                                                            "Arguments": [
-                                                                                                {
-                                                                                                    "Id": 109
-                                                                                                },
-                                                                                                {
-                                                                                                    "Id": 111
-                                                                                                }
-                                                                                            ],
-                                                                                            "FunctionType": 2,
-                                                                                            "KernelIdx": 3,
-                                                                                            "YqlOperationId": 0
-                                                                                        }
-                                                                                    }
-                                                                                },
-                                                                                {
-                                                                                    "Assign": {
-                                                                                        "Column": {
-                                                                                            "Id": 113
-                                                                                        },
-                                                                                        "Function": {
-                                                                                            "Arguments": [
-                                                                                                {
-                                                                                                    "Id": 107
-                                                                                                },
-                                                                                                {
-                                                                                                    "Id": 112
-                                                                                                }
-                                                                                            ],
-                                                                                            "FunctionType": 2,
-                                                                                            "KernelIdx": 4,
-                                                                                            "YqlOperationId": 0
-                                                                                        }
-                                                                                    }
-                                                                                },
-                                                                                {
-                                                                                    "Filter": {
-                                                                                        "Predicate": {
-                                                                                            "Id": 113
-                                                                                        }
-                                                                                    }
-                                                                                },
-                                                                                {
-                                                                                    "GroupBy": {
-                                                                                        "Aggregates": [
-                                                                                            {
-                                                                                                "Column": {
-                                                                                                    "Id": 114
-                                                                                                },
-                                                                                                "Function": {
-                                                                                                    "Id": 2
-                                                                                                }
-                                                                                            }
-                                                                                        ],
-                                                                                        "KeyColumns": [
-                                                                                            {
-                                                                                                "Id": 14
-                                                                                            }
-                                                                                        ]
-                                                                                    }
-                                                                                },
-                                                                                {
-                                                                                    "Projection": {
-                                                                                        "Columns": [
-                                                                                            {
-                                                                                                "Id": 14
-                                                                                            },
-                                                                                            {
-                                                                                                "Id": 114
-                                                                                            }
-                                                                                        ]
-                                                                                    }
-                                                                                }
-                                                                            ],
-                                                                            "Version": 4
-                                                                        },
-                                                                        "Table": "clickbench/plans/column/hits"
-                                                                    }
-                                                                ],
-                                                                "PlanNodeId": 9
-                                                            }
-                                                        ]
-                                                    }
-                                                ]
-                                            }
-                                        ]
-                                    }
-                                ]
-                            }
-                        ]
-                    }
-                ]
-            },
-=======
->>>>>>> edc94119
             "tables": [
                 {
                     "name": "/local/clickbench/plans/column/hits",
