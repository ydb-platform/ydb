--- conflicted
+++ resolved
@@ -536,14 +536,8 @@
                                                                                             {
                                                                                                 "Id": 14
                                                                                             }
-<<<<<<< HEAD
-                                                                                        }
-                                                                                    ],
-                                                                                    "Version": 4
-=======
                                                                                         ]
                                                                                     }
->>>>>>> 602dfb07
                                                                                 },
                                                                                 {
                                                                                     "Projection": {
