--- conflicted
+++ resolved
@@ -163,76 +163,8 @@
                                                                                             "UserID"
                                                                                         ],
                                                                                         "Node Type": "HashShuffle",
-<<<<<<< HEAD
-                                                                                        "PlanNodeId": 2,
-                                                                                        "PlanNodeType": "Connection",
-                                                                                        "Plans": [
-                                                                                            {
-                                                                                                "Node Type": "Aggregate-TableFullScan",
-                                                                                                "Operators": [
-                                                                                                    {
-                                                                                                        "Aggregation": "state",
-                                                                                                        "GroupBy": "",
-                                                                                                        "Inputs": [
-                                                                                                            {
-                                                                                                                "InternalOperatorId": 1
-                                                                                                            }
-                                                                                                        ],
-                                                                                                        "Name": "Aggregate"
-                                                                                                    },
-                                                                                                    {
-                                                                                                        "Inputs": [],
-                                                                                                        "Name": "TableFullScan",
-                                                                                                        "ReadColumns": [
-                                                                                                            "AdvEngineID",
-                                                                                                            "RegionID",
-                                                                                                            "ResolutionWidth",
-                                                                                                            "UserID"
-                                                                                                        ],
-                                                                                                        "ReadRanges": [
-                                                                                                            "CounterID (-\u221e, +\u221e)",
-                                                                                                            "EventDate (-\u221e, +\u221e)",
-                                                                                                            "UserID (-\u221e, +\u221e)",
-                                                                                                            "EventTime (-\u221e, +\u221e)",
-                                                                                                            "WatchID (-\u221e, +\u221e)"
-                                                                                                        ],
-                                                                                                        "Scan": "Parallel",
-                                                                                                        "SsaProgram": {
-                                                                                                            "Command": [
-                                                                                                                {
-                                                                                                                    "Projection": {
-                                                                                                                        "Columns": [
-                                                                                                                            {
-                                                                                                                                "Id": 41
-                                                                                                                            },
-                                                                                                                            {
-                                                                                                                                "Id": 9
-                                                                                                                            },
-                                                                                                                            {
-                                                                                                                                "Id": 21
-                                                                                                                            },
-                                                                                                                            {
-                                                                                                                                "Id": 10
-                                                                                                                            }
-                                                                                                                        ]
-                                                                                                                    }
-                                                                                                                }
-                                                                                                            ],
-                                                                                                            "Version": 4
-                                                                                                        },
-                                                                                                        "Table": "clickbench/plans/column/hits"
-                                                                                                    }
-                                                                                                ],
-                                                                                                "PlanNodeId": 1,
-                                                                                                "Tables": [
-                                                                                                    "clickbench/plans/column/hits"
-                                                                                                ]
-                                                                                            }
-                                                                                        ]
-=======
                                                                                         "PlanNodeId": 1,
                                                                                         "PlanNodeType": "Connection"
->>>>>>> edc94119
                                                                                     }
                                                                                 ]
                                                                             }
@@ -255,192 +187,6 @@
                     }
                 ]
             },
-<<<<<<< HEAD
-            "SimplifiedPlan": {
-                "Node Type": "Query",
-                "PlanNodeId": 0,
-                "PlanNodeType": "Query",
-                "Plans": [
-                    {
-                        "Node Type": "ResultSet",
-                        "PlanNodeId": 1,
-                        "PlanNodeType": "ResultSet",
-                        "Plans": [
-                            {
-                                "Node Type": "Limit",
-                                "Operators": [
-                                    {
-                                        "Limit": "10",
-                                        "Name": "Limit"
-                                    }
-                                ],
-                                "PlanNodeId": 2,
-                                "Plans": [
-                                    {
-                                        "Node Type": "TopSort",
-                                        "Operators": [
-                                            {
-                                                "Limit": "10",
-                                                "Name": "TopSort",
-                                                "TopSortBy": "argument.Count0"
-                                            }
-                                        ],
-                                        "PlanNodeId": 4,
-                                        "Plans": [
-                                            {
-                                                "Node Type": "Union",
-                                                "Operators": [
-                                                    {
-                                                        "Name": "Union"
-                                                    }
-                                                ],
-                                                "PlanNodeId": 6,
-                                                "Plans": [
-                                                    {
-                                                        "Node Type": "Aggregate",
-                                                        "Operators": [
-                                                            {
-                                                                "Aggregation": "{_yql_agg_1: SUM(state._yql_agg_1,1),_yql_agg_3: SUM(item.AdvEngineID,state._yql_agg_3)}",
-                                                                "GroupBy": "item.RegionID",
-                                                                "Name": "Aggregate"
-                                                            }
-                                                        ],
-                                                        "PlanNodeId": 8,
-                                                        "Plans": [
-                                                            {
-                                                                "Node Type": "TableFullScan",
-                                                                "Operators": [
-                                                                    {
-                                                                        "Name": "TableFullScan",
-                                                                        "ReadColumns": [
-                                                                            "AdvEngineID",
-                                                                            "RegionID",
-                                                                            "ResolutionWidth",
-                                                                            "UserID"
-                                                                        ],
-                                                                        "ReadRanges": [
-                                                                            "CounterID (-\u221e, +\u221e)",
-                                                                            "EventDate (-\u221e, +\u221e)",
-                                                                            "UserID (-\u221e, +\u221e)",
-                                                                            "EventTime (-\u221e, +\u221e)",
-                                                                            "WatchID (-\u221e, +\u221e)"
-                                                                        ],
-                                                                        "Scan": "Parallel",
-                                                                        "SsaProgram": {
-                                                                            "Command": [
-                                                                                {
-                                                                                    "Projection": {
-                                                                                        "Columns": [
-                                                                                            {
-                                                                                                "Id": 41
-                                                                                            },
-                                                                                            {
-                                                                                                "Id": 9
-                                                                                            },
-                                                                                            {
-                                                                                                "Id": 21
-                                                                                            },
-                                                                                            {
-                                                                                                "Id": 10
-                                                                                            }
-                                                                                        ]
-                                                                                    }
-                                                                                }
-                                                                            ],
-                                                                            "Version": 4
-                                                                        },
-                                                                        "Table": "clickbench/plans/column/hits"
-                                                                    }
-                                                                ],
-                                                                "PlanNodeId": 9
-                                                            }
-                                                        ]
-                                                    },
-                                                    {
-                                                        "Node Type": "Aggregate",
-                                                        "Operators": [
-                                                            {
-                                                                "Aggregation": "{_yql_agg_2: Inc(state._yql_agg_2)}",
-                                                                "GroupBy": "item.RegionID",
-                                                                "Name": "Aggregate"
-                                                            }
-                                                        ],
-                                                        "PlanNodeId": 11,
-                                                        "Plans": [
-                                                            {
-                                                                "Node Type": "Aggregate",
-                                                                "Operators": [
-                                                                    {
-                                                                        "Aggregation": "state",
-                                                                        "GroupBy": "",
-                                                                        "Name": "Aggregate"
-                                                                    }
-                                                                ],
-                                                                "PlanNodeId": 13,
-                                                                "Plans": [
-                                                                    {
-                                                                        "Node Type": "TableFullScan",
-                                                                        "Operators": [
-                                                                            {
-                                                                                "Name": "TableFullScan",
-                                                                                "ReadColumns": [
-                                                                                    "AdvEngineID",
-                                                                                    "RegionID",
-                                                                                    "ResolutionWidth",
-                                                                                    "UserID"
-                                                                                ],
-                                                                                "ReadRanges": [
-                                                                                    "CounterID (-\u221e, +\u221e)",
-                                                                                    "EventDate (-\u221e, +\u221e)",
-                                                                                    "UserID (-\u221e, +\u221e)",
-                                                                                    "EventTime (-\u221e, +\u221e)",
-                                                                                    "WatchID (-\u221e, +\u221e)"
-                                                                                ],
-                                                                                "Scan": "Parallel",
-                                                                                "SsaProgram": {
-                                                                                    "Command": [
-                                                                                        {
-                                                                                            "Projection": {
-                                                                                                "Columns": [
-                                                                                                    {
-                                                                                                        "Id": 41
-                                                                                                    },
-                                                                                                    {
-                                                                                                        "Id": 9
-                                                                                                    },
-                                                                                                    {
-                                                                                                        "Id": 21
-                                                                                                    },
-                                                                                                    {
-                                                                                                        "Id": 10
-                                                                                                    }
-                                                                                                ]
-                                                                                            }
-                                                                                        }
-                                                                                    ],
-                                                                                    "Version": 4
-                                                                                },
-                                                                                "Table": "clickbench/plans/column/hits"
-                                                                            }
-                                                                        ],
-                                                                        "PlanNodeId": 14
-                                                                    }
-                                                                ]
-                                                            }
-                                                        ]
-                                                    }
-                                                ]
-                                            }
-                                        ]
-                                    }
-                                ]
-                            }
-                        ]
-                    }
-                ]
-            },
-=======
->>>>>>> edc94119
             "tables": [
                 {
                     "name": "/local/clickbench/plans/column/hits",
