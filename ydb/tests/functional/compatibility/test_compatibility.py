--- conflicted
+++ resolved
@@ -1,12 +1,9 @@
 # -*- coding: utf-8 -*-
 import boto3
-<<<<<<< HEAD
 import tempfile
-=======
 import time
 import pytest
 import logging
->>>>>>> 261a36a4
 import yatest
 import os
 import json
@@ -18,20 +15,21 @@
 
 from decimal import Decimal
 
-ydbd_24_4 = yatest.common.binary_path("ydb/tests/library/compatibility/ydbd-24-4")
+
+last_stable_binary_path = yatest.common.binary_path("ydb/tests/library/compatibility/ydbd-last-stable")
 current_binary_path = kikimr_driver_path()
 
 all_binary_combinations = [
+    [last_stable_binary_path, current_binary_path],
+    [last_stable_binary_path, [last_stable_binary_path, current_binary_path]],
+    [current_binary_path, last_stable_binary_path],
     [current_binary_path, current_binary_path],
-    [ydbd_24_4, current_binary_path],
-    [ydbd_24_4, [ydbd_24_4, current_binary_path]],
-    [current_binary_path, ydbd_24_4],
 ]
 all_binary_combinations_ids = [
+    "last_stable_to_current",
+    "last_stable_to_current_mixed",
+    "current_to_last_stable",
     "current_to_current",
-    "stable_24_4_to_current",
-    "stable_24_4_to_current_mixed",
-    "current_to_stable_24_4",
 ]
 
 logger = logging.getLogger(__name__)
@@ -68,17 +66,9 @@
                 endpoint=self.endpoint
             )
         )
-<<<<<<< HEAD
-        cls.driver.wait()
-        output_path = yatest.common.test_output_path()
-        cls.output_f = open(os.path.join(output_path, "out.log"), "w")
-
-        cls.s3_config = cls.setup_s3()
-=======
         self.driver.wait()
         yield
         self.cluster.stop()
->>>>>>> 261a36a4
 
     @staticmethod
     def setup_s3():
@@ -89,25 +79,12 @@
 
         resource = boto3.resource("s3", endpoint_url=s3_endpoint, aws_access_key_id=s3_access_key, aws_secret_access_key=s3_secret_key)
 
-<<<<<<< HEAD
-    @staticmethod
-    def setup_s3():
-        s3_endpoint = os.getenv("S3_ENDPOINT")
-        s3_access_key = "minio"
-        s3_secret_key = "minio123"
-        s3_bucket = "export_test_bucket"
-
-        resource = boto3.resource("s3", endpoint_url=s3_endpoint, aws_access_key_id=s3_access_key, aws_secret_access_key=s3_secret_key)
-
-=======
->>>>>>> 261a36a4
         bucket = resource.Bucket(s3_bucket)
         bucket.create()
         bucket.objects.all().delete()
 
         return s3_endpoint, s3_access_key, s3_secret_key, s3_bucket
 
-<<<<<<< HEAD
     def _execute_command_and_get_result(self, command):
         with tempfile.NamedTemporaryFile(mode='w+', delete=True) as temp_file:
             yatest.common.execute(command, wait=True, stdout=temp_file, stderr=temp_file)
@@ -117,13 +94,6 @@
             self.output_f.write(str(result) + "\n")
             return result
 
-    def test_simple(self):
-        session = ydb.retry_operation_sync(lambda: self.driver.table_client.session().create())
-        with ydb.SessionPool(self.driver, size=1) as pool:
-            with pool.checkout() as session:
-                session.execute_scheme(
-                    "create table `sample_table` (id Uint64, value Uint64, payload Utf8, PRIMARY KEY(id)) WITH (AUTO_PARTITIONING_BY_SIZE = ENABLED, AUTO_PARTITIONING_PARTITION_SIZE_MB = 1);"
-=======
     def change_cluster_version(self, new_binary_paths):
         binary_path_before = self.config.get_binary_paths()
         versions_on_before = self.get_nodes_version()
@@ -246,7 +216,6 @@
                 column_types.add_column("income", ydb.DecimalType())
                 self.driver.table_client.bulk_upsert(
                     "Root/sample_table", rows, column_types
->>>>>>> 261a36a4
                 )
 
             query_body = "SELECT SUM(value) as sum_value from `sample_table`"
@@ -284,20 +253,6 @@
                             AUTO_PARTITIONING_PARTITION_SIZE_MB = 1);"""
                     )
 
-<<<<<<< HEAD
-                query = "SELECT SUM(value) from sample_table"
-                result_sets = session.transaction().execute(
-                    query, commit_tx=True
-                )
-                for row in result_sets[0].rows:
-                    print(" ".join([str(x) for x in list(row.values())]))
-
-                assert len(result_sets) == 1
-                assert len(result_sets[0].rows) == 1
-                result = list(result_sets[0].rows[0].values())
-                assert len(result) == 1
-                assert result[0] == upsert_count * iteration_count
-=======
         def create_table_row(self):
             with ydb.SessionPool(self.driver, size=1) as pool:
                 with pool.checkout() as session:
@@ -335,7 +290,7 @@
             "init",
             "--store={}".format(store_type),
             "--datetime",  # use 32 bit dates instead of 64 (not supported in 24-4)
-            # "--partition-size=25",  # not supported in stable yet
+            "--partition-size=25",
         ]
         import_command = [
             yatest.common.binary_path(os.getenv("YDB_CLI_BINARY")),
@@ -363,17 +318,16 @@
             "tpch",
             "run",
             "--scale=1",
+            "--exclude",
+            "17",  # not working for row tables
             "--check-canonical",
-            # "--retries", # not supported in stable yet
-            # "5",  # in row tables we have to retry query by design
+            "--retries",
+            "5",  # in row tables we have to retry query by design
             "--json",
             result_json_path,
             "--output",
             query_output_path,
         ]
-        if store_type == "row":
-            run_command.append("--exclude=12,17")
-
         clean_command = [
             yatest.common.binary_path(os.getenv("YDB_CLI_BINARY")),
             "--verbose",
@@ -393,12 +347,10 @@
         self.change_cluster_version(self.all_binary_paths[1])
         yatest.common.execute(run_command, wait=True, stdout=self.output_f)
         yatest.common.execute(clean_command, wait=True, stdout=self.output_f)
->>>>>>> 261a36a4
 
     def test_export(self):
         s3_endpoint, s3_access_key, s3_secret_key, s3_bucket = self.s3_config
 
-<<<<<<< HEAD
         with ydb.SessionPool(self.driver, size=1) as pool:
             with pool.checkout() as session:
                 for table_num in range(1, 6):
@@ -419,30 +371,6 @@
 
         export_command = [
             yatest.common.binary_path(os.getenv("YDB_CLI_BINARY")),
-=======
-        session = ydb.retry_operation_sync(lambda: self.driver.table_client.session().create())
-
-        for table_num in range(1, 6):
-            table_name = f"sample_table_{table_num}"
-
-            session.execute_scheme(
-                f"create table `{table_name}` (id Uint64, payload Utf8, PRIMARY KEY(id));"
-            )
-
-            query = f"""INSERT INTO `{table_name}` (id, payload) VALUES
-                (1, 'Payload 1 for table {table_num}'),
-                (2, 'Payload 2 for table {table_num}'),
-                (3, 'Payload 3 for table {table_num}'),
-                (4, 'Payload 4 for table {table_num}'),
-                (5, 'Payload 5 for table {table_num}');"""
-            session.transaction().execute(
-                query, commit_tx=True
-            )
-
-        export_command = [
-            yatest.common.binary_path(os.getenv("YDB_CLI_BINARY")),
-            "--verbose",
->>>>>>> 261a36a4
             "--endpoint",
             "grpc://localhost:%d" % self.cluster.nodes[1].grpc_port,
             "--database=/Root",
@@ -457,7 +385,6 @@
             "--secret-key",
             s3_secret_key,
             "--item",
-<<<<<<< HEAD
             "src=/Root,dst=.",
             "--format",
             "proto-json-base64"
@@ -502,10 +429,4 @@
         for x in list(bucket.objects.all()):
             keys.add(x.key)
 
-        assert keys_expected <= keys
-=======
-            "src=/Root,dst=Root"
-        ]
-
-        yatest.common.execute(export_command, wait=True, stdout=self.output_f, stderr=self.output_f)
->>>>>>> 261a36a4
+        assert keys_expected <= keys