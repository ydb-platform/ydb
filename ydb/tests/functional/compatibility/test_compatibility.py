# -*- coding: utf-8 -*-
import boto3
<<<<<<< HEAD
=======
import tempfile
>>>>>>> 041b08df
import time
import pytest
import logging
import yatest
import os
import json
from ydb.tests.library.harness.kikimr_runner import KiKiMR
from ydb.tests.library.harness.kikimr_config import KikimrConfigGenerator
from ydb.tests.library.harness.param_constants import kikimr_driver_path
from ydb.tests.library.common.types import Erasure
from ydb.tests.oss.ydb_sdk_import import ydb

from decimal import Decimal

<<<<<<< HEAD

ydbd_25_1 = yatest.common.binary_path("ydb/tests/library/compatibility/ydbd-25-1")
=======
>>>>>>> 041b08df
ydbd_24_4 = yatest.common.binary_path("ydb/tests/library/compatibility/ydbd-24-4")
current_binary_path = kikimr_driver_path()

all_binary_combinations = [
<<<<<<< HEAD
    [ydbd_25_1, current_binary_path],
    [ydbd_25_1, [ydbd_25_1, current_binary_path]],
    [current_binary_path, ydbd_25_1],
=======
>>>>>>> 041b08df
    [current_binary_path, current_binary_path],
    [ydbd_24_4, current_binary_path],
    [ydbd_24_4, [ydbd_24_4, current_binary_path]],
    [current_binary_path, ydbd_24_4],
]
all_binary_combinations_ids = [
<<<<<<< HEAD
    "stable_25_1_to_current",
    "stable_25_1_to_current_mixed",
    "current_to_stable_25_1",
=======
>>>>>>> 041b08df
    "current_to_current",
    "stable_24_4_to_current",
    "stable_24_4_to_current_mixed",
    "current_to_stable_24_4",
]

logger = logging.getLogger(__name__)


class TestCompatibility(object):
    @pytest.fixture(autouse=True, params=all_binary_combinations, ids=all_binary_combinations_ids)
    def setup(self, request):
        self.all_binary_paths = request.param
        self.config = KikimrConfigGenerator(
            erasure=Erasure.MIRROR_3_DC,
            binary_paths=[self.all_binary_paths[0]],
            use_in_memory_pdisks=False,

            extra_feature_flags={
                "suppress_compatibility_check": True,
                # "enable_table_datetime64": True # uncomment for 64 datetime in tpc-h/tpc-ds
                },
            column_shard_config={
                'disabled_on_scheme_shard': False,
            },
        )

        self.cluster = KiKiMR(self.config)
        self.cluster.start()
        self.endpoint = "grpc://%s:%s" % ('localhost', self.cluster.nodes[1].port)
        output_path = yatest.common.test_output_path()
        self.output_f = open(os.path.join(output_path, "out.log"), "w")
        self.s3_config = self.setup_s3()

        self.driver = ydb.Driver(
            ydb.DriverConfig(
                database='/Root',
                endpoint=self.endpoint
            )
        )
        self.driver.wait()
        yield
        self.cluster.stop()
<<<<<<< HEAD

    @staticmethod
    def setup_s3():
        s3_endpoint = os.getenv("S3_ENDPOINT")
        s3_access_key = "minio"
        s3_secret_key = "minio123"
        s3_bucket = "export_test_bucket"

        resource = boto3.resource("s3", endpoint_url=s3_endpoint, aws_access_key_id=s3_access_key, aws_secret_access_key=s3_secret_key)

        bucket = resource.Bucket(s3_bucket)
        bucket.create()
        bucket.objects.all().delete()

        return s3_endpoint, s3_access_key, s3_secret_key, s3_bucket

    def change_cluster_version(self, new_binary_paths):
        binary_path_before = self.config.get_binary_paths()
        versions_on_before = self.get_nodes_version()
        if isinstance(new_binary_paths, str):
            new_binary_paths = [new_binary_paths]
        elif not isinstance(new_binary_paths, list):
            raise ValueError("binary_paths must be a string or a list of strings")
        self.config.set_binary_paths(new_binary_paths)
        self.cluster.update_nodes_configurator(self.config)
        time.sleep(60)
        versions_on_after = self.get_nodes_version()
        if binary_path_before != new_binary_paths:
            assert versions_on_before != versions_on_after, f'Versions on before and after should be different: {versions_on_before} {versions_on_after}'
        else:
            assert versions_on_before == versions_on_after, f'Versions on before and after should be the same: {versions_on_before} {versions_on_after}'

    def get_nodes_version(self):
        versions = []
        for node_id, node in enumerate(self.cluster.nodes.values()):
            node.get_config_version()
            get_version_command = [
                yatest.common.binary_path(os.getenv("YDB_CLI_BINARY")),
                "--verbose",
                "--endpoint",
                "grpc://localhost:%d" % node.grpc_port,
                "--database=/Root",
                "yql",
                "--script",
                f'select version() as node_{node_id}_version',
                '--format',
                'json-unicode'
            ]
            result = yatest.common.execute(get_version_command, wait=True)
            result_data = json.loads(result.std_out.decode('utf-8'))
            logger.debug(f'node_{node_id}_version": {result_data}')
            node_version_key = f"node_{node_id}_version"
            if node_version_key in result_data:
                node_version = result_data[node_version_key]
                versions.append(node_version)
            else:
                print(f"Key {node_version_key} not found in the result.")
        return versions

    def check_table_exists(driver, table_path):
        try:
            driver.scheme_client.describe_table(table_path)
            return True
        except ydb.SchemeError as e:
            if e.issue_code == ydb.IssueCode.SCHEME_ERROR_NO_SUCH_TABLE:
                return False
            else:
                raise

    def exec_query(self, query: str):
        command = [
            yatest.common.binary_path(os.getenv("YDB_CLI_BINARY")),
            "--verbose",
            "-e",
            "grpc://localhost:%d" % self.cluster.nodes[1].port,
            "-d",
            "/Root",
            "yql",
            "--script",
            f"{query}"
        ]
        yatest.common.execute(command, wait=True, stdout=self.output_f)

    def execute_scan_query(self, query_body):
        query = ydb.ScanQuery(query_body, {})
        it = self.driver.table_client.scan_query(query)
        result_set = []

        try:
            while True:
                result = next(it)
                result_set.extend(result.result_set.rows)
        except StopIteration:
            pass

        return result_set

    def log_database_scheme(self):
        get_scheme_command = [
            yatest.common.binary_path(os.getenv("YDB_CLI_BINARY")),
            "--verbose",
            "-e",
            "grpc://localhost:%d" % self.cluster.nodes[1].port,
            "-d",
            "/Root",
            "scheme",
            "ls",
            "-l",
            "-R"
        ]
        yatest.common.execute(get_scheme_command, wait=True, stdout=self.output_f)

    @pytest.mark.parametrize("store_type", ["row", "column"])
    def test_simple(self, store_type):
        def read_update_data(self, iteration_count=1, start_index=0):
            id_ = start_index

            upsert_count = 200
            iteration_count = iteration_count
            for i in range(iteration_count):
                rows = []
                for j in range(upsert_count):
                    row = {}
                    row["id"] = id_
                    row["value"] = 1
                    row["payload"] = "DEADBEEF" * 1024 * 16  # 128 kb
                    row["income"] = Decimal("123.001").quantize(Decimal('0.000000000'))

                    rows.append(row)
                    id_ += 1

                column_types = ydb.BulkUpsertColumns()
                column_types.add_column("id", ydb.PrimitiveType.Uint64)
                column_types.add_column("value", ydb.PrimitiveType.Uint64)
                column_types.add_column("payload", ydb.PrimitiveType.Utf8)
                column_types.add_column("income", ydb.DecimalType())
                self.driver.table_client.bulk_upsert(
                    "Root/sample_table", rows, column_types
                )

            query_body = "SELECT SUM(value) as sum_value from `sample_table`"
            query = ydb.ScanQuery(query_body, {})
            it = self.driver.table_client.scan_query(query)
            result_set = []

            while True:
                try:
                    result = next(it)
                    result_set = result_set + result.result_set.rows
                except StopIteration:
                    break

            for row in result_set:
                print(" ".join([str(x) for x in list(row.values())]))

            assert len(result_set) == 1
            assert len(result_set[0]) == 1
            result = list(result_set)
            assert len(result) == 1
            assert result[0]['sum_value'] == upsert_count * iteration_count + start_index

        def create_table_column(self):
            with ydb.SessionPool(self.driver, size=1) as pool:
                with pool.checkout() as session:
                    session.execute_scheme(
                        """create table `sample_table` (
                            id Uint64 NOT NULL, value Uint64,
                            payload Utf8, income Decimal(22,9),
                            PRIMARY KEY(id)
                            ) WITH (
                            STORE = COLUMN,
                            AUTO_PARTITIONING_BY_SIZE = ENABLED,
                            AUTO_PARTITIONING_PARTITION_SIZE_MB = 1);"""
                    )

        def create_table_row(self):
            with ydb.SessionPool(self.driver, size=1) as pool:
                with pool.checkout() as session:
                    session.execute_scheme(
                        """create table `sample_table` (
                            id Uint64, value Uint64,
                            payload Utf8, income Decimal(22,9),
                            PRIMARY KEY(id)
                            ) WITH (
                            AUTO_PARTITIONING_BY_SIZE = ENABLED,
                            AUTO_PARTITIONING_PARTITION_SIZE_MB = 1);"""
                    )

        create_table_row(self) if store_type == "row" else create_table_column(self)
        read_update_data(self)
        self.change_cluster_version(self.all_binary_paths[1])
        assert self.execute_scan_query('select count(*) as row_count from `sample_table`')[0]['row_count'] == 200, 'Expected 200 rows after update version'
        read_update_data(self, iteration_count=2, start_index=100)
        assert self.execute_scan_query('select count(*) as row_count from `sample_table`')[0]['row_count'] == 500, 'Expected 500 rows: update 100-200 rows and added 300 rows'

    @pytest.mark.parametrize("store_type", ["row", "column"])
    def test_tpch1(self, store_type):
        result_json_path = os.path.join(yatest.common.test_output_path(), "result.json")
        query_output_path = os.path.join(yatest.common.test_output_path(), "query_output.json")
        init_command = [
            yatest.common.binary_path(os.getenv("YDB_CLI_BINARY")),
            "--verbose",
            "--endpoint",
            "grpc://localhost:%d" % self.cluster.nodes[1].port,
            "--database=/Root",
            "workload",
            "tpch",
            "-p",
            "tpch",
            "init",
            "--store={}".format(store_type),
            "--datetime",  # use 32 bit dates instead of 64 (not supported in 24-4)
            # "--partition-size=25",  # not supported in stable yet
        ]
        import_command = [
            yatest.common.binary_path(os.getenv("YDB_CLI_BINARY")),
            "--verbose",
            "--endpoint",
            "grpc://localhost:%d" % self.cluster.nodes[1].port,
            "--database=/Root",
            "workload",
            "tpch",
            "-p",
            "tpch",
            "import",
            "generator",
            "--scale=1",
        ]
        run_command = [
            yatest.common.binary_path(os.getenv("YDB_CLI_BINARY")),
            "--verbose",
            "--endpoint",
            "grpc://localhost:%d" % self.cluster.nodes[1].port,
            "--database=/Root",
            "workload",
            "tpch",
            "-p",
            "tpch",
            "run",
            "--scale=1",
            "--check-canonical",
            # "--retries", # not supported in stable yet
            # "5",  # in row tables we have to retry query by design
            "--json",
            result_json_path,
            "--output",
            query_output_path,
        ]
        if store_type == "row":
            run_command.append("--exclude=12,17")

        clean_command = [
            yatest.common.binary_path(os.getenv("YDB_CLI_BINARY")),
            "--verbose",
            "--endpoint",
            "grpc://localhost:%d" % self.cluster.nodes[1].port,
            "--database=/Root",
            "workload",
            "tpch",
            "-p",
            "tpch",
            "clean"
        ]

        yatest.common.execute(init_command, wait=True, stdout=self.output_f)
        yatest.common.execute(import_command, wait=True, stdout=self.output_f)
        yatest.common.execute(run_command, wait=True, stdout=self.output_f)
        self.change_cluster_version(self.all_binary_paths[1])
        yatest.common.execute(run_command, wait=True, stdout=self.output_f)
        yatest.common.execute(clean_command, wait=True, stdout=self.output_f)

    def test_export(self):
        s3_endpoint, s3_access_key, s3_secret_key, s3_bucket = self.s3_config

        session = ydb.retry_operation_sync(lambda: self.driver.table_client.session().create())

        for table_num in range(1, 6):
            table_name = f"sample_table_{table_num}"

            session.execute_scheme(
                f"create table `{table_name}` (id Uint64, payload Utf8, PRIMARY KEY(id));"
            )

            query = f"""INSERT INTO `{table_name}` (id, payload) VALUES
                (1, 'Payload 1 for table {table_num}'),
                (2, 'Payload 2 for table {table_num}'),
                (3, 'Payload 3 for table {table_num}'),
                (4, 'Payload 4 for table {table_num}'),
                (5, 'Payload 5 for table {table_num}');"""
            session.transaction().execute(
                query, commit_tx=True
            )

        export_command = [
            yatest.common.binary_path(os.getenv("YDB_CLI_BINARY")),
            "--verbose",
=======

    @staticmethod
    def setup_s3():
        s3_endpoint = os.getenv("S3_ENDPOINT")
        s3_access_key = "minio"
        s3_secret_key = "minio123"
        s3_bucket = "export_test_bucket"

        resource = boto3.resource("s3", endpoint_url=s3_endpoint, aws_access_key_id=s3_access_key, aws_secret_access_key=s3_secret_key)

        bucket = resource.Bucket(s3_bucket)
        bucket.create()
        bucket.objects.all().delete()

        return s3_endpoint, s3_access_key, s3_secret_key, s3_bucket

    def _execute_command_and_get_result(self, command):
        with tempfile.NamedTemporaryFile(mode='w+', delete=True) as temp_file:
            yatest.common.execute(command, wait=True, stdout=temp_file, stderr=temp_file)
            temp_file.flush()
            temp_file.seek(0)
            result = json.load(temp_file)
            self.output_f.write(str(result) + "\n")
            return result

    def change_cluster_version(self, new_binary_paths):
        binary_path_before = self.config.get_binary_paths()
        versions_on_before = self.get_nodes_version()
        if isinstance(new_binary_paths, str):
            new_binary_paths = [new_binary_paths]
        elif not isinstance(new_binary_paths, list):
            raise ValueError("binary_paths must be a string or a list of strings")
        self.config.set_binary_paths(new_binary_paths)
        self.cluster.update_nodes_configurator(self.config)
        time.sleep(60)
        versions_on_after = self.get_nodes_version()
        if binary_path_before != new_binary_paths:
            assert versions_on_before != versions_on_after, f'Versions on before and after should be different: {versions_on_before} {versions_on_after}'
        else:
            assert versions_on_before == versions_on_after, f'Versions on before and after should be the same: {versions_on_before} {versions_on_after}'

    def get_nodes_version(self):
        versions = []
        for node_id, node in enumerate(self.cluster.nodes.values()):
            node.get_config_version()
            get_version_command = [
                yatest.common.binary_path(os.getenv("YDB_CLI_BINARY")),
                "--verbose",
                "--endpoint",
                "grpc://localhost:%d" % node.grpc_port,
                "--database=/Root",
                "yql",
                "--script",
                f'select version() as node_{node_id}_version',
                '--format',
                'json-unicode'
            ]
            result = yatest.common.execute(get_version_command, wait=True)
            result_data = json.loads(result.std_out.decode('utf-8'))
            logger.debug(f'node_{node_id}_version": {result_data}')
            node_version_key = f"node_{node_id}_version"
            if node_version_key in result_data:
                node_version = result_data[node_version_key]
                versions.append(node_version)
            else:
                print(f"Key {node_version_key} not found in the result.")
        return versions

    def check_table_exists(driver, table_path):
        try:
            driver.scheme_client.describe_table(table_path)
            return True
        except ydb.SchemeError as e:
            if e.issue_code == ydb.IssueCode.SCHEME_ERROR_NO_SUCH_TABLE:
                return False
            else:
                raise

    def exec_query(self, query: str):
        command = [
            yatest.common.binary_path(os.getenv("YDB_CLI_BINARY")),
            "--verbose",
            "-e",
            "grpc://localhost:%d" % self.cluster.nodes[1].port,
            "-d",
            "/Root",
            "yql",
            "--script",
            f"{query}"
        ]
        yatest.common.execute(command, wait=True, stdout=self.output_f)

    def execute_scan_query(self, query_body):
        query = ydb.ScanQuery(query_body, {})
        it = self.driver.table_client.scan_query(query)
        result_set = []

        try:
            while True:
                result = next(it)
                result_set.extend(result.result_set.rows)
        except StopIteration:
            pass

        return result_set

    def log_database_scheme(self):
        get_scheme_command = [
            yatest.common.binary_path(os.getenv("YDB_CLI_BINARY")),
            "--verbose",
            "-e",
            "grpc://localhost:%d" % self.cluster.nodes[1].port,
            "-d",
            "/Root",
            "scheme",
            "ls",
            "-l",
            "-R"
        ]
        yatest.common.execute(get_scheme_command, wait=True, stdout=self.output_f)

    @pytest.mark.parametrize("store_type", ["row", "column"])
    def test_simple(self, store_type):
        def read_update_data(self, iteration_count=1, start_index=0):
            id_ = start_index

            upsert_count = 200
            iteration_count = iteration_count
            for i in range(iteration_count):
                rows = []
                for j in range(upsert_count):
                    row = {}
                    row["id"] = id_
                    row["value"] = 1
                    row["payload"] = "DEADBEEF" * 1024 * 16  # 128 kb
                    row["income"] = Decimal("123.001").quantize(Decimal('0.000000000'))

                    rows.append(row)
                    id_ += 1

                column_types = ydb.BulkUpsertColumns()
                column_types.add_column("id", ydb.PrimitiveType.Uint64)
                column_types.add_column("value", ydb.PrimitiveType.Uint64)
                column_types.add_column("payload", ydb.PrimitiveType.Utf8)
                column_types.add_column("income", ydb.DecimalType())
                self.driver.table_client.bulk_upsert(
                    "Root/sample_table", rows, column_types
                )

            query_body = "SELECT SUM(value) as sum_value from `sample_table`"
            query = ydb.ScanQuery(query_body, {})
            it = self.driver.table_client.scan_query(query)
            result_set = []

            while True:
                try:
                    result = next(it)
                    result_set = result_set + result.result_set.rows
                except StopIteration:
                    break

            for row in result_set:
                print(" ".join([str(x) for x in list(row.values())]))

            assert len(result_set) == 1
            assert len(result_set[0]) == 1
            result = list(result_set)
            assert len(result) == 1
            assert result[0]['sum_value'] == upsert_count * iteration_count + start_index

        def create_table_column(self):
            with ydb.SessionPool(self.driver, size=1) as pool:
                with pool.checkout() as session:
                    session.execute_scheme(
                        """create table `sample_table` (
                            id Uint64 NOT NULL, value Uint64,
                            payload Utf8, income Decimal(22,9),
                            PRIMARY KEY(id)
                            ) WITH (
                            STORE = COLUMN,
                            AUTO_PARTITIONING_BY_SIZE = ENABLED,
                            AUTO_PARTITIONING_PARTITION_SIZE_MB = 1);"""
                    )

        def create_table_row(self):
            with ydb.SessionPool(self.driver, size=1) as pool:
                with pool.checkout() as session:
                    session.execute_scheme(
                        """create table `sample_table` (
                            id Uint64, value Uint64,
                            payload Utf8, income Decimal(22,9),
                            PRIMARY KEY(id)
                            ) WITH (
                            AUTO_PARTITIONING_BY_SIZE = ENABLED,
                            AUTO_PARTITIONING_PARTITION_SIZE_MB = 1);"""
                    )

        create_table_row(self) if store_type == "row" else create_table_column(self)
        read_update_data(self)
        self.change_cluster_version(self.all_binary_paths[1])
        assert self.execute_scan_query('select count(*) as row_count from `sample_table`')[0]['row_count'] == 200, 'Expected 200 rows after update version'
        read_update_data(self, iteration_count=2, start_index=100)
        assert self.execute_scan_query('select count(*) as row_count from `sample_table`')[0]['row_count'] == 500, 'Expected 500 rows: update 100-200 rows and added 300 rows'

    @pytest.mark.parametrize("store_type", ["row", "column"])
    def test_tpch1(self, store_type):
        result_json_path = os.path.join(yatest.common.test_output_path(), "result.json")
        query_output_path = os.path.join(yatest.common.test_output_path(), "query_output.json")
        init_command = [
            yatest.common.binary_path(os.getenv("YDB_CLI_BINARY")),
            "--verbose",
            "--endpoint",
            "grpc://localhost:%d" % self.cluster.nodes[1].port,
            "--database=/Root",
            "workload",
            "tpch",
            "-p",
            "tpch",
            "init",
            "--store={}".format(store_type),
            "--datetime",  # use 32 bit dates instead of 64 (not supported in 24-4)
            # "--partition-size=25",  # not supported in stable yet
        ]
        import_command = [
            yatest.common.binary_path(os.getenv("YDB_CLI_BINARY")),
            "--verbose",
            "--endpoint",
            "grpc://localhost:%d" % self.cluster.nodes[1].port,
            "--database=/Root",
            "workload",
            "tpch",
            "-p",
            "tpch",
            "import",
            "generator",
            "--scale=1",
        ]
        run_command = [
            yatest.common.binary_path(os.getenv("YDB_CLI_BINARY")),
            "--verbose",
            "--endpoint",
            "grpc://localhost:%d" % self.cluster.nodes[1].port,
            "--database=/Root",
            "workload",
            "tpch",
            "-p",
            "tpch",
            "run",
            "--scale=1",
            "--check-canonical",
            # "--retries", # not supported in stable yet
            # "5",  # in row tables we have to retry query by design
            "--json",
            result_json_path,
            "--output",
            query_output_path,
        ]
        if store_type == "row":
            run_command.append("--exclude=12,17")

        clean_command = [
            yatest.common.binary_path(os.getenv("YDB_CLI_BINARY")),
            "--verbose",
            "--endpoint",
            "grpc://localhost:%d" % self.cluster.nodes[1].port,
            "--database=/Root",
            "workload",
            "tpch",
            "-p",
            "tpch",
            "clean"
        ]

        yatest.common.execute(init_command, wait=True, stdout=self.output_f)
        yatest.common.execute(import_command, wait=True, stdout=self.output_f)
        yatest.common.execute(run_command, wait=True, stdout=self.output_f)
        self.change_cluster_version(self.all_binary_paths[1])
        yatest.common.execute(run_command, wait=True, stdout=self.output_f)
        yatest.common.execute(clean_command, wait=True, stdout=self.output_f)

    def test_export(self):
        s3_endpoint, s3_access_key, s3_secret_key, s3_bucket = self.s3_config

        with ydb.SessionPool(self.driver, size=1) as pool:
            with pool.checkout() as session:
                for table_num in range(1, 6):
                    table_name = f"sample_table_{table_num}"
                    session.execute_scheme(
                        f"create table `{table_name}` (id Uint64, payload Utf8, PRIMARY KEY(id));"
                    )

                    query = f"""INSERT INTO `{table_name}` (id, payload) VALUES
                        (1, 'Payload 1 for table {table_num}'),
                        (2, 'Payload 2 for table {table_num}'),
                        (3, 'Payload 3 for table {table_num}'),
                        (4, 'Payload 4 for table {table_num}'),
                        (5, 'Payload 5 for table {table_num}');"""
                    session.transaction().execute(
                        query, commit_tx=True
                    )

        export_command = [
            yatest.common.binary_path(os.getenv("YDB_CLI_BINARY")),
>>>>>>> 041b08df
            "--endpoint",
            "grpc://localhost:%d" % self.cluster.nodes[1].grpc_port,
            "--database=/Root",
            "export",
            "s3",
            "--s3-endpoint",
            s3_endpoint,
            "--bucket",
            s3_bucket,
            "--access-key",
            s3_access_key,
            "--secret-key",
            s3_secret_key,
            "--item",
<<<<<<< HEAD
            "src=/Root,dst=Root"
        ]

        yatest.common.execute(export_command, wait=True, stdout=self.output_f, stderr=self.output_f)
=======
            "src=/Root,dst=.",
            "--format",
            "proto-json-base64"
        ]

        result_export = self._execute_command_and_get_result(export_command)

        export_id = result_export["id"]
        status_export = result_export["status"]
        progress_export = result_export["metadata"]["progress"]

        assert status_export == "SUCCESS"
        assert progress_export in ["PROGRESS_PREPARING", "PROGRESS_DONE"]

        operation_get_command = [
            yatest.common.binary_path(os.getenv("YDB_CLI_BINARY")),
            "--endpoint",
            "grpc://localhost:%d" % self.cluster.nodes[1].grpc_port,
            "--database=/Root",
            "operation",
            "get",
            "%s" % export_id,
            "--format",
            "proto-json-base64"
        ]

        while progress_export != "PROGRESS_DONE":
            result_get = self._execute_command_and_get_result(operation_get_command)
            progress_export = result_get["metadata"]["progress"]

        s3_resource = boto3.resource("s3", endpoint_url=s3_endpoint, aws_access_key_id=s3_access_key, aws_secret_access_key=s3_secret_key)

        keys_expected = set()
        for table_num in range(1, 6):
            table_name = f"sample_table_{table_num}"
            keys_expected.add(table_name + "/data_00.csv")
            keys_expected.add(table_name + "/metadata.json")
            keys_expected.add(table_name + "/scheme.pb")

        bucket = s3_resource.Bucket(s3_bucket)
        keys = set()
        for x in list(bucket.objects.all()):
            keys.add(x.key)

        assert keys_expected <= keys
>>>>>>> 041b08df
<|MERGE_RESOLUTION|>--- conflicted
+++ resolved
@@ -1,9 +1,6 @@
 # -*- coding: utf-8 -*-
 import boto3
-<<<<<<< HEAD
-=======
 import tempfile
->>>>>>> 041b08df
 import time
 import pytest
 import logging
@@ -18,33 +15,16 @@
 
 from decimal import Decimal
 
-<<<<<<< HEAD
-
-ydbd_25_1 = yatest.common.binary_path("ydb/tests/library/compatibility/ydbd-25-1")
-=======
->>>>>>> 041b08df
 ydbd_24_4 = yatest.common.binary_path("ydb/tests/library/compatibility/ydbd-24-4")
 current_binary_path = kikimr_driver_path()
 
 all_binary_combinations = [
-<<<<<<< HEAD
-    [ydbd_25_1, current_binary_path],
-    [ydbd_25_1, [ydbd_25_1, current_binary_path]],
-    [current_binary_path, ydbd_25_1],
-=======
->>>>>>> 041b08df
     [current_binary_path, current_binary_path],
     [ydbd_24_4, current_binary_path],
     [ydbd_24_4, [ydbd_24_4, current_binary_path]],
     [current_binary_path, ydbd_24_4],
 ]
 all_binary_combinations_ids = [
-<<<<<<< HEAD
-    "stable_25_1_to_current",
-    "stable_25_1_to_current_mixed",
-    "current_to_stable_25_1",
-=======
->>>>>>> 041b08df
     "current_to_current",
     "stable_24_4_to_current",
     "stable_24_4_to_current_mixed",
@@ -88,7 +68,6 @@
         self.driver.wait()
         yield
         self.cluster.stop()
-<<<<<<< HEAD
 
     @staticmethod
     def setup_s3():
@@ -104,6 +83,15 @@
         bucket.objects.all().delete()
 
         return s3_endpoint, s3_access_key, s3_secret_key, s3_bucket
+
+    def _execute_command_and_get_result(self, command):
+        with tempfile.NamedTemporaryFile(mode='w+', delete=True) as temp_file:
+            yatest.common.execute(command, wait=True, stdout=temp_file, stderr=temp_file)
+            temp_file.flush()
+            temp_file.seek(0)
+            result = json.load(temp_file)
+            self.output_f.write(str(result) + "\n")
+            return result
 
     def change_cluster_version(self, new_binary_paths):
         binary_path_before = self.config.get_binary_paths()
@@ -363,312 +351,6 @@
     def test_export(self):
         s3_endpoint, s3_access_key, s3_secret_key, s3_bucket = self.s3_config
 
-        session = ydb.retry_operation_sync(lambda: self.driver.table_client.session().create())
-
-        for table_num in range(1, 6):
-            table_name = f"sample_table_{table_num}"
-
-            session.execute_scheme(
-                f"create table `{table_name}` (id Uint64, payload Utf8, PRIMARY KEY(id));"
-            )
-
-            query = f"""INSERT INTO `{table_name}` (id, payload) VALUES
-                (1, 'Payload 1 for table {table_num}'),
-                (2, 'Payload 2 for table {table_num}'),
-                (3, 'Payload 3 for table {table_num}'),
-                (4, 'Payload 4 for table {table_num}'),
-                (5, 'Payload 5 for table {table_num}');"""
-            session.transaction().execute(
-                query, commit_tx=True
-            )
-
-        export_command = [
-            yatest.common.binary_path(os.getenv("YDB_CLI_BINARY")),
-            "--verbose",
-=======
-
-    @staticmethod
-    def setup_s3():
-        s3_endpoint = os.getenv("S3_ENDPOINT")
-        s3_access_key = "minio"
-        s3_secret_key = "minio123"
-        s3_bucket = "export_test_bucket"
-
-        resource = boto3.resource("s3", endpoint_url=s3_endpoint, aws_access_key_id=s3_access_key, aws_secret_access_key=s3_secret_key)
-
-        bucket = resource.Bucket(s3_bucket)
-        bucket.create()
-        bucket.objects.all().delete()
-
-        return s3_endpoint, s3_access_key, s3_secret_key, s3_bucket
-
-    def _execute_command_and_get_result(self, command):
-        with tempfile.NamedTemporaryFile(mode='w+', delete=True) as temp_file:
-            yatest.common.execute(command, wait=True, stdout=temp_file, stderr=temp_file)
-            temp_file.flush()
-            temp_file.seek(0)
-            result = json.load(temp_file)
-            self.output_f.write(str(result) + "\n")
-            return result
-
-    def change_cluster_version(self, new_binary_paths):
-        binary_path_before = self.config.get_binary_paths()
-        versions_on_before = self.get_nodes_version()
-        if isinstance(new_binary_paths, str):
-            new_binary_paths = [new_binary_paths]
-        elif not isinstance(new_binary_paths, list):
-            raise ValueError("binary_paths must be a string or a list of strings")
-        self.config.set_binary_paths(new_binary_paths)
-        self.cluster.update_nodes_configurator(self.config)
-        time.sleep(60)
-        versions_on_after = self.get_nodes_version()
-        if binary_path_before != new_binary_paths:
-            assert versions_on_before != versions_on_after, f'Versions on before and after should be different: {versions_on_before} {versions_on_after}'
-        else:
-            assert versions_on_before == versions_on_after, f'Versions on before and after should be the same: {versions_on_before} {versions_on_after}'
-
-    def get_nodes_version(self):
-        versions = []
-        for node_id, node in enumerate(self.cluster.nodes.values()):
-            node.get_config_version()
-            get_version_command = [
-                yatest.common.binary_path(os.getenv("YDB_CLI_BINARY")),
-                "--verbose",
-                "--endpoint",
-                "grpc://localhost:%d" % node.grpc_port,
-                "--database=/Root",
-                "yql",
-                "--script",
-                f'select version() as node_{node_id}_version',
-                '--format',
-                'json-unicode'
-            ]
-            result = yatest.common.execute(get_version_command, wait=True)
-            result_data = json.loads(result.std_out.decode('utf-8'))
-            logger.debug(f'node_{node_id}_version": {result_data}')
-            node_version_key = f"node_{node_id}_version"
-            if node_version_key in result_data:
-                node_version = result_data[node_version_key]
-                versions.append(node_version)
-            else:
-                print(f"Key {node_version_key} not found in the result.")
-        return versions
-
-    def check_table_exists(driver, table_path):
-        try:
-            driver.scheme_client.describe_table(table_path)
-            return True
-        except ydb.SchemeError as e:
-            if e.issue_code == ydb.IssueCode.SCHEME_ERROR_NO_SUCH_TABLE:
-                return False
-            else:
-                raise
-
-    def exec_query(self, query: str):
-        command = [
-            yatest.common.binary_path(os.getenv("YDB_CLI_BINARY")),
-            "--verbose",
-            "-e",
-            "grpc://localhost:%d" % self.cluster.nodes[1].port,
-            "-d",
-            "/Root",
-            "yql",
-            "--script",
-            f"{query}"
-        ]
-        yatest.common.execute(command, wait=True, stdout=self.output_f)
-
-    def execute_scan_query(self, query_body):
-        query = ydb.ScanQuery(query_body, {})
-        it = self.driver.table_client.scan_query(query)
-        result_set = []
-
-        try:
-            while True:
-                result = next(it)
-                result_set.extend(result.result_set.rows)
-        except StopIteration:
-            pass
-
-        return result_set
-
-    def log_database_scheme(self):
-        get_scheme_command = [
-            yatest.common.binary_path(os.getenv("YDB_CLI_BINARY")),
-            "--verbose",
-            "-e",
-            "grpc://localhost:%d" % self.cluster.nodes[1].port,
-            "-d",
-            "/Root",
-            "scheme",
-            "ls",
-            "-l",
-            "-R"
-        ]
-        yatest.common.execute(get_scheme_command, wait=True, stdout=self.output_f)
-
-    @pytest.mark.parametrize("store_type", ["row", "column"])
-    def test_simple(self, store_type):
-        def read_update_data(self, iteration_count=1, start_index=0):
-            id_ = start_index
-
-            upsert_count = 200
-            iteration_count = iteration_count
-            for i in range(iteration_count):
-                rows = []
-                for j in range(upsert_count):
-                    row = {}
-                    row["id"] = id_
-                    row["value"] = 1
-                    row["payload"] = "DEADBEEF" * 1024 * 16  # 128 kb
-                    row["income"] = Decimal("123.001").quantize(Decimal('0.000000000'))
-
-                    rows.append(row)
-                    id_ += 1
-
-                column_types = ydb.BulkUpsertColumns()
-                column_types.add_column("id", ydb.PrimitiveType.Uint64)
-                column_types.add_column("value", ydb.PrimitiveType.Uint64)
-                column_types.add_column("payload", ydb.PrimitiveType.Utf8)
-                column_types.add_column("income", ydb.DecimalType())
-                self.driver.table_client.bulk_upsert(
-                    "Root/sample_table", rows, column_types
-                )
-
-            query_body = "SELECT SUM(value) as sum_value from `sample_table`"
-            query = ydb.ScanQuery(query_body, {})
-            it = self.driver.table_client.scan_query(query)
-            result_set = []
-
-            while True:
-                try:
-                    result = next(it)
-                    result_set = result_set + result.result_set.rows
-                except StopIteration:
-                    break
-
-            for row in result_set:
-                print(" ".join([str(x) for x in list(row.values())]))
-
-            assert len(result_set) == 1
-            assert len(result_set[0]) == 1
-            result = list(result_set)
-            assert len(result) == 1
-            assert result[0]['sum_value'] == upsert_count * iteration_count + start_index
-
-        def create_table_column(self):
-            with ydb.SessionPool(self.driver, size=1) as pool:
-                with pool.checkout() as session:
-                    session.execute_scheme(
-                        """create table `sample_table` (
-                            id Uint64 NOT NULL, value Uint64,
-                            payload Utf8, income Decimal(22,9),
-                            PRIMARY KEY(id)
-                            ) WITH (
-                            STORE = COLUMN,
-                            AUTO_PARTITIONING_BY_SIZE = ENABLED,
-                            AUTO_PARTITIONING_PARTITION_SIZE_MB = 1);"""
-                    )
-
-        def create_table_row(self):
-            with ydb.SessionPool(self.driver, size=1) as pool:
-                with pool.checkout() as session:
-                    session.execute_scheme(
-                        """create table `sample_table` (
-                            id Uint64, value Uint64,
-                            payload Utf8, income Decimal(22,9),
-                            PRIMARY KEY(id)
-                            ) WITH (
-                            AUTO_PARTITIONING_BY_SIZE = ENABLED,
-                            AUTO_PARTITIONING_PARTITION_SIZE_MB = 1);"""
-                    )
-
-        create_table_row(self) if store_type == "row" else create_table_column(self)
-        read_update_data(self)
-        self.change_cluster_version(self.all_binary_paths[1])
-        assert self.execute_scan_query('select count(*) as row_count from `sample_table`')[0]['row_count'] == 200, 'Expected 200 rows after update version'
-        read_update_data(self, iteration_count=2, start_index=100)
-        assert self.execute_scan_query('select count(*) as row_count from `sample_table`')[0]['row_count'] == 500, 'Expected 500 rows: update 100-200 rows and added 300 rows'
-
-    @pytest.mark.parametrize("store_type", ["row", "column"])
-    def test_tpch1(self, store_type):
-        result_json_path = os.path.join(yatest.common.test_output_path(), "result.json")
-        query_output_path = os.path.join(yatest.common.test_output_path(), "query_output.json")
-        init_command = [
-            yatest.common.binary_path(os.getenv("YDB_CLI_BINARY")),
-            "--verbose",
-            "--endpoint",
-            "grpc://localhost:%d" % self.cluster.nodes[1].port,
-            "--database=/Root",
-            "workload",
-            "tpch",
-            "-p",
-            "tpch",
-            "init",
-            "--store={}".format(store_type),
-            "--datetime",  # use 32 bit dates instead of 64 (not supported in 24-4)
-            # "--partition-size=25",  # not supported in stable yet
-        ]
-        import_command = [
-            yatest.common.binary_path(os.getenv("YDB_CLI_BINARY")),
-            "--verbose",
-            "--endpoint",
-            "grpc://localhost:%d" % self.cluster.nodes[1].port,
-            "--database=/Root",
-            "workload",
-            "tpch",
-            "-p",
-            "tpch",
-            "import",
-            "generator",
-            "--scale=1",
-        ]
-        run_command = [
-            yatest.common.binary_path(os.getenv("YDB_CLI_BINARY")),
-            "--verbose",
-            "--endpoint",
-            "grpc://localhost:%d" % self.cluster.nodes[1].port,
-            "--database=/Root",
-            "workload",
-            "tpch",
-            "-p",
-            "tpch",
-            "run",
-            "--scale=1",
-            "--check-canonical",
-            # "--retries", # not supported in stable yet
-            # "5",  # in row tables we have to retry query by design
-            "--json",
-            result_json_path,
-            "--output",
-            query_output_path,
-        ]
-        if store_type == "row":
-            run_command.append("--exclude=12,17")
-
-        clean_command = [
-            yatest.common.binary_path(os.getenv("YDB_CLI_BINARY")),
-            "--verbose",
-            "--endpoint",
-            "grpc://localhost:%d" % self.cluster.nodes[1].port,
-            "--database=/Root",
-            "workload",
-            "tpch",
-            "-p",
-            "tpch",
-            "clean"
-        ]
-
-        yatest.common.execute(init_command, wait=True, stdout=self.output_f)
-        yatest.common.execute(import_command, wait=True, stdout=self.output_f)
-        yatest.common.execute(run_command, wait=True, stdout=self.output_f)
-        self.change_cluster_version(self.all_binary_paths[1])
-        yatest.common.execute(run_command, wait=True, stdout=self.output_f)
-        yatest.common.execute(clean_command, wait=True, stdout=self.output_f)
-
-    def test_export(self):
-        s3_endpoint, s3_access_key, s3_secret_key, s3_bucket = self.s3_config
-
         with ydb.SessionPool(self.driver, size=1) as pool:
             with pool.checkout() as session:
                 for table_num in range(1, 6):
@@ -689,7 +371,6 @@
 
         export_command = [
             yatest.common.binary_path(os.getenv("YDB_CLI_BINARY")),
->>>>>>> 041b08df
             "--endpoint",
             "grpc://localhost:%d" % self.cluster.nodes[1].grpc_port,
             "--database=/Root",
@@ -704,12 +385,6 @@
             "--secret-key",
             s3_secret_key,
             "--item",
-<<<<<<< HEAD
-            "src=/Root,dst=Root"
-        ]
-
-        yatest.common.execute(export_command, wait=True, stdout=self.output_f, stderr=self.output_f)
-=======
             "src=/Root,dst=.",
             "--format",
             "proto-json-base64"
@@ -754,5 +429,4 @@
         for x in list(bucket.objects.all()):
             keys.add(x.key)
 
-        assert keys_expected <= keys
->>>>>>> 041b08df
+        assert keys_expected <= keys