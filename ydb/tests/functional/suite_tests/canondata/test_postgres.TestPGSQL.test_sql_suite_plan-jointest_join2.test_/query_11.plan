--- conflicted
+++ resolved
@@ -29,11 +29,7 @@
                                 "PlanNodeType": "Connection",
                                 "Plans": [
                                     {
-<<<<<<< HEAD
-                                        "Node Type": "TopSort-Filter-LeftJoin (MapJoin)",
-=======
                                         "Node Type": "TopSort-LeftJoin (MapJoin)",
->>>>>>> f1686eb5
                                         "Operators": [
                                             {
                                                 "Inputs": [
@@ -94,11 +90,7 @@
                                                 "Plans": [
                                                     {
                                                         "CTE Name": "precompute_0_1",
-<<<<<<< HEAD
-                                                        "Node Type": "LeftJoin (MapJoin)-ConstantExpr",
-=======
                                                         "Node Type": "InnerJoin (MapJoin)-ConstantExpr-Filter",
->>>>>>> f1686eb5
                                                         "Operators": [
                                                             {
                                                                 "Condition": "y.y1 = x_1.x1",
@@ -107,11 +99,7 @@
                                                                         "InternalOperatorId": 2
                                                                     },
                                                                     {
-<<<<<<< HEAD
-                                                                        "ExternalPlanNodeId": 17
-=======
                                                                         "InternalOperatorId": 1
->>>>>>> f1686eb5
                                                                     }
                                                                 ],
                                                                 "Name": "InnerJoin (MapJoin)"
@@ -120,8 +108,6 @@
                                                                 "Inputs": [],
                                                                 "Name": "ToFlow",
                                                                 "ToFlow": "precompute_0_1"
-<<<<<<< HEAD
-=======
                                                             },
                                                             {
                                                                 "Inputs": [
@@ -131,7 +117,6 @@
                                                                 ],
                                                                 "Name": "Filter",
                                                                 "Predicate": "Exist(item.y1) AND Exist(item.y2)"
->>>>>>> f1686eb5
                                                             }
                                                         ],
                                                         "PlanNodeId": 14,
