{
    "Plan": {
        "Node Type": "Query",
        "PlanNodeType": "Query",
        "Plans": [
            {
                "Node Type": "ResultSet_1",
                "PlanNodeId": 50,
                "PlanNodeType": "ResultSet",
                "Plans": [
                    {
                        "Node Type": "Limit",
                        "Operators": [
                            {
                                "Inputs": [
                                    {
                                        "ExternalPlanNodeId": 48
                                    }
                                ],
                                "Limit": "1001",
                                "Name": "Limit"
                            }
                        ],
                        "PlanNodeId": 49,
                        "Plans": [
                            {
                                "Node Type": "UnionAll",
                                "PlanNodeId": 48,
                                "PlanNodeType": "Connection",
                                "Plans": [
                                    {
<<<<<<< HEAD
                                        "Node Type": "Limit",
=======
                                        "Node Type": "TopSort-LeftJoin (MapJoin)",
>>>>>>> 041b08df
                                        "Operators": [
                                            {
                                                "Inputs": [
                                                    {
<<<<<<< HEAD
                                                        "ExternalPlanNodeId": 46
                                                    }
                                                ],
                                                "Limit": "1001",
                                                "Name": "Limit"
=======
                                                        "InternalOperatorId": 1
                                                    },
                                                    {
                                                        "InternalOperatorId": 1
                                                    },
                                                    {
                                                        "InternalOperatorId": 1
                                                    },
                                                    {
                                                        "InternalOperatorId": 1
                                                    },
                                                    {
                                                        "InternalOperatorId": 1
                                                    },
                                                    {
                                                        "InternalOperatorId": 1
                                                    },
                                                    {
                                                        "InternalOperatorId": 1
                                                    },
                                                    {
                                                        "InternalOperatorId": 1
                                                    },
                                                    {
                                                        "InternalOperatorId": 1
                                                    },
                                                    {
                                                        "InternalOperatorId": 1
                                                    },
                                                    {
                                                        "InternalOperatorId": 1
                                                    },
                                                    {
                                                        "InternalOperatorId": 1
                                                    },
                                                    {
                                                        "InternalOperatorId": 1
                                                    }
                                                ],
                                                "Limit": "1001",
                                                "Name": "TopSort",
                                                "TopSortBy": "row.x1"
                                            },
                                            {
                                                "Condition": "x_1.x1 = xx.x1",
                                                "Inputs": [
                                                    {
                                                        "ExternalPlanNodeId": 19
                                                    },
                                                    {
                                                        "ExternalPlanNodeId": 11
                                                    }
                                                ],
                                                "Name": "LeftJoin (MapJoin)"
>>>>>>> 041b08df
                                            }
                                        ],
                                        "PlanNodeId": 47,
                                        "Plans": [
                                            {
                                                "Node Type": "Merge",
                                                "PlanNodeId": 46,
                                                "PlanNodeType": "Connection",
                                                "Plans": [
                                                    {
<<<<<<< HEAD
                                                        "Node Type": "Sort-Union",
=======
                                                        "CTE Name": "precompute_0_1",
                                                        "Node Type": "LeftJoin (MapJoin)-ConstantExpr",
>>>>>>> 041b08df
                                                        "Operators": [
                                                            {
                                                                "Inputs": [
                                                                    {
                                                                        "InternalOperatorId": 1
<<<<<<< HEAD
                                                                    }
                                                                ],
                                                                "Name": "Sort",
                                                                "SortBy": "row.x1"
                                                            },
                                                            {
                                                                "Inputs": [
                                                                    {
                                                                        "ExternalPlanNodeId": 44
                                                                    },
                                                                    {
                                                                        "ExternalPlanNodeId": 30
                                                                    }
                                                                ],
                                                                "Name": "Union"
=======
                                                                    },
                                                                    {
                                                                        "ExternalPlanNodeId": 17
                                                                    }
                                                                ],
                                                                "Name": "LeftJoin (MapJoin)"
                                                            },
                                                            {
                                                                "Inputs": [],
                                                                "Name": "ToFlow",
                                                                "ToFlow": "precompute_0_1"
>>>>>>> 041b08df
                                                            }
                                                        ],
                                                        "PlanNodeId": 45,
                                                        "Plans": [
                                                            {
                                                                "Node Type": "UnionAll",
                                                                "PlanNodeId": 44,
                                                                "PlanNodeType": "Connection",
                                                                "Plans": [
                                                                    {
                                                                        "Node Type": "Top",
                                                                        "Operators": [
                                                                            {
                                                                                "Inputs": [
                                                                                    {
                                                                                        "ExternalPlanNodeId": 42
                                                                                    }
                                                                                ],
                                                                                "Limit": "1001",
                                                                                "Name": "Top",
                                                                                "TopBy": "row.x1"
                                                                            }
                                                                        ],
                                                                        "PlanNodeId": 43,
                                                                        "Plans": [
                                                                            {
                                                                                "Node Type": "UnionAll",
                                                                                "PlanNodeId": 42,
                                                                                "PlanNodeType": "Connection",
                                                                                "Plans": [
                                                                                    {
                                                                                        "Node Type": "Top-InnerJoin (MapJoin)-Filter",
                                                                                        "Operators": [
                                                                                            {
                                                                                                "Inputs": [
                                                                                                    {
                                                                                                        "InternalOperatorId": 1
                                                                                                    },
                                                                                                    {
                                                                                                        "InternalOperatorId": 1
                                                                                                    },
                                                                                                    {
                                                                                                        "InternalOperatorId": 1
                                                                                                    },
                                                                                                    {
                                                                                                        "InternalOperatorId": 1
                                                                                                    },
                                                                                                    {
                                                                                                        "InternalOperatorId": 1
                                                                                                    },
                                                                                                    {
                                                                                                        "InternalOperatorId": 1
                                                                                                    },
                                                                                                    {
                                                                                                        "InternalOperatorId": 1
                                                                                                    },
                                                                                                    {
                                                                                                        "InternalOperatorId": 1
                                                                                                    },
                                                                                                    {
                                                                                                        "InternalOperatorId": 1
                                                                                                    },
                                                                                                    {
                                                                                                        "InternalOperatorId": 1
                                                                                                    }
                                                                                                ],
                                                                                                "Limit": "1001",
                                                                                                "Name": "Top",
                                                                                                "TopBy": "row.x1"
                                                                                            },
                                                                                            {
                                                                                                "Condition": "x_1.x1 = xx.x1",
                                                                                                "Inputs": [
                                                                                                    {
                                                                                                        "InternalOperatorId": 2
                                                                                                    },
                                                                                                    {
                                                                                                        "ExternalPlanNodeId": 32
                                                                                                    }
                                                                                                ],
                                                                                                "Name": "InnerJoin (MapJoin)"
                                                                                            },
                                                                                            {
                                                                                                "Inputs": [
                                                                                                    {
                                                                                                        "ExternalPlanNodeId": 40
                                                                                                    }
                                                                                                ],
                                                                                                "Name": "Filter",
                                                                                                "Predicate": "Exist(item.x_1.x1)"
                                                                                            }
                                                                                        ],
                                                                                        "PlanNodeId": 41,
                                                                                        "Plans": [
                                                                                            {
                                                                                                "Node Type": "Map",
                                                                                                "PlanNodeId": 40,
                                                                                                "PlanNodeType": "Connection",
                                                                                                "Plans": [
                                                                                                    {
                                                                                                        "CTE Name": "precompute_0_0",
                                                                                                        "Node Type": "LeftJoin (MapJoin)-ConstantExpr",
                                                                                                        "Operators": [
                                                                                                            {
                                                                                                                "Condition": "x_1.x1 = y.y1",
                                                                                                                "Inputs": [
                                                                                                                    {
                                                                                                                        "InternalOperatorId": 1
                                                                                                                    },
                                                                                                                    {
                                                                                                                        "ExternalPlanNodeId": 38
                                                                                                                    }
                                                                                                                ],
                                                                                                                "Name": "LeftJoin (MapJoin)"
                                                                                                            },
                                                                                                            {
                                                                                                                "Inputs": [],
                                                                                                                "Name": "ToFlow",
                                                                                                                "ToFlow": "precompute_0_0"
                                                                                                            }
                                                                                                        ],
                                                                                                        "PlanNodeId": 39,
                                                                                                        "Plans": [
                                                                                                            {
                                                                                                                "Node Type": "Broadcast",
                                                                                                                "PlanNodeId": 38,
                                                                                                                "PlanNodeType": "Connection",
                                                                                                                "Plans": [
                                                                                                                    {
                                                                                                                        "Node Type": "Stage",
                                                                                                                        "PlanNodeId": 37,
                                                                                                                        "Plans": [
                                                                                                                            {
                                                                                                                                "Node Type": "UnionAll",
                                                                                                                                "PlanNodeId": 36,
                                                                                                                                "PlanNodeType": "Connection",
                                                                                                                                "Plans": [
                                                                                                                                    {
                                                                                                                                        "Node Type": "Filter",
                                                                                                                                        "Operators": [
                                                                                                                                            {
                                                                                                                                                "Inputs": [
                                                                                                                                                    {
                                                                                                                                                        "ExternalPlanNodeId": 34
                                                                                                                                                    }
                                                                                                                                                ],
                                                                                                                                                "Name": "Filter",
                                                                                                                                                "Predicate": "Exist(item.y1)"
                                                                                                                                            }
                                                                                                                                        ],
                                                                                                                                        "PlanNodeId": 35,
                                                                                                                                        "Plans": [
                                                                                                                                            {
                                                                                                                                                "Columns": [
                                                                                                                                                    "y1",
                                                                                                                                                    "y2"
                                                                                                                                                ],
                                                                                                                                                "E-Cost": "0",
                                                                                                                                                "E-Rows": "0",
                                                                                                                                                "E-Size": "0",
                                                                                                                                                "LookupKeyColumns": [
                                                                                                                                                    "y1"
                                                                                                                                                ],
                                                                                                                                                "Node Type": "TableLookup",
                                                                                                                                                "Path": "/Root/postgres_jointest/join2.test_plan/y",
                                                                                                                                                "PlanNodeId": 34,
                                                                                                                                                "PlanNodeType": "Connection",
                                                                                                                                                "Plans": [
                                                                                                                                                    {
                                                                                                                                                        "CTE Name": "precompute_0_0",
                                                                                                                                                        "Node Type": "ConstantExpr-Aggregate",
                                                                                                                                                        "Operators": [
                                                                                                                                                            {
                                                                                                                                                                "Inputs": [
                                                                                                                                                                    {
                                                                                                                                                                        "InternalOperatorId": 1
                                                                                                                                                                    }
                                                                                                                                                                ],
                                                                                                                                                                "Iterator": "PartitionByKey",
                                                                                                                                                                "Name": "Iterator"
                                                                                                                                                            },
                                                                                                                                                            {
                                                                                                                                                                "Input": "precompute_0_0",
                                                                                                                                                                "Inputs": [],
                                                                                                                                                                "Name": "PartitionByKey"
                                                                                                                                                            }
                                                                                                                                                        ],
                                                                                                                                                        "PlanNodeId": 33
                                                                                                                                                    }
                                                                                                                                                ],
                                                                                                                                                "Table": "postgres_jointest/join2.test_plan/y"
                                                                                                                                            }
                                                                                                                                        ]
                                                                                                                                    }
                                                                                                                                ]
                                                                                                                            }
                                                                                                                        ]
                                                                                                                    }
                                                                                                                ]
                                                                                                            }
                                                                                                        ]
                                                                                                    }
                                                                                                ]
                                                                                            },
                                                                                            {
                                                                                                "Node Type": "Broadcast",
                                                                                                "PlanNodeId": 32,
                                                                                                "PlanNodeType": "Connection",
                                                                                                "Plans": [
                                                                                                    {
                                                                                                        "CTE Name": "precompute_0_1",
                                                                                                        "Node Type": "ConstantExpr",
                                                                                                        "Operators": [
                                                                                                            {
                                                                                                                "Inputs": [],
                                                                                                                "Name": "ToFlow",
                                                                                                                "ToFlow": "precompute_0_1"
                                                                                                            }
                                                                                                        ],
                                                                                                        "PlanNodeId": 31
                                                                                                    }
                                                                                                ]
                                                                                            }
                                                                                        ]
                                                                                    }
                                                                                ]
                                                                            }
                                                                        ]
                                                                    }
                                                                ]
                                                            },
                                                            {
                                                                "Node Type": "UnionAll",
                                                                "PlanNodeId": 30,
                                                                "PlanNodeType": "Connection",
                                                                "Plans": [
                                                                    {
                                                                        "Node Type": "Top",
                                                                        "Operators": [
                                                                            {
                                                                                "Inputs": [
                                                                                    {
                                                                                        "ExternalPlanNodeId": 28
                                                                                    }
                                                                                ],
                                                                                "Limit": "1001",
                                                                                "Name": "Top",
                                                                                "TopBy": "row.x1"
                                                                            }
                                                                        ],
                                                                        "PlanNodeId": 29,
                                                                        "Plans": [
                                                                            {
                                                                                "Node Type": "UnionAll",
                                                                                "PlanNodeId": 28,
                                                                                "PlanNodeType": "Connection",
                                                                                "Plans": [
                                                                                    {
                                                                                        "Node Type": "Top-LeftOnlyJoin (MapJoin)",
                                                                                        "Operators": [
                                                                                            {
                                                                                                "Inputs": [
                                                                                                    {
                                                                                                        "InternalOperatorId": 1
                                                                                                    },
                                                                                                    {
                                                                                                        "InternalOperatorId": 1
                                                                                                    },
                                                                                                    {
                                                                                                        "InternalOperatorId": 1
                                                                                                    },
                                                                                                    {
                                                                                                        "InternalOperatorId": 1
                                                                                                    }
                                                                                                ],
                                                                                                "Limit": "1001",
                                                                                                "Name": "Top",
                                                                                                "TopBy": "row.x1"
                                                                                            },
                                                                                            {
                                                                                                "Condition": "x_1.x1 = xx.x1",
                                                                                                "Inputs": [
                                                                                                    {
                                                                                                        "ExternalPlanNodeId": 26
                                                                                                    },
                                                                                                    {
                                                                                                        "ExternalPlanNodeId": 18
                                                                                                    }
                                                                                                ],
                                                                                                "Name": "LeftOnlyJoin (MapJoin)"
                                                                                            }
                                                                                        ],
                                                                                        "PlanNodeId": 27,
                                                                                        "Plans": [
                                                                                            {
                                                                                                "Node Type": "Map",
                                                                                                "PlanNodeId": 26,
                                                                                                "PlanNodeType": "Connection",
                                                                                                "Plans": [
                                                                                                    {
                                                                                                        "Node Type": "LeftJoin (MapJoin)",
                                                                                                        "Operators": [
                                                                                                            {
                                                                                                                "Condition": "x_1.x1 = y.y1",
                                                                                                                "Inputs": [
                                                                                                                    {
                                                                                                                        "ExternalPlanNodeId": 24
                                                                                                                    },
                                                                                                                    {
                                                                                                                        "ExternalPlanNodeId": 23
                                                                                                                    }
                                                                                                                ],
                                                                                                                "Name": "LeftJoin (MapJoin)"
                                                                                                            }
                                                                                                        ],
                                                                                                        "PlanNodeId": 25,
                                                                                                        "Plans": [
                                                                                                            {
                                                                                                                "Node Type": "TableRangeScan",
                                                                                                                "Operators": [
                                                                                                                    {
                                                                                                                        "Inputs": [],
                                                                                                                        "Name": "TableRangeScan",
                                                                                                                        "Path": "/Root/postgres_jointest/join2.test_plan/x",
                                                                                                                        "ReadColumns": [
                                                                                                                            "x1",
                                                                                                                            "x2"
                                                                                                                        ],
                                                                                                                        "ReadRanges": "%kqp%tx_result_binding_0_4",
                                                                                                                        "ReadRangesExpectedSize": "1",
                                                                                                                        "ReadRangesKeys": [
                                                                                                                            "x1"
                                                                                                                        ],
                                                                                                                        "ReadRangesPointPrefixLen": "0",
                                                                                                                        "Scan": "Parallel",
                                                                                                                        "Table": "postgres_jointest/join2.test_plan/x"
                                                                                                                    }
                                                                                                                ],
                                                                                                                "PlanNodeId": 24,
                                                                                                                "Tables": [
                                                                                                                    "postgres_jointest/join2.test_plan/x"
                                                                                                                ]
                                                                                                            },
                                                                                                            {
                                                                                                                "Node Type": "Broadcast",
                                                                                                                "PlanNodeId": 23,
                                                                                                                "PlanNodeType": "Connection",
                                                                                                                "Plans": [
                                                                                                                    {
                                                                                                                        "Node Type": "Stage",
                                                                                                                        "PlanNodeId": 22,
                                                                                                                        "Plans": [
                                                                                                                            {
                                                                                                                                "Node Type": "UnionAll",
                                                                                                                                "PlanNodeId": 21,
                                                                                                                                "PlanNodeType": "Connection",
                                                                                                                                "Plans": [
                                                                                                                                    {
                                                                                                                                        "Node Type": "Stage",
                                                                                                                                        "PlanNodeId": 20,
                                                                                                                                        "Plans": [
                                                                                                                                            {
                                                                                                                                                "Node Type": "TableRangeScan",
                                                                                                                                                "Operators": [
                                                                                                                                                    {
                                                                                                                                                        "Inputs": [],
                                                                                                                                                        "Name": "TableRangeScan",
                                                                                                                                                        "Path": "/Root/postgres_jointest/join2.test_plan/y",
                                                                                                                                                        "ReadColumns": [
                                                                                                                                                            "y1",
                                                                                                                                                            "y2"
                                                                                                                                                        ],
                                                                                                                                                        "ReadRanges": "%kqp%tx_result_binding_0_3",
                                                                                                                                                        "ReadRangesExpectedSize": "1",
                                                                                                                                                        "ReadRangesKeys": [
                                                                                                                                                            "y1"
                                                                                                                                                        ],
                                                                                                                                                        "ReadRangesPointPrefixLen": "0",
                                                                                                                                                        "Scan": "Parallel",
                                                                                                                                                        "Table": "postgres_jointest/join2.test_plan/y"
                                                                                                                                                    }
                                                                                                                                                ],
                                                                                                                                                "PlanNodeId": 19,
                                                                                                                                                "Tables": [
                                                                                                                                                    "postgres_jointest/join2.test_plan/y"
                                                                                                                                                ]
                                                                                                                                            }
                                                                                                                                        ]
                                                                                                                                    }
                                                                                                                                ]
                                                                                                                            }
                                                                                                                        ]
                                                                                                                    }
                                                                                                                ]
                                                                                                            }
                                                                                                        ]
                                                                                                    }
                                                                                                ]
                                                                                            },
                                                                                            {
                                                                                                "Node Type": "Broadcast",
                                                                                                "PlanNodeId": 18,
                                                                                                "PlanNodeType": "Connection",
                                                                                                "Plans": [
                                                                                                    {
                                                                                                        "CTE Name": "precompute_0_2",
                                                                                                        "Node Type": "ConstantExpr",
                                                                                                        "Operators": [
                                                                                                            {
                                                                                                                "Inputs": [],
                                                                                                                "Name": "ToFlow",
                                                                                                                "ToFlow": "precompute_0_2"
                                                                                                            }
                                                                                                        ],
                                                                                                        "PlanNodeId": 17
                                                                                                    }
                                                                                                ]
                                                                                            }
                                                                                        ]
                                                                                    }
                                                                                ]
                                                                            }
                                                                        ]
                                                                    }
                                                                ]
                                                            }
                                                        ]
                                                    }
                                                ],
                                                "SortColumns": [
                                                    "x1 (Asc)"
                                                ]
                                            }
                                        ]
                                    }
                                ]
                            }
                        ]
                    }
                ]
            },
            {
                "Node Type": "Precompute_0_0",
                "Parent Relationship": "InitPlan",
                "PlanNodeId": 15,
                "PlanNodeType": "Materialize",
                "Plans": [
                    {
                        "Node Type": "Collect",
                        "PlanNodeId": 14,
                        "Plans": [
                            {
                                "Node Type": "UnionAll",
                                "PlanNodeId": 13,
                                "PlanNodeType": "Connection",
                                "Plans": [
                                    {
                                        "Node Type": "Union",
                                        "Operators": [
                                            {
                                                "Inputs": [
                                                    {
                                                        "ExternalPlanNodeId": 11
                                                    },
                                                    {
                                                        "ExternalPlanNodeId": 11
                                                    },
                                                    {
                                                        "ExternalPlanNodeId": 11
                                                    },
                                                    {
                                                        "ExternalPlanNodeId": 11
                                                    },
                                                    {
                                                        "ExternalPlanNodeId": 11
                                                    },
                                                    {
                                                        "ExternalPlanNodeId": 11
                                                    },
                                                    {
                                                        "ExternalPlanNodeId": 11
                                                    },
                                                    {
                                                        "ExternalPlanNodeId": 11
                                                    },
                                                    {
                                                        "ExternalPlanNodeId": 11
                                                    }
                                                ],
                                                "Name": "Union"
                                            }
                                        ],
                                        "Parent Relationship": "InitPlan",
                                        "PlanNodeId": 12,
                                        "Plans": [
                                            {
                                                "Node Type": "TableFullScan",
                                                "Operators": [
                                                    {
                                                        "Inputs": [],
                                                        "Name": "TableFullScan",
                                                        "Path": "/Root/postgres_jointest/join2.test_plan/x",
                                                        "ReadColumns": [
                                                            "x1",
                                                            "x2"
                                                        ],
                                                        "ReadRanges": [
                                                            "x1 (-\u221e, +\u221e)",
                                                            "x2 (-\u221e, +\u221e)"
                                                        ],
                                                        "ReadRangesPointPrefixLen": "0",
                                                        "Scan": "Parallel",
                                                        "Table": "postgres_jointest/join2.test_plan/x"
                                                    }
                                                ],
                                                "PlanNodeId": 11,
                                                "Tables": [
                                                    "postgres_jointest/join2.test_plan/x"
                                                ]
                                            }
                                        ],
                                        "Subplan Name": "CTE Union_5"
                                    }
                                ]
                            }
                        ]
                    }
                ],
                "Subplan Name": "CTE precompute_0_0"
            },
            {
                "Node Type": "Precompute_0_1",
                "Parent Relationship": "InitPlan",
<<<<<<< HEAD
                "PlanNodeId": 10,
=======
                "PlanNodeId": 3,
>>>>>>> 041b08df
                "PlanNodeType": "Materialize",
                "Plans": [
                    {
                        "Node Type": "Collect",
<<<<<<< HEAD
                        "PlanNodeId": 9,
                        "Plans": [
                            {
                                "CTE Name": "Union_5",
                                "Node Type": "UnionAll",
                                "PlanNodeId": 8,
=======
                        "PlanNodeId": 2,
                        "Plans": [
                            {
                                "CTE Name": "Stage_5",
                                "Node Type": "UnionAll",
                                "PlanNodeId": 1,
>>>>>>> 041b08df
                                "PlanNodeType": "Connection"
                            }
                        ]
                    }
                ],
                "Subplan Name": "CTE precompute_0_1"
<<<<<<< HEAD
            },
            {
                "Node Type": "Precompute_0_2",
                "Parent Relationship": "InitPlan",
                "PlanNodeId": 7,
                "PlanNodeType": "Materialize",
                "Plans": [
                    {
                        "Node Type": "Collect",
                        "PlanNodeId": 6,
                        "Plans": [
                            {
                                "CTE Name": "Union_5",
                                "Node Type": "UnionAll",
                                "PlanNodeId": 5,
                                "PlanNodeType": "Connection"
                            }
                        ]
                    }
                ],
                "Subplan Name": "CTE precompute_0_2"
            },
            {
                "Node Type": "Precompute_0_3",
                "Parent Relationship": "InitPlan",
                "PlanNodeId": 4,
                "PlanNodeType": "Materialize",
                "Plans": [
                    {
                        "Node Type": "Stage",
                        "PlanNodeId": 3
                    }
                ],
                "Subplan Name": "CTE precompute_0_3"
            },
            {
                "Node Type": "Precompute_0_4",
                "Parent Relationship": "InitPlan",
                "PlanNodeId": 2,
                "PlanNodeType": "Materialize",
                "Plans": [
                    {
                        "Node Type": "Stage",
                        "PlanNodeId": 1
                    }
                ],
                "Subplan Name": "CTE precompute_0_4"
=======
>>>>>>> 041b08df
            }
        ],
        "Stats": {
            "ResourcePoolId": "default"
        }
    },
    "meta": {
        "type": "query",
        "version": "0.2"
    },
    "tables": [
        {
            "name": "/Root/postgres_jointest/join2.test_plan/x",
            "reads": [
                {
                    "columns": [
                        "x1",
                        "x2"
                    ],
                    "scan_by": [
                        "x1 (-\u221e, +\u221e)",
                        "x2 (-\u221e, +\u221e)"
                    ],
                    "type": "FullScan"
                },
                {
                    "columns": [
                        "x1",
                        "x2"
                    ],
                    "type": "Scan"
                }
            ]
        },
        {
            "name": "/Root/postgres_jointest/join2.test_plan/y",
            "reads": [
                {
                    "columns": [
                        "y1",
                        "y2"
                    ],
                    "type": "Scan"
                },
                {
                    "columns": [
                        "y1",
                        "y2"
                    ],
                    "lookup_by": [
                        "y1"
                    ],
                    "type": "Lookup"
                }
            ]
        }
    ]
}<|MERGE_RESOLUTION|>--- conflicted
+++ resolved
@@ -29,22 +29,11 @@
                                 "PlanNodeType": "Connection",
                                 "Plans": [
                                     {
-<<<<<<< HEAD
-                                        "Node Type": "Limit",
-=======
                                         "Node Type": "TopSort-LeftJoin (MapJoin)",
->>>>>>> 041b08df
                                         "Operators": [
                                             {
                                                 "Inputs": [
                                                     {
-<<<<<<< HEAD
-                                                        "ExternalPlanNodeId": 46
-                                                    }
-                                                ],
-                                                "Limit": "1001",
-                                                "Name": "Limit"
-=======
                                                         "InternalOperatorId": 1
                                                     },
                                                     {
@@ -99,7 +88,6 @@
                                                     }
                                                 ],
                                                 "Name": "LeftJoin (MapJoin)"
->>>>>>> 041b08df
                                             }
                                         ],
                                         "PlanNodeId": 47,
@@ -110,34 +98,13 @@
                                                 "PlanNodeType": "Connection",
                                                 "Plans": [
                                                     {
-<<<<<<< HEAD
-                                                        "Node Type": "Sort-Union",
-=======
                                                         "CTE Name": "precompute_0_1",
                                                         "Node Type": "LeftJoin (MapJoin)-ConstantExpr",
->>>>>>> 041b08df
                                                         "Operators": [
                                                             {
                                                                 "Inputs": [
                                                                     {
                                                                         "InternalOperatorId": 1
-<<<<<<< HEAD
-                                                                    }
-                                                                ],
-                                                                "Name": "Sort",
-                                                                "SortBy": "row.x1"
-                                                            },
-                                                            {
-                                                                "Inputs": [
-                                                                    {
-                                                                        "ExternalPlanNodeId": 44
-                                                                    },
-                                                                    {
-                                                                        "ExternalPlanNodeId": 30
-                                                                    }
-                                                                ],
-                                                                "Name": "Union"
-=======
                                                                     },
                                                                     {
                                                                         "ExternalPlanNodeId": 17
@@ -149,7 +116,6 @@
                                                                 "Inputs": [],
                                                                 "Name": "ToFlow",
                                                                 "ToFlow": "precompute_0_1"
->>>>>>> 041b08df
                                                             }
                                                         ],
                                                         "PlanNodeId": 45,
@@ -683,86 +649,23 @@
             {
                 "Node Type": "Precompute_0_1",
                 "Parent Relationship": "InitPlan",
-<<<<<<< HEAD
-                "PlanNodeId": 10,
-=======
                 "PlanNodeId": 3,
->>>>>>> 041b08df
                 "PlanNodeType": "Materialize",
                 "Plans": [
                     {
                         "Node Type": "Collect",
-<<<<<<< HEAD
-                        "PlanNodeId": 9,
-                        "Plans": [
-                            {
-                                "CTE Name": "Union_5",
-                                "Node Type": "UnionAll",
-                                "PlanNodeId": 8,
-=======
                         "PlanNodeId": 2,
                         "Plans": [
                             {
                                 "CTE Name": "Stage_5",
                                 "Node Type": "UnionAll",
                                 "PlanNodeId": 1,
->>>>>>> 041b08df
                                 "PlanNodeType": "Connection"
                             }
                         ]
                     }
                 ],
                 "Subplan Name": "CTE precompute_0_1"
-<<<<<<< HEAD
-            },
-            {
-                "Node Type": "Precompute_0_2",
-                "Parent Relationship": "InitPlan",
-                "PlanNodeId": 7,
-                "PlanNodeType": "Materialize",
-                "Plans": [
-                    {
-                        "Node Type": "Collect",
-                        "PlanNodeId": 6,
-                        "Plans": [
-                            {
-                                "CTE Name": "Union_5",
-                                "Node Type": "UnionAll",
-                                "PlanNodeId": 5,
-                                "PlanNodeType": "Connection"
-                            }
-                        ]
-                    }
-                ],
-                "Subplan Name": "CTE precompute_0_2"
-            },
-            {
-                "Node Type": "Precompute_0_3",
-                "Parent Relationship": "InitPlan",
-                "PlanNodeId": 4,
-                "PlanNodeType": "Materialize",
-                "Plans": [
-                    {
-                        "Node Type": "Stage",
-                        "PlanNodeId": 3
-                    }
-                ],
-                "Subplan Name": "CTE precompute_0_3"
-            },
-            {
-                "Node Type": "Precompute_0_4",
-                "Parent Relationship": "InitPlan",
-                "PlanNodeId": 2,
-                "PlanNodeType": "Materialize",
-                "Plans": [
-                    {
-                        "Node Type": "Stage",
-                        "PlanNodeId": 1
-                    }
-                ],
-                "Subplan Name": "CTE precompute_0_4"
-=======
->>>>>>> 041b08df
             }
         ],
         "Stats": {
