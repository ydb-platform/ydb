--- conflicted
+++ resolved
@@ -29,77 +29,16 @@
                                 "PlanNodeType": "Connection",
                                 "Plans": [
                                     {
-<<<<<<< HEAD
-                                        "Node Type": "TopSort-LeftJoin (MapJoin)",
-=======
                                         "Node Type": "Limit",
->>>>>>> f1686eb5
                                         "Operators": [
                                             {
                                                 "Inputs": [
                                                     {
-<<<<<<< HEAD
-                                                        "InternalOperatorId": 1
-                                                    },
-                                                    {
-                                                        "InternalOperatorId": 1
-                                                    },
-                                                    {
-                                                        "InternalOperatorId": 1
-                                                    },
-                                                    {
-                                                        "InternalOperatorId": 1
-                                                    },
-                                                    {
-                                                        "InternalOperatorId": 1
-                                                    },
-                                                    {
-                                                        "InternalOperatorId": 1
-                                                    },
-                                                    {
-                                                        "InternalOperatorId": 1
-                                                    },
-                                                    {
-                                                        "InternalOperatorId": 1
-                                                    },
-                                                    {
-                                                        "InternalOperatorId": 1
-                                                    },
-                                                    {
-                                                        "InternalOperatorId": 1
-                                                    },
-                                                    {
-                                                        "InternalOperatorId": 1
-                                                    },
-                                                    {
-                                                        "InternalOperatorId": 1
-                                                    },
-                                                    {
-                                                        "InternalOperatorId": 1
-                                                    }
-                                                ],
-                                                "Limit": "1001",
-                                                "Name": "TopSort",
-                                                "TopSortBy": "row.x1"
-                                            },
-                                            {
-                                                "Condition": "x_1.x1 = xx.x1",
-                                                "Inputs": [
-                                                    {
-                                                        "ExternalPlanNodeId": 19
-                                                    },
-                                                    {
-                                                        "ExternalPlanNodeId": 11
-                                                    }
-                                                ],
-                                                "Name": "LeftJoin (MapJoin)"
-=======
                                                         "ExternalPlanNodeId": 46
                                                     }
                                                 ],
                                                 "Limit": "1001",
                                                 "Name": "Limit"
->>>>>>> f1686eb5
                                             }
                                         ],
                                         "PlanNodeId": 47,
@@ -110,30 +49,12 @@
                                                 "PlanNodeType": "Connection",
                                                 "Plans": [
                                                     {
-<<<<<<< HEAD
-                                                        "CTE Name": "precompute_0_1",
-                                                        "Node Type": "LeftJoin (MapJoin)-ConstantExpr",
-=======
                                                         "Node Type": "Sort-Union",
->>>>>>> f1686eb5
                                                         "Operators": [
                                                             {
                                                                 "Inputs": [
                                                                     {
                                                                         "InternalOperatorId": 1
-<<<<<<< HEAD
-                                                                    },
-                                                                    {
-                                                                        "ExternalPlanNodeId": 17
-                                                                    }
-                                                                ],
-                                                                "Name": "LeftJoin (MapJoin)"
-                                                            },
-                                                            {
-                                                                "Inputs": [],
-                                                                "Name": "ToFlow",
-                                                                "ToFlow": "precompute_0_1"
-=======
                                                                     }
                                                                 ],
                                                                 "Name": "Sort",
@@ -149,7 +70,6 @@
                                                                     }
                                                                 ],
                                                                 "Name": "Union"
->>>>>>> f1686eb5
                                                             }
                                                         ],
                                                         "PlanNodeId": 45,
@@ -683,38 +603,23 @@
             {
                 "Node Type": "Precompute_0_1",
                 "Parent Relationship": "InitPlan",
-<<<<<<< HEAD
-                "PlanNodeId": 3,
-=======
                 "PlanNodeId": 10,
->>>>>>> f1686eb5
                 "PlanNodeType": "Materialize",
                 "Plans": [
                     {
                         "Node Type": "Collect",
-<<<<<<< HEAD
-                        "PlanNodeId": 2,
-                        "Plans": [
-                            {
-                                "CTE Name": "Stage_5",
-                                "Node Type": "UnionAll",
-                                "PlanNodeId": 1,
-=======
                         "PlanNodeId": 9,
                         "Plans": [
                             {
                                 "CTE Name": "Union_5",
                                 "Node Type": "UnionAll",
                                 "PlanNodeId": 8,
->>>>>>> f1686eb5
                                 "PlanNodeType": "Connection"
                             }
                         ]
                     }
                 ],
                 "Subplan Name": "CTE precompute_0_1"
-<<<<<<< HEAD
-=======
             },
             {
                 "Node Type": "Precompute_0_2",
@@ -762,7 +667,6 @@
                     }
                 ],
                 "Subplan Name": "CTE precompute_0_4"
->>>>>>> f1686eb5
             }
         ],
         "Stats": {
