--- conflicted
+++ resolved
@@ -30,11 +30,7 @@
                                 "Plans": [
                                     {
                                         "CTE Name": "precompute_0_0",
-<<<<<<< HEAD
-                                        "Node Type": "TopSort-InnerJoin (MapJoin)-ConstantExpr-Filter",
-=======
                                         "Node Type": "TopSort-Filter-LeftJoin (MapJoin)-ConstantExpr",
->>>>>>> 041b08df
                                         "Operators": [
                                             {
                                                 "Inputs": [
@@ -53,11 +49,7 @@
                                                         "InternalOperatorId": 3
                                                     },
                                                     {
-<<<<<<< HEAD
-                                                        "InternalOperatorId": 2
-=======
                                                         "ExternalPlanNodeId": 12
->>>>>>> 041b08df
                                                     }
                                                 ],
                                                 "Name": "InnerJoin (MapJoin)"
@@ -66,18 +58,6 @@
                                                 "Inputs": [],
                                                 "Name": "ToFlow",
                                                 "ToFlow": "precompute_0_0"
-<<<<<<< HEAD
-                                            },
-                                            {
-                                                "Inputs": [
-                                                    {
-                                                        "ExternalPlanNodeId": 8
-                                                    }
-                                                ],
-                                                "Name": "Filter",
-                                                "Predicate": "Exist(item.y1) AND Exist(item.y2)"
-=======
->>>>>>> 041b08df
                                             }
                                         ],
                                         "PlanNodeId": 9,
