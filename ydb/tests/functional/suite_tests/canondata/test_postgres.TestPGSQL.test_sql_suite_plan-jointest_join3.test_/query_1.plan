{
    "Plan": {
        "Node Type": "Query",
        "PlanNodeType": "Query",
        "Plans": [
            {
                "Node Type": "ResultSet_1",
                "PlanNodeId": 30,
                "PlanNodeType": "ResultSet",
                "Plans": [
                    {
                        "Node Type": "Limit",
                        "Operators": [
                            {
                                "Inputs": [
                                    {
                                        "ExternalPlanNodeId": 28
                                    }
                                ],
                                "Limit": "1001",
                                "Name": "Limit"
                            }
                        ],
                        "PlanNodeId": 29,
                        "Plans": [
                            {
                                "Node Type": "UnionAll",
                                "PlanNodeId": 28,
                                "PlanNodeType": "Connection",
                                "Plans": [
                                    {
                                        "Node Type": "Limit",
                                        "Operators": [
                                            {
                                                "Inputs": [
                                                    {
                                                        "ExternalPlanNodeId": 26
                                                    }
                                                ],
                                                "Limit": "1001",
                                                "Name": "Limit"
                                            }
                                        ],
                                        "PlanNodeId": 27,
                                        "Plans": [
                                            {
<<<<<<< HEAD
                                                "Node Type": "Map",
                                                "PlanNodeId": 8,
                                                "PlanNodeType": "Connection",
                                                "Plans": [
                                                    {
                                                        "Node Type": "Stage",
                                                        "PlanNodeId": 7,
                                                        "Plans": [
                                                            {
                                                                "Node Type": "TableFullScan",
                                                                "Operators": [
                                                                    {
                                                                        "Inputs": [],
                                                                        "Name": "TableFullScan",
                                                                        "Path": "/Root/postgres_jointest/join3.test_plan/int8_tbl",
                                                                        "ReadColumns": [
                                                                            "q1",
                                                                            "q2"
                                                                        ],
                                                                        "ReadRanges": [
                                                                            "q1 (-\u221e, +\u221e)",
                                                                            "q2 (-\u221e, +\u221e)"
                                                                        ],
                                                                        "ReadRangesPointPrefixLen": "0",
                                                                        "Scan": "Parallel",
                                                                        "Table": "postgres_jointest/join3.test_plan/int8_tbl"
                                                                    }
                                                                ],
                                                                "PlanNodeId": 6,
                                                                "Tables": [
                                                                    "postgres_jointest/join3.test_plan/int8_tbl"
                                                                ]
                                                            }
                                                        ]
                                                    }
                                                ]
                                            },
                                            {
                                                "Node Type": "Broadcast",
                                                "PlanNodeId": 5,
=======
                                                "Node Type": "Merge",
                                                "PlanNodeId": 26,
>>>>>>> f1686eb5
                                                "PlanNodeType": "Connection",
                                                "Plans": [
                                                    {
                                                        "Node Type": "Sort-Union",
                                                        "Operators": [
                                                            {
                                                                "Inputs": [
                                                                    {
                                                                        "InternalOperatorId": 1
                                                                    }
                                                                ],
                                                                "Name": "Sort",
                                                                "SortBy": "[row.q2,row.q1]"
                                                            },
                                                            {
                                                                "Inputs": [
                                                                    {
                                                                        "ExternalPlanNodeId": 24
                                                                    },
                                                                    {
                                                                        "ExternalPlanNodeId": 12
                                                                    }
                                                                ],
                                                                "Name": "Union"
                                                            }
                                                        ],
                                                        "PlanNodeId": 25,
                                                        "Plans": [
                                                            {
                                                                "Node Type": "UnionAll",
                                                                "PlanNodeId": 24,
                                                                "PlanNodeType": "Connection",
                                                                "Plans": [
                                                                    {
                                                                        "Node Type": "Top",
                                                                        "Operators": [
                                                                            {
                                                                                "Inputs": [
                                                                                    {
                                                                                        "ExternalPlanNodeId": 22
                                                                                    }
                                                                                ],
                                                                                "Limit": "1001",
                                                                                "Name": "Top",
                                                                                "TopBy": "[row.q2,row.q1]"
                                                                            }
                                                                        ],
                                                                        "PlanNodeId": 23,
                                                                        "Plans": [
                                                                            {
                                                                                "Node Type": "UnionAll",
                                                                                "PlanNodeId": 22,
                                                                                "PlanNodeType": "Connection",
                                                                                "Plans": [
                                                                                    {
                                                                                        "Node Type": "Top-InnerJoin (MapJoin)-Filter",
                                                                                        "Operators": [
                                                                                            {
                                                                                                "Inputs": [
                                                                                                    {
                                                                                                        "InternalOperatorId": 1
                                                                                                    },
                                                                                                    {
                                                                                                        "InternalOperatorId": 1
                                                                                                    }
                                                                                                ],
                                                                                                "Limit": "1001",
                                                                                                "Name": "Top",
                                                                                                "TopBy": "[row.q2,row.q1]"
                                                                                            },
                                                                                            {
                                                                                                "Condition": "a.q2 = b._equijoin_column_0",
                                                                                                "Inputs": [
                                                                                                    {
                                                                                                        "InternalOperatorId": 2
                                                                                                    },
                                                                                                    {
                                                                                                        "ExternalPlanNodeId": 17
                                                                                                    }
                                                                                                ],
                                                                                                "Name": "InnerJoin (MapJoin)"
                                                                                            },
                                                                                            {
                                                                                                "Inputs": [
                                                                                                    {
                                                                                                        "ExternalPlanNodeId": 20
                                                                                                    }
                                                                                                ],
                                                                                                "Name": "Filter",
                                                                                                "Predicate": "Exist(item.q2)"
                                                                                            }
                                                                                        ],
                                                                                        "PlanNodeId": 21,
                                                                                        "Plans": [
                                                                                            {
                                                                                                "Node Type": "Map",
                                                                                                "PlanNodeId": 20,
                                                                                                "PlanNodeType": "Connection",
                                                                                                "Plans": [
                                                                                                    {
                                                                                                        "Node Type": "Stage",
                                                                                                        "PlanNodeId": 19,
                                                                                                        "Plans": [
                                                                                                            {
                                                                                                                "Node Type": "TableFullScan",
                                                                                                                "Operators": [
                                                                                                                    {
                                                                                                                        "Inputs": [],
                                                                                                                        "Name": "TableFullScan",
                                                                                                                        "Path": "/Root/postgres_jointest/join3.test_plan/int8_tbl",
                                                                                                                        "ReadColumns": [
                                                                                                                            "q1",
                                                                                                                            "q2"
                                                                                                                        ],
                                                                                                                        "ReadRanges": [
                                                                                                                            "q1 (-\u221e, +\u221e)",
                                                                                                                            "q2 (-\u221e, +\u221e)"
                                                                                                                        ],
                                                                                                                        "ReadRangesPointPrefixLen": "0",
                                                                                                                        "Scan": "Parallel",
                                                                                                                        "Table": "postgres_jointest/join3.test_plan/int8_tbl"
                                                                                                                    }
                                                                                                                ],
                                                                                                                "PlanNodeId": 18,
                                                                                                                "Tables": [
                                                                                                                    "postgres_jointest/join3.test_plan/int8_tbl"
                                                                                                                ]
                                                                                                            }
                                                                                                        ]
                                                                                                    }
                                                                                                ]
                                                                                            },
                                                                                            {
                                                                                                "Node Type": "Broadcast",
                                                                                                "PlanNodeId": 17,
                                                                                                "PlanNodeType": "Connection",
                                                                                                "Plans": [
                                                                                                    {
                                                                                                        "Node Type": "Stage",
                                                                                                        "PlanNodeId": 16,
                                                                                                        "Plans": [
                                                                                                            {
                                                                                                                "Node Type": "UnionAll",
                                                                                                                "PlanNodeId": 15,
                                                                                                                "PlanNodeType": "Connection",
                                                                                                                "Plans": [
                                                                                                                    {
                                                                                                                        "Node Type": "Stage",
                                                                                                                        "PlanNodeId": 14,
                                                                                                                        "Plans": [
                                                                                                                            {
                                                                                                                                "Node Type": "TableFullScan",
                                                                                                                                "Operators": [
                                                                                                                                    {
                                                                                                                                        "Inputs": [],
                                                                                                                                        "Name": "TableFullScan",
                                                                                                                                        "Path": "/Root/postgres_jointest/join3.test_plan/int8_tbl",
                                                                                                                                        "ReadColumns": [
                                                                                                                                            "q1",
                                                                                                                                            "q2"
                                                                                                                                        ],
                                                                                                                                        "ReadRanges": [
                                                                                                                                            "q1 (-\u221e, +\u221e)",
                                                                                                                                            "q2 (-\u221e, +\u221e)"
                                                                                                                                        ],
                                                                                                                                        "ReadRangesPointPrefixLen": "0",
                                                                                                                                        "Scan": "Parallel",
                                                                                                                                        "Table": "postgres_jointest/join3.test_plan/int8_tbl"
                                                                                                                                    }
                                                                                                                                ],
                                                                                                                                "PlanNodeId": 13,
                                                                                                                                "Tables": [
                                                                                                                                    "postgres_jointest/join3.test_plan/int8_tbl"
                                                                                                                                ]
                                                                                                                            }
                                                                                                                        ]
                                                                                                                    }
                                                                                                                ]
                                                                                                            }
                                                                                                        ]
                                                                                                    }
                                                                                                ]
                                                                                            }
                                                                                        ]
                                                                                    }
                                                                                ]
                                                                            }
                                                                        ]
                                                                    }
                                                                ]
<<<<<<< HEAD
                                                            }
                                                        ]
                                                    }
=======
                                                            },
                                                            {
                                                                "Node Type": "UnionAll",
                                                                "PlanNodeId": 12,
                                                                "PlanNodeType": "Connection",
                                                                "Plans": [
                                                                    {
                                                                        "Node Type": "Top",
                                                                        "Operators": [
                                                                            {
                                                                                "Inputs": [
                                                                                    {
                                                                                        "ExternalPlanNodeId": 10
                                                                                    }
                                                                                ],
                                                                                "Limit": "1001",
                                                                                "Name": "Top",
                                                                                "TopBy": "[row.q2,row.q1]"
                                                                            }
                                                                        ],
                                                                        "PlanNodeId": 11,
                                                                        "Plans": [
                                                                            {
                                                                                "Node Type": "UnionAll",
                                                                                "PlanNodeId": 10,
                                                                                "PlanNodeType": "Connection",
                                                                                "Plans": [
                                                                                    {
                                                                                        "Node Type": "Top-LeftOnlyJoin (MapJoin)",
                                                                                        "Operators": [
                                                                                            {
                                                                                                "Inputs": [
                                                                                                    {
                                                                                                        "InternalOperatorId": 1
                                                                                                    }
                                                                                                ],
                                                                                                "Limit": "1001",
                                                                                                "Name": "Top",
                                                                                                "TopBy": "[row.q2,row.q1]"
                                                                                            },
                                                                                            {
                                                                                                "Condition": "a.q2 = b._equijoin_column_0",
                                                                                                "Inputs": [
                                                                                                    {
                                                                                                        "ExternalPlanNodeId": 8
                                                                                                    },
                                                                                                    {
                                                                                                        "ExternalPlanNodeId": 5
                                                                                                    }
                                                                                                ],
                                                                                                "Name": "LeftOnlyJoin (MapJoin)"
                                                                                            }
                                                                                        ],
                                                                                        "PlanNodeId": 9,
                                                                                        "Plans": [
                                                                                            {
                                                                                                "Node Type": "Map",
                                                                                                "PlanNodeId": 8,
                                                                                                "PlanNodeType": "Connection",
                                                                                                "Plans": [
                                                                                                    {
                                                                                                        "Node Type": "Stage",
                                                                                                        "PlanNodeId": 7,
                                                                                                        "Plans": [
                                                                                                            {
                                                                                                                "Node Type": "TableRangeScan",
                                                                                                                "Operators": [
                                                                                                                    {
                                                                                                                        "Inputs": [],
                                                                                                                        "Name": "TableRangeScan",
                                                                                                                        "Path": "/Root/postgres_jointest/join3.test_plan/int8_tbl",
                                                                                                                        "ReadColumns": [
                                                                                                                            "q2"
                                                                                                                        ],
                                                                                                                        "ReadRangesExpectedSize": "1",
                                                                                                                        "ReadRangesKeys": [
                                                                                                                            "q1"
                                                                                                                        ],
                                                                                                                        "ReadRangesPointPrefixLen": "0",
                                                                                                                        "Scan": "Parallel",
                                                                                                                        "Table": "postgres_jointest/join3.test_plan/int8_tbl"
                                                                                                                    }
                                                                                                                ],
                                                                                                                "PlanNodeId": 6,
                                                                                                                "Tables": [
                                                                                                                    "postgres_jointest/join3.test_plan/int8_tbl"
                                                                                                                ]
                                                                                                            }
                                                                                                        ]
                                                                                                    }
                                                                                                ]
                                                                                            },
                                                                                            {
                                                                                                "Node Type": "Broadcast",
                                                                                                "PlanNodeId": 5,
                                                                                                "PlanNodeType": "Connection",
                                                                                                "Plans": [
                                                                                                    {
                                                                                                        "Node Type": "Stage",
                                                                                                        "PlanNodeId": 4,
                                                                                                        "Plans": [
                                                                                                            {
                                                                                                                "Node Type": "UnionAll",
                                                                                                                "PlanNodeId": 3,
                                                                                                                "PlanNodeType": "Connection",
                                                                                                                "Plans": [
                                                                                                                    {
                                                                                                                        "Node Type": "Filter",
                                                                                                                        "Operators": [
                                                                                                                            {
                                                                                                                                "Inputs": [
                                                                                                                                    {
                                                                                                                                        "ExternalPlanNodeId": 1
                                                                                                                                    }
                                                                                                                                ],
                                                                                                                                "Name": "Filter",
                                                                                                                                "Predicate": "1 > 0"
                                                                                                                            }
                                                                                                                        ],
                                                                                                                        "PlanNodeId": 2,
                                                                                                                        "Plans": [
                                                                                                                            {
                                                                                                                                "Node Type": "TableFullScan",
                                                                                                                                "Operators": [
                                                                                                                                    {
                                                                                                                                        "Inputs": [],
                                                                                                                                        "Name": "TableFullScan",
                                                                                                                                        "Path": "/Root/postgres_jointest/join3.test_plan/int8_tbl",
                                                                                                                                        "ReadColumns": [
                                                                                                                                            "q1",
                                                                                                                                            "q2"
                                                                                                                                        ],
                                                                                                                                        "ReadRanges": [
                                                                                                                                            "q1 (-\u221e, +\u221e)",
                                                                                                                                            "q2 (-\u221e, +\u221e)"
                                                                                                                                        ],
                                                                                                                                        "ReadRangesPointPrefixLen": "0",
                                                                                                                                        "Scan": "Parallel",
                                                                                                                                        "Table": "postgres_jointest/join3.test_plan/int8_tbl"
                                                                                                                                    }
                                                                                                                                ],
                                                                                                                                "PlanNodeId": 1,
                                                                                                                                "Tables": [
                                                                                                                                    "postgres_jointest/join3.test_plan/int8_tbl"
                                                                                                                                ]
                                                                                                                            }
                                                                                                                        ]
                                                                                                                    }
                                                                                                                ]
                                                                                                            }
                                                                                                        ]
                                                                                                    }
                                                                                                ]
                                                                                            }
                                                                                        ]
                                                                                    }
                                                                                ]
                                                                            }
                                                                        ]
                                                                    }
                                                                ]
                                                            }
                                                        ]
                                                    }
                                                ],
                                                "SortColumns": [
                                                    "q2 (Asc)",
                                                    "q1 (Asc)"
>>>>>>> f1686eb5
                                                ]
                                            }
                                        ]
                                    }
                                ]
                            }
                        ]
                    }
                ]
            }
        ],
        "Stats": {
            "ResourcePoolId": "default"
        }
    },
    "meta": {
        "type": "query",
        "version": "0.2"
    },
    "tables": [
        {
            "name": "/Root/postgres_jointest/join3.test_plan/int8_tbl",
            "reads": [
                {
                    "columns": [
                        "q1",
                        "q2"
                    ],
                    "scan_by": [
                        "q1 (-\u221e, +\u221e)",
                        "q2 (-\u221e, +\u221e)"
                    ],
                    "type": "FullScan"
                },
                {
                    "columns": [
                        "q1",
                        "q2"
                    ],
                    "scan_by": [
                        "q1 (-\u221e, +\u221e)",
                        "q2 (-\u221e, +\u221e)"
                    ],
                    "type": "FullScan"
                },
                {
                    "columns": [
                        "q1",
                        "q2"
                    ],
                    "scan_by": [
                        "q1 (-\u221e, +\u221e)",
                        "q2 (-\u221e, +\u221e)"
                    ],
                    "type": "FullScan"
                },
                {
                    "columns": [
                        "q2"
                    ],
                    "type": "Scan"
                }
            ]
        }
    ]
}<|MERGE_RESOLUTION|>--- conflicted
+++ resolved
@@ -44,51 +44,8 @@
                                         "PlanNodeId": 27,
                                         "Plans": [
                                             {
-<<<<<<< HEAD
-                                                "Node Type": "Map",
-                                                "PlanNodeId": 8,
-                                                "PlanNodeType": "Connection",
-                                                "Plans": [
-                                                    {
-                                                        "Node Type": "Stage",
-                                                        "PlanNodeId": 7,
-                                                        "Plans": [
-                                                            {
-                                                                "Node Type": "TableFullScan",
-                                                                "Operators": [
-                                                                    {
-                                                                        "Inputs": [],
-                                                                        "Name": "TableFullScan",
-                                                                        "Path": "/Root/postgres_jointest/join3.test_plan/int8_tbl",
-                                                                        "ReadColumns": [
-                                                                            "q1",
-                                                                            "q2"
-                                                                        ],
-                                                                        "ReadRanges": [
-                                                                            "q1 (-\u221e, +\u221e)",
-                                                                            "q2 (-\u221e, +\u221e)"
-                                                                        ],
-                                                                        "ReadRangesPointPrefixLen": "0",
-                                                                        "Scan": "Parallel",
-                                                                        "Table": "postgres_jointest/join3.test_plan/int8_tbl"
-                                                                    }
-                                                                ],
-                                                                "PlanNodeId": 6,
-                                                                "Tables": [
-                                                                    "postgres_jointest/join3.test_plan/int8_tbl"
-                                                                ]
-                                                            }
-                                                        ]
-                                                    }
-                                                ]
-                                            },
-                                            {
-                                                "Node Type": "Broadcast",
-                                                "PlanNodeId": 5,
-=======
                                                 "Node Type": "Merge",
                                                 "PlanNodeId": 26,
->>>>>>> f1686eb5
                                                 "PlanNodeType": "Connection",
                                                 "Plans": [
                                                     {
@@ -279,11 +236,6 @@
                                                                         ]
                                                                     }
                                                                 ]
-<<<<<<< HEAD
-                                                            }
-                                                        ]
-                                                    }
-=======
                                                             },
                                                             {
                                                                 "Node Type": "UnionAll",
@@ -452,7 +404,6 @@
                                                 "SortColumns": [
                                                     "q2 (Asc)",
                                                     "q1 (Asc)"
->>>>>>> f1686eb5
                                                 ]
                                             }
                                         ]
