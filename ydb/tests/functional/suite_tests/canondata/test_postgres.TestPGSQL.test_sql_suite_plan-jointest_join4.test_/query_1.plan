{
    "Plan": {
        "Node Type": "Query",
        "PlanNodeType": "Query",
        "Plans": [
            {
                "Node Type": "ResultSet",
                "PlanNodeId": 34,
                "PlanNodeType": "ResultSet",
                "Plans": [
                    {
                        "Node Type": "Limit",
                        "Operators": [
                            {
                                "Inputs": [
                                    {
                                        "ExternalPlanNodeId": 32
                                    }
                                ],
                                "Limit": "1001",
                                "Name": "Limit"
                            }
                        ],
                        "PlanNodeId": 33,
                        "Plans": [
                            {
                                "Node Type": "UnionAll",
                                "PlanNodeId": 32,
                                "PlanNodeType": "Connection",
                                "Plans": [
                                    {
<<<<<<< HEAD
                                        "Node Type": "Limit-Filter-LeftJoin (MapJoin)",
=======
                                        "Node Type": "Limit-Union",
>>>>>>> f1686eb5
                                        "Operators": [
                                            {
                                                "Inputs": [
                                                    {
                                                        "InternalOperatorId": 1
                                                    }
                                                ],
                                                "Limit": "1001",
                                                "Name": "Limit"
                                            },
                                            {
                                                "Inputs": [
                                                    {
                                                        "ExternalPlanNodeId": 30
                                                    },
                                                    {
<<<<<<< HEAD
                                                        "ExternalPlanNodeId": 10
                                                    }
                                                ],
                                                "Name": "LeftJoin (MapJoin)"
=======
                                                        "ExternalPlanNodeId": 15
                                                    }
                                                ],
                                                "Name": "Union"
>>>>>>> f1686eb5
                                            }
                                        ],
                                        "PlanNodeId": 31,
                                        "Plans": [
                                            {
<<<<<<< HEAD
                                                "Node Type": "TablePointLookup",
                                                "Operators": [
                                                    {
                                                        "Inputs": [],
                                                        "Name": "TablePointLookup",
                                                        "Path": "/Root/postgres_jointest/join4.test_plan/nt3",
                                                        "ReadColumns": [
                                                            "id",
                                                            "nt2_id"
                                                        ],
                                                        "ReadRange": [
                                                            "id (1)"
                                                        ],
                                                        "Scan": "Parallel",
                                                        "Table": "postgres_jointest/join4.test_plan/nt3"
                                                    }
                                                ],
                                                "PlanNodeId": 11,
                                                "Tables": [
                                                    "postgres_jointest/join4.test_plan/nt3"
                                                ]
                                            },
                                            {
                                                "Node Type": "Broadcast",
                                                "PlanNodeId": 10,
=======
                                                "Node Type": "UnionAll",
                                                "PlanNodeId": 30,
>>>>>>> f1686eb5
                                                "PlanNodeType": "Connection",
                                                "Plans": [
                                                    {
                                                        "Node Type": "InnerJoin (MapJoin)-Filter",
                                                        "Operators": [
                                                            {
                                                                "Condition": "nt3.nt2_id = ss2.nt2.id",
                                                                "Inputs": [
                                                                    {
                                                                        "InternalOperatorId": 1
                                                                    },
                                                                    {
                                                                        "ExternalPlanNodeId": 25
                                                                    }
                                                                ],
                                                                "Name": "InnerJoin (MapJoin)"
                                                            },
                                                            {
                                                                "Inputs": [
                                                                    {
                                                                        "ExternalPlanNodeId": 28
                                                                    }
                                                                ],
                                                                "Name": "Filter",
                                                                "Predicate": "Exist(item.nt2_id)"
                                                            }
                                                        ],
                                                        "PlanNodeId": 29,
                                                        "Plans": [
                                                            {
                                                                "Node Type": "Map",
                                                                "PlanNodeId": 28,
                                                                "PlanNodeType": "Connection",
                                                                "Plans": [
                                                                    {
<<<<<<< HEAD
                                                                        "Node Type": "LeftJoin (MapJoin)",
                                                                        "Operators": [
=======
                                                                        "Node Type": "Stage",
                                                                        "PlanNodeId": 27,
                                                                        "Plans": [
>>>>>>> f1686eb5
                                                                            {
                                                                                "Node Type": "TablePointLookup",
                                                                                "Operators": [
                                                                                    {
<<<<<<< HEAD
                                                                                        "ExternalPlanNodeId": 5
                                                                                    }
                                                                                ],
                                                                                "Name": "LeftJoin (MapJoin)"
=======
                                                                                        "Inputs": [],
                                                                                        "Name": "TablePointLookup",
                                                                                        "Path": "/Root/postgres_jointest/join4.test_plan/nt3",
                                                                                        "ReadColumns": [
                                                                                            "id",
                                                                                            "nt2_id"
                                                                                        ],
                                                                                        "ReadRange": [
                                                                                            "id (1)"
                                                                                        ],
                                                                                        "Scan": "Parallel",
                                                                                        "Table": "postgres_jointest/join4.test_plan/nt3"
                                                                                    }
                                                                                ],
                                                                                "PlanNodeId": 26,
                                                                                "Tables": [
                                                                                    "postgres_jointest/join4.test_plan/nt3"
                                                                                ]
                                                                            }
                                                                        ]
                                                                    }
                                                                ]
                                                            },
                                                            {
                                                                "Node Type": "Broadcast",
                                                                "PlanNodeId": 25,
                                                                "PlanNodeType": "Connection",
                                                                "Plans": [
                                                                    {
                                                                        "Node Type": "Stage",
                                                                        "PlanNodeId": 24,
                                                                        "Plans": [
                                                                            {
                                                                                "Node Type": "UnionAll",
                                                                                "PlanNodeId": 23,
                                                                                "PlanNodeType": "Connection",
                                                                                "Plans": [
                                                                                    {
                                                                                        "Node Type": "Filter-LeftJoin (MapJoin)",
                                                                                        "Operators": [
                                                                                            {
                                                                                                "Inputs": [
                                                                                                    {
                                                                                                        "InternalOperatorId": 1
                                                                                                    }
                                                                                                ],
                                                                                                "Name": "Filter",
                                                                                                "Predicate": "{b1: ExtractMembers.nt2.b1,b2: ExtractMembers.nt2.b2,b3: ExtractMembers.nt2.b1 AND {a1: ExtractMembers.a1,a2: ExtractMembers.a2,a3: Exist(ExtractMembers.id),id: ExtractMembers.id}.a3,id: ExtractMembers.nt2.id,nt1_id: ExtractMembers.nt2.nt1_id}.b3"
                                                                                            },
                                                                                            {
                                                                                                "Condition": "nt2.nt1_id = ss1.id",
                                                                                                "Inputs": [
                                                                                                    {
                                                                                                        "ExternalPlanNodeId": 21
                                                                                                    },
                                                                                                    {
                                                                                                        "ExternalPlanNodeId": 20
                                                                                                    }
                                                                                                ],
                                                                                                "Name": "LeftJoin (MapJoin)"
                                                                                            }
                                                                                        ],
                                                                                        "PlanNodeId": 22,
                                                                                        "Plans": [
                                                                                            {
                                                                                                "Node Type": "TableFullScan",
                                                                                                "Operators": [
                                                                                                    {
                                                                                                        "Inputs": [],
                                                                                                        "Name": "TableFullScan",
                                                                                                        "Path": "/Root/postgres_jointest/join4.test_plan/nt2",
                                                                                                        "ReadColumns": [
                                                                                                            "b1",
                                                                                                            "b2",
                                                                                                            "id",
                                                                                                            "nt1_id"
                                                                                                        ],
                                                                                                        "ReadRanges": [
                                                                                                            "id (-\u221e, +\u221e)"
                                                                                                        ],
                                                                                                        "ReadRangesPointPrefixLen": "0",
                                                                                                        "Scan": "Parallel",
                                                                                                        "Table": "postgres_jointest/join4.test_plan/nt2"
                                                                                                    }
                                                                                                ],
                                                                                                "PlanNodeId": 21,
                                                                                                "Tables": [
                                                                                                    "postgres_jointest/join4.test_plan/nt2"
                                                                                                ]
                                                                                            },
                                                                                            {
                                                                                                "Node Type": "Broadcast",
                                                                                                "PlanNodeId": 20,
                                                                                                "PlanNodeType": "Connection",
                                                                                                "Plans": [
                                                                                                    {
                                                                                                        "Node Type": "Stage",
                                                                                                        "PlanNodeId": 19,
                                                                                                        "Plans": [
                                                                                                            {
                                                                                                                "Node Type": "UnionAll",
                                                                                                                "PlanNodeId": 18,
                                                                                                                "PlanNodeType": "Connection",
                                                                                                                "Plans": [
                                                                                                                    {
                                                                                                                        "Node Type": "Stage",
                                                                                                                        "PlanNodeId": 17,
                                                                                                                        "Plans": [
                                                                                                                            {
                                                                                                                                "Node Type": "TableFullScan",
                                                                                                                                "Operators": [
                                                                                                                                    {
                                                                                                                                        "Inputs": [],
                                                                                                                                        "Name": "TableFullScan",
                                                                                                                                        "Path": "/Root/postgres_jointest/join4.test_plan/nt1",
                                                                                                                                        "ReadColumns": [
                                                                                                                                            "a1",
                                                                                                                                            "a2",
                                                                                                                                            "id"
                                                                                                                                        ],
                                                                                                                                        "ReadRanges": [
                                                                                                                                            "id (-\u221e, +\u221e)"
                                                                                                                                        ],
                                                                                                                                        "ReadRangesPointPrefixLen": "0",
                                                                                                                                        "Scan": "Parallel",
                                                                                                                                        "Table": "postgres_jointest/join4.test_plan/nt1"
                                                                                                                                    }
                                                                                                                                ],
                                                                                                                                "PlanNodeId": 16,
                                                                                                                                "Tables": [
                                                                                                                                    "postgres_jointest/join4.test_plan/nt1"
                                                                                                                                ]
                                                                                                                            }
                                                                                                                        ]
                                                                                                                    }
                                                                                                                ]
                                                                                                            }
                                                                                                        ]
                                                                                                    }
                                                                                                ]
                                                                                            }
                                                                                        ]
                                                                                    }
                                                                                ]
                                                                            }
                                                                        ]
                                                                    }
                                                                ]
                                                            }
                                                        ]
                                                    }
                                                ]
                                            },
                                            {
                                                "Node Type": "UnionAll",
                                                "PlanNodeId": 15,
                                                "PlanNodeType": "Connection",
                                                "Plans": [
                                                    {
                                                        "Node Type": "LeftOnlyJoin (MapJoin)",
                                                        "Operators": [
                                                            {
                                                                "Condition": "nt3.nt2_id = ss2.nt2.id",
                                                                "Inputs": [
                                                                    {
                                                                        "ExternalPlanNodeId": 13
                                                                    },
                                                                    {
                                                                        "ExternalPlanNodeId": 10
                                                                    }
                                                                ],
                                                                "Name": "LeftOnlyJoin (MapJoin)"
                                                            }
                                                        ],
                                                        "PlanNodeId": 14,
                                                        "Plans": [
                                                            {
                                                                "Node Type": "Map",
                                                                "PlanNodeId": 13,
                                                                "PlanNodeType": "Connection",
                                                                "Plans": [
                                                                    {
                                                                        "Node Type": "Filter",
                                                                        "Operators": [
                                                                            {
                                                                                "Inputs": [
                                                                                    {
                                                                                        "ExternalPlanNodeId": 11
                                                                                    }
                                                                                ],
                                                                                "Name": "Filter",
                                                                                "Predicate": "{b1: ExtractMembers.nt2.b1,b2: ExtractMembers.nt2.b2,b3: ExtractMembers.nt2.b1 AND {a1: ExtractMembers.a1,a2: ExtractMembers.a2,a3: Exist(ExtractMembers.id),id: ExtractMembers.id}.a3,id: ExtractMembers.nt2.id,nt1_id: ExtractMembers.nt2.nt1_id}.b3"
>>>>>>> f1686eb5
                                                                            }
                                                                        ],
                                                                        "PlanNodeId": 12,
                                                                        "Plans": [
                                                                            {
                                                                                "Node Type": "TablePointLookup",
                                                                                "Operators": [
                                                                                    {
                                                                                        "Inputs": [],
                                                                                        "Name": "TablePointLookup",
                                                                                        "Path": "/Root/postgres_jointest/join4.test_plan/nt3",
                                                                                        "ReadColumns": [
                                                                                            "id",
                                                                                            "nt2_id"
                                                                                        ],
                                                                                        "ReadRange": [
                                                                                            "id (1)"
                                                                                        ],
                                                                                        "Scan": "Parallel",
                                                                                        "Table": "postgres_jointest/join4.test_plan/nt3"
                                                                                    }
                                                                                ],
                                                                                "PlanNodeId": 11,
                                                                                "Tables": [
                                                                                    "postgres_jointest/join4.test_plan/nt3"
                                                                                ]
                                                                            }
                                                                        ]
                                                                    }
                                                                ]
                                                            },
                                                            {
                                                                "Node Type": "Broadcast",
                                                                "PlanNodeId": 10,
                                                                "PlanNodeType": "Connection",
                                                                "Plans": [
                                                                    {
                                                                        "Node Type": "Stage",
                                                                        "PlanNodeId": 9,
                                                                        "Plans": [
                                                                            {
                                                                                "Node Type": "UnionAll",
                                                                                "PlanNodeId": 8,
                                                                                "PlanNodeType": "Connection",
                                                                                "Plans": [
                                                                                    {
                                                                                        "Node Type": "Filter-LeftJoin (MapJoin)",
                                                                                        "Operators": [
                                                                                            {
                                                                                                "Inputs": [
                                                                                                    {
                                                                                                        "InternalOperatorId": 1
                                                                                                    }
                                                                                                ],
                                                                                                "Name": "Filter",
                                                                                                "Predicate": "{b1: ExtractMembers.nt2.b1,b2: ExtractMembers.nt2.b2,b3: ExtractMembers.nt2.b1 AND {a1: ExtractMembers.a1,a2: ExtractMembers.a2,a3: Exist(ExtractMembers.id),id: ExtractMembers.id}.a3,id: ExtractMembers.nt2.id,nt1_id: ExtractMembers.nt2.nt1_id}.b3"
                                                                                            },
                                                                                            {
                                                                                                "Condition": "nt2.nt1_id = ss1.id",
                                                                                                "Inputs": [
                                                                                                    {
                                                                                                        "ExternalPlanNodeId": 6
                                                                                                    },
                                                                                                    {
                                                                                                        "ExternalPlanNodeId": 5
                                                                                                    }
                                                                                                ],
                                                                                                "Name": "LeftJoin (MapJoin)"
                                                                                            }
                                                                                        ],
                                                                                        "PlanNodeId": 7,
                                                                                        "Plans": [
                                                                                            {
                                                                                                "Node Type": "TableFullScan",
                                                                                                "Operators": [
                                                                                                    {
                                                                                                        "Inputs": [],
                                                                                                        "Name": "TableFullScan",
                                                                                                        "Path": "/Root/postgres_jointest/join4.test_plan/nt2",
                                                                                                        "ReadColumns": [
                                                                                                            "b1",
                                                                                                            "b2",
                                                                                                            "id",
                                                                                                            "nt1_id"
                                                                                                        ],
                                                                                                        "ReadRanges": [
                                                                                                            "id (-\u221e, +\u221e)"
                                                                                                        ],
                                                                                                        "ReadRangesPointPrefixLen": "0",
                                                                                                        "Scan": "Parallel",
                                                                                                        "Table": "postgres_jointest/join4.test_plan/nt2"
                                                                                                    }
                                                                                                ],
                                                                                                "PlanNodeId": 6,
                                                                                                "Tables": [
                                                                                                    "postgres_jointest/join4.test_plan/nt2"
                                                                                                ]
                                                                                            },
                                                                                            {
                                                                                                "Node Type": "Broadcast",
                                                                                                "PlanNodeId": 5,
                                                                                                "PlanNodeType": "Connection",
                                                                                                "Plans": [
                                                                                                    {
                                                                                                        "Node Type": "Stage",
                                                                                                        "PlanNodeId": 4,
                                                                                                        "Plans": [
                                                                                                            {
                                                                                                                "Node Type": "UnionAll",
                                                                                                                "PlanNodeId": 3,
                                                                                                                "PlanNodeType": "Connection",
                                                                                                                "Plans": [
                                                                                                                    {
                                                                                                                        "Node Type": "Stage",
                                                                                                                        "PlanNodeId": 2,
                                                                                                                        "Plans": [
                                                                                                                            {
                                                                                                                                "Node Type": "TableFullScan",
                                                                                                                                "Operators": [
                                                                                                                                    {
                                                                                                                                        "Inputs": [],
                                                                                                                                        "Name": "TableFullScan",
                                                                                                                                        "Path": "/Root/postgres_jointest/join4.test_plan/nt1",
                                                                                                                                        "ReadColumns": [
                                                                                                                                            "a1",
                                                                                                                                            "a2",
                                                                                                                                            "id"
                                                                                                                                        ],
                                                                                                                                        "ReadRanges": [
                                                                                                                                            "id (-\u221e, +\u221e)"
                                                                                                                                        ],
                                                                                                                                        "ReadRangesPointPrefixLen": "0",
                                                                                                                                        "Scan": "Parallel",
                                                                                                                                        "Table": "postgres_jointest/join4.test_plan/nt1"
                                                                                                                                    }
                                                                                                                                ],
                                                                                                                                "PlanNodeId": 1,
                                                                                                                                "Tables": [
                                                                                                                                    "postgres_jointest/join4.test_plan/nt1"
                                                                                                                                ]
                                                                                                                            }
                                                                                                                        ]
                                                                                                                    }
                                                                                                                ]
                                                                                                            }
                                                                                                        ]
                                                                                                    }
                                                                                                ]
                                                                                            }
                                                                                        ]
                                                                                    }
                                                                                ]
                                                                            }
                                                                        ]
                                                                    }
                                                                ]
                                                            }
                                                        ]
                                                    }
                                                ]
                                            }
                                        ]
                                    }
                                ]
                            }
                        ]
                    }
                ]
            }
        ],
        "Stats": {
            "ResourcePoolId": "default"
        }
    },
    "meta": {
        "type": "query",
        "version": "0.2"
    },
    "tables": [
        {
            "name": "/Root/postgres_jointest/join4.test_plan/nt1",
            "reads": [
                {
                    "columns": [
                        "a1",
                        "a2",
                        "id"
                    ],
                    "scan_by": [
                        "id (-\u221e, +\u221e)"
                    ],
                    "type": "FullScan"
                },
                {
                    "columns": [
                        "a1",
                        "a2",
                        "id"
                    ],
                    "scan_by": [
                        "id (-\u221e, +\u221e)"
                    ],
                    "type": "FullScan"
                }
            ]
        },
        {
            "name": "/Root/postgres_jointest/join4.test_plan/nt2",
            "reads": [
                {
                    "columns": [
                        "b1",
                        "b2",
                        "id",
                        "nt1_id"
                    ],
                    "scan_by": [
                        "id (-\u221e, +\u221e)"
                    ],
                    "type": "FullScan"
                },
                {
                    "columns": [
                        "b1",
                        "b2",
                        "id",
                        "nt1_id"
                    ],
                    "scan_by": [
                        "id (-\u221e, +\u221e)"
                    ],
                    "type": "FullScan"
                }
            ]
        },
        {
            "name": "/Root/postgres_jointest/join4.test_plan/nt3",
            "reads": [
                {
                    "columns": [
                        "id",
                        "nt2_id"
                    ],
                    "lookup_by": [
                        "id (1)"
                    ],
                    "type": "Lookup"
                },
                {
                    "columns": [
                        "id",
                        "nt2_id"
                    ],
                    "lookup_by": [
                        "id (1)"
                    ],
                    "type": "Lookup"
                }
            ]
        }
    ]
}<|MERGE_RESOLUTION|>--- conflicted
+++ resolved
@@ -29,11 +29,7 @@
                                 "PlanNodeType": "Connection",
                                 "Plans": [
                                     {
-<<<<<<< HEAD
-                                        "Node Type": "Limit-Filter-LeftJoin (MapJoin)",
-=======
                                         "Node Type": "Limit-Union",
->>>>>>> f1686eb5
                                         "Operators": [
                                             {
                                                 "Inputs": [
@@ -50,52 +46,17 @@
                                                         "ExternalPlanNodeId": 30
                                                     },
                                                     {
-<<<<<<< HEAD
-                                                        "ExternalPlanNodeId": 10
-                                                    }
-                                                ],
-                                                "Name": "LeftJoin (MapJoin)"
-=======
                                                         "ExternalPlanNodeId": 15
                                                     }
                                                 ],
                                                 "Name": "Union"
->>>>>>> f1686eb5
                                             }
                                         ],
                                         "PlanNodeId": 31,
                                         "Plans": [
                                             {
-<<<<<<< HEAD
-                                                "Node Type": "TablePointLookup",
-                                                "Operators": [
-                                                    {
-                                                        "Inputs": [],
-                                                        "Name": "TablePointLookup",
-                                                        "Path": "/Root/postgres_jointest/join4.test_plan/nt3",
-                                                        "ReadColumns": [
-                                                            "id",
-                                                            "nt2_id"
-                                                        ],
-                                                        "ReadRange": [
-                                                            "id (1)"
-                                                        ],
-                                                        "Scan": "Parallel",
-                                                        "Table": "postgres_jointest/join4.test_plan/nt3"
-                                                    }
-                                                ],
-                                                "PlanNodeId": 11,
-                                                "Tables": [
-                                                    "postgres_jointest/join4.test_plan/nt3"
-                                                ]
-                                            },
-                                            {
-                                                "Node Type": "Broadcast",
-                                                "PlanNodeId": 10,
-=======
                                                 "Node Type": "UnionAll",
                                                 "PlanNodeId": 30,
->>>>>>> f1686eb5
                                                 "PlanNodeType": "Connection",
                                                 "Plans": [
                                                     {
@@ -131,24 +92,13 @@
                                                                 "PlanNodeType": "Connection",
                                                                 "Plans": [
                                                                     {
-<<<<<<< HEAD
-                                                                        "Node Type": "LeftJoin (MapJoin)",
-                                                                        "Operators": [
-=======
                                                                         "Node Type": "Stage",
                                                                         "PlanNodeId": 27,
                                                                         "Plans": [
->>>>>>> f1686eb5
                                                                             {
                                                                                 "Node Type": "TablePointLookup",
                                                                                 "Operators": [
                                                                                     {
-<<<<<<< HEAD
-                                                                                        "ExternalPlanNodeId": 5
-                                                                                    }
-                                                                                ],
-                                                                                "Name": "LeftJoin (MapJoin)"
-=======
                                                                                         "Inputs": [],
                                                                                         "Name": "TablePointLookup",
                                                                                         "Path": "/Root/postgres_jointest/join4.test_plan/nt3",
@@ -341,7 +291,6 @@
                                                                                 ],
                                                                                 "Name": "Filter",
                                                                                 "Predicate": "{b1: ExtractMembers.nt2.b1,b2: ExtractMembers.nt2.b2,b3: ExtractMembers.nt2.b1 AND {a1: ExtractMembers.a1,a2: ExtractMembers.a2,a3: Exist(ExtractMembers.id),id: ExtractMembers.id}.a3,id: ExtractMembers.nt2.id,nt1_id: ExtractMembers.nt2.nt1_id}.b3"
->>>>>>> f1686eb5
                                                                             }
                                                                         ],
                                                                         "PlanNodeId": 12,
