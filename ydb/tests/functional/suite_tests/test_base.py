--- conflicted
+++ resolved
@@ -276,10 +276,6 @@
             KikimrConfigGenerator(
                 udfs_path=yatest.common.build_path("yql/udfs"),
                 use_in_memory_pdisks=True,
-<<<<<<< HEAD
-                disable_iterator_reads=True,
-=======
->>>>>>> 37290b17
                 extra_feature_flags=["enable_resource_pools"],
                 column_shard_config={
                     'allow_nullable_columns_in_pk': True,
