--- conflicted
+++ resolved
@@ -24,8 +24,6 @@
         cls.setup_cluster()
         cls.run_cli(['workload', 'clickbench', '-p', 'olap_yatests/clickbench/hits', 'init', '--store=column'])
         cls.run_cli(['workload', 'clickbench', '-p', 'olap_yatests/clickbench/hits', 'import', 'files', '--input', yatest.common.source_path("ydb/tests/functional/clickbench/data/hits.csv")])
-<<<<<<< HEAD
-=======
         super().setup_class()
 
 
@@ -38,5 +36,4 @@
         cls.setup_cluster()
         cls.run_cli(['workload', 'clickbench', '-p', 'olap_yatests/clickbench/hits', 'init', '--store=column'])
         cls.run_cli(['workload', 'clickbench', '-p', 'olap_yatests/clickbench/hits', 'import', 'files', '--input', yatest.common.source_path("ydb/tests/functional/clickbench/data/hits.csv")])
->>>>>>> 832cd121
         super().setup_class()