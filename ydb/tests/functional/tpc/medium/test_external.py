--- conflicted
+++ resolved
@@ -1,9 +1,6 @@
 from ydb.tests.olap.load.lib.external import ExternalSuiteBase, pytest_generate_tests # noqa
 from ydb.tests.functional.tpc.lib.conftest import FunctionalTestBase
-<<<<<<< HEAD
-=======
 from ydb.tests.olap.lib.ydb_cluster import YdbCluster
->>>>>>> 832cd121
 
 
 class TestExternalE1(ExternalSuiteBase, FunctionalTestBase):
@@ -15,24 +12,13 @@
         YdbCluster._tables_path = ''
         cls.setup_cluster()
         cls.run_cli([
-<<<<<<< HEAD
-            'workload', 'query', '-p', f'olap_yatests/{cls.external_folder}', 'init', '--suite-path', cls.get_external_path()
-        ])
-        cls.run_cli([
-            'workload', 'query', '-p', f'olap_yatests/{cls.external_folder}', 'import', '--suite-path', cls.get_external_path()
-=======
             'workload', 'query', '-p', f'{cls.external_folder}', 'init', '--suite-path', cls.get_external_path()
         ])
         cls.run_cli([
             'workload', 'query', '-p', f'{cls.external_folder}', 'import', '--suite-path', cls.get_external_path()
->>>>>>> 832cd121
         ])
         super().setup_class()
 
     @classmethod
     def teardown_class(cls) -> None:
-<<<<<<< HEAD
-        cls.run_cli(['workload', 'query', '-p', f'olap_yatests/{cls.external_folder}', 'clean'])
-=======
-        cls.run_cli(['workload', 'query', '-p', f'{cls.external_folder}', 'clean'])
->>>>>>> 832cd121
+        cls.run_cli(['workload', 'query', '-p', f'{cls.external_folder}', 'clean'])