--- conflicted
+++ resolved
@@ -3,12 +3,8 @@
 
 TEST_SRCS(
     test_clickbench.py
-<<<<<<< HEAD
+    test_workload_simple_queue.py
     test_external.py
-=======
-    test_workload_simple_queue.py
-#    test_external.py
->>>>>>> f3e3645c
     test_diff_processing.py
     test_tpch.py
 )
