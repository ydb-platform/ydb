PROGRAM(ydb-config-meta-dumper)

PEERDIR(
    ydb/core/protos
    library/cpp/json
<<<<<<< HEAD
=======
    library/cpp/getopt
>>>>>>> 0c917181
    library/cpp/svnversion
)

SRCS(main.cpp)

END()<|MERGE_RESOLUTION|>--- conflicted
+++ resolved
@@ -3,10 +3,7 @@
 PEERDIR(
     ydb/core/protos
     library/cpp/json
-<<<<<<< HEAD
-=======
     library/cpp/getopt
->>>>>>> 0c917181
     library/cpp/svnversion
 )
 
