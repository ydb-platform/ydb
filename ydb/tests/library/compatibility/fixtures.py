--- conflicted
+++ resolved
@@ -108,7 +108,6 @@
         )
         self.driver.wait()
         yield
-<<<<<<< HEAD
         self.cluster.stop()
 
 
@@ -144,8 +143,4 @@
             node.stop()
             node.binary_path = current_binary_path
             node.start()
-            yield
-        
-=======
-        self.cluster.stop()
->>>>>>> c2d28432
+            yield