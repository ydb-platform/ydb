RECURSE(binaries)

PY23_LIBRARY()


<<<<<<< HEAD
PY_SRCS(
    fixtures.py
)
=======
RUN_PROGRAM(
    ydb/tests/library/compatibility/downloader stable-24-4/release/ydbd ydbd-prelast-stable
    OUT_NOAUTO ydbd-prelast-stable
)

END()
>>>>>>> 568c6005

END()<|MERGE_RESOLUTION|>--- conflicted
+++ resolved
@@ -3,17 +3,13 @@
 PY23_LIBRARY()
 
 
-<<<<<<< HEAD
 PY_SRCS(
     fixtures.py
 )
-=======
+
 RUN_PROGRAM(
     ydb/tests/library/compatibility/downloader stable-24-4/release/ydbd ydbd-prelast-stable
     OUT_NOAUTO ydbd-prelast-stable
 )
 
-END()
->>>>>>> 568c6005
-
 END()