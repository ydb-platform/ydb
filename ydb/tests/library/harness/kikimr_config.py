--- conflicted
+++ resolved
@@ -185,15 +185,12 @@
             memory_controller_config=None,
             verbose_memory_limit_exception=False,
             enable_static_auth=False,
-<<<<<<< HEAD
-            monitoring_allowed_sids=[],
-            viewer_allowed_sids=[],
-=======
             cms_config=None,
             explicit_statestorage_config=None,
             protected_mode=False,
             tiny_mode=False,
->>>>>>> a0d5cb38
+            monitoring_allowed_sids=[],
+            viewer_allowed_sids=[],
     ):
         if extra_feature_flags is None:
             extra_feature_flags = []
