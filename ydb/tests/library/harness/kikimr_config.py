# -*- coding: utf-8 -*-
import copy
import itertools
import os
import socket
import sys
import tempfile

import six
import yaml
from google.protobuf.text_format import Parse
from importlib_resources import read_binary

import yatest

from ydb.core.protos import config_pb2
from ydb.tests.library.common.types import Erasure

from . import tls_tools
from .kikimr_port_allocator import KikimrPortManagerPortAllocator
from .param_constants import kikimr_driver_path, ydb_cli_path
from .util import LogLevels

PDISK_SIZE_STR = os.getenv("YDB_PDISK_SIZE", str(64 * 1024 * 1024 * 1024))
if PDISK_SIZE_STR.endswith("GB"):
    PDISK_SIZE = int(PDISK_SIZE_STR[:-2]) * 1024 * 1024 * 1024
else:
    PDISK_SIZE = int(PDISK_SIZE_STR)

KNOWN_STATIC_YQL_UDFS = set([
    "yql/udfs/common/unicode",
    "yql/udfs/common/url",
    "yql/udfs/common/compress",
])


def _get_fqdn():
    hostname = socket.gethostname()
    addrinfo = socket.getaddrinfo(hostname, None, socket.AF_UNSPEC, 0, 0, socket.AI_CANONNAME)
    for ai in addrinfo:
        canonname_candidate = ai[3]
        if canonname_candidate:
            return six.text_type(canonname_candidate)
    assert False, 'Failed to get FQDN'


# GRPC_SERVER:DEBUG,TICKET_PARSER:WARN,KQP_COMPILE_ACTOR:DEBUG
def _get_additional_log_configs():
    log_configs = os.getenv('YDB_ADDITIONAL_LOG_CONFIGS', '')
    rt = {}

    for c_and_l in log_configs.split(','):
        if c_and_l:
            c, log_level = c_and_l.split(':')
            rt[c] = LogLevels.from_string(log_level)
    return rt


def _get_grpc_host():
    if sys.platform == "darwin":
        return "localhost"
    return "[::]"


def _load_default_yaml(default_tablet_node_ids, ydb_domain_name, static_erasure, log_configs):
    data = read_binary(__name__, "resources/default_yaml.yml")
    if isinstance(data, bytes):
        data = data.decode('utf-8')
    data = data.format(
        ydb_result_rows_limit=os.getenv("YDB_KQP_RESULT_ROWS_LIMIT", 1000),
        ydb_yql_syntax_version=os.getenv("YDB_YQL_SYNTAX_VERSION", "1"),
        ydb_defaut_tablet_node_ids=str(default_tablet_node_ids),
        ydb_default_log_level=int(LogLevels.from_string(os.getenv("YDB_DEFAULT_LOG_LEVEL", "NOTICE"))),
        ydb_domain_name=ydb_domain_name,
        ydb_static_erasure=static_erasure,
        ydb_grpc_host=_get_grpc_host(),
        ydb_pq_topics_are_first_class_citizen=bool(os.getenv("YDB_PQ_TOPICS_ARE_FIRST_CLASS_CITIZEN", "true")),
        ydb_pq_cluster_table_path=str(os.getenv("YDB_PQ_CLUSTER_TABLE_PATH", "")),
        ydb_pq_version_table_path=str(os.getenv("YDB_PQ_VERSION_TABLE_PATH", "")),
        ydb_pq_root=str(os.getenv("YDB_PQ_ROOT", "")),
    )
    yaml_dict = yaml.safe_load(data)
    yaml_dict["log_config"]["entry"] = []
    for log, level in six.iteritems(log_configs):
        yaml_dict["log_config"]["entry"].append({"component": log, "level": int(level)})
    if os.getenv("YDB_ENABLE_COLUMN_TABLES", "") == "true":
        yaml_dict |= {"column_shard_config": {"disabled_on_scheme_shard": False}}
        yaml_dict["table_service_config"]["enable_htap_tx"] = True
        yaml_dict["table_service_config"]["enable_olap_sink"] = True
        yaml_dict["table_service_config"]["enable_create_table_as"] = True
        yaml_dict["feature_flags"]["enable_table_datetime64"] = True
    return yaml_dict


def _load_yaml_config(filename):
    with open(filename, "r") as f:
        return yaml.safe_load(f)


def _use_in_memory_pdisks_var(pdisk_store_path, use_in_memory_pdisks):
    if os.getenv('YDB_USE_IN_MEMORY_PDISKS') is not None:
        return os.getenv('YDB_USE_IN_MEMORY_PDISKS') == "true"

    if pdisk_store_path:
        return False

    return use_in_memory_pdisks


class KikimrConfigGenerator(object):
    def __init__(
            self,
            erasure=None,
            binary_paths=None,
            nodes=None,
            additional_log_configs=None,
            port_allocator=None,
            udfs_path=None,
            output_path=None,
            enable_pq=True,
            pq_client_service_types=None,
            pdisk_store_path=None,
            enable_sqs=False,
            domain_name='Root',
            suppress_version_check=True,
            static_pdisk_size=PDISK_SIZE,
            dynamic_pdisk_size=PDISK_SIZE,
            dynamic_pdisks=[],
            dynamic_storage_pools=[dict(name="dynamic_storage_pool:1", kind="hdd", pdisk_user_kind=0)],
            state_storage_rings=None,
            n_to_select=None,
            use_log_files=True,
            grpc_ssl_enable=False,
            use_in_memory_pdisks=True,
            enable_pqcd=True,
            enable_metering=False,
            enable_audit_log=False,
            audit_log_config=None,
            grpc_tls_data_path=None,
            fq_config_path=None,
            public_http_config_path=None,
            public_http_config=None,
            auth_config_path=None,
            enable_public_api_external_blobs=False,
            node_kind=None,
            bs_cache_file_path=None,
            yq_tenant=None,
            use_legacy_pq=False,
            dc_mapping={},
            enable_alter_database_create_hive_first=False,
            overrided_actor_system_config=None,
            default_users=None,  # dict[user]=password
            extra_feature_flags=None,  # list[str]
            extra_grpc_services=None,  # list[str]
            hive_config=None,
            datashard_config=None,
            columnshard_config=None,
            enforce_user_token_requirement=False,
            default_user_sid=None,
            pg_compatible_expirement=False,
            generic_connector_config=None,  # typing.Optional[TGenericConnectorConfig]
            kafka_api_port=None,
            metadata_section=None,
            column_shard_config=None,
            use_config_store=False,
            separate_node_configs=False,
            default_clusteradmin=None,
            enable_resource_pools=None,
            scan_grouped_memory_limiter_config=None,
            comp_grouped_memory_limiter_config=None,
            deduplication_grouped_memory_limiter_config=None,
            query_service_config=None,
            domain_login_only=None,
            use_self_management=False,
            simple_config=False,
<<<<<<< HEAD
            monitoring_allowed_sids=[],
            viewer_allowed_sids=[],
=======
            breakpad_minidumps_path=None,
            breakpad_minidumps_script=None,
            explicit_hosts_and_host_configs=False,
            table_service_config=None,  # dict[name]=value
            bridge_config=None,
            memory_controller_config=None,
            verbose_memory_limit_exception=False,
            enable_static_auth=False,
>>>>>>> 2503a6bd
    ):
        if extra_feature_flags is None:
            extra_feature_flags = []
        if extra_grpc_services is None:
            extra_grpc_services = []

        self.use_log_files = use_log_files
        self.use_self_management = use_self_management
        self.simple_config = simple_config
        self.suppress_version_check = suppress_version_check
        if use_self_management:
            self.suppress_version_check = False
        self._pdisk_store_path = pdisk_store_path
        self.static_pdisk_size = static_pdisk_size
        self.app_config = config_pb2.TAppConfig()
        self.port_allocator = KikimrPortManagerPortAllocator() if port_allocator is None else port_allocator
        erasure = Erasure.NONE if erasure is None else erasure
        self.__grpc_ssl_enable = grpc_ssl_enable
        self.__grpc_tls_data_path = None
        self.__grpc_tls_ca = None
        self.__grpc_tls_key = None
        self.__grpc_tls_cert = None
        self._pdisks_info = []
        if self.__grpc_ssl_enable:
            self.__grpc_tls_data_path = grpc_tls_data_path or yatest.common.output_path()
            cert_pem, key_pem = tls_tools.generate_selfsigned_cert(_get_fqdn())
            self.__grpc_tls_ca = cert_pem
            self.__grpc_tls_key = key_pem
            self.__grpc_tls_cert = cert_pem

        self.__binary_paths = binary_paths
        rings_count = 3 if erasure == Erasure.MIRROR_3_DC else 1
        if nodes is None:
            nodes = rings_count * erasure.min_fail_domains
        self._rings_count = rings_count
        self.__node_ids = list(range(1, nodes + 1))
        self.n_to_select = n_to_select
        if self.n_to_select is None:
            if erasure == Erasure.MIRROR_3_DC:
                self.n_to_select = 9
            else:
                self.n_to_select = min(5, nodes)
        self.state_storage_rings = state_storage_rings
        if self.state_storage_rings is None:
            self.state_storage_rings = copy.deepcopy(self.__node_ids[: 9 if erasure == Erasure.MIRROR_3_DC else 8])
        self.__use_in_memory_pdisks = _use_in_memory_pdisks_var(pdisk_store_path, use_in_memory_pdisks)
        self.__pdisks_directory = os.getenv('YDB_PDISKS_DIRECTORY')
        self.static_erasure = erasure
        self.domain_name = domain_name
        self.__number_of_pdisks_per_node = 1 + len(dynamic_pdisks)
        self.__udfs_path = udfs_path
        self._dcs = [1]
        if erasure == Erasure.MIRROR_3_DC:
            self._dcs = [1, 2, 3]

        self.__additional_log_configs = {} if additional_log_configs is None else additional_log_configs
        self.__additional_log_configs.update(_get_additional_log_configs())
        if pg_compatible_expirement:
            self.__additional_log_configs.update({
                'PGWIRE': LogLevels.from_string('DEBUG'),
                'LOCAL_PGWIRE': LogLevels.from_string('DEBUG'),
            })

        self.dynamic_pdisk_size = dynamic_pdisk_size
        self.dynamic_storage_pools = dynamic_storage_pools

        self.__dynamic_pdisks = dynamic_pdisks

        try:
            test_path = yatest.common.test_output_path()
        except Exception:
            test_path = os.path.abspath("kikimr_working_dir")

        self.__working_dir = output_path or test_path

        if not os.path.isdir(self.__working_dir):
            os.makedirs(self.__working_dir)

        self.node_kind = node_kind
        self.yq_tenant = yq_tenant
        self.dc_mapping = dc_mapping

        self.__bs_cache_file_path = bs_cache_file_path

        self.yaml_config = _load_default_yaml(self.__node_ids, self.domain_name, self.static_erasure, self.__additional_log_configs)

        security_config_root = self.yaml_config["domains_config"]
        if self.use_self_management:
            self.yaml_config["self_management_config"] = dict()
            self.yaml_config["self_management_config"]["enabled"] = True

        if overrided_actor_system_config:
            self.yaml_config["actor_system_config"] = overrided_actor_system_config

        if "table_service_config" not in self.yaml_config:
            self.yaml_config["table_service_config"] = {}

        if os.getenv('YDB_KQP_ENABLE_IMMEDIATE_EFFECTS', 'false').lower() == 'true':
            self.yaml_config["table_service_config"]["enable_kqp_immediate_effects"] = True

        if os.getenv('PGWIRE_LISTENING_PORT', ''):
            self.yaml_config["local_pg_wire_config"] = {}
            self.yaml_config["local_pg_wire_config"]["listening_port"] = os.getenv('PGWIRE_LISTENING_PORT')

        # dirty hack for internal ydbd flavour
        if "cert" in self.get_binary_path(0):
            # Hardcoded feature flags. Should be hardcoded in binary itself
            self.yaml_config["feature_flags"]["enable_strict_acl_check"] = True
            self.yaml_config["feature_flags"]["enable_strict_user_management"] = True
            self.yaml_config["feature_flags"]["enable_database_admin"] = True
            self.yaml_config["feature_flags"]["database_yaml_config_allowed"] = True
            self.yaml_config["feature_flags"]["enable_resource_pools"] = False
            self.yaml_config["feature_flags"]["check_database_access_permission"] = True

        self.yaml_config["feature_flags"]["enable_public_api_external_blobs"] = enable_public_api_external_blobs

        # for faster shutdown: there is no reason to wait while tablets are drained before whole cluster is stopping
        self.yaml_config["feature_flags"]["enable_drain_on_shutdown"] = False
        if enable_resource_pools is not None:
            self.yaml_config["feature_flags"]["enable_resource_pools"] = enable_resource_pools
        for extra_feature_flag in extra_feature_flags:
            self.yaml_config["feature_flags"][extra_feature_flag] = True
        if enable_alter_database_create_hive_first:
            self.yaml_config["feature_flags"]["enable_alter_database_create_hive_first"] = enable_alter_database_create_hive_first
        self.yaml_config['pqconfig']['enabled'] = enable_pq
        self.yaml_config['pqconfig']['enable_proto_source_id_info'] = True
        self.yaml_config['pqconfig']['max_storage_node_port'] = 65535
        # NOTE(shmel1k@): KIKIMR-14221
        if use_legacy_pq:
            self.yaml_config['pqconfig']['topics_are_first_class_citizen'] = False
            self.yaml_config['pqconfig']['cluster_table_path'] = '/Root/PQ/Config/V2/Cluster'
            self.yaml_config['pqconfig']['version_table_path'] = '/Root/PQ/Config/V2/Versions'
            self.yaml_config['pqconfig']['check_acl'] = False
            self.yaml_config['pqconfig']['require_credentials_in_new_protocol'] = False
            self.yaml_config['pqconfig']['root'] = '/Root/PQ'
            self.yaml_config['pqconfig']['quoting_config']['enable_quoting'] = False
        if pq_client_service_types:
            self.yaml_config['pqconfig']['client_service_type'] = []
            for service_type in pq_client_service_types:
                self.yaml_config['pqconfig']['client_service_type'].append({'name': service_type})
        if column_shard_config:
            self.yaml_config["column_shard_config"] = column_shard_config

        self.yaml_config['grpc_config']['services'].extend(extra_grpc_services)

        # NOTE(shmel1k@): change to 'true' after migration to YDS scheme
        self.yaml_config['sqs_config']['enable_sqs'] = enable_sqs
        self.yaml_config['pqcluster_discovery_config']['enabled'] = enable_pqcd
        self.yaml_config["net_classifier_config"]["net_data_file_path"] = os.path.join(
            self.__working_dir,
            'netData.tsv',
        )
        with open(self.yaml_config["net_classifier_config"]["net_data_file_path"], "w") as net_data_file:
            net_data_file.write("")

        if enable_metering:
            self.__set_enable_metering()

        if enable_audit_log:
            self.__set_audit_log(audit_log_config)

        self.naming_config = config_pb2.TAppConfig()
        dc_it = itertools.cycle(self._dcs)
        rack_it = itertools.count(start=1)
        body_it = itertools.count(start=1)
        self.yaml_config["nameservice_config"] = {"node": []}
        self.breakpad_minidumps_path = breakpad_minidumps_path
        self.breakpad_minidumps_script = breakpad_minidumps_script
        for node_id in self.__node_ids:
            dc, rack, body = next(dc_it), next(rack_it), next(body_it)
            ic_port = self.port_allocator.get_node_port_allocator(node_id).ic_port
            node = self.naming_config.NameserviceConfig.Node.add(
                NodeId=node_id,
                Address="::1",
                Port=ic_port,
                Host="localhost",
            )

            node.WalleLocation.DataCenter = str(dc)
            node.WalleLocation.Rack = str(rack)
            node.WalleLocation.Body = body
            self.yaml_config["nameservice_config"]["node"].append(
                dict(
                    node_id=node_id,
                    address="::1", port=ic_port,
                    host='localhost',
                    walle_location=dict(
                        data_center=str(dc),
                        rack=str(rack),
                        body=body,
                    )
                )
            )

        if auth_config_path:
            self.yaml_config["auth_config"] = _load_yaml_config(auth_config_path)

        if domain_login_only is not None:
            if "auth_config" not in self.yaml_config:
                self.yaml_config["auth_config"] = dict()
            self.yaml_config["auth_config"]["domain_login_only"] = domain_login_only

        if fq_config_path:
            self.yaml_config["federated_query_config"] = _load_yaml_config(fq_config_path)

        if public_http_config:
            self.yaml_config["public_http_config"] = public_http_config
        elif public_http_config_path:
            self.yaml_config["public_http_config"] = _load_yaml_config(public_http_config_path)

        if hive_config:
            self.yaml_config["hive_config"] = hive_config

        if datashard_config:
            self.yaml_config["data_shard_config"] = datashard_config
        if columnshard_config:
            self.yaml_config["column_shard_config"] = columnshard_config

        if column_shard_config:
            self.yaml_config["column_shard_config"] = column_shard_config

        if query_service_config:
            self.yaml_config["query_service_config"] = query_service_config

        if scan_grouped_memory_limiter_config:
            self.yaml_config["scan_grouped_memory_limiter_config"] = scan_grouped_memory_limiter_config
        if comp_grouped_memory_limiter_config:
            self.yaml_config["comp_grouped_memory_limiter_config"] = comp_grouped_memory_limiter_config
        if deduplication_grouped_memory_limiter_config:
            self.yaml_config["deduplication_grouped_memory_limiter_config"] = deduplication_grouped_memory_limiter_config

        self.__build()

        if self.grpc_ssl_enable:
            self.yaml_config["grpc_config"]["ca"] = self.grpc_tls_ca_path
            self.yaml_config["grpc_config"]["cert"] = self.grpc_tls_cert_path
            self.yaml_config["grpc_config"]["key"] = self.grpc_tls_key_path

        if default_users is not None:
            # check for None for remove default users for empty dict
            if "security_config" not in security_config_root:
                security_config_root["security_config"] = dict()

            # remove existed default users
            security_config_root["security_config"]["default_users"] = []

            for user, password in default_users.items():
                security_config_root["security_config"]["default_users"].append({
                    "name": user,
                    "password": password,
                })

        if os.getenv("YDB_ALLOW_ORIGIN") is not None:
            self.yaml_config["monitoring_config"] = {"allow_origin": str(os.getenv("YDB_ALLOW_ORIGIN"))}

        if enforce_user_token_requirement:
            security_config_root["security_config"]["enforce_user_token_requirement"] = True

        if default_user_sid:
            security_config_root["security_config"]["default_user_sids"] = [default_user_sid]

        if memory_controller_config:
            self.yaml_config["memory_controller_config"] = memory_controller_config

        if os.getenv("YDB_HARD_MEMORY_LIMIT_BYTES"):
            if "memory_controller_config" not in self.yaml_config:
                self.yaml_config["memory_controller_config"] = {}
            self.yaml_config["memory_controller_config"]["hard_limit_bytes"] = int(os.getenv("YDB_HARD_MEMORY_LIMIT_BYTES"))

        if os.getenv("YDB_CHANNEL_BUFFER_SIZE"):
            self.yaml_config["table_service_config"]["resource_manager"]["channel_buffer_size"] = int(os.getenv("YDB_CHANNEL_BUFFER_SIZE"))

        if pg_compatible_expirement or 'YDB_EXPERIMENTAL_PG' in os.environ:
            self.yaml_config["table_service_config"]["enable_ast_cache"] = True
            self.yaml_config["table_service_config"]["index_auto_choose_mode"] = 'max_used_prefix'
            self.yaml_config["feature_flags"]['enable_temp_tables'] = True
            self.yaml_config["feature_flags"]['enable_table_pg_types'] = True
            self.yaml_config['feature_flags']['enable_pg_syntax'] = True
            self.yaml_config['feature_flags']['enable_uniq_constraint'] = True
            if "local_pg_wire_config" not in self.yaml_config:
                self.yaml_config["local_pg_wire_config"] = {}

            ydb_pgwire_port = self.port_allocator.get_node_port_allocator(node_id).pgwire_port
            self.yaml_config['local_pg_wire_config']['listening_port'] = ydb_pgwire_port

            # https://github.com/ydb-platform/ydb/issues/5152
            # self.yaml_config["table_service_config"]["enable_pg_consts_to_params"] = True

        if generic_connector_config:
            if "query_service_config" not in self.yaml_config:
                self.yaml_config["query_service_config"] = {}

            self.yaml_config["query_service_config"]["generic"] = {
                "connector": {
                    "endpoint": {
                        "host": generic_connector_config.Endpoint.host,
                        "port": generic_connector_config.Endpoint.port,
                    },
                    "use_ssl": generic_connector_config.UseSsl
                },
                "default_settings": [
                    {
                        "name": "DateTimeFormat",
                        "value": "string"
                    },
                    {
                        "name": "UsePredicatePushdown",
                        "value": "true"
                    }
                ]
            }

            self.yaml_config["feature_flags"]["enable_external_data_sources"] = True
            self.yaml_config["feature_flags"]["enable_script_execution_operations"] = True

        if kafka_api_port is not None:
            kafka_proxy_config = dict()
            kafka_proxy_config["enable_kafka_proxy"] = True
            kafka_proxy_config["listening_port"] = kafka_api_port

            self.yaml_config["kafka_proxy_config"] = kafka_proxy_config

        self.full_config = dict()
        if self.use_self_management:
            self.yaml_config["domains_config"].pop("security_config")
            self.yaml_config["default_disk_type"] = "ROT"
            self.yaml_config["fail_domain_type"] = "rack"
            self._add_host_config_and_hosts()
            self.yaml_config["erasure"] = self.yaml_config.pop("static_erasure")

            for name in ['blob_storage_config', 'domains_config', 'nameservice_config', 'system_tablets', 'grpc_config',
                         'channel_profile_config', 'interconnect_config']:
                del self.yaml_config[name]
        if self.simple_config:
            self.yaml_config.pop("feature_flags")
            self.yaml_config.pop("federated_query_config")
            self.yaml_config.pop("pqconfig")
            self.yaml_config.pop("pqcluster_discovery_config")
            self.yaml_config.pop("net_classifier_config")
            self.yaml_config.pop("sqs_config")
            self.yaml_config.pop("table_service_config")
            self.yaml_config.pop("kqpconfig")

        if metadata_section:
            self.full_config["metadata"] = metadata_section
            self.full_config["config"] = self.yaml_config
        else:
            self.full_config = self.yaml_config

        self.use_config_store = use_config_store
        self.separate_node_configs = separate_node_configs

        self.__default_clusteradmin = default_clusteradmin
        if self.__default_clusteradmin is not None:
            security_config = self.yaml_config["domains_config"]["security_config"]
            security_config.setdefault("administration_allowed_sids", []).append(self.__default_clusteradmin)
            security_config.setdefault("default_access", []).append('+F:{}'.format(self.__default_clusteradmin))
        self.__enable_static_auth = enable_static_auth

    @property
    def enable_static_auth(self):
        return self.__enable_static_auth

        for sid in monitoring_allowed_sids:
            security_config.setdefault("monitoring_allowed_sids", []).append(sid)

        for sid in viewer_allowed_sids:
            security_config.setdefault("viewer_allowed_sids", []).append(sid)

    @property
    def default_clusteradmin(self):
        return self.__default_clusteradmin

    @property
    def pdisks_info(self):
        return self._pdisks_info

    @property
    def grpc_tls_data_path(self):
        return self.__grpc_tls_data_path

    @property
    def grpc_tls_key_path(self):
        return os.path.join(self.grpc_tls_data_path, 'key.pem')

    @property
    def grpc_tls_cert_path(self):
        return os.path.join(self.grpc_tls_data_path, 'cert.pem')

    @property
    def grpc_tls_ca_path(self):
        return os.path.join(self.grpc_tls_data_path, 'ca.pem')

    @property
    def grpc_ssl_enable(self):
        return self.__grpc_ssl_enable

    @property
    def grpc_tls_cert(self):
        return self.__grpc_tls_cert

    @property
    def grpc_tls_key(self):
        return self.__grpc_tls_key

    @property
    def grpc_tls_ca(self):
        return self.__grpc_tls_ca

    @property
    def domains_txt(self):
        app_config = config_pb2.TAppConfig()
        Parse(read_binary(__name__, "resources/default_domains.txt"), app_config.DomainsConfig)
        return app_config.DomainsConfig

    @property
    def names_txt(self):
        return self.naming_config.NameserviceConfig

    def __set_enable_metering(self):
        metering_file_path = os.path.join(self.__working_dir, 'metering.txt')
        with open(metering_file_path, "w") as metering_file:
            metering_file.write('')
        self.yaml_config['metering_config'] = {'metering_file_path': metering_file_path}

    def __set_audit_log(self, audit_log_config):
        if audit_log_config is None:
            cfg = dict(file_backend=dict())
        else:
            cfg = audit_log_config.copy()
        file_backend_cfg = cfg.get('file_backend')

        # Generate path for audit file
        if file_backend_cfg is not None:
            file_path = file_backend_cfg.get('file_path')
            if file_path is None:
                audit_file = tempfile.NamedTemporaryFile('w', prefix="audit_log.", suffix=".txt",
                                                         dir=self.__working_dir)
                file_backend_cfg['file_path'] = audit_file.name
                with audit_file:
                    audit_file.write('')
        self.yaml_config['audit_config'] = cfg

    @property
    def metering_file_path(self):
        return self.yaml_config.get('metering_config', {}).get('metering_file_path')

    @property
    def audit_file_path(self):
        return self.yaml_config.get('audit_config', {}).get('file_backend', {}).get('file_path')

    @property
    def sqs_service_enabled(self):
        return self.yaml_config['sqs_config']['enable_sqs']

    @property
    def working_dir(self):
        return self.__working_dir

    def get_binary_path(self, node_id):
        binary_paths = self.__binary_paths
        if not binary_paths:
            binary_paths = [kikimr_driver_path()]
        return binary_paths[node_id % len(binary_paths)]

    def get_ydb_cli_path(self):
        return ydb_cli_path()

    def get_binary_paths(self):
        binary_paths = self.__binary_paths
        if not binary_paths:
            binary_paths = [kikimr_driver_path()]
        return binary_paths

    def set_binary_paths(self, binary_paths):
        self.__binary_paths = binary_paths

    def write_tls_data(self):
        if self.__grpc_ssl_enable:
            for fpath, data in (
                (self.grpc_tls_ca_path, self.grpc_tls_ca), (self.grpc_tls_cert_path, self.grpc_tls_cert),
                (self.grpc_tls_key_path, self.grpc_tls_key)
            ):
                with open(fpath, 'wb') as f:
                    f.write(data)

    def write_proto_configs(self, configs_path):
        self.write_tls_data()
        with open(os.path.join(configs_path, "config.yaml"), "w") as writer:
            writer.write(yaml.safe_dump(self.full_config))

    def clone_grpc_as_ext_endpoint(self, port, endpoint_id=None):
        cur_grpc_config = copy.deepcopy(self.yaml_config['grpc_config'])
        if 'ext_endpoints' in cur_grpc_config:
            del cur_grpc_config['ext_endpoints']

        cur_grpc_config['port'] = port

        if endpoint_id is not None:
            cur_grpc_config['endpoint_id'] = endpoint_id

        if 'ext_endpoints' not in self.yaml_config['grpc_config']:
            self.yaml_config['grpc_config']['ext_endpoints'] = []

        self.yaml_config['grpc_config']['ext_endpoints'].append(cur_grpc_config)

    def get_yql_udfs_to_load(self):
        if self.__udfs_path is None:
            return []
        udfs_path = self.__udfs_path
        result = []
        for dirpath, dnames, fnames in os.walk(udfs_path):
            is_loaded = False
            for already_loaded_static_udf in KNOWN_STATIC_YQL_UDFS:
                dirpath = dirpath.rstrip("/")

                if dirpath.endswith(already_loaded_static_udf):
                    is_loaded = True

            if is_loaded:
                continue

            for f in fnames:
                if f.endswith(".so"):
                    full = os.path.join(dirpath, f)
                    result.append(full)
                elif f.endswith('.dylib'):
                    full = os.path.join(dirpath, f)
                    result.append(full)
        return result

    def all_node_ids(self):
        return self.__node_ids

    def _add_state_storage_config(self):
        self.yaml_config["domains_config"]["state_storage"] = []
        self.yaml_config["domains_config"]["state_storage"].append({"ssid" : 1, "ring" : {"nto_select" : self.n_to_select, "ring" : []}})

        for ring in self.state_storage_rings:
            self.yaml_config["domains_config"]["state_storage"][0]["ring"]["ring"].append({"node" : ring if isinstance(ring, list) else [ring], "use_ring_specific_node_selection" : True})

    def _add_pdisk_to_static_group(self, pdisk_id, path, node_id, pdisk_category, ring):
        domain_id = len(
            self.yaml_config['blob_storage_config']["service_set"]["groups"][0]["rings"][ring]["fail_domains"])
        self.yaml_config['blob_storage_config']["service_set"]["pdisks"].append(
            {"node_id": node_id, "pdisk_id": pdisk_id, "path": path, "pdisk_guid": pdisk_id,
             "pdisk_category": pdisk_category})
        self.yaml_config['blob_storage_config']["service_set"]["vdisks"].append(
            {
                "vdisk_id": {"group_id": 0, "group_generation": 1, "ring": ring, "domain": domain_id, "vdisk": 0},
                "vdisk_location": {"node_id": node_id, "pdisk_id": pdisk_id, "pdisk_guid": pdisk_id,
                                   'vdisk_slot_id': 0},
            }
        )
        self.yaml_config['blob_storage_config']["service_set"]["groups"][0]["rings"][ring]["fail_domains"].append(
            {"vdisk_locations": [
                {"node_id": node_id, "pdisk_id": pdisk_id, "pdisk_guid": pdisk_id, 'vdisk_slot_id': 0}]}
        )

    def _initialize_pdisks_info(self):
        datacenter_id_generator = itertools.cycle(self._dcs)
        for node_id in self.__node_ids:
            datacenter_id = next(datacenter_id_generator)

            for pdisk_id in range(1, self.__number_of_pdisks_per_node + 1):
                disk_size = self.static_pdisk_size if pdisk_id <= 1 else self.__dynamic_pdisks[pdisk_id - 2].get(
                    'disk_size', self.dynamic_pdisk_size)
                pdisk_user_kind = 0 if pdisk_id <= 1 else self.__dynamic_pdisks[pdisk_id - 2].get('user_kind', 0)

                if self.__use_in_memory_pdisks:
                    pdisk_size_gb = disk_size / (1024 * 1024 * 1024)
                    pdisk_path = "SectorMap:%d:%d" % (pdisk_id, pdisk_size_gb)
                elif self.__pdisks_directory:
                    pdisk_path = os.path.join(self.__pdisks_directory, str(pdisk_id))
                else:
                    tmp_file = tempfile.NamedTemporaryFile(prefix="pdisk{}".format(pdisk_id), suffix=".data",
                                                           dir=self._pdisk_store_path)
                    pdisk_path = tmp_file.name

                self._pdisks_info.append({'pdisk_path': pdisk_path, 'node_id': node_id, 'disk_size': disk_size,
                                          'pdisk_user_kind': pdisk_user_kind})
                if not self.use_self_management and pdisk_id == 1 and node_id <= self.static_erasure.min_fail_domains * self._rings_count:
                    self._add_pdisk_to_static_group(
                        pdisk_id,
                        pdisk_path,
                        node_id,
                        pdisk_user_kind,
                        datacenter_id - 1,
                    )

    def _add_host_config_and_hosts(self):
        self._initialize_pdisks_info()
        host_configs = []
        hosts = []
        host_config_id_counter = itertools.count(1)

        for node_id in self.__node_ids:
            host_config_id = next(host_config_id_counter)
            drive = []
            for pdisk_info in self._pdisks_info:
                if pdisk_info['node_id'] == node_id:
                    drive.append(
                        {
                            "path": pdisk_info['pdisk_path'],
                            "type": pdisk_info.get('pdisk_type', 'ROT').upper(),
                        }
                    )

            host_configs.append(
                {
                    "host_config_id": host_config_id,
                    "drive": drive,
                }
            )
            hosts.append(
                {
                    "host": "localhost",
                    "port": self.port_allocator.get_node_port_allocator(node_id).ic_port,
                    "host_config_id": host_config_id,
                }
            )

        self.yaml_config["host_configs"] = host_configs
        self.yaml_config["hosts"] = hosts

    def __build(self):
        self.yaml_config["blob_storage_config"] = {}
        if self.__bs_cache_file_path:
            self.yaml_config["blob_storage_config"]["cache_file_path"] = \
                self.__bs_cache_file_path
        self.yaml_config["blob_storage_config"]["service_set"] = {}
        self.yaml_config["blob_storage_config"]["service_set"]["availability_domains"] = 1
        self.yaml_config["blob_storage_config"]["service_set"]["pdisks"] = []
        self.yaml_config["blob_storage_config"]["service_set"]["vdisks"] = []
        self.yaml_config["blob_storage_config"]["service_set"]["groups"] = [
            {"group_id": 0, 'group_generation': 1, 'erasure_species': int(self.static_erasure)}]
        self.yaml_config["blob_storage_config"]["service_set"]["groups"][0]["rings"] = []

        for dc in self._dcs:
            self.yaml_config["blob_storage_config"]["service_set"]["groups"][0]["rings"].append({"fail_domains": []})

        self._add_state_storage_config()
        if not self.use_self_management:
            self._initialize_pdisks_info()<|MERGE_RESOLUTION|>--- conflicted
+++ resolved
@@ -173,10 +173,6 @@
             domain_login_only=None,
             use_self_management=False,
             simple_config=False,
-<<<<<<< HEAD
-            monitoring_allowed_sids=[],
-            viewer_allowed_sids=[],
-=======
             breakpad_minidumps_path=None,
             breakpad_minidumps_script=None,
             explicit_hosts_and_host_configs=False,
@@ -185,7 +181,8 @@
             memory_controller_config=None,
             verbose_memory_limit_exception=False,
             enable_static_auth=False,
->>>>>>> 2503a6bd
+            monitoring_allowed_sids=[],
+            viewer_allowed_sids=[],
     ):
         if extra_feature_flags is None:
             extra_feature_flags = []
@@ -545,15 +542,15 @@
             security_config.setdefault("default_access", []).append('+F:{}'.format(self.__default_clusteradmin))
         self.__enable_static_auth = enable_static_auth
 
+        for sid in monitoring_allowed_sids:
+            security_config.setdefault("monitoring_allowed_sids", []).append(sid)
+
+        for sid in viewer_allowed_sids:
+            security_config.setdefault("viewer_allowed_sids", []).append(sid)
+
     @property
     def enable_static_auth(self):
         return self.__enable_static_auth
-
-        for sid in monitoring_allowed_sids:
-            security_config.setdefault("monitoring_allowed_sids", []).append(sid)
-
-        for sid in viewer_allowed_sids:
-            security_config.setdefault("viewer_allowed_sids", []).append(sid)
 
     @property
     def default_clusteradmin(self):
