# -*- coding: utf-8 -*-
import copy
import itertools
import os
import socket
import sys
import tempfile

import six
import yaml
from google.protobuf.text_format import Parse
from importlib_resources import read_binary

import yatest

from ydb.core.protos import config_pb2
from ydb.tests.library.common.types import Erasure

from . import tls_tools
from .kikimr_port_allocator import KikimrPortManagerPortAllocator
from .param_constants import kikimr_driver_path, ydb_cli_path
from .util import LogLevels

import logging

logger = logging.getLogger(__name__)

PDISK_SIZE_STR = os.getenv("YDB_PDISK_SIZE", str(64 * 1024 * 1024 * 1024))
if PDISK_SIZE_STR.endswith("GB"):
    PDISK_SIZE = int(PDISK_SIZE_STR[:-2]) * 1024 * 1024 * 1024
else:
    PDISK_SIZE = int(PDISK_SIZE_STR)

KNOWN_STATIC_YQL_UDFS = set([
    "yql/udfs/common/unicode",
    "yql/udfs/common/url",
    "yql/udfs/common/compress",
])


def _get_fqdn():
    hostname = socket.gethostname()
    addrinfo = socket.getaddrinfo(hostname, None, socket.AF_UNSPEC, 0, 0, socket.AI_CANONNAME)
    for ai in addrinfo:
        canonname_candidate = ai[3]
        if canonname_candidate:
            return six.text_type(canonname_candidate)
    assert False, 'Failed to get FQDN'


# GRPC_SERVER:DEBUG,TICKET_PARSER:WARN,KQP_COMPILE_ACTOR:DEBUG
def _get_additional_log_configs():
    log_configs = os.getenv('YDB_ADDITIONAL_LOG_CONFIGS', '')
    rt = {}

    for c_and_l in log_configs.split(','):
        if c_and_l:
            c, log_level = c_and_l.split(':')
            rt[c] = LogLevels.from_string(log_level)
    return rt


def _get_grpc_host():
    if sys.platform == "darwin":
        return "localhost"
    return "[::]"


def _load_default_yaml(default_tablet_node_ids, ydb_domain_name, static_erasure, log_configs):
    data = read_binary(__name__, "resources/default_yaml.yml")
    if isinstance(data, bytes):
        data = data.decode('utf-8')
    data = data.format(
        ydb_result_rows_limit=os.getenv("YDB_KQP_RESULT_ROWS_LIMIT", 1000),
        ydb_yql_syntax_version=os.getenv("YDB_YQL_SYNTAX_VERSION", "1"),
        ydb_defaut_tablet_node_ids=str(default_tablet_node_ids),
        ydb_default_log_level=int(LogLevels.from_string(os.getenv("YDB_DEFAULT_LOG_LEVEL", "NOTICE"))),
        ydb_domain_name=ydb_domain_name,
        ydb_static_erasure=static_erasure,
        ydb_grpc_host=_get_grpc_host(),
        ydb_pq_topics_are_first_class_citizen=bool(os.getenv("YDB_PQ_TOPICS_ARE_FIRST_CLASS_CITIZEN", "true")),
        ydb_pq_cluster_table_path=str(os.getenv("YDB_PQ_CLUSTER_TABLE_PATH", "")),
        ydb_pq_version_table_path=str(os.getenv("YDB_PQ_VERSION_TABLE_PATH", "")),
        ydb_pq_root=str(os.getenv("YDB_PQ_ROOT", "")),
    )
    yaml_dict = yaml.safe_load(data)
    yaml_dict["log_config"]["entry"] = []
    for log, level in six.iteritems(log_configs):
        yaml_dict["log_config"]["entry"].append({"component": log, "level": int(level)})
    if os.getenv("YDB_ENABLE_COLUMN_TABLES", "") == "true":
        yaml_dict |= {"column_shard_config": {"disabled_on_scheme_shard": False}}
        yaml_dict["table_service_config"]["enable_htap_tx"] = True
        yaml_dict["table_service_config"]["enable_olap_sink"] = True
        yaml_dict["table_service_config"]["enable_create_table_as"] = True
    return yaml_dict


def _load_yaml_config(filename):
    with open(filename, "r") as f:
        return yaml.safe_load(f)


def _use_in_memory_pdisks_var(pdisk_store_path, use_in_memory_pdisks):
    if os.getenv('YDB_USE_IN_MEMORY_PDISKS') is not None:
        return os.getenv('YDB_USE_IN_MEMORY_PDISKS') == "true"

    if pdisk_store_path:
        return False

    return use_in_memory_pdisks


class KikimrConfigGenerator(object):
    def __init__(
            self,
            erasure=None,
            binary_paths=None,
            nodes=None,
            additional_log_configs=None,
            port_allocator=None,
            udfs_path=None,
            output_path=None,
            enable_pq=True,
            pq_client_service_types=None,
            pdisk_store_path=None,
            enable_sqs=False,
            domain_name='Root',
            suppress_version_check=True,
            static_pdisk_size=PDISK_SIZE,
            dynamic_pdisk_size=PDISK_SIZE,
            dynamic_pdisks=[],
            dynamic_storage_pools=[dict(name="dynamic_storage_pool:1", kind="hdd", pdisk_user_kind=0)],
            state_storage_rings=None,
            n_to_select=None,
            use_log_files=True,
            grpc_ssl_enable=False,
            use_in_memory_pdisks=True,
            enable_pqcd=True,
            enable_metering=False,
            enable_audit_log=False,
            audit_log_config=None,
            grpc_tls_data_path=None,
            fq_config_path=None,
            public_http_config_path=None,
            public_http_config=None,
            auth_config_path=None,
            enable_public_api_external_blobs=False,
            node_kind=None,
            bs_cache_file_path=None,
            yq_tenant=None,
            use_legacy_pq=False,
            dc_mapping={},
            enable_alter_database_create_hive_first=False,
            overrided_actor_system_config=None,
            default_users=None,  # dict[user]=password
            extra_feature_flags=None,     # list[str]
            disabled_feature_flags=None,  # list[str]
            extra_grpc_services=None,     # list[str]
            disabled_grpc_services=None,  # list[str]
            hive_config=None,
            datashard_config=None,
            enforce_user_token_requirement=False,
            default_user_sid=None,
            pg_compatible_expirement=False,
            generic_connector_config=None,  # typing.Optional[TGenericConnectorConfig]
            kafka_api_port=None,
            metadata_section=None,
            column_shard_config=None,
            use_config_store=False,
            separate_node_configs=False,
            default_clusteradmin=None,
            enable_resource_pools=None,
            scan_grouped_memory_limiter_config=None,
            comp_grouped_memory_limiter_config=None,
            deduplication_grouped_memory_limiter_config=None,
            query_service_config=None,
            domain_login_only=None,
            use_self_management=False,
            simple_config=False,
            breakpad_minidumps_path=None,
            breakpad_minidumps_script=None,
            explicit_hosts_and_host_configs=False,
            table_service_config=None,  # dict[name]=value
            bridge_config=None,
            memory_controller_config=None,
            verbose_memory_limit_exception=False,
            enable_static_auth=False,
            cms_config=None,
            explicit_statestorage_config=None,
<<<<<<< HEAD
            system_tablets=None
=======
            protected_mode=False
>>>>>>> 3a94acc3
    ):
        if extra_feature_flags is None:
            extra_feature_flags = []
        if disabled_feature_flags is None:
            disabled_feature_flags = []
        if extra_grpc_services is None:
            extra_grpc_services = []
        if disabled_grpc_services is None:
            disabled_grpc_services = []

        self.explicit_statestorage_config = explicit_statestorage_config
        self.cms_config = cms_config
        self.use_log_files = use_log_files
        self.use_self_management = use_self_management
        self.simple_config = simple_config
        self.bridge_config = bridge_config
        self.suppress_version_check = suppress_version_check
        self.explicit_hosts_and_host_configs = explicit_hosts_and_host_configs
        if use_self_management:
            self.suppress_version_check = False
            self.explicit_hosts_and_host_configs = True
        self._pdisk_store_path = pdisk_store_path
        self.static_pdisk_size = static_pdisk_size
        self.app_config = config_pb2.TAppConfig()
        self.port_allocator = KikimrPortManagerPortAllocator() if port_allocator is None else port_allocator
        erasure = Erasure.NONE if erasure is None else erasure
<<<<<<< HEAD
        self.system_tablets = system_tablets
        self.__grpc_ssl_enable = grpc_ssl_enable
=======
        self.protected_mode = protected_mode
        self.__grpc_ssl_enable = grpc_ssl_enable or protected_mode
>>>>>>> 3a94acc3
        self.__grpc_tls_data_path = None
        self.__grpc_tls_ca = None
        self.__grpc_tls_key = None
        self.__grpc_tls_cert = None
        self._pdisks_info = []
        if self.__grpc_ssl_enable:
            self.__grpc_tls_data_path = grpc_tls_data_path or yatest.common.output_path()
            cert_pem, key_pem = tls_tools.generate_selfsigned_cert(_get_fqdn())
            self.__grpc_tls_ca = cert_pem
            self.__grpc_tls_key = key_pem
            self.__grpc_tls_cert = cert_pem

        self.__binary_paths = binary_paths
        rings_count = 3 if erasure == Erasure.MIRROR_3_DC else 1
        if nodes is None:
            nodes = rings_count * erasure.min_fail_domains
        self._rings_count = rings_count
        self.__node_ids = list(range(1, nodes + 1))
        self.n_to_select = n_to_select
        self.state_storage_rings = state_storage_rings
        self.__use_in_memory_pdisks = _use_in_memory_pdisks_var(pdisk_store_path, use_in_memory_pdisks)
        self.__pdisks_directory = os.getenv('YDB_PDISKS_DIRECTORY')
        self.static_erasure = erasure
        self.domain_name = domain_name
        self.__number_of_pdisks_per_node = 1 + len(dynamic_pdisks)
        self.__udfs_path = udfs_path
        self._dcs = [1]
        if erasure == Erasure.MIRROR_3_DC:
            self._dcs = [1, 2, 3]

        self.__additional_log_configs = {} if additional_log_configs is None else additional_log_configs
        self.__additional_log_configs.update(_get_additional_log_configs())
        if pg_compatible_expirement:
            self.__additional_log_configs.update({
                'PGWIRE': LogLevels.from_string('DEBUG'),
                'LOCAL_PGWIRE': LogLevels.from_string('DEBUG'),
            })

        self.dynamic_pdisk_size = dynamic_pdisk_size
        self.dynamic_storage_pools = dynamic_storage_pools

        self.__dynamic_pdisks = dynamic_pdisks

        try:
            test_path = yatest.common.test_output_path()
        except Exception:
            test_path = os.path.abspath("kikimr_working_dir")

        self.__working_dir = output_path or test_path

        if not os.path.isdir(self.__working_dir):
            os.makedirs(self.__working_dir)

        self.node_kind = node_kind
        self.yq_tenant = yq_tenant
        self.dc_mapping = dc_mapping

        self.__bs_cache_file_path = bs_cache_file_path

        self.yaml_config = _load_default_yaml(self.__node_ids, self.domain_name, self.static_erasure, self.__additional_log_configs)

        security_config_root = self.yaml_config["domains_config"]
        if self.use_self_management:
            self.yaml_config["self_management_config"] = dict()
            self.yaml_config["self_management_config"]["enabled"] = True

        if self.cms_config:
            self.yaml_config["cms_config"] = self.cms_config

        if overrided_actor_system_config:
            self.yaml_config["actor_system_config"] = overrided_actor_system_config

        if "table_service_config" not in self.yaml_config:
            self.yaml_config["table_service_config"] = {}

        if verbose_memory_limit_exception:
            self.yaml_config["table_service_config"]["resource_manager"]["verbose_memory_limit_exception"] = True

        if table_service_config:
            self.yaml_config["table_service_config"].update(table_service_config)

        if os.getenv('YDB_KQP_ENABLE_IMMEDIATE_EFFECTS', 'false').lower() == 'true':
            self.yaml_config["table_service_config"]["enable_kqp_immediate_effects"] = True

        # disable kqp pattern cache on darwin platform to avoid using llvm versions of computational
        # nodes. These compute nodes are not properly tested and maintained on darwin platform.
        if sys.platform == "darwin":
            self.yaml_config["table_service_config"]["resource_manager"]["kqp_pattern_cache_compiled_capacity_bytes"] = 0

        if os.getenv('PGWIRE_LISTENING_PORT', ''):
            self.yaml_config["local_pg_wire_config"] = {}
            self.yaml_config["local_pg_wire_config"]["listening_port"] = os.getenv('PGWIRE_LISTENING_PORT')

        # dirty hack for internal ydbd flavour
        if "cert" in self.get_binary_path(0):
            # Hardcoded feature flags. Should be hardcoded in binary itself
            self.yaml_config["feature_flags"]["enable_strict_acl_check"] = True
            self.yaml_config["feature_flags"]["enable_strict_user_management"] = True
            self.yaml_config["feature_flags"]["enable_database_admin"] = True
            self.yaml_config["feature_flags"]["database_yaml_config_allowed"] = True
            self.yaml_config["feature_flags"]["enable_resource_pools"] = False
            self.yaml_config["feature_flags"]["check_database_access_permission"] = True

        self.yaml_config["feature_flags"]["enable_public_api_external_blobs"] = enable_public_api_external_blobs

        # for faster shutdown: there is no reason to wait while tablets are drained before whole cluster is stopping
        self.yaml_config["feature_flags"]["enable_drain_on_shutdown"] = False
        if enable_resource_pools is not None:
            self.yaml_config["feature_flags"]["enable_resource_pools"] = enable_resource_pools
        for extra_feature_flag in extra_feature_flags:
            self.yaml_config["feature_flags"][extra_feature_flag] = True
        for disabled_feature_flag in disabled_feature_flags:
            self.yaml_config["feature_flags"][disabled_feature_flag] = False
        if enable_alter_database_create_hive_first:
            self.yaml_config["feature_flags"]["enable_alter_database_create_hive_first"] = enable_alter_database_create_hive_first
        self.yaml_config['pqconfig']['enabled'] = enable_pq
        self.yaml_config['pqconfig']['enable_proto_source_id_info'] = True
        self.yaml_config['pqconfig']['max_storage_node_port'] = 65535
        # NOTE(shmel1k@): KIKIMR-14221
        if use_legacy_pq:
            self.yaml_config['pqconfig']['topics_are_first_class_citizen'] = False
            self.yaml_config['pqconfig']['cluster_table_path'] = '/Root/PQ/Config/V2/Cluster'
            self.yaml_config['pqconfig']['version_table_path'] = '/Root/PQ/Config/V2/Versions'
            self.yaml_config['pqconfig']['check_acl'] = False
            self.yaml_config['pqconfig']['require_credentials_in_new_protocol'] = False
            self.yaml_config['pqconfig']['root'] = '/Root/PQ'
            self.yaml_config['pqconfig']['quoting_config']['enable_quoting'] = False
        if pq_client_service_types:
            self.yaml_config['pqconfig']['client_service_type'] = []
            for service_type in pq_client_service_types:
                self.yaml_config['pqconfig']['client_service_type'].append({'name': service_type})

        self.yaml_config['grpc_config']['services'] = [
            item for item in (self.yaml_config['grpc_config']['services'] + extra_grpc_services)
            if item not in disabled_grpc_services
        ]

        # NOTE(shmel1k@): change to 'true' after migration to YDS scheme
        self.yaml_config['sqs_config']['enable_sqs'] = enable_sqs
        self.yaml_config['pqcluster_discovery_config']['enabled'] = enable_pqcd
        self.yaml_config["net_classifier_config"]["net_data_file_path"] = os.path.join(
            self.__working_dir,
            'netData.tsv',
        )
        with open(self.yaml_config["net_classifier_config"]["net_data_file_path"], "w") as net_data_file:
            net_data_file.write("")

        if enable_metering:
            self.__set_enable_metering()

        if enable_audit_log:
            self.__set_audit_log(audit_log_config)

        self.naming_config = config_pb2.TAppConfig()
        dc_it = itertools.cycle(self._dcs)
        rack_it = itertools.count(start=1)
        body_it = itertools.count(start=1)
        self.yaml_config["nameservice_config"] = {"node": []}
        self.breakpad_minidumps_path = breakpad_minidumps_path
        self.breakpad_minidumps_script = breakpad_minidumps_script
        for node_id in self.__node_ids:
            dc, rack, body = next(dc_it), next(rack_it), next(body_it)
            ic_port = self.port_allocator.get_node_port_allocator(node_id).ic_port
            node = self.naming_config.NameserviceConfig.Node.add(
                NodeId=node_id,
                Address="::1",
                Port=ic_port,
                Host="localhost",
            )

            node.WalleLocation.DataCenter = str(dc)
            node.WalleLocation.Rack = str(rack)
            node.WalleLocation.Body = body
            self.yaml_config["nameservice_config"]["node"].append(
                dict(
                    node_id=node_id,
                    address="::1", port=ic_port,
                    host='localhost',
                    walle_location=dict(
                        data_center=str(dc),
                        rack=str(rack),
                        body=body,
                    )
                )
            )

        if auth_config_path:
            self.yaml_config["auth_config"] = _load_yaml_config(auth_config_path)

        if domain_login_only is not None:
            if "auth_config" not in self.yaml_config:
                self.yaml_config["auth_config"] = dict()
            self.yaml_config["auth_config"]["domain_login_only"] = domain_login_only

        if fq_config_path:
            self.yaml_config["federated_query_config"] = _load_yaml_config(fq_config_path)

        if public_http_config:
            self.yaml_config["public_http_config"] = public_http_config
        elif public_http_config_path:
            self.yaml_config["public_http_config"] = _load_yaml_config(public_http_config_path)

        if hive_config:
            self.yaml_config["hive_config"] = hive_config

        if datashard_config:
            self.yaml_config["data_shard_config"] = datashard_config

        if column_shard_config:
            self.yaml_config["column_shard_config"] = column_shard_config

        if query_service_config:
            self.yaml_config["query_service_config"] = query_service_config

        if scan_grouped_memory_limiter_config:
            self.yaml_config["scan_grouped_memory_limiter_config"] = scan_grouped_memory_limiter_config
        if comp_grouped_memory_limiter_config:
            self.yaml_config["comp_grouped_memory_limiter_config"] = comp_grouped_memory_limiter_config
        if deduplication_grouped_memory_limiter_config:
            self.yaml_config["deduplication_grouped_memory_limiter_config"] = deduplication_grouped_memory_limiter_config

        self.__build()
        if self.grpc_ssl_enable:
            self.yaml_config["grpc_config"]["ca"] = self.grpc_tls_ca_path
            self.yaml_config["grpc_config"]["cert"] = self.grpc_tls_cert_path
            self.yaml_config["grpc_config"]["key"] = self.grpc_tls_key_path

        if default_users is not None:
            # check for None for remove default users for empty dict
            if "security_config" not in security_config_root:
                security_config_root["security_config"] = dict()

            # remove existed default users
            security_config_root["security_config"]["default_users"] = []

            for user, password in default_users.items():
                security_config_root["security_config"]["default_users"].append({
                    "name": user,
                    "password": password,
                })

        if os.getenv("YDB_ALLOW_ORIGIN") is not None:
            self.yaml_config["monitoring_config"] = {"allow_origin": str(os.getenv("YDB_ALLOW_ORIGIN"))}

        if enforce_user_token_requirement or protected_mode:
            security_config_root["security_config"]["enforce_user_token_requirement"] = True

        if default_user_sid:
            security_config_root["security_config"]["default_user_sids"] = [default_user_sid]

        # protected mode is described in the YDB documentation for cluster deployment: it uses both certificate and token authentication.
        # see https://ydb.tech/docs/en/devops/deployment-options/manual/initial-deployment?version=main
        if protected_mode:
            security_config = security_config_root.setdefault("security_config", {})
            if "default_users" in security_config:
                del security_config["default_users"]

            base_sids = ["root", "root@builtin", "ADMINS", "DATABASE-ADMINS", "clusteradmins@cert"]
            security_config["monitoring_allowed_sids"] = base_sids
            security_config["viewer_allowed_sids"] = base_sids
            security_config["bootstrap_allowed_sids"] = base_sids
            security_config["administration_allowed_sids"] = base_sids

            self.yaml_config["interconnect_config"] = {
                "start_tcp": True,
                "encryption_mode": "OPTIONAL",
                "path_to_certificate_file": self.grpc_tls_cert_path,
                "path_to_private_key_file": self.grpc_tls_key_path,
                "path_to_ca_file": self.grpc_tls_ca_path,
            }

            self.yaml_config['grpc_config']['services_enabled'] = ['legacy']
            if 'services' in self.yaml_config['grpc_config']:
                del self.yaml_config['grpc_config']['services']

            self.yaml_config['client_certificate_authorization'] = {
                "request_client_certificate": True,
                "client_certificate_definitions": [
                    {
                        "member_groups": ["clusteradmins@cert"],
                        "subject_terms": [
                            {
                                "short_name": "O",
                                "values": ["YDB"]
                            }
                        ]
                    }
                ]
            }

        if memory_controller_config:
            self.yaml_config["memory_controller_config"] = memory_controller_config

        if os.getenv("YDB_HARD_MEMORY_LIMIT_BYTES"):
            if "memory_controller_config" not in self.yaml_config:
                self.yaml_config["memory_controller_config"] = {}
            self.yaml_config["memory_controller_config"]["hard_limit_bytes"] = int(os.getenv("YDB_HARD_MEMORY_LIMIT_BYTES"))

        if os.getenv("YDB_CHANNEL_BUFFER_SIZE"):
            self.yaml_config["table_service_config"]["resource_manager"]["channel_buffer_size"] = int(os.getenv("YDB_CHANNEL_BUFFER_SIZE"))

        if pg_compatible_expirement:
            self.yaml_config["table_service_config"]["enable_ast_cache"] = True
            self.yaml_config["feature_flags"]['enable_temp_tables'] = True
            self.yaml_config["feature_flags"]['enable_table_pg_types'] = True
            self.yaml_config['feature_flags']['enable_pg_syntax'] = True
            self.yaml_config['feature_flags']['enable_uniq_constraint'] = True
            if "local_pg_wire_config" not in self.yaml_config:
                self.yaml_config["local_pg_wire_config"] = {}

            ydb_pgwire_port = self.port_allocator.get_node_port_allocator(node_id).pgwire_port
            self.yaml_config['local_pg_wire_config']['listening_port'] = ydb_pgwire_port

            # https://github.com/ydb-platform/ydb/issues/5152
            # self.yaml_config["table_service_config"]["enable_pg_consts_to_params"] = True

        if generic_connector_config:
            if "query_service_config" not in self.yaml_config:
                self.yaml_config["query_service_config"] = {}

            self.yaml_config["query_service_config"]["generic"] = {
                "connector": {
                    "endpoint": {
                        "host": generic_connector_config.Endpoint.host,
                        "port": generic_connector_config.Endpoint.port,
                    },
                    "use_ssl": generic_connector_config.UseSsl
                },
                "default_settings": [
                    {
                        "name": "DateTimeFormat",
                        "value": "string"
                    },
                    {
                        "name": "UsePredicatePushdown",
                        "value": "true"
                    }
                ]
            }

            self.yaml_config["feature_flags"]["enable_external_data_sources"] = True
            self.yaml_config["feature_flags"]["enable_script_execution_operations"] = True

        if kafka_api_port is not None:
            kafka_proxy_config = dict()
            kafka_proxy_config['enable_kafka_proxy'] = True
            kafka_proxy_config["listening_port"] = kafka_api_port

            self.yaml_config["kafka_proxy_config"] = kafka_proxy_config

        if bridge_config is not None:
            self.yaml_config["bridge_config"] = bridge_config

        self.full_config = dict()
        if self.explicit_hosts_and_host_configs:
            self._add_host_config_and_hosts()
            self.yaml_config.pop("nameservice_config")
        if self.use_self_management:

            if "security_config" in self.yaml_config["domains_config"]:
                self.yaml_config["security_config"] = self.yaml_config["domains_config"].pop("security_config")

            if "services" in self.yaml_config["grpc_config"] and "config" not in self.yaml_config["grpc_config"]["services"]:
                self.yaml_config["grpc_config"]["services"].append("config")

            self.yaml_config["default_disk_type"] = "ROT"
            self.yaml_config["fail_domain_type"] = "rack"
            self.yaml_config["erasure"] = self.yaml_config.pop("static_erasure")

            for name in ['blob_storage_config', 'domains_config', 'system_tablets',
                         'channel_profile_config']:
                del self.yaml_config[name]
        if self.simple_config:
            self.yaml_config.pop("feature_flags")
            self.yaml_config.pop("federated_query_config")
            self.yaml_config.pop("pqconfig")
            self.yaml_config.pop("pqcluster_discovery_config")
            self.yaml_config.pop("net_classifier_config")
            self.yaml_config.pop("sqs_config")
            self.yaml_config.pop("table_service_config")
            self.yaml_config.pop("kqpconfig")

        if self.explicit_statestorage_config:
            if "domains_config" not in self.yaml_config:
                self.yaml_config["domains_config"] = dict()
            if "state_storage" in self.yaml_config["domains_config"]:
                del self.yaml_config["domains_config"]["state_storage"]
            self.yaml_config["domains_config"]["explicit_state_storage_config"] = self.explicit_statestorage_config["explicit_state_storage_config"]
            self.yaml_config["domains_config"]["explicit_state_storage_board_config"] = self.explicit_statestorage_config["explicit_state_storage_board_config"]
            self.yaml_config["domains_config"]["explicit_scheme_board_config"] = self.explicit_statestorage_config["explicit_scheme_board_config"]

        if self.system_tablets:
            self.yaml_config["system_tablets"] = self.system_tablets

        if metadata_section:
            self.full_config["metadata"] = metadata_section
            self.full_config["config"] = self.yaml_config
        else:
            self.full_config = self.yaml_config

        self.use_config_store = use_config_store
        self.separate_node_configs = separate_node_configs

        self.__default_clusteradmin = default_clusteradmin
        if self.__default_clusteradmin is not None:
            security_config = self.yaml_config["domains_config"]["security_config"]
            security_config.setdefault("administration_allowed_sids", []).append(self.__default_clusteradmin)
            security_config.setdefault("default_access", []).append('+F:{}'.format(self.__default_clusteradmin))
        self.__enable_static_auth = enable_static_auth

    @property
    def enable_static_auth(self):
        return self.__enable_static_auth

    @property
    def default_clusteradmin(self):
        return self.__default_clusteradmin

    @property
    def pdisks_info(self):
        return self._pdisks_info

    @property
    def grpc_tls_data_path(self):
        return self.__grpc_tls_data_path

    @property
    def grpc_tls_key_path(self):
        return os.path.join(self.grpc_tls_data_path, 'key.pem')

    @property
    def grpc_tls_cert_path(self):
        return os.path.join(self.grpc_tls_data_path, 'cert.pem')

    @property
    def grpc_tls_ca_path(self):
        return os.path.join(self.grpc_tls_data_path, 'ca.pem')

    @property
    def grpc_ssl_enable(self):
        return self.__grpc_ssl_enable

    @property
    def grpc_tls_cert(self):
        return self.__grpc_tls_cert

    @property
    def grpc_tls_key(self):
        return self.__grpc_tls_key

    @property
    def grpc_tls_ca(self):
        return self.__grpc_tls_ca

    @property
    def domains_txt(self):
        app_config = config_pb2.TAppConfig()
        Parse(read_binary(__name__, "resources/default_domains.txt"), app_config.DomainsConfig)
        return app_config.DomainsConfig

    @property
    def names_txt(self):
        return self.naming_config.NameserviceConfig

    def __set_enable_metering(self):
        metering_file_path = os.path.join(self.__working_dir, 'metering.txt')
        with open(metering_file_path, "w") as metering_file:
            metering_file.write('')
        self.yaml_config['metering_config'] = {'metering_file_path': metering_file_path}

    def __set_audit_log(self, audit_log_config):
        if audit_log_config is None:
            cfg = dict(file_backend=dict())
        else:
            cfg = audit_log_config.copy()
        file_backend_cfg = cfg.get('file_backend')

        # Generate path for audit file
        if file_backend_cfg is not None:
            file_path = file_backend_cfg.get('file_path')
            if file_path is None:
                audit_file = tempfile.NamedTemporaryFile('w', prefix="audit_log.", suffix=".txt",
                                                         dir=self.__working_dir)
                file_backend_cfg['file_path'] = audit_file.name
                with audit_file:
                    audit_file.write('')
        self.yaml_config['audit_config'] = cfg

    @property
    def metering_file_path(self):
        return self.yaml_config.get('metering_config', {}).get('metering_file_path')

    @property
    def audit_file_path(self):
        return self.yaml_config.get('audit_config', {}).get('file_backend', {}).get('file_path')

    @property
    def sqs_service_enabled(self):
        return self.yaml_config['sqs_config']['enable_sqs']

    @property
    def working_dir(self):
        return self.__working_dir

    def get_binary_path(self, node_id):
        binary_paths = self.__binary_paths
        if not binary_paths:
            binary_paths = [kikimr_driver_path()]
        return binary_paths[node_id % len(binary_paths)]

    def get_ydb_cli_path(self):
        return ydb_cli_path()

    def get_binary_paths(self):
        binary_paths = self.__binary_paths
        if not binary_paths:
            binary_paths = [kikimr_driver_path()]
        return binary_paths

    def set_binary_paths(self, binary_paths):
        self.__binary_paths = binary_paths

    def write_tls_data(self):
        if self.__grpc_ssl_enable:
            for fpath, data in (
                (self.grpc_tls_ca_path, self.grpc_tls_ca), (self.grpc_tls_cert_path, self.grpc_tls_cert),
                (self.grpc_tls_key_path, self.grpc_tls_key)
            ):
                with open(fpath, 'wb') as f:
                    f.write(data)

    def write_proto_configs(self, configs_path):
        self.write_tls_data()
        with open(os.path.join(configs_path, "config.yaml"), "w") as writer:
            writer.write(yaml.safe_dump(self.full_config))

    def clone_grpc_as_ext_endpoint(self, port, endpoint_id=None):
        cur_grpc_config = copy.deepcopy(self.yaml_config['grpc_config'])
        if 'ext_endpoints' in cur_grpc_config:
            del cur_grpc_config['ext_endpoints']

        cur_grpc_config['port'] = port

        if endpoint_id is not None:
            cur_grpc_config['endpoint_id'] = endpoint_id

        if 'ext_endpoints' not in self.yaml_config['grpc_config']:
            self.yaml_config['grpc_config']['ext_endpoints'] = []

        self.yaml_config['grpc_config']['ext_endpoints'].append(cur_grpc_config)

    def get_yql_udfs_to_load(self):
        if self.__udfs_path is None:
            return []
        udfs_path = self.__udfs_path
        result = []
        for dirpath, dnames, fnames in os.walk(udfs_path):
            is_loaded = False
            for already_loaded_static_udf in KNOWN_STATIC_YQL_UDFS:
                dirpath = dirpath.rstrip("/")

                if dirpath.endswith(already_loaded_static_udf):
                    is_loaded = True

            if is_loaded:
                continue

            for f in fnames:
                if f.endswith(".so"):
                    full = os.path.join(dirpath, f)
                    result.append(full)
                elif f.endswith('.dylib'):
                    full = os.path.join(dirpath, f)
                    result.append(full)
        return result

    def all_node_ids(self):
        return self.__node_ids

    def _add_state_storage_config(self):
        if self.use_self_management and self.n_to_select is None and self.state_storage_rings is None:
            return
        if self.n_to_select is None:
            if self.static_erasure == Erasure.MIRROR_3_DC:
                self.n_to_select = 9
            else:
                self.n_to_select = min(5, len(self.__node_ids))
        if self.state_storage_rings is None:
            self.state_storage_rings = copy.deepcopy(self.__node_ids[: 9 if self.static_erasure == Erasure.MIRROR_3_DC else 8])
        self.yaml_config["domains_config"]["state_storage"] = []
        self.yaml_config["domains_config"]["state_storage"].append({"ssid" : 1, "ring" : {"nto_select" : self.n_to_select, "ring" : []}})
        for ring in self.state_storage_rings:
            self.yaml_config["domains_config"]["state_storage"][0]["ring"]["ring"].append({"node" : ring if isinstance(ring, list) else [ring], "use_ring_specific_node_selection" : True})

    def _add_pdisk_to_static_group(self, pdisk_id, path, node_id, pdisk_category, ring):
        domain_id = len(
            self.yaml_config['blob_storage_config']["service_set"]["groups"][0]["rings"][ring]["fail_domains"])
        self.yaml_config['blob_storage_config']["service_set"]["pdisks"].append(
            {"node_id": node_id, "pdisk_id": pdisk_id, "path": path, "pdisk_guid": pdisk_id,
             "pdisk_category": pdisk_category})
        self.yaml_config['blob_storage_config']["service_set"]["vdisks"].append(
            {
                "vdisk_id": {"group_id": 0, "group_generation": 1, "ring": ring, "domain": domain_id, "vdisk": 0},
                "vdisk_location": {"node_id": node_id, "pdisk_id": pdisk_id, "pdisk_guid": pdisk_id,
                                   'vdisk_slot_id': 0},
            }
        )
        self.yaml_config['blob_storage_config']["service_set"]["groups"][0]["rings"][ring]["fail_domains"].append(
            {"vdisk_locations": [
                {"node_id": node_id, "pdisk_id": pdisk_id, "pdisk_guid": pdisk_id, 'vdisk_slot_id': 0}]}
        )

    def _initialize_pdisks_info(self):
        datacenter_id_generator = itertools.cycle(self._dcs)
        for node_id in self.__node_ids:
            datacenter_id = next(datacenter_id_generator)

            for pdisk_id in range(1, self.__number_of_pdisks_per_node + 1):
                disk_size = self.static_pdisk_size if pdisk_id <= 1 else self.__dynamic_pdisks[pdisk_id - 2].get(
                    'disk_size', self.dynamic_pdisk_size)
                pdisk_user_kind = 0 if pdisk_id <= 1 else self.__dynamic_pdisks[pdisk_id - 2].get('user_kind', 0)

                if self.__use_in_memory_pdisks:
                    pdisk_size_gb = disk_size / (1024 * 1024 * 1024)
                    pdisk_path = "SectorMap:%d:%d" % (pdisk_id, pdisk_size_gb)
                elif self.__pdisks_directory:
                    pdisk_path = os.path.join(self.__pdisks_directory, str(pdisk_id))
                else:
                    tmp_file = tempfile.NamedTemporaryFile(prefix="pdisk{}".format(pdisk_id), suffix=".data",
                                                           dir=self._pdisk_store_path)
                    pdisk_path = tmp_file.name

                self._pdisks_info.append({'pdisk_path': pdisk_path, 'node_id': node_id, 'disk_size': disk_size,
                                          'pdisk_user_kind': pdisk_user_kind})
                if not self.use_self_management and pdisk_id == 1 and node_id <= self.static_erasure.min_fail_domains * self._rings_count:
                    self._add_pdisk_to_static_group(
                        pdisk_id,
                        pdisk_path,
                        node_id,
                        pdisk_user_kind,
                        datacenter_id - 1,
                    )

    def _add_host_config_and_hosts(self):
        self._initialize_pdisks_info()
        host_configs = []
        hosts = []
        host_config_id_counter = itertools.count(1)

        for node_id in self.__node_ids:
            host_config_id = next(host_config_id_counter)
            drive = []
            for pdisk_info in self._pdisks_info:
                if pdisk_info['node_id'] == node_id:
                    drive.append(
                        {
                            "path": pdisk_info['pdisk_path'],
                            "type": pdisk_info.get('pdisk_type', 'ROT').upper(),
                        }
                    )

            host_configs.append(
                {
                    "host_config_id": host_config_id,
                    "drive": drive,
                }
            )
            host_dict = {
                "host": "localhost",
                "port": self.port_allocator.get_node_port_allocator(node_id).ic_port,
                "host_config_id": host_config_id,
            }
            if self.bridge_config:
                host_dict["location"] = {"bridge_pile_name": self.bridge_config.get("piles", [])[(node_id - 1) % len(self.bridge_config.get("piles", []))].get("name")}
            elif self.static_erasure == Erasure.MIRROR_3_DC:
                host_dict["location"] = {"data_center": "zone-%d" % (node_id % 3)}
            hosts.append(host_dict)

        self.yaml_config["host_configs"] = host_configs
        self.yaml_config["hosts"] = hosts

    def __build(self):
        self.yaml_config["blob_storage_config"] = {}
        if self.__bs_cache_file_path:
            self.yaml_config["blob_storage_config"]["cache_file_path"] = \
                self.__bs_cache_file_path
        self.yaml_config["blob_storage_config"]["service_set"] = {}
        self.yaml_config["blob_storage_config"]["service_set"]["availability_domains"] = 1
        self.yaml_config["blob_storage_config"]["service_set"]["pdisks"] = []
        self.yaml_config["blob_storage_config"]["service_set"]["vdisks"] = []
        self.yaml_config["blob_storage_config"]["service_set"]["groups"] = [
            {"group_id": 0, 'group_generation': 1, 'erasure_species': int(self.static_erasure)}]
        self.yaml_config["blob_storage_config"]["service_set"]["groups"][0]["rings"] = []

        for dc in self._dcs:
            self.yaml_config["blob_storage_config"]["service_set"]["groups"][0]["rings"].append({"fail_domains": []})

        self._add_state_storage_config()
        if not self.use_self_management and not self.explicit_hosts_and_host_configs:
            self._initialize_pdisks_info()<|MERGE_RESOLUTION|>--- conflicted
+++ resolved
@@ -187,11 +187,8 @@
             enable_static_auth=False,
             cms_config=None,
             explicit_statestorage_config=None,
-<<<<<<< HEAD
             system_tablets=None
-=======
             protected_mode=False
->>>>>>> 3a94acc3
     ):
         if extra_feature_flags is None:
             extra_feature_flags = []
@@ -218,13 +215,9 @@
         self.app_config = config_pb2.TAppConfig()
         self.port_allocator = KikimrPortManagerPortAllocator() if port_allocator is None else port_allocator
         erasure = Erasure.NONE if erasure is None else erasure
-<<<<<<< HEAD
         self.system_tablets = system_tablets
-        self.__grpc_ssl_enable = grpc_ssl_enable
-=======
         self.protected_mode = protected_mode
         self.__grpc_ssl_enable = grpc_ssl_enable or protected_mode
->>>>>>> 3a94acc3
         self.__grpc_tls_data_path = None
         self.__grpc_tls_ca = None
         self.__grpc_tls_key = None
