# -*- coding: utf-8 -*-
import copy
import itertools
import os
import socket
import sys
import tempfile

import six
import yaml
from google.protobuf.text_format import Parse
from importlib_resources import read_binary

import yatest

from ydb.core.protos import config_pb2
from ydb.tests.library.common.types import Erasure

from . import tls_tools
from .kikimr_port_allocator import KikimrPortManagerPortAllocator
from .param_constants import kikimr_driver_path
from .util import LogLevels

PDISK_SIZE_STR = os.getenv("YDB_PDISK_SIZE", str(64 * 1024 * 1024 * 1024))
if PDISK_SIZE_STR.endswith("GB"):
    PDISK_SIZE = int(PDISK_SIZE_STR[:-2]) * 1024 * 1024 * 1024
else:
    PDISK_SIZE = int(PDISK_SIZE_STR)

KNOWN_STATIC_YQL_UDFS = set([
    "yql/udfs/common/unicode",
    "yql/udfs/common/url",
    "yql/udfs/common/compress",
])


def _get_fqdn():
    hostname = socket.gethostname()
    addrinfo = socket.getaddrinfo(hostname, None, socket.AF_UNSPEC, 0, 0, socket.AI_CANONNAME)
    for ai in addrinfo:
        canonname_candidate = ai[3]
        if canonname_candidate:
            return six.text_type(canonname_candidate)
    assert False, 'Failed to get FQDN'


# GRPC_SERVER:DEBUG,TICKET_PARSER:WARN,KQP_COMPILE_ACTOR:DEBUG
def _get_additional_log_configs():
    log_configs = os.getenv('YDB_ADDITIONAL_LOG_CONFIGS', '')
    rt = {}

    for c_and_l in log_configs.split(','):
        if c_and_l:
            c, log_level = c_and_l.split(':')
            rt[c] = LogLevels.from_string(log_level)
    return rt


def _get_grpc_host():
    if sys.platform == "darwin":
        return "localhost"
    return "[::]"


def _load_default_yaml(default_tablet_node_ids, ydb_domain_name, static_erasure, log_configs):
    data = read_binary(__name__, "resources/default_yaml.yml")
    if isinstance(data, bytes):
        data = data.decode('utf-8')
    data = data.format(
        ydb_result_rows_limit=os.getenv("YDB_KQP_RESULT_ROWS_LIMIT", 1000),
        ydb_yql_syntax_version=os.getenv("YDB_YQL_SYNTAX_VERSION", "1"),
        ydb_defaut_tablet_node_ids=str(default_tablet_node_ids),
        ydb_default_log_level=int(LogLevels.from_string(os.getenv("YDB_DEFAULT_LOG_LEVEL", "NOTICE"))),
        ydb_domain_name=ydb_domain_name,
        ydb_static_erasure=static_erasure,
        ydb_grpc_host=_get_grpc_host(),
        ydb_pq_topics_are_first_class_citizen=bool(os.getenv("YDB_PQ_TOPICS_ARE_FIRST_CLASS_CITIZEN", "true")),
        ydb_pq_cluster_table_path=str(os.getenv("YDB_PQ_CLUSTER_TABLE_PATH", "")),
        ydb_pq_version_table_path=str(os.getenv("YDB_PQ_VERSION_TABLE_PATH", "")),
        ydb_pq_root=str(os.getenv("YDB_PQ_ROOT", "")),
    )
    yaml_dict = yaml.safe_load(data)
    yaml_dict["log_config"]["entry"] = []
    for log, level in six.iteritems(log_configs):
        yaml_dict["log_config"]["entry"].append({"component": log, "level": int(level)})
    if os.getenv("YDB_ENABLE_COLUMN_TABLES", "") == "true":
        yaml_dict |= {"column_shard_config": {"disabled_on_scheme_shard": False}}
        yaml_dict["table_service_config"]["enable_htap_tx"] = True
        yaml_dict["table_service_config"]["enable_olap_sink"] = True
        yaml_dict["table_service_config"]["enable_create_table_as"] = True
    return yaml_dict


def _load_yaml_config(filename):
    with open(filename, "r") as f:
        return yaml.safe_load(f)


def _use_in_memory_pdisks_var(pdisk_store_path, use_in_memory_pdisks):
    if os.getenv('YDB_USE_IN_MEMORY_PDISKS') is not None:
        return os.getenv('YDB_USE_IN_MEMORY_PDISKS') == "true"

    if pdisk_store_path:
        return False

    return use_in_memory_pdisks


class KikimrConfigGenerator(object):
    def __init__(
            self,
            erasure=None,
            binary_paths=None,
            nodes=None,
            additional_log_configs=None,
            port_allocator=None,
            udfs_path=None,
            output_path=None,
            enable_pq=True,
            pq_client_service_types=None,
            pdisk_store_path=None,
            enable_sqs=False,
            domain_name='Root',
            suppress_version_check=True,
            static_pdisk_size=PDISK_SIZE,
            dynamic_pdisk_size=PDISK_SIZE,
            dynamic_pdisks=[],
            dynamic_storage_pools=[dict(name="dynamic_storage_pool:1", kind="hdd", pdisk_user_kind=0)],
            state_storage_rings=None,
            n_to_select=None,
            use_log_files=True,
            grpc_ssl_enable=False,
            use_in_memory_pdisks=True,
            enable_pqcd=True,
            enable_metering=False,
            enable_audit_log=False,
            grpc_tls_data_path=None,
            fq_config_path=None,
            public_http_config_path=None,
            public_http_config=None,
            auth_config_path=None,
            enable_public_api_external_blobs=False,
            node_kind=None,
            bs_cache_file_path=None,
            yq_tenant=None,
            use_legacy_pq=False,
            dc_mapping={},
            enable_alter_database_create_hive_first=False,
            overrided_actor_system_config=None,
            default_users=None,  # dict[user]=password
            extra_feature_flags=None,  # list[str]
            extra_grpc_services=None,  # list[str]
            hive_config=None,
            datashard_config=None,
            enforce_user_token_requirement=False,
            default_user_sid=None,
            pg_compatible_expirement=False,
            generic_connector_config=None,  # typing.Optional[TGenericConnectorConfig]
            kafka_api_port=None,
            metadata_section=None,
            column_shard_config=None,
            use_config_store=False,
            separate_node_configs=False,
            default_clusteradmin=None,
            enable_resource_pools=None,
<<<<<<< HEAD
            memory_controller_config=None,
=======
            grouped_memory_limiter_config=None,
            query_service_config=None,
>>>>>>> 4fb84642
    ):
        if extra_feature_flags is None:
            extra_feature_flags = []
        if extra_grpc_services is None:
            extra_grpc_services = []

        self.use_log_files = use_log_files
        self.suppress_version_check = suppress_version_check
        self._pdisk_store_path = pdisk_store_path
        self.static_pdisk_size = static_pdisk_size
        self.app_config = config_pb2.TAppConfig()
        self.port_allocator = KikimrPortManagerPortAllocator() if port_allocator is None else port_allocator
        erasure = Erasure.NONE if erasure is None else erasure
        self.__grpc_ssl_enable = grpc_ssl_enable
        self.__grpc_tls_data_path = None
        self.__grpc_tls_ca = None
        self.__grpc_tls_key = None
        self.__grpc_tls_cert = None
        self._pdisks_info = []
        if self.__grpc_ssl_enable:
            self.__grpc_tls_data_path = grpc_tls_data_path or yatest.common.output_path()
            cert_pem, key_pem = tls_tools.generate_selfsigned_cert(_get_fqdn())
            self.__grpc_tls_ca = cert_pem
            self.__grpc_tls_key = key_pem
            self.__grpc_tls_cert = cert_pem

        self.__binary_paths = binary_paths
        rings_count = 3 if erasure == Erasure.MIRROR_3_DC else 1
        if nodes is None:
            nodes = rings_count * erasure.min_fail_domains
        self._rings_count = rings_count
        self.__node_ids = list(range(1, nodes + 1))
        self.n_to_select = n_to_select
        if self.n_to_select is None:
            if erasure == Erasure.MIRROR_3_DC:
                self.n_to_select = 9
            else:
                self.n_to_select = min(5, nodes)
        self.state_storage_rings = state_storage_rings
        if self.state_storage_rings is None:
            self.state_storage_rings = copy.deepcopy(self.__node_ids[: 9 if erasure == Erasure.MIRROR_3_DC else 8])
        self.__use_in_memory_pdisks = _use_in_memory_pdisks_var(pdisk_store_path, use_in_memory_pdisks)
        self.__pdisks_directory = os.getenv('YDB_PDISKS_DIRECTORY')
        self.static_erasure = erasure
        self.domain_name = domain_name
        self.__number_of_pdisks_per_node = 1 + len(dynamic_pdisks)
        self.__udfs_path = udfs_path
        self._dcs = [1]
        if erasure == Erasure.MIRROR_3_DC:
            self._dcs = [1, 2, 3]

        self.__additional_log_configs = {} if additional_log_configs is None else additional_log_configs
        self.__additional_log_configs.update(_get_additional_log_configs())
        if pg_compatible_expirement:
            self.__additional_log_configs.update({
                'PGWIRE': LogLevels.from_string('DEBUG'),
                'LOCAL_PGWIRE': LogLevels.from_string('DEBUG'),
            })

        self.dynamic_pdisk_size = dynamic_pdisk_size
        self.dynamic_storage_pools = dynamic_storage_pools

        self.__dynamic_pdisks = dynamic_pdisks

        try:
            test_path = yatest.common.test_output_path()
        except Exception:
            test_path = os.path.abspath("kikimr_working_dir")

        self.__working_dir = output_path or test_path

        if not os.path.isdir(self.__working_dir):
            os.makedirs(self.__working_dir)

        self.node_kind = node_kind
        self.yq_tenant = yq_tenant
        self.dc_mapping = dc_mapping

        self.__bs_cache_file_path = bs_cache_file_path

        self.yaml_config = _load_default_yaml(self.__node_ids, self.domain_name, self.static_erasure, self.__additional_log_configs)

        if overrided_actor_system_config:
            self.yaml_config["actor_system_config"] = overrided_actor_system_config

        if "table_service_config" not in self.yaml_config:
            self.yaml_config["table_service_config"] = {}

        if os.getenv('YDB_KQP_ENABLE_IMMEDIATE_EFFECTS', 'false').lower() == 'true':
            self.yaml_config["table_service_config"]["enable_kqp_immediate_effects"] = True

        if os.getenv('PGWIRE_LISTENING_PORT', ''):
            self.yaml_config["local_pg_wire_config"] = {}
            self.yaml_config["local_pg_wire_config"]["listening_port"] = os.getenv('PGWIRE_LISTENING_PORT')

        # dirty hack for internal ydbd flavour
        if "cert" in self.get_binary_path(0):
            # Hardcoded feature flags. Should be hardcoded in binary itself
            self.yaml_config["feature_flags"]["enable_strict_acl_check"] = True
            self.yaml_config["feature_flags"]["enable_strict_user_management"] = True
            self.yaml_config["feature_flags"]["enable_database_admin"] = True
            self.yaml_config["feature_flags"]["database_yaml_config_allowed"] = True
            self.yaml_config["feature_flags"]["enable_resource_pools"] = False
            self.yaml_config["feature_flags"]["check_database_access_permission"] = True

        self.yaml_config["feature_flags"]["enable_public_api_external_blobs"] = enable_public_api_external_blobs

        # for faster shutdown: there is no reason to wait while tablets are drained before whole cluster is stopping
        self.yaml_config["feature_flags"]["enable_drain_on_shutdown"] = False
        if enable_resource_pools is not None:
            self.yaml_config["feature_flags"]["enable_resource_pools"] = enable_resource_pools
        for extra_feature_flag in extra_feature_flags:
            self.yaml_config["feature_flags"][extra_feature_flag] = True
        if enable_alter_database_create_hive_first:
            self.yaml_config["feature_flags"]["enable_alter_database_create_hive_first"] = enable_alter_database_create_hive_first
        self.yaml_config['pqconfig']['enabled'] = enable_pq
        self.yaml_config['pqconfig']['enable_proto_source_id_info'] = True
        self.yaml_config['pqconfig']['max_storage_node_port'] = 65535
        # NOTE(shmel1k@): KIKIMR-14221
        if use_legacy_pq:
            self.yaml_config['pqconfig']['topics_are_first_class_citizen'] = False
            self.yaml_config['pqconfig']['cluster_table_path'] = '/Root/PQ/Config/V2/Cluster'
            self.yaml_config['pqconfig']['version_table_path'] = '/Root/PQ/Config/V2/Versions'
            self.yaml_config['pqconfig']['check_acl'] = False
            self.yaml_config['pqconfig']['require_credentials_in_new_protocol'] = False
            self.yaml_config['pqconfig']['root'] = '/Root/PQ'
            self.yaml_config['pqconfig']['quoting_config']['enable_quoting'] = False
        if pq_client_service_types:
            self.yaml_config['pqconfig']['client_service_type'] = []
            for service_type in pq_client_service_types:
                self.yaml_config['pqconfig']['client_service_type'].append({'name': service_type})

        self.yaml_config['grpc_config']['services'].extend(extra_grpc_services)

        # NOTE(shmel1k@): change to 'true' after migration to YDS scheme
        self.yaml_config['sqs_config']['enable_sqs'] = enable_sqs
        self.yaml_config['pqcluster_discovery_config']['enabled'] = enable_pqcd
        self.yaml_config["net_classifier_config"]["net_data_file_path"] = os.path.join(
            self.__working_dir,
            'netData.tsv',
        )
        with open(self.yaml_config["net_classifier_config"]["net_data_file_path"], "w") as net_data_file:
            net_data_file.write("")

        if enable_metering:
            self.__set_enable_metering()

        if enable_audit_log:
            self.__set_enable_audit_log()

        self.naming_config = config_pb2.TAppConfig()
        dc_it = itertools.cycle(self._dcs)
        rack_it = itertools.count(start=1)
        body_it = itertools.count(start=1)
        self.yaml_config["nameservice_config"] = {"node": []}
        for node_id in self.__node_ids:
            dc, rack, body = next(dc_it), next(rack_it), next(body_it)
            ic_port = self.port_allocator.get_node_port_allocator(node_id).ic_port
            node = self.naming_config.NameserviceConfig.Node.add(
                NodeId=node_id,
                Address="::1",
                Port=ic_port,
                Host="localhost",
            )

            node.WalleLocation.DataCenter = str(dc)
            node.WalleLocation.Rack = str(rack)
            node.WalleLocation.Body = body
            self.yaml_config["nameservice_config"]["node"].append(
                dict(
                    node_id=node_id,
                    address="::1", port=ic_port,
                    host='localhost',
                    walle_location=dict(
                        data_center=str(dc),
                        rack=str(rack),
                        body=body,
                    )
                )
            )

        if auth_config_path:
            self.yaml_config["auth_config"] = _load_yaml_config(auth_config_path)

        if fq_config_path:
            self.yaml_config["federated_query_config"] = _load_yaml_config(fq_config_path)

        if public_http_config:
            self.yaml_config["public_http_config"] = public_http_config
        elif public_http_config_path:
            self.yaml_config["public_http_config"] = _load_yaml_config(public_http_config_path)

        if hive_config:
            self.yaml_config["hive_config"] = hive_config

        if datashard_config:
            self.yaml_config["data_shard_config"] = datashard_config

        if column_shard_config:
            self.yaml_config["column_shard_config"] = column_shard_config

<<<<<<< HEAD
        if memory_controller_config:
            self.yaml_config["memory_controller_config"] = memory_controller_config
=======
        if query_service_config:
            self.yaml_config["query_service_config"] = query_service_config

        if grouped_memory_limiter_config:
            self.yaml_config["grouped_memory_limiter_config"] = grouped_memory_limiter_config
>>>>>>> 4fb84642

        self.__build()

        if self.grpc_ssl_enable:
            self.yaml_config["grpc_config"]["ca"] = self.grpc_tls_ca_path
            self.yaml_config["grpc_config"]["cert"] = self.grpc_tls_cert_path
            self.yaml_config["grpc_config"]["key"] = self.grpc_tls_key_path

        if default_users is not None:
            # check for None for remove default users for empty dict
            if "security_config" not in self.yaml_config["domains_config"]:
                self.yaml_config["domains_config"]["security_config"] = dict()

            # remove existed default users
            self.yaml_config["domains_config"]["security_config"]["default_users"] = []

            for user, password in default_users.items():
                self.yaml_config["domains_config"]["security_config"]["default_users"].append({
                    "name": user,
                    "password": password,
                })

        if os.getenv("YDB_ALLOW_ORIGIN") is not None:
            self.yaml_config["monitoring_config"] = {"allow_origin": str(os.getenv("YDB_ALLOW_ORIGIN"))}

        if enforce_user_token_requirement:
            self.yaml_config["domains_config"]["security_config"]["enforce_user_token_requirement"] = True

        if default_user_sid:
            self.yaml_config["domains_config"]["security_config"]["default_user_sids"] = [default_user_sid]

        if os.getenv("YDB_HARD_MEMORY_LIMIT_BYTES"):
            self.yaml_config["memory_controller_config"] = {"hard_limit_bytes": int(os.getenv("YDB_HARD_MEMORY_LIMIT_BYTES"))}

        if os.getenv("YDB_CHANNEL_BUFFER_SIZE"):
            self.yaml_config["table_service_config"]["resource_manager"]["channel_buffer_size"] = int(os.getenv("YDB_CHANNEL_BUFFER_SIZE"))

        if pg_compatible_expirement:
            self.yaml_config["table_service_config"]["enable_ast_cache"] = True
            self.yaml_config["table_service_config"]["index_auto_choose_mode"] = 'max_used_prefix'
            self.yaml_config["feature_flags"]['enable_temp_tables'] = True
            self.yaml_config["feature_flags"]['enable_table_pg_types'] = True
            self.yaml_config['feature_flags']['enable_pg_syntax'] = True
            self.yaml_config['feature_flags']['enable_uniq_constraint'] = True
            if "local_pg_wire_config" not in self.yaml_config:
                self.yaml_config["local_pg_wire_config"] = {}

            ydb_pgwire_port = self.port_allocator.get_node_port_allocator(node_id).pgwire_port
            self.yaml_config['local_pg_wire_config']['listening_port'] = ydb_pgwire_port

            # https://github.com/ydb-platform/ydb/issues/5152
            # self.yaml_config["table_service_config"]["enable_pg_consts_to_params"] = True

        if generic_connector_config:
            if "query_service_config" not in self.yaml_config:
                self.yaml_config["query_service_config"] = {}

            self.yaml_config["query_service_config"]["generic"] = {
                "connector": {
                    "endpoint": {
                        "host": generic_connector_config.Endpoint.host,
                        "port": generic_connector_config.Endpoint.port,
                    },
                    "use_ssl": generic_connector_config.UseSsl
                },
                "default_settings": [
                    {
                        "name": "DateTimeFormat",
                        "value": "string"
                    },
                    {
                        "name": "UsePredicatePushdown",
                        "value": "true"
                    }
                ]
            }

            self.yaml_config["feature_flags"]["enable_external_data_sources"] = True
            self.yaml_config["feature_flags"]["enable_script_execution_operations"] = True

        if kafka_api_port is not None:
            kafka_proxy_config = dict()
            kafka_proxy_config["enable_kafka_proxy"] = True
            kafka_proxy_config["listening_port"] = kafka_api_port

            self.yaml_config["kafka_proxy_config"] = kafka_proxy_config

        self.full_config = dict()
        if metadata_section:
            self.full_config["metadata"] = metadata_section
            self.full_config["config"] = self.yaml_config
        else:
            self.full_config = self.yaml_config

        self.use_config_store = use_config_store
        self.separate_node_configs = separate_node_configs

        self.__default_clusteradmin = default_clusteradmin
        if self.__default_clusteradmin is not None:
            security_config = self.yaml_config["domains_config"]["security_config"]
            security_config.setdefault("administration_allowed_sids", []).append(self.__default_clusteradmin)
            security_config.setdefault("default_access", []).append('+F:{}'.format(self.__default_clusteradmin))

    @property
    def default_clusteradmin(self):
        return self.__default_clusteradmin

    @property
    def pdisks_info(self):
        return self._pdisks_info

    @property
    def grpc_tls_data_path(self):
        return self.__grpc_tls_data_path

    @property
    def grpc_tls_key_path(self):
        return os.path.join(self.grpc_tls_data_path, 'key.pem')

    @property
    def grpc_tls_cert_path(self):
        return os.path.join(self.grpc_tls_data_path, 'cert.pem')

    @property
    def grpc_tls_ca_path(self):
        return os.path.join(self.grpc_tls_data_path, 'ca.pem')

    @property
    def grpc_ssl_enable(self):
        return self.__grpc_ssl_enable

    @property
    def grpc_tls_cert(self):
        return self.__grpc_tls_cert

    @property
    def grpc_tls_key(self):
        return self.__grpc_tls_key

    @property
    def grpc_tls_ca(self):
        return self.__grpc_tls_ca

    @property
    def domains_txt(self):
        app_config = config_pb2.TAppConfig()
        Parse(read_binary(__name__, "resources/default_domains.txt"), app_config.DomainsConfig)
        return app_config.DomainsConfig

    @property
    def names_txt(self):
        return self.naming_config.NameserviceConfig

    def __set_enable_metering(self):
        metering_file_path = os.path.join(self.__working_dir, 'metering.txt')
        with open(metering_file_path, "w") as metering_file:
            metering_file.write('')
        self.yaml_config['metering_config'] = {'metering_file_path': metering_file_path}

    def __set_enable_audit_log(self):
        audit_file_path = os.path.join(self.__working_dir, 'audit.txt')
        with open(audit_file_path, "w") as audit_file:
            audit_file.write('')
        self.yaml_config['audit_config'] = dict(
            file_backend=dict(
                file_path=audit_file_path,
            )
        )

    @property
    def metering_file_path(self):
        return self.yaml_config.get('metering_config', {}).get('metering_file_path')

    @property
    def audit_file_path(self):
        return self.yaml_config.get('audit_config', {}).get('file_backend', {}).get('file_path')

    @property
    def sqs_service_enabled(self):
        return self.yaml_config['sqs_config']['enable_sqs']

    @property
    def working_dir(self):
        return self.__working_dir

    def get_binary_path(self, node_id):
        binary_paths = self.__binary_paths
        if not binary_paths:
            binary_paths = [kikimr_driver_path()]
        return binary_paths[node_id % len(binary_paths)]

    def write_tls_data(self):
        if self.__grpc_ssl_enable:
            for fpath, data in (
                (self.grpc_tls_ca_path, self.grpc_tls_ca), (self.grpc_tls_cert_path, self.grpc_tls_cert),
                (self.grpc_tls_key_path, self.grpc_tls_key)
            ):
                with open(fpath, 'wb') as f:
                    f.write(data)

    def write_proto_configs(self, configs_path):
        self.write_tls_data()
        with open(os.path.join(configs_path, "config.yaml"), "w") as writer:
            writer.write(yaml.safe_dump(self.full_config))

    def clone_grpc_as_ext_endpoint(self, port, endpoint_id=None):
        cur_grpc_config = copy.deepcopy(self.yaml_config['grpc_config'])
        if 'ext_endpoints' in cur_grpc_config:
            del cur_grpc_config['ext_endpoints']

        cur_grpc_config['port'] = port

        if endpoint_id is not None:
            cur_grpc_config['endpoint_id'] = endpoint_id

        if 'ext_endpoints' not in self.yaml_config['grpc_config']:
            self.yaml_config['grpc_config']['ext_endpoints'] = []

        self.yaml_config['grpc_config']['ext_endpoints'].append(cur_grpc_config)

    def get_yql_udfs_to_load(self):
        if self.__udfs_path is None:
            return []
        udfs_path = self.__udfs_path
        result = []
        for dirpath, dnames, fnames in os.walk(udfs_path):
            is_loaded = False
            for already_loaded_static_udf in KNOWN_STATIC_YQL_UDFS:
                dirpath = dirpath.rstrip("/")

                if dirpath.endswith(already_loaded_static_udf):
                    is_loaded = True

            if is_loaded:
                continue

            for f in fnames:
                if f.endswith(".so"):
                    full = os.path.join(dirpath, f)
                    result.append(full)
                elif f.endswith('.dylib'):
                    full = os.path.join(dirpath, f)
                    result.append(full)
        return result

    def all_node_ids(self):
        return self.__node_ids

    def _add_state_storage_config(self):
        self.yaml_config["domains_config"]["state_storage"] = []
        self.yaml_config["domains_config"]["state_storage"].append({"ssid" : 1, "ring" : {"nto_select" : self.n_to_select, "ring" : []}})

        for ring in self.state_storage_rings:
            self.yaml_config["domains_config"]["state_storage"][0]["ring"]["ring"].append({"node" : ring if isinstance(ring, list) else [ring], "use_ring_specific_node_selection" : True})

    def _add_pdisk_to_static_group(self, pdisk_id, path, node_id, pdisk_category, ring):
        domain_id = len(
            self.yaml_config['blob_storage_config']["service_set"]["groups"][0]["rings"][ring]["fail_domains"])
        self.yaml_config['blob_storage_config']["service_set"]["pdisks"].append(
            {"node_id": node_id, "pdisk_id": pdisk_id, "path": path, "pdisk_guid": pdisk_id,
             "pdisk_category": pdisk_category})
        self.yaml_config['blob_storage_config']["service_set"]["vdisks"].append(
            {
                "vdisk_id": {"group_id": 0, "group_generation": 1, "ring": ring, "domain": domain_id, "vdisk": 0},
                "vdisk_location": {"node_id": node_id, "pdisk_id": pdisk_id, "pdisk_guid": pdisk_id,
                                   'vdisk_slot_id': 0},
            }
        )
        self.yaml_config['blob_storage_config']["service_set"]["groups"][0]["rings"][ring]["fail_domains"].append(
            {"vdisk_locations": [
                {"node_id": node_id, "pdisk_id": pdisk_id, "pdisk_guid": pdisk_id, 'vdisk_slot_id': 0}]}
        )

    def __build(self):
        datacenter_id_generator = itertools.cycle(self._dcs)
        self.yaml_config["blob_storage_config"] = {}
        if self.__bs_cache_file_path:
            self.yaml_config["blob_storage_config"]["cache_file_path"] = \
                self.__bs_cache_file_path
        self.yaml_config["blob_storage_config"]["service_set"] = {}
        self.yaml_config["blob_storage_config"]["service_set"]["availability_domains"] = 1
        self.yaml_config["blob_storage_config"]["service_set"]["pdisks"] = []
        self.yaml_config["blob_storage_config"]["service_set"]["vdisks"] = []
        self.yaml_config["blob_storage_config"]["service_set"]["groups"] = [
            {"group_id": 0, 'group_generation': 1, 'erasure_species': int(self.static_erasure)}]
        self.yaml_config["blob_storage_config"]["service_set"]["groups"][0]["rings"] = []

        for dc in self._dcs:
            self.yaml_config["blob_storage_config"]["service_set"]["groups"][0]["rings"].append({"fail_domains": []})

        self._add_state_storage_config()

        for node_id in self.__node_ids:
            datacenter_id = next(datacenter_id_generator)

            for pdisk_id in range(1, self.__number_of_pdisks_per_node + 1):
                disk_size = self.static_pdisk_size if pdisk_id <= 1 else self.__dynamic_pdisks[pdisk_id - 2].get(
                    'disk_size', self.dynamic_pdisk_size)
                pdisk_user_kind = 0 if pdisk_id <= 1 else self.__dynamic_pdisks[pdisk_id - 2].get('user_kind', 0)

                if self.__use_in_memory_pdisks:
                    pdisk_size_gb = disk_size / (1024 * 1024 * 1024)
                    pdisk_path = "SectorMap:%d:%d" % (pdisk_id, pdisk_size_gb)
                elif self.__pdisks_directory:
                    pdisk_path = os.path.join(self.__pdisks_directory, str(pdisk_id))
                else:
                    tmp_file = tempfile.NamedTemporaryFile(prefix="pdisk{}".format(pdisk_id), suffix=".data",
                                                           dir=self._pdisk_store_path)
                    pdisk_path = tmp_file.name

                self._pdisks_info.append({'pdisk_path': pdisk_path, 'node_id': node_id, 'disk_size': disk_size,
                                          'pdisk_user_kind': pdisk_user_kind})
                if pdisk_id == 1 and node_id <= self.static_erasure.min_fail_domains * self._rings_count:
                    self._add_pdisk_to_static_group(
                        pdisk_id,
                        pdisk_path,
                        node_id,
                        pdisk_user_kind,
                        datacenter_id - 1,
                    )<|MERGE_RESOLUTION|>--- conflicted
+++ resolved
@@ -163,12 +163,9 @@
             separate_node_configs=False,
             default_clusteradmin=None,
             enable_resource_pools=None,
-<<<<<<< HEAD
             memory_controller_config=None,
-=======
             grouped_memory_limiter_config=None,
             query_service_config=None,
->>>>>>> 4fb84642
     ):
         if extra_feature_flags is None:
             extra_feature_flags = []
@@ -370,16 +367,13 @@
         if column_shard_config:
             self.yaml_config["column_shard_config"] = column_shard_config
 
-<<<<<<< HEAD
         if memory_controller_config:
             self.yaml_config["memory_controller_config"] = memory_controller_config
-=======
         if query_service_config:
             self.yaml_config["query_service_config"] = query_service_config
 
         if grouped_memory_limiter_config:
             self.yaml_config["grouped_memory_limiter_config"] = grouped_memory_limiter_config
->>>>>>> 4fb84642
 
         self.__build()
 
