# -*- coding: utf-8 -*-
import logging
import os
import shutil
import tempfile
import time
import itertools
import threading
from importlib_resources import read_binary
from google.protobuf import text_format
import yaml
import subprocess
import requests

from six.moves.queue import Queue

import yatest

from ydb.tests.library.common.wait_for import wait_for
from . import daemon
from . import kikimr_config
from . import kikimr_node_interface
from . import kikimr_cluster_interface

import ydb.core.protos.blobstorage_config_pb2 as bs
from ydb.tests.library.predicates.blobstorage import blobstorage_controller_has_started_on_some_node


logger = logging.getLogger(__name__)


def get_unique_path_for_current_test(output_path, sub_folder):
    # TODO: remove current function, don't rely on test environment, use explicit paths
    # we can't remove it now, because it is used in Arcadia
    import yatest.common
    import os
    try:
        test_name = yatest.common.context.test_name or ""
    except Exception:
        test_name = ""

    test_name = test_name.replace(':', '_')
    return os.path.join(output_path, test_name, sub_folder)


def ensure_path_exists(path):
    # NOTE: can't switch to os.makedirs(path, exist_ok=True) as some tests
    # are still running under python2 (exist_ok was added in py3.2)
    if not os.path.isdir(path):
        os.makedirs(path)
    return path


class KiKiMRNode(daemon.Daemon, kikimr_node_interface.NodeInterface):
    def __init__(self, node_id, config_path, port_allocator, cluster_name, configurator,
                 udfs_dir=None, role='node', node_broker_port=None, tenant_affiliation=None, encryption_key=None,
                 binary_path=None, data_center=None):

        super(kikimr_node_interface.NodeInterface, self).__init__()
        self.node_id = node_id
        self.data_center = data_center
        self.__config_path = config_path
        self.__cluster_name = cluster_name
        self.__configurator = configurator
        self.__common_udfs_dir = udfs_dir
        self.__binary_path = binary_path

        self.__encryption_key = encryption_key
        self._tenant_affiliation = tenant_affiliation
        self.grpc_port = port_allocator.grpc_port
        self.mon_port = port_allocator.mon_port
        self.ic_port = port_allocator.ic_port
        self.grpc_ssl_port = port_allocator.grpc_ssl_port
        self.pgwire_port = port_allocator.pgwire_port
        self.sqs_port = None
        if not configurator.simple_config and configurator.sqs_service_enabled:
            self.sqs_port = port_allocator.sqs_port

        self.__role = role
        self.__node_broker_port = node_broker_port

        self.__working_dir = ensure_path_exists(
            os.path.join(
                self.__configurator.working_dir,
                self.__cluster_name,
                "{}_{}".format(
                    self.__role,
                    self.node_id
                )
            )
        )

        if configurator.use_log_files:
            self.__log_file = tempfile.NamedTemporaryFile(dir=self.__working_dir, prefix="logfile_", suffix=".log", delete=False)
            kwargs = {
                "stdout_file": os.path.join(self.__working_dir, "stdout"),
                "stderr_file": os.path.join(self.__working_dir, "stderr")
                }
        else:
            self.__log_file = None
            kwargs = {
                "stdout_file": "/dev/stdout",
                "stderr_file": "/dev/stderr"
                }

        daemon.Daemon.__init__(self, self.command, cwd=self.__working_dir, timeout=180, stderr_on_error_lines=240, **kwargs)

    def is_port_listening(self, port):
        """Check if the port is listening after node startup"""
        try:
            cmd = ["netstat", "-tuln"]
            result = subprocess.run(cmd, stdout=subprocess.PIPE, stderr=subprocess.PIPE)
            output = result.stdout.decode()
            port_lines = [line for line in output.split('\n') if str(port) in line]
            if port_lines:
                for line in port_lines:
                    logger.info("Port {} status: {}".format(port, line.strip()))
                    is_listening = True
                else:
                    logger.info("Port {} is not found in netstat output".format(port))
                    is_listening = False
                return is_listening
        except Exception as e:
            logger.error("Error checking port {}: {}".format(port, e))
            return False

    def check_ports(self):
        """Check if all allocated ports are listening"""
        ports_status = {
            "grpc_port": self.is_port_listening(self.grpc_port),
            "mon_port": self.is_port_listening(self.mon_port),
            "ic_port": self.is_port_listening(self.ic_port)
        }

        if hasattr(self, 'grpc_ssl_port') and self.grpc_ssl_port:
            ports_status["grpc_ssl_port"] = self.is_port_listening(self.grpc_ssl_port)

        if hasattr(self, 'pgwire_port') and self.pgwire_port:
            ports_status["pgwire_port"] = self.is_port_listening(self.pgwire_port)

        if hasattr(self, 'sqs_port') and self.sqs_port:
            ports_status["sqs_port"] = self.is_port_listening(self.sqs_port)

        return ports_status

    @property
    def cwd(self):
        return self.__working_dir

    @property
    def binary_path(self):
        return self.__binary_path

    @property
    def command(self):
        return self.__make_run_command()

    def format_pdisk(self, pdisk_path, disk_size, **kwargs):
        logger.debug("Formatting pdisk %s on node %s, disk_size %s" % (pdisk_path, self, disk_size))
        if pdisk_path.startswith('SectorMap'):
            return

        with open(pdisk_path, "wb") as out:
            out.seek(disk_size - 1)
            out.write(b'\0')

    def __make_run_command(self):
        command = [self.binary_path, "server"]

        if self.__common_udfs_dir is not None:
            command.append("--udfs-dir={}".format(self.__common_udfs_dir))

        if self.__configurator.suppress_version_check:
            command.append("--suppress-version-check")

        if self.__configurator.use_config_store:
            command.append("--config-dir=%s" % self.__config_path)
        else:
            command.append("--yaml-config=%s" % os.path.join(self.__config_path, "config.yaml"))

        if self.__node_broker_port is not None:
            command.append("--node-broker=%s%s:%d" % (
                "grpcs://" if self.__configurator.grpc_ssl_enable else "",
                self.host,
                self.__node_broker_port))
        else:
            command.append("--node=%d" % self.node_id)

        if self.__configurator.grpc_ssl_enable:
            command.append(
                "--ca=%s" % self.__configurator.grpc_tls_ca_path
            )

        if self.__role == 'slot' or (self.__configurator.node_kind == "yq" and self._tenant_affiliation is not None):
            command.append(
                "--tenant=%s" % self._tenant_affiliation
            )

        if self.__configurator.grpc_ssl_enable:
            command.append(
                "--grpcs-port={}".format(
                    self.grpc_ssl_port
                )
            )

        if self.__configurator.node_kind is not None:
            command.append(
                "--node-kind=%s" % self.__configurator.node_kind
            )

        if self.__log_file is not None:
            command.append(
                "--log-file-name=%s" % self.__log_file.name,
            )

        command.extend(
            [
                "--grpc-port=%s" % self.grpc_port,
                "--mon-port=%d" % self.mon_port,
                "--ic-port=%d" % self.ic_port,
            ]
        )

        if os.environ.get("YDB_ALLOCATE_PGWIRE_PORT", "") == "true":
            command.append("--pgwire-port=%d" % self.pgwire_port)

        if self.__encryption_key is not None:
            command.extend(["--key-file", self.__encryption_key])

        if self.sqs_port is not None:
            command.extend(["--sqs-port=%d" % self.sqs_port])

        if self.data_center is not None:
            command.append(
                "--data-center=%s" % self.data_center
            )

        if self.__configurator.breakpad_minidumps_path:
            command.extend(["--breakpad-minidumps-path", self.__configurator.breakpad_minidumps_path])
        if self.__configurator.breakpad_minidumps_script:
            command.extend(["--breakpad-minidumps-script", self.__configurator.breakpad_minidumps_script])

        logger.info('CFG_DIR_PATH="%s"', self.__config_path)
        logger.info("Final command: %s", ' '.join(command).replace(self.__config_path, '$CFG_DIR_PATH'))
        return command

    def stop(self):
        try:
            super(KiKiMRNode, self).stop()
        finally:
            logger.info("Stopped node %s", self)

    def kill(self):
        try:
            super(KiKiMRNode, self).kill()
            self.start()
        finally:
            logger.info("Killed node %s", self)

    def send_signal(self, signal):
        self.daemon.process.send_signal(signal)

    @property
    def host(self):
        return 'localhost'

    @property
    def port(self):
        return self.grpc_port

    @property
    def pid(self):
        return self.daemon.process.pid

    def start(self):
        try:
            super(KiKiMRNode, self).start()
        finally:
            logger.info("Started node %s", self)

    def read_node_config(self):
        config_file = os.path.join(self.__config_path, "config.yaml")
        with open(config_file) as f:
            return yaml.safe_load(f)

    def get_config_version(self):
        config = self.read_node_config()
        return config.get('metadata', {}).get('version', 0)


class KiKiMR(kikimr_cluster_interface.KiKiMRClusterInterface):
    def __init__(self, configurator=None, cluster_name='cluster'):
        super(KiKiMR, self).__init__()

        self.__tmpdir = tempfile.mkdtemp(prefix="kikimr_" + cluster_name + "_")
        self.__common_udfs_dir = None
        self.__cluster_name = cluster_name
        self.__configurator = kikimr_config.KikimrConfigGenerator() if configurator is None else configurator
        self.__port_allocator = self.__configurator.port_allocator
        self._nodes = {}
        self._slots = {}
        self.__server = 'localhost'
        self.__storage_pool_id_allocator = itertools.count(1)
        if self.__configurator.separate_node_configs:
            self.__config_base_path = ensure_path_exists(
                os.path.join(self.__configurator.working_dir, self.__cluster_name, "kikimr_configs")
            )
        else:
            self.__config_path = ensure_path_exists(
                os.path.join(self.__configurator.working_dir, self.__cluster_name, "kikimr_configs")
            )
        self._slot_index_allocator = itertools.count(1)
        self._node_index_allocator = itertools.count(1)
        self.default_channel_bindings = None
        self.__initialy_prepared = False

    @property
    def config(self):
        return self.__configurator

    @property
    def nodes(self):
        return self._nodes

    @property
    def slots(self):
        return self._slots

    @property
    def domain_name(self):
        return self.__configurator.domain_name

    @property
    def server(self):
        return self.__server

    def __call_kikimr_new_cli(self, cmd, connect_to_server=True, token=None):
        server = 'grpc://{server}:{port}'.format(server=self.server, port=self.nodes[1].port)
        binary_path = self.__configurator.get_binary_path(0)
        full_command = [binary_path]
        if connect_to_server:
            full_command += ["--server={server}".format(server=server)]
        full_command += cmd

        env = None
        token = token or self.__configurator.default_clusteradmin
        if token is not None:
            env = os.environ.copy()
            env['YDB_TOKEN'] = token
        elif self.__configurator.enable_static_auth:
            # If no token is provided, use the default user from the configuration
            default_user = next(iter(self.__configurator.yaml_config["domains_config"]["security_config"]["default_users"]))
            env = os.environ.copy()
            env['YDB_USER'] = default_user["name"]
            env['YDB_PASSWORD'] = default_user["password"]

        logger.debug("Executing command = {}".format(full_command))
        try:
            return yatest.common.execute(full_command, env=env)
        except yatest.common.ExecutionError as e:
            logger.exception("KiKiMR command '{cmd}' failed with error: {e}\n\tstdout: {out}\n\tstderr: {err}".format(
                cmd=" ".join(str(x) for x in full_command),
                e=str(e),
                out=e.execution_result.std_out,
                err=e.execution_result.std_err
            ))
            raise

    def __call_ydb_cli(self, cmd, token=None):
        endpoint = 'grpc://{server}:{port}'.format(server=self.server, port=self.nodes[1].port)
        full_command = [self.__configurator.get_ydb_cli_path(), '--endpoint', endpoint, '-y'] + cmd

        env = None
        token = token or self.__configurator.default_clusteradmin
        if token is not None:
            env = os.environ.copy()
            env['YDB_TOKEN'] = token

        logger.debug("Executing command = {}".format(full_command))
        try:
            return yatest.common.execute(full_command)
        except yatest.common.ExecutionError as e:
            logger.exception("KiKiMR command '{cmd}' failed with error: {e}\n\tstdout: {out}\n\tstderr: {err}".format(
                cmd=" ".join(str(x) for x in full_command),
                e=str(e),
                out=e.execution_result.std_out,
                err=e.execution_result.std_err
            ))
            raise

    def start(self):
        """
        Safely starts kikimr instance.
        Do not override this method.
        """
        try:
            logger.debug("Working directory: " + self.__tmpdir)
            self.__run()
            return self

        except Exception:
            logger.exception("KiKiMR start failed")
            self.stop()
            raise

    def prepare(self):
        if self.__initialy_prepared:
            return

        self.__initialy_prepared = True
        self.__instantiate_udfs_dir()
        self.__write_configs()
        for _ in self.__configurator.all_node_ids():
            self.__register_node()

    def __run(self):
        self.prepare()

        for node_id in self.__configurator.all_node_ids():
            self.__run_node(node_id)

        if self.__configurator.use_self_management:
            self.__cluster_bootstrap()

        bs_needed = ('blob_storage_config' in self.__configurator.yaml_config) or self.__configurator.use_self_management

        if bs_needed:
            self.__wait_for_bs_controller_to_start()
            if not self.__configurator.use_self_management:
                self.__add_bs_box()

        pools = {}

        for p in self.__configurator.dynamic_storage_pools:
            self.add_storage_pool(
                name=p['name'],
                kind=p['kind'],
                pdisk_user_kind=p['pdisk_user_kind'],
            )
            pools[p['name']] = p['kind']

        root_token = self.__configurator.default_clusteradmin
<<<<<<< HEAD
        if len(pools) > 0:
=======
        if not root_token and self.__configurator.enable_static_auth:
            root_token = requests.post("http://localhost:%s/login" % self.nodes[1].mon_port, json={
                "user": self.__configurator.yaml_config["domains_config"]["security_config"]["default_users"][0]["name"],
                "password": self.__configurator.yaml_config["domains_config"]["security_config"]["default_users"][0]["password"]
            }).cookies.get('ydb_session_id')
            logger.info("Obtained root token: %s" % root_token)

        if len(pools) > 0:
            logger.info("Binding storage pools to domain %s: %s", self.domain_name, pools)
>>>>>>> 2503a6bd
            self.client.bind_storage_pools(self.domain_name, pools, token=root_token)
            default_pool_name = list(pools.keys())[0]
        else:
            default_pool_name = ""

        self.default_channel_bindings = {idx: default_pool_name for idx in range(3)}
        logger.info("Cluster started and initialized")

        if bs_needed:
            self.client.add_config_item(read_binary(__name__, "resources/default_profile.txt"), token=root_token)

    def __run_node(self, node_id):
        """
        :returns started KiKiMRNode instance
        Can be overriden.
        """
        self.__format_disks(node_id)
        self._nodes[node_id].start()
        return self._nodes[node_id]

    def __register_node(self, configurator=None):
        configurator = configurator or self.__configurator
        node_index = next(self._node_index_allocator)

        if configurator.separate_node_configs:
            node_config_path = ensure_path_exists(
                os.path.join(self.__config_base_path, "node_{}".format(node_index))
            )
        else:
            node_config_path = self.__config_path

        data_center = None
        if isinstance(configurator.dc_mapping, dict):
            if node_index in configurator.dc_mapping:
                data_center = configurator.dc_mapping[node_index]
        self._nodes[node_index] = KiKiMRNode(
            node_id=node_index,
            config_path=node_config_path,
            port_allocator=self.__port_allocator.get_node_port_allocator(node_index),
            cluster_name=self.__cluster_name,
            configurator=configurator,
            udfs_dir=self.__common_udfs_dir,
            tenant_affiliation=configurator.yq_tenant,
            binary_path=configurator.get_binary_path(node_index),
            data_center=data_center,
        )
        return self._nodes[node_index]

    def __register_slots(self, database, count=1, encryption_key=None):
        return [self.__register_slot(database, encryption_key) for _ in range(count)]

    def register_and_start_slots(self, database, count=1, encryption_key=None):
        slots = self.__register_slots(database, count, encryption_key)
        for slot in slots:
            slot.start()
        return slots

    def __register_slot(self, tenant_affiliation=None, encryption_key=None):
        slot_index = next(self._slot_index_allocator)
        node_broker_port = (
            self.nodes[1].grpc_ssl_port if self.__configurator.grpc_ssl_enable
            else self.nodes[1].grpc_port
        )
        self._slots[slot_index] = KiKiMRNode(
            node_id=slot_index,
            config_path=self.config_path,
            port_allocator=self.__port_allocator.get_slot_port_allocator(slot_index),
            cluster_name=self.__cluster_name,
            configurator=self.__configurator,
            udfs_dir=self.__common_udfs_dir,
            role='slot',
            node_broker_port=node_broker_port,
            tenant_affiliation=tenant_affiliation if tenant_affiliation is not None else 'dynamic',
            encryption_key=encryption_key,
            binary_path=self.__configurator.get_binary_path(slot_index),
        )
        return self._slots[slot_index]

    def __unregister_slots(self, slots):
        for i in slots:
            del self._slots[i.node_id]

    def unregister_and_stop_slots(self, slots):
        self.__unregister_slots(slots)
        for i in slots:
            i.stop()

    def __stop_node(self, node, kill=False):
        ret = None
        try:
            if kill:
                node.kill()
            else:
                node.stop()
        except daemon.DaemonError as exceptions:
            ret = exceptions
        else:
            if self.__tmpdir is not None:
                shutil.rmtree(self.__tmpdir, ignore_errors=True)
            if self.__common_udfs_dir is not None:
                shutil.rmtree(self.__common_udfs_dir, ignore_errors=True)
        return ret

    def stop(self, kill=False):
        saved_exceptions_queue = Queue()

        def stop_node(node, kill):
            exception = self.__stop_node(node, kill)
            if exception is not None:
                saved_exceptions_queue.put(exception)

        # do in parallel to faster stopping (important for tests)
        threads = []
        for node in list(self.slots.values()) + list(self.nodes.values()):
            thread = threading.Thread(target=stop_node, args=(node, kill))
            thread.start()
            threads.append(thread)
        for thread in threads:
            thread.join()

        saved_exceptions = list(saved_exceptions_queue.queue)

        self.__port_allocator.release_ports()

        if saved_exceptions:
            raise daemon.SeveralDaemonErrors(saved_exceptions)

    def restart_nodes(self):
        for node in self.nodes.values():
            node.stop()
            node.start()

    def prepare_node(self, configurator=None):
        try:
            new_node_object = self.__register_node(configurator)
            self.__write_node_config(new_node_object.node_id, configurator)
            logger.info("Successfully registered new node object with ID: {}".format(new_node_object.node_id))
            return new_node_object
        except Exception as e:
            logger.error("Failed to register new node: {}".format(e), exc_info=True)
            raise RuntimeError("Failed to register new node: {}".format(e))

    def start_node(self, node_id):
        if node_id not in self._nodes:
            logger.error("Cannot start node: Node ID {} not found in registered nodes.".format(node_id))
            raise KeyError("Node ID {} not found.".format(node_id))

        logger.info("Starting registered node {}.".format(node_id))
        try:
            self._KiKiMR__run_node(node_id)
            logger.info("Successfully started node {}.".format(node_id))
        except Exception as e:
            raise RuntimeError("Failed to start node {}: {}".format(node_id, e))

    def update_nodes_configurator(self, configurator):
        for node in self.nodes.values():
            node.stop()
        self.__configurator = configurator
        self.__initialy_prepared = False
        self._node_index_allocator = itertools.count(1)
        self.prepare()
        for node in self.nodes.values():
            node.start()

    @property
    def config_path(self):
        if self.__configurator.separate_node_configs:
            return self.__config_base_path
        return self.__config_path

    def __write_node_config(self, node_id, configurator=None):
        configurator = configurator or self.__configurator
        node_config_path = ensure_path_exists(
            os.path.join(self.__config_base_path, "node_{}".format(node_id))
        )
        logger.info("Writing node config to {}".format(node_config_path))
        logger.info("Config: {}".format(configurator.yaml_config))
        configurator.write_proto_configs(node_config_path)

    def __write_configs(self):
        if self.__configurator.separate_node_configs:
            for node_id in self.__configurator.all_node_ids():
                self.__write_node_config(node_id)
        else:
            self.__configurator.write_proto_configs(self.__config_path)

    def __instantiate_udfs_dir(self):
        to_load = self.__configurator.get_yql_udfs_to_load()
        if len(to_load) == 0:
            return
        self.__common_udfs_dir = tempfile.mkdtemp(prefix="common_udfs")
        for udf_path in to_load:
            link_name = os.path.join(self.__common_udfs_dir, os.path.basename(udf_path))
            os.symlink(udf_path, link_name)
        return self.__common_udfs_dir

    def __format_disks(self, node_id):
        for pdisk in self.__configurator.pdisks_info:
            if pdisk['node_id'] != node_id:
                continue

            self.nodes[node_id].format_pdisk(**pdisk)

    def __add_bs_box(self):
        request = bs.TConfigRequest()

        for node_id in self.__configurator.all_node_ids():
            cmd = request.Command.add()
            cmd.DefineHostConfig.HostConfigId = node_id
            for drive in self.__configurator.pdisks_info:
                if drive['node_id'] != node_id:
                    continue

                drive_proto = cmd.DefineHostConfig.Drive.add()
                drive_proto.Path = drive['pdisk_path']
                drive_proto.Kind = drive['pdisk_user_kind']
                drive_proto.Type = drive.get('pdisk_type', 0)

        cmd = request.Command.add()
        cmd.DefineBox.BoxId = 1
        for node_id, node in self.nodes.items():
            host = cmd.DefineBox.Host.add()
            host.Key.Fqdn = node.host
            host.Key.IcPort = node.ic_port
            host.HostConfigId = node_id

        self._bs_config_invoke(request)

    def _bs_config_invoke(self, request):
        timeout = 240
        sleep = 5
        retries, success = timeout / sleep, False
        while retries > 0 and not success:
            try:
                self.__call_kikimr_new_cli(
                    [
                        "admin",
                        "blobstorage",
                        "config",
                        "invoke",
                        "--proto=%s" % text_format.MessageToString(request)
                    ]
                )
                success = True

            except Exception as e:
                logger.error("Failed to execute, %s", str(e))
                retries -= 1
                time.sleep(sleep)

                if retries == 0:
                    raise

    def add_storage_pool(self, name=None, kind="rot", pdisk_user_kind=0, erasure=None):
        if erasure is None:
            erasure = self.__configurator.static_erasure
        request = bs.TConfigRequest()
        cmd = request.Command.add()
        cmd.DefineStoragePool.BoxId = 1

        pool_id = cmd.DefineStoragePool.StoragePoolId = next(self.__storage_pool_id_allocator)
        if name is None:
            name = "dynamic_storage_pool:%s" % pool_id
        cmd.DefineStoragePool.StoragePoolId = pool_id
        cmd.DefineStoragePool.Name = name
        cmd.DefineStoragePool.Kind = kind
        cmd.DefineStoragePool.ErasureSpecies = str(erasure)
        cmd.DefineStoragePool.VDiskKind = "Default"
        cmd.DefineStoragePool.NumGroups = 2

        pdisk_filter = cmd.DefineStoragePool.PDiskFilter.add()
        pdisk_filter.Property.add().Type = 0
        pdisk_filter.Property.add().Kind = pdisk_user_kind
        self._bs_config_invoke(request)
        return name

    def __wait_for_bs_controller_to_start(self):
        monitors = [node.monitor for node in self.nodes.values()]

        def predicate():
            return blobstorage_controller_has_started_on_some_node(monitors)

        timeout_seconds = 240
        bs_controller_started = wait_for(
            predicate=predicate, timeout_seconds=timeout_seconds, step_seconds=1.0, multiply=1.3
        )
        assert bs_controller_started

    def __cluster_bootstrap(self):
        timeout = 240
        sleep = 5
        retries, success = timeout / sleep, False
        while retries > 0 and not success:
            try:
                self.__call_ydb_cli(
                    [
                        "admin",
                        "cluster",
                        "bootstrap",
                        "--uuid", "test-cluster"
                    ]
                )
                success = True

            except Exception as e:
                logger.error("Failed to execute, %s", str(e))
                retries -= 1
                time.sleep(sleep)

                if retries == 0:
                    raise


class KikimrExternalNode(daemon.ExternalNodeDaemon, kikimr_node_interface.NodeInterface):
    kikimr_binary_deploy_path = '/Berkanavt/kikimr/bin/kikimr'
    kikimr_configure_binary_deploy_path = '/Berkanavt/kikimr/bin/kikimr_configure'
    kikimr_configuration_deploy_path = '/Berkanavt/kikimr/cfg'
    kikimr_cluster_yaml_deploy_path = '/Berkanavt/kikimr/cfg/cluster.yaml'

    def __init__(
            self,
            kikimr_configure_binary_path,
            kikimr_path,
            kikimr_next_path,
            node_id,
            host,
            ssh_username,
            port,
            mon_port,
            ic_port,
            mbus_port,
            configurator=None,
            slot_id=None,
            ):
        super(KikimrExternalNode, self).__init__(host=host, ssh_username=ssh_username)
        self.__node_id = node_id
        self.__host = host
        self.__port = port
        self.__grpc_port = port
        self.__mon_port = mon_port
        self.__ic_port = ic_port
        self.__configurator = configurator
        self.__mbus_port = mbus_port
        self.logger = logger.getChild(self.__class__.__name__)
        if slot_id is not None:
            self.__slot_id = "%s" % str(self.__ic_port)
        else:
            self.__slot_id = None

        self._can_update = None
        self.current_version_idx = 0
        self.__kikimr_configure_binary_path = kikimr_configure_binary_path
        self.versions = [
            self.kikimr_binary_deploy_path + "_last",
            self.kikimr_binary_deploy_path + "_next",
        ]

        self.local_drivers_path = [
            kikimr_path,
            kikimr_next_path,
        ]

    @property
    def can_update(self):
        if self._can_update is None:
            choices = self.ssh_command('ls %s*' % self.kikimr_binary_deploy_path, raise_on_error=True)
            choices = choices.split()
            choices = [path.decode("utf-8", errors="replace") for path in choices]
            self.logger.error("Current available choices are: %s" % choices)
            self._can_update = True
            for version in self.versions:
                if version not in choices:
                    self._can_update &= False
        return self._can_update

    def start(self):
        if self.__slot_id is None:
            return self.ssh_command("sudo service kikimr start")

        slot_dir = "/Berkanavt/kikimr_{slot}".format(slot=self.__slot_id)
        slot_cfg = slot_dir + "/slot_cfg"
        env_txt = slot_dir + "/env.txt"

        cfg = """\
tenant=/Root/db1
grpc={grpc}
mbus={mbus}
ic={ic}
mon={mon}""".format(
            mbus=self.__mbus_port,
            grpc=self.__grpc_port,
            mon=self.__mon_port,
            ic=self.__ic_port,
        )

        self.ssh_command(["sudo", "mkdir", slot_dir])
        self.ssh_command(["sudo", "touch", env_txt])
        self.ssh_command(["/bin/echo", "-e", "\"{}\"".format(cfg),  "|", "sudo", "tee", slot_cfg])

        return self.ssh_command(["sudo", "systemctl", "start", "kikimr-multi@{}".format(self.__slot_id)])

    def stop(self):
        if self.__slot_id is None:
            return self.ssh_command("sudo service kikimr stop")
        return self.ssh_command(
            [
                "sudo", "systemctl", "stop", "kikimr-multi@{}".format(self.__slot_id),
            ]
        )

    @property
    def cwd(self):
        assert False, "not supported"

    @property
    def mon_port(self):
        return self.__mon_port

    @property
    def pid(self):
        return None

    def is_alive(self):
        # TODO implement check
        return True

    @property
    def host(self):
        return self.__host

    @property
    def port(self):
        return self.__port

    @property
    def grpc_ssl_port(self):
        # TODO(gvit): support in clusters
        return None

    @property
    def grpc_port(self):
        return self.__port

    @property
    def mbus_port(self):
        return self.__mbus_port

    @property
    def ic_port(self):
        return self.__ic_port

    @property
    def node_id(self):
        return self.__node_id

    @property
    def logs_directory(self):
        folder = 'kikimr_%s' % self.__slot_id if self.__slot_id else 'kikimr'
        return "/Berkanavt/{}/logs".format(folder)

    def update_binary_links(self):
        self.ssh_command("sudo rm -rf %s" % self.kikimr_binary_deploy_path)
        self.ssh_command(
            "sudo cp -l %s %s" % (
                self.versions[self.current_version_idx],
                self.kikimr_binary_deploy_path,
            )
        )

    def __generate_configs_cmd(self, configs_type="", deploy_path=None):
        deploy_path = self.kikimr_configuration_deploy_path if deploy_path is None else deploy_path
        return "sudo {} cfg {} {} {} --enable-cores {}".format(
            self.kikimr_configure_binary_deploy_path,
            self.kikimr_cluster_yaml_deploy_path, self.kikimr_binary_deploy_path, deploy_path, configs_type)

    def switch_version(self):
        if not self.can_update:
            self.logger.info("Next version is not available. Cannot change versions.")
            return None

        self.current_version_idx ^= 1
        self.update_binary_links()

    def prepare_artifacts(self, cluster_yml):
        self.copy_file_or_dir(
            self.__kikimr_configure_binary_path, self.kikimr_configure_binary_deploy_path)

        for version, local_driver in zip(self.versions, self.local_drivers_path):
            self.ssh_command("sudo rm -rf %s" % version)
            if local_driver is not None:
                self.copy_file_or_dir(
                    local_driver, version)
                self.ssh_command("sudo /sbin/setcap 'CAP_SYS_RAWIO,CAP_SYS_NICE=ep' %s" % version)

        self.update_binary_links()
        self.ssh_command("sudo mkdir -p %s" % self.kikimr_configuration_deploy_path)
        self.copy_file_or_dir(cluster_yml, self.kikimr_cluster_yaml_deploy_path)
        self.ssh_command(self.__generate_configs_cmd())
        self.ssh_command(
            self.__generate_configs_cmd(
                "--dynamic"
            )
        )

    def format_pdisk(self, pdisk_id):
        pass

    def cleanup_disk(self, path):
        self.ssh_command(
            'sudo dd if=/dev/zero of={} bs=1M count=1 status=none;'.format(path),
            raise_on_error=True)

    def cleanup_disks(self):
        self.ssh_command(
            "for X in /dev/disk/by-partlabel/kikimr_*; "
            "do sudo dd if=/dev/zero of=$X bs=1M count=1 status=none; done",
            raise_on_error=True)<|MERGE_RESOLUTION|>--- conflicted
+++ resolved
@@ -440,9 +440,6 @@
             pools[p['name']] = p['kind']
 
         root_token = self.__configurator.default_clusteradmin
-<<<<<<< HEAD
-        if len(pools) > 0:
-=======
         if not root_token and self.__configurator.enable_static_auth:
             root_token = requests.post("http://localhost:%s/login" % self.nodes[1].mon_port, json={
                 "user": self.__configurator.yaml_config["domains_config"]["security_config"]["default_users"][0]["name"],
@@ -452,7 +449,6 @@
 
         if len(pools) > 0:
             logger.info("Binding storage pools to domain %s: %s", self.domain_name, pools)
->>>>>>> 2503a6bd
             self.client.bind_storage_pools(self.domain_name, pools, token=root_token)
             default_pool_name = list(pools.keys())[0]
         else:
