channel_profile_config:
  profile:
  - profile_id: 0
    channel:
    - erasure_species: "{ydb_static_erasure}"
      pdisk_category: 0
      storage_pool_kind: "hdd"
    - erasure_species: "{ydb_static_erasure}"
      pdisk_category: 0
      storage_pool_kind: "hdd"
    - erasure_species: "{ydb_static_erasure}"
      pdisk_category: 0
      storage_pool_kind: "hdd"
  - profile_id: 1
    channel:
    - erasure_species: "{ydb_static_erasure}"
      pdisk_category: 0
      storage_pool_kind: "hdd"
    - erasure_species: "{ydb_static_erasure}"
      pdisk_category: 0
      storage_pool_kind: "hdd"
    - erasure_species: "{ydb_static_erasure}"
      pdisk_category: 0
      storage_pool_kind: "hdd"
    - erasure_species: "{ydb_static_erasure}"
      pdisk_category: 0
      storage_pool_kind: "hdd"
    - erasure_species: "{ydb_static_erasure}"
      pdisk_category: 0
      storage_pool_kind: "hdd"
    - erasure_species: "{ydb_static_erasure}"
      pdisk_category: 0
      storage_pool_kind: "hdd"
    - erasure_species: "{ydb_static_erasure}"
      pdisk_category: 0
      storage_pool_kind: "hdd"
domains_config:
  domain:
  - name: "{ydb_domain_name}"
    domain_id: 1
    scheme_root: 72075186232723360
    storage_pool_types:
    - kind: "hdd"
      pool_config:
        box_id: 1
        erasure_species: "none"
        vdisk_kind: "Default"
        kind: "hdd"
        pdisk_filter:
        - property:
          - type: ROT
    - kind: "hdd1"
      pool_config:
        box_id: 1
        erasure_species: "none"
        vdisk_kind: "Default"
        kind: "hdd"
        pdisk_filter:
        - property:
          - type: ROT
    - kind: "hdd2"
      pool_config:
        box_id: 1
        erasure_species: "none"
        vdisk_kind: "Default"
        kind: "hdd"
        pdisk_filter:
        - property:
          - type: ROT
    - kind: "hdde"
      pool_config:
        box_id: 1
        erasure_species: "none"
        vdisk_kind: "Default"
        kind: "hdd"
        pdisk_filter:
        - property:
          - type: ROT
        encryption_mode: 1
  security_config:
    default_users:
    - name: "root"
      password: "1234"
static_erasure: "{ydb_static_erasure}"
system_tablets:
  default_node: {ydb_defaut_tablet_node_ids}
  flat_tx_coordinator:
  - node: {ydb_defaut_tablet_node_ids}
  tx_allocator:
  - node: {ydb_defaut_tablet_node_ids}
  tx_mediator:
  - node: {ydb_defaut_tablet_node_ids}
  flat_schemeshard:
  - info:
      tablet_id: 72075186232723360
actor_system_config:
  executor:
  - type: BASIC
    threads: 2
    spin_threshold: 0
    name: "System"
  - type: BASIC
    threads: 3
    spin_threshold: 0
    name: "User"
  - type: BASIC
    threads: 2
    spin_threshold: 0
    name: "Batch"
  - type: IO
    threads: 1
    name: "IO"
    time_per_mailbox_micro_secs: 100
  - type: BASIC
    threads: 1
    spin_threshold: 10
    name: "IC"
    time_per_mailbox_micro_secs: 100
  scheduler:
    resolution: 256
    spin_threshold: 0
    progress_threshold: 10000
  sys_executor: 0
  user_executor: 1
  io_executor: 3
  batch_executor: 2
  service_executor:
  - service_name: "Interconnect"
    executor_id: 4
log_config:
  sys_log: false
  default_level: {ydb_default_log_level}
grpc_config:
  host: "{ydb_grpc_host}"
  services:
  - "legacy"
  - "tablet_service"
  - "yql"
  - "discovery"
  - "cms"
  - "locking"
  - "kesus"
  - "pq"
  - "pqcd"
  - "pqv1"
  - "topic"
  - "datastreams"
  - "scripting"
  - "clickhouse_internal"
  - "rate_limiter"
  - "analytics"
  - "export"
  - "import"
  - "yq"
  - "keyvalue"
  - "monitoring"
  - "auth"
  - "query_service"
feature_flags:
  enable_persistent_query_stats: true
  enable_scheme_transactions_at_scheme_shard: true
  enable_mvcc_snapshot_reads: true
kqpconfig:
  settings:
  - name: "_ResultRowsLimit"
    value: "{ydb_result_rows_limit}"
  - name: "_KqpYqlSyntaxVersion"
    value: "{ydb_yql_syntax_version}"
  - name: "_KqpAllowNewEngine"
    value: "true"
interconnect_config:
  start_tcp: true
sqs_config:
  enable_sqs: False
  scheme_cache_soft_refresh_time_seconds: 0
  scheme_cache_hard_refresh_time_seconds: 0
  force_queue_creation_v2: True
  force_queue_deletion_v2: True
  enable_dead_letter_queues: True
pqconfig:
  clusters_update_timeout_sec: 1
  # NOTE(shmel1k@): KIKIMR-14221
  enabled: true
  meta_cache_timeout_sec: 1
  topics_are_first_class_citizen: {ydb_pq_topics_are_first_class_citizen}
  check_acl: false
  require_credentials_in_new_protocol: false
  enable_proto_source_id_info: true
  cluster_table_path: "{ydb_pq_cluster_table_path}"
  version_table_path: "{ydb_pq_version_table_path}"
  root: "{ydb_pq_root}"
  quoting_config:
    enable_quoting: false
pqcluster_discovery_config:
  enabled: false
table_service_config:
  resource_manager:
    mkql_light_program_memory_limit: 65536
    mkql_heavy_program_memory_limit: 1048576
    channel_buffer_size: 262144
net_classifier_config:
  updater_config:
    retry_interval_seconds: 30
    net_data_update_interval_seconds: 60
  cms_config_timeout_seconds: 30
federated_query_config:
  enabled: false
  common:
    use_bearer_for_ydb: true
    ids_prefix: "pt"
  control_plane_storage:
    enabled: true
    available_binding:
    - "DATA_STREAMS"
    - "OBJECT_STORAGE"
    available_connection:
    - "YDB_DATABASE"
    - "CLICKHOUSE_CLUSTER"
    - "DATA_STREAMS"
    - "OBJECT_STORAGE"
    - "MONITORING"
    storage:
      endpoint: ""
  control_plane_proxy:
    enabled: true
    request_timeout: "30s"
  private_api:
    enabled: true
  token_accessor:
    enabled: true
  gateways:
    enabled: true
    pq:
      cluster_mapping: []
    solomon:
      cluster_mapping: []
    dq:
      default_settings: []
  db_pool:
    enabled: true
    storage:
      endpoint: ""
  checkpoint_coordinator:
    enabled: true
    checkpointing_period_millis: 1000
    max_inflight: 1
    storage:
      endpoint: ""
  resource_manager:
    enabled: true
  private_proxy:
    enabled: true
  nodes_manager:
    enabled: true
  pending_fetcher:
    enabled: true
  audit:
    enabled: false
    uaconfig:
      uri: ""
  pinger:
<<<<<<< HEAD
    ping_period: "30s"
  task_controller:
    ping_period: "1s"
    aggr_period: "3s"
query_service_config:
  available_external_data_sources:
    - ObjectStorage
    - ClickHouse
    - PostgreSQL
    - MySQL
    - Ydb
    - YT
    - Greenplum
    - MsSQLServer
    - Oracle
    - Logging
    - Solomon
=======
    ping_period: "30s"
>>>>>>> e74fd586
<|MERGE_RESOLUTION|>--- conflicted
+++ resolved
@@ -259,24 +259,4 @@
     uaconfig:
       uri: ""
   pinger:
-<<<<<<< HEAD
-    ping_period: "30s"
-  task_controller:
-    ping_period: "1s"
-    aggr_period: "3s"
-query_service_config:
-  available_external_data_sources:
-    - ObjectStorage
-    - ClickHouse
-    - PostgreSQL
-    - MySQL
-    - Ydb
-    - YT
-    - Greenplum
-    - MsSQLServer
-    - Oracle
-    - Logging
-    - Solomon
-=======
-    ping_period: "30s"
->>>>>>> e74fd586
+    ping_period: "30s"