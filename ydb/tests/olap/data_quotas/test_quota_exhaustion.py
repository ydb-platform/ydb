import os
import subprocess
import sys
import logging
import time
import pytest

import ydb
from ydb.tests.library.harness.kikimr_config import KikimrConfigGenerator
from ydb.tests.library.harness.kikimr_runner import KiKiMR
from ydb.tests.library.test_meta import link_test_case

ROWS_CHUNK_SIZE = 1000000
ROWS_CHUNKS_COUNT = 500

logger = logging.getLogger(__name__)


class TestYdbWorkload(object):
    @classmethod
    def setup_method(self):
        self.cluster = KiKiMR(KikimrConfigGenerator(
            column_shard_config={
                "alter_object_enabled": True,
            },
            static_pdisk_size=10 * 1024 * 1024,
            dynamic_pdisk_size=5 * 1024 * 1024
        ))
        self.cluster.start()

        self.driver = ydb.Driver(endpoint=f'grpc://localhost:{self.cluster.nodes[1].grpc_port}', database='/Root')
        self.session = ydb.QuerySessionPool(self.driver)
        self.driver.wait(5, fail_fast=True)

    @classmethod
    def teardown_method(self):
        self.session.stop()
        self.driver.stop()
        self.cluster.stop()

    def make_session(self):
        driver = ydb.Driver(endpoint=f'grpc://localhost:{self.cluster.nodes[1].grpc_port}', database=self.database_name)
        session = ydb.QuerySessionPool(driver)
        driver.wait(5, fail_fast=True)
        return session

    def create_test_table(self, session, table):
        return session.execute_with_retries(f"""
                CREATE TABLE `{table}` (
                    k Int32 NOT NULL,
                    v Uint64,
                    PRIMARY KEY (k)
                ) WITH (STORE = COLUMN)
            """)

    def upsert_test_chunk(self, session, table, chunk_id, retries=10):
        return session.execute_with_retries(f"""
                $n = {ROWS_CHUNK_SIZE};
                $values_list = ListReplicate(42ul, $n);
                $rows_list = ListFoldMap($values_list, {chunk_id * ROWS_CHUNK_SIZE}, ($val, $i) ->  ((<|k:$i, v:$val|>, $i + 1)));

                UPSERT INTO `{table}`
                SELECT * FROM AS_TABLE($rows_list);
            """, None, ydb.retries.RetrySettings(max_retries=retries))

    def try_upsert_test_chunk(self, session, table, chunk_id) -> bool:
        try:
            self.upsert_test_chunk(session, table, chunk_id, retries=0)
            return True
        except ydb.issues.Overloaded:
            return False
        except ydb.issues.Unavailable:
            return False

    def upsert_until_overload(self, do_upsert, timeout_seconds=0):
        deadline = time.time() + timeout_seconds
        try:
            for i in range(ROWS_CHUNKS_COUNT):
                res = do_upsert(i)
                print(f"upsert #{i} ok, result:", res, file=sys.stderr)
                described = self.cluster.client.describe('/Root', '')
                print('Quota exceeded {}'.format(described.PathDescription.DomainDescription.DomainState.DiskQuotaExceeded), file=sys.stderr)
                if timeout_seconds:
                    assert time.time() <= deadline, "deadline exceeded"
            assert False, "overload not reached"
        except ydb.issues.Overloaded:
            print('upsert: got overload issue', file=sys.stderr)
        except ydb.issues.Unavailable:
            print('upsert: got overload issue', file=sys.stderr)

    @link_test_case("#13529")
    def test(self):
        """As per https://github.com/ydb-platform/ydb/issues/13529"""
        self.database_name = os.path.join('/Root', 'test')
        self.cluster.create_database(
            self.database_name,
            storage_pool_units_count={
                'hdd': 1
            },
        )
        self.cluster.register_and_start_slots(self.database_name, count=1)
        self.cluster.wait_tenant_up(self.database_name)
        self.alter_database_quotas(self.cluster.nodes[1], self.database_name, """
            data_size_hard_quota: 40000000
            data_size_soft_quota: 40000000
        """)
        session = self.make_session()

        # Overflow the database
        self.create_test_table(session, 'huge')
        self.upsert_until_overload(lambda i: self.upsert_test_chunk(session, 'huge', i, retries=0))

    def delete_test_chunk(self, session, table, chunk_id, retries=10):
        session.execute_with_retries(f"""
            DELETE FROM `{table}`
            WHERE {chunk_id * ROWS_CHUNK_SIZE} <= k AND k <= {chunk_id * ROWS_CHUNK_SIZE + ROWS_CHUNK_SIZE}
        """, None, ydb.retries.RetrySettings(max_retries=retries))

    def delete_until_overload(self, session, table):
        for i in range(ROWS_CHUNKS_COUNT):
            try:
                self.delete_test_chunk(session, table, i, retries=0)
                print(f"delete #{i} ok", file=sys.stderr)
            except ydb.issues.Unavailable:
                print('delete: got unavailable issue', file=sys.stderr)
                return i
            except ydb.issues.Overloaded:
                print('delete: got overload issue', file=sys.stderr)
                return i
        return ROWS_CHUNKS_COUNT

    def ydbcli_db_schema_exec(self, node, operation_proto):
        endpoint = f"{node.host}:{node.port}"
        args = [
            node.binary_path,
            f"--server=grpc://{endpoint}",
            "db",
            "schema",
            "exec",
            operation_proto,
        ]
        command = subprocess.run(args, capture_output=True)
        assert command.returncode == 0, command.stderr.decode("utf-8")

    def alter_database_quotas(self, node, database_path, database_quotas):
        alter_proto = """ModifyScheme {
            OperationType: ESchemeOpAlterSubDomain
            WorkingDir: "%s"
            SubDomain {
                Name: "%s"
                DatabaseQuotas {
                    %s
                }
            }
        }""" % (
            os.path.dirname(database_path),
            os.path.basename(database_path),
            database_quotas,
        )

        self.ydbcli_db_schema_exec(node, alter_proto)

    @link_test_case("#13653")
    def test_delete(self):
        """As per https://github.com/ydb-platform/ydb/issues/13653"""
        self.database_name = os.path.join('/Root', 'test')
        print('Database name {}'.format(self.database_name), file=sys.stderr)
        self.cluster.create_database(
            self.database_name,
            storage_pool_units_count={
                'hdd': 1
            },
        )
        self.cluster.register_and_start_slots(self.database_name, count=1)
        self.cluster.wait_tenant_up(self.database_name)

        # Set soft and hard quotas to 40 Mb
        self.alter_database_quotas(self.cluster.nodes[1], self.database_name, """
            data_size_hard_quota: 40000000
            data_size_soft_quota: 40000000
        """)

        session = self.make_session()

        # Overflow the database
        table_path = os.path.join(self.database_name, 'huge')
        self.create_test_table(session, table_path)
        self.upsert_until_overload(lambda i: self.upsert_test_chunk(session, 'huge', i, retries=0))

        # Check that deletion works at least first time
        self.delete_test_chunk(session, table_path, 0)

        # Check that deletions will lead to overflow at some moment
        i = self.delete_until_overload(session, table_path)

        # Check that all DELETE statements are completed
        assert i == ROWS_CHUNKS_COUNT

        # Writes enabling after data deletion will be checked in separate PR

    def wait_for(self, condition_func, timeout_seconds) -> bool:
        t0 = time.time()
        while time.time() - t0 < timeout_seconds:
            if condition_func():
                return True
            time.sleep(1)
        return False

    @link_test_case("#13652")
    def test_duplicates(self):
        self.database_name = os.path.join('/Root', 'test')
        print('Database name {}'.format(self.database_name), file=sys.stderr)
        self.cluster.create_database(
            self.database_name,
            storage_pool_units_count={
                'hdd': 1
            },
        )
        self.cluster.register_and_start_slots(self.database_name, count=1)
        self.cluster.wait_tenant_up(self.database_name)

        # Set soft and hard quotas to 40 Mb
        self.alter_database_quotas(self.cluster.nodes[1], self.database_name, """
            data_size_hard_quota: 40000000
            data_size_soft_quota: 40000000
        """)

        session = self.make_session()
        table_path = os.path.join(self.database_name, 'huge')
        self.create_test_table(session, table_path)

        # Delay compaction
        session.execute_with_retries(
            f"""
            ALTER OBJECT `{table_path}` (TYPE TABLE) SET (ACTION=UPSERT_OPTIONS, `COMPACTION_PLANNER.CLASS_NAME`=`lc-buckets`, `COMPACTION_PLANNER.FEATURES`=`
                  {{"levels" : [{{"class_name" : "Zero", "portions_live_duration" : "200s", "expected_blobs_size" : 1000000000000, "portions_count_available" : 2}},
                                {{"class_name" : "Zero"}}]}}`);
            """
        )

        # Overflow the database
        self.upsert_until_overload(lambda i: self.upsert_test_chunk(session, table_path, 0, retries=0), timeout_seconds=200)

<<<<<<< HEAD
        assert self.wait_for(lambda: self.try_upsert_test_chunk(session, table_path, 1), 300), "can't write after overload by duplicates"
=======
        assert self.wait_for(lambda: self.try_upsert_test_chunk(session, table_path, 1), 300), "can't write after overload by duplicates"

    @link_test_case("#14696")
    @pytest.mark.skip(reason="https://github.com/ydb-platform/ydb/issues/19629")
    def test_delete_after_overloaded(self):
        self.database_name = os.path.join('/Root', 'test')

        self.cluster.create_database(
            self.database_name,
            storage_pool_units_count={
                'hdd': 1
            },
        )

        self.cluster.register_and_start_slots(self.database_name, count=1)
        self.cluster.wait_tenant_up(self.database_name)

        self.alter_database_quotas(self.cluster.nodes[1], self.database_name, """
            data_size_hard_quota: 40000000
            data_size_soft_quota: 40000000
        """)

        session = self.make_session()
        table_path = os.path.join(self.database_name, 'huge')

        self.create_test_table(session, table_path)

        session.execute_with_retries(
            f"""
            ALTER OBJECT `{table_path}` (TYPE TABLE) SET (ACTION=UPSERT_OPTIONS, `COMPACTION_PLANNER.CLASS_NAME`=`lc-buckets`, `COMPACTION_PLANNER.FEATURES`=`
                {{"levels" : [{{"class_name" : "OneLayer", "portions_live_duration" : "200s", "expected_blobs_size" : 1000000000000, "portions_count_available" : 2}},
                                {{"class_name" : "OneLayer"}}]}}`);
            """
        )

        self.upsert_until_overload(lambda i: self.upsert_test_chunk(session, table_path, i, retries=0))

        for i in range(100):
            while True:
                try:
                    self.delete_test_chunk(session, table_path, i, retries=10)
                    break
                except (ydb.issues.Overloaded, ydb.issues.Unavailable):
                    time.sleep(1)

        def can_write():
            try:
                self.upsert_test_chunk(session, table_path, 0, retries=0)
                return True
            except (ydb.issues.Overloaded, ydb.issues.Unavailable):
                return False

        assert self.wait_for(can_write, 300)
>>>>>>> 832cd121
<|MERGE_RESOLUTION|>--- conflicted
+++ resolved
@@ -241,9 +241,6 @@
         # Overflow the database
         self.upsert_until_overload(lambda i: self.upsert_test_chunk(session, table_path, 0, retries=0), timeout_seconds=200)
 
-<<<<<<< HEAD
-        assert self.wait_for(lambda: self.try_upsert_test_chunk(session, table_path, 1), 300), "can't write after overload by duplicates"
-=======
         assert self.wait_for(lambda: self.try_upsert_test_chunk(session, table_path, 1), 300), "can't write after overload by duplicates"
 
     @link_test_case("#14696")
@@ -296,5 +293,4 @@
             except (ydb.issues.Overloaded, ydb.issues.Unavailable):
                 return False
 
-        assert self.wait_for(can_write, 300)
->>>>>>> 832cd121
+        assert self.wait_for(can_write, 300)