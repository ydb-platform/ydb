from __future__ import annotations
import allure
from ydb.tests.olap.lib.ydb_cluster import YdbCluster
from ydb.tests.olap.lib.results_processor import ResultsProcessor
from ydb.tests.olap.lib.ydb_cli import YdbCliHelper
from urllib.parse import urlencode
from datetime import datetime
from copy import deepcopy
from pytz import timezone
import logging


class NodeErrors:
    def __init__(self, node: YdbCluster.Node, message: str):
        self.node = node
        self.core_hashes: list[tuple[str, str]] = []    # id, aggregated hash
        self.was_oom: bool = False
        self.message: str = message


def _set_monitoring(test_info: dict[str, str], start_time: float, end_time: float) -> None:
    monitoring_start = int((start_time) * 1000)
    monitoring_end = int((end_time) * 1000)
    database = '/' + test_info.get('database', '*')
    # monitoring does not show intervals less 1 minute.
    monitoring_addition = 60000 - (monitoring_end - monitoring_start)
    if monitoring_addition > 0:
        monitoring_start -= monitoring_addition
        monitoring_end += monitoring_addition

    if len(YdbCluster.get_monitoring_urls()) > 0:
        test_info['monitoring'] = ', '.join([
            f"<a target='_blank' href='{monitoring.url.format(
                database=database,
                start_time=monitoring_start,
                end_time=monitoring_end
            )}'>{monitoring.caption}</a>"
            for monitoring in YdbCluster.get_monitoring_urls()
        ])


def _set_coredumps(test_info: dict[str, str], start_time: float, end_time: float) -> None:
    tz = timezone('Europe/Moscow')
    params = urlencode([
        ('filter', f'program_type=kikimr; @cluster_name={test_info["name"]}'),
        ('since_ts', datetime.fromtimestamp(start_time, tz).isoformat()),
        ('till_ts', datetime.fromtimestamp(end_time, tz).isoformat()),
    ])
    test_info['coredumps'] = f"<a target='_blank' href='https://coredumps.yandex-team.ru/v3/cores?{params}'>link</a>"


def _set_node_errors(test_info: dict[str, str], node_errors: list[NodeErrors]) -> None:
    if len(node_errors) == 0:
        return
    html = '<ul>'
    for node in node_errors:
        html += f'<li>{node.node.slot}'
        if node.message:
            html += f'<p>Node {node.message}</p>'
        if node.was_oom:
            html += '<p>Node was killed by OOM</p>'
        for core_id, core_hash in node.core_hashes:
            color = hex(0xFF0000 + hash(str(core_hash)) % 0xFFFF).split('x')[-1]
            html += f'<p>There was coredump <a target="_blank" href="https://coredumps.yandex-team.ru/core_trace?core_id={core_id}" style="background-color: #{color}">{core_hash}</a></p>'
        html += '</li>'
    html += '</ul>'
    test_info['<span style="background-color: #FF8888">node errors</span>'] = html


def _set_results_plot(test_info: dict[str, str], suite: str, test: str, refference_set: str) -> None:
    if not ResultsProcessor.send_results:
        return
    params = urlencode({
        'tab': 'o8',
        'suite_b2rp': suite,
        'test_ehyw': test,
        'db_fmdl': ResultsProcessor.get_cluster_id(),
        'cluster_dufr': refference_set
    })
    test_info['results_plot'] = f"<a target='_blank' href='https://datalens.yandex-team.ru/iqnd4b1miaz27-testy-ydb?{params}'>link</a>"


def _set_logs_command(test_info: dict[str, str], start_time: float, end_time: float):
    hosts = []
    for node in YdbCluster.get_cluster_nodes():
        if node.role == YdbCluster.Node.Role.STORAGE:
            hosts.append(node.host)
    hosts_cmd = ' '.join([f'-H {h}' for h in hosts])
    tz = timezone('Europe/Moscow')
    start = datetime.fromtimestamp(start_time, tz)
    end = datetime.fromtimestamp(end_time, tz)
    start_short = start.strftime('%Y-%m-%d %H:%M:%S')
    end_short = end.strftime('%Y-%m-%d %H:%M:%S')
    start_iso = start.isoformat()
    end_iso = end.isoformat()
    time_cmd = f'-S "{start_short}" -U "{end_short}"'
    time_cmd_iso = f'-S "{start_iso}" -U "{end_iso}"'
    not_ask_for_key = '-x \"-o UserKnownHostsFile=/dev/null -o StrictHostKeyChecking=no\"'

    cmd = f"parallel-ssh {hosts_cmd} -i {not_ask_for_key} 'ulimit -n 100500;unified_agent select {time_cmd_iso} -s kikimr' 2>/dev/null 1> kikimr.log"
    dmesg_cmd = f"parallel-ssh {hosts_cmd} -i {not_ask_for_key} 'sudo journalctl -k {time_cmd} --grep ydb' 2>/dev/null 1> journalctrl.log"
    test_info['kikimr_log'] = f'<details><code>{cmd}</code></details>'
    test_info['kernel_log'] = f'<details><code>{dmesg_cmd}</code></details>'


def __create_iterations_table(result: YdbCliHelper.WorkloadRunResult = None, node_errors: list[NodeErrors] = [], workload_params: dict = None) -> str:
    """
    Создает HTML таблицу с информацией об итерациях workload

    Args:
        result: WorkloadRunResult с информацией об итерациях
        node_errors: Список ошибок нод для подсчета cores и OOM
        workload_params: Параметры запуска workload для отображения в заголовке

    Returns:
        str: HTML таблица
    """
    def __get_node_issue_info(node_error: NodeErrors) -> tuple[str, str, bool]:
        """Возвращает информацию о проблемах ноды: (цвет, значение, критичность)"""
        issues = []
        has_issues = False
        has_critical_issues = False

        # Проверяем основные проблемы (рестарт, падение)
        if node_error.message and node_error.message not in ['diagnostic info collected']:
            issues.append(node_error.message.replace('was ', '').replace('is ', ''))
        # Добавляем cores если есть (критичная проблема)
        if node_error.core_hashes:
            issues.append(f"cores:{len(node_error.core_hashes)}")
        # Добавляем oom если есть (критичная проблема)
        if node_error.was_oom:
            issues.append("oom")
        has_critical_issues = node_error.was_oom or node_error.core_hashes
        has_issues = len(issues) > 0

        if has_issues:
            # Красный только для критичных проблем (cores/oom)
            # Зеленый для обычных проблем (restarted/down)
            color = "#ffcccc" if has_critical_issues else "#ccffcc"
            value = ", ".join(issues) if issues else "issues"
        else:
            color = "#ccffcc"  # Зеленый
            value = "ok"

        return color, value, has_critical_issues

    def __get_aggregated_cores_oom():
        """Возвращает агрегированную информацию по cores и oom"""
        total_cores = sum(len(node_error.core_hashes) for node_error in node_errors)
        total_ooms = sum(1 for node_error in node_errors if node_error.was_oom)

        # Колонка Cores
        cores_color = "#ffcccc" if total_cores > 0 else "#ccffcc"
        cores_value = str(total_cores)

        # Колонка OOM
        oom_color = "#ffcccc" if total_ooms > 0 else "#ccffcc"
        oom_value = str(total_ooms)

        return cores_color, cores_value, oom_color, oom_value

    def __add_node_columns(unique_nodes, node_info_map, nodes_shown=None, is_first_iteration=True) -> str:
        """Добавляет колонки для хостов в строку таблицы"""
        columns_html = ""

        if unique_nodes:
            # Показываем колонки для каждого хоста
            for host in unique_nodes:
                node_error = node_info_map.get(host)
                if not node_error:
                    # Если нет информации о хосте - показываем "ok"
                    columns_html += "<td style='background-color: #ccffcc;'>ok</td>"
                    continue

                # Показываем проблемы с хостом только в первой итерации
                show_node_issues = (nodes_shown is None or host not in nodes_shown or is_first_iteration)

                if show_node_issues and is_first_iteration:
                    color, value, _ = __get_node_issue_info(node_error)
                    if nodes_shown is not None:
                        nodes_shown.add(host)
                else:
                    color, value = "#ccffcc", "ok"

                columns_html += f"<td style='background-color: {color};'>{value}</td>"
        else:
            # Показываем агрегированные колонки Cores и OOM
            cores_color, cores_value, oom_color, oom_value = __get_aggregated_cores_oom()
            columns_html += f"<td style='background-color: {cores_color};'>{cores_value}</td>"
            columns_html += f"<td style='background-color: {oom_color};'>{oom_value}</td>"

        return columns_html

    # Собираем информацию о нодах, группируя по хостам
    node_info_map = {}  # host -> NodeErrors (объединенная информация по хосту)

    # Группируем node_errors по хостам и объединяем информацию
    for node_error in node_errors:
        host_key = node_error.node.host
        # Если для хоста уже есть запись, объединяем информацию
        if host_key in node_info_map:
            existing = node_info_map[host_key]
            # Объединяем cores
            existing.core_hashes.extend(node_error.core_hashes)
            # OOM на уровне хоста - если хотя бы одна нода сообщила об OOM
            existing.was_oom = existing.was_oom or node_error.was_oom
            # Объединяем сообщения
            if node_error.message and node_error.message not in existing.message:
                if existing.message:
                    existing.message += f", {node_error.message}"
                else:
                    existing.message = node_error.message
        else:
            node_info_map[host_key] = node_error

    # Получаем ноды для колонок (автоматически)
    try:
        all_cluster_nodes = YdbCluster.get_cluster_nodes(db_only=True)
        # Добавляем отладочную информацию о всех нодах
        logging.info(f"All nodes before filtering: {[(node.slot, node.role) for node in all_cluster_nodes]}")
        # Для отладки - показываем все ноды кластера вместо фильтрации только storage
        # all_cluster_nodes = [node for node in all_cluster_nodes if node.role == YdbCluster.Node.Role.STORAGE]

        # Группируем ноды по хостам (как в логике получения cores/OOM)
        hosts_to_nodes = {}
        for node in all_cluster_nodes:
            if node.host not in hosts_to_nodes:
                hosts_to_nodes[node.host] = []
            hosts_to_nodes[node.host].append(node)

        # Для каждого хоста берем первую ноду в качестве представителя
        # (cores и OOM привязаны к хосту, а не к конкретной ноде)
        unique_hosts = sorted(hosts_to_nodes.keys())
        host_representatives = {host: hosts_to_nodes[host][0] for host in unique_hosts}

        all_node_slots = unique_hosts  # Используем хосты как идентификаторы колонок
        unique_nodes = sorted(all_node_slots)
        all_cluster_nodes = list(host_representatives.values())  # Представители хостов

        logging.info(f"Auto-discovered hosts (all roles): {len(unique_hosts)} hosts from {sum(len(nodes) for nodes in hosts_to_nodes.values())} total nodes")
        logging.info(f"Host to nodes mapping: {[(host, len(nodes)) for host, nodes in hosts_to_nodes.items()]}")
    except Exception as e:
        # Если не можем получить ноды - показываем агрегированные колонки
        unique_nodes = []
        all_cluster_nodes = []
        logging.warning(f"Failed to get cluster nodes, will show aggregated columns: {e}")

    # Дополняем node_info_map пустыми записями для хостов без ошибок
    for node in all_cluster_nodes:
        host_key = node.host  # Используем хост как ключ
        if host_key not in node_info_map:
            # Создаем пустую запись для хоста без проблем
            node_info_map[host_key] = type('NodeError', (), {
                'node': node,
                'message': '',
                'core_hashes': [],
                'was_oom': False
            })()

    # Формируем информацию о параметрах workload для заголовка
    params_info = ""
    if workload_params:
        params_list = []
        for key, value in workload_params.items():
            params_list.append(f"{key}: {value}")
        if params_list:
            params_info = (
                "<div style='margin-bottom: 10px; padding: 5px; background-color: #f5f5f5; "
                "border: 1px solid #ddd;'><strong>Workload Parameters:</strong> "
                f"{', '.join(params_list)}</div>")

    # Создаем заголовок таблицы
    table_html = f"""
    {params_info}
    <table border='1' cellpadding='2px' style='border-collapse: collapse; font-size: 12px;'>
        <tr style='background-color: #f0f0f0;'>
            <th>Iter</th><th>Status</th><th>Dur(s)</th>"""

    # Добавляем колонки для каждого хоста или агрегированные колонки
    if unique_nodes:
        # Если есть конкретные хосты - показываем колонки для каждого хоста
        for host in unique_nodes:
            table_html += f"<th>{host}</th>"
    else:
        # Если хостов нет - показываем агрегированные колонки Cores и OOM
        table_html += "<th>Cores</th><th>OOM</th>"

    table_html += """
        </tr>
    """

    # Если result None или нет iterations, создаем пустую таблицу с информацией
    if not result or not result.iterations:
        # Создаем строку с placeholder
        table_html += """
            <tr>
                <td>-</td>
                <td style='background-color: #f0f0f0;'>no data</td>
                <td style='background-color: #f0f0f0;'>N/A</td>"""

        # Добавляем колонки для хостов
        table_html += __add_node_columns(unique_nodes, node_info_map, is_first_iteration=True)

        table_html += """
            </tr>
        </table>
        """

        return table_html

    # Добавляем строки для каждой итерации
    iterations = sorted(result.iterations.keys())
    nodes_shown = set()  # Отслеживаем, для каких хостов уже показали проблемы

    for i, iteration_num in enumerate(iterations):
        iteration = result.iterations[iteration_num]
        is_first_iteration = (i == 0)

        # Упрощенная логика статуса workload
        if hasattr(iteration, 'error_message') and iteration.error_message:
            # Проверяем, содержит ли ошибка информацию о timeout
            error_msg_lower = iteration.error_message.lower()
            if ("timeout" in error_msg_lower or "timed out" in error_msg_lower or "command timed out" in error_msg_lower):
                workload_color = "#ffffcc"  # Светло-желтый
                workload_value = "timeout"
            else:
                workload_color = "#ffffcc"  # Светло-желтый
                workload_value = "warning"
        else:
            workload_color = "#ccffcc"  # Светло-зеленый
            workload_value = "ok"

        # Получаем продолжительность итерации
        duration = getattr(iteration, 'time', 0)
        if duration:
            duration_str = f"{duration:.1f}"
            duration_color = "#f0f0f0"  # Нейтральный серый
        else:
            duration_str = "N/A"
            duration_color = "#ffffcc"  # Светло-желтый для неизвестных значений

        # Добавляем строку таблицы
        table_html += f"""
            <tr>
                <td>{iteration_num}</td>
                <td style='background-color: {workload_color};'>{workload_value}</td>
                <td style='background-color: {duration_color};'>{duration_str}</td>"""

        # Добавляем колонки для хостов
        table_html += __add_node_columns(unique_nodes, node_info_map, nodes_shown, is_first_iteration)

        table_html += """
            </tr>"""

    table_html += """
    </table>
    """

    return table_html


def allure_test_description(
    suite: str,
    test: str,
    start_time: float,
    end_time: float,
    addition_table_strings: dict[str, any] = None,
    attachments: tuple[str, str, allure.attachment_type] = None,
    refference_set: str = '',
    node_errors: list[NodeErrors] = None,
    workload_result=None,
    workload_params: dict = None,
):
    if addition_table_strings is None:
        addition_table_strings = {}
    if attachments is None:
        attachments = []
    if node_errors is None:
        node_errors = []

    def _pretty_str(s):
        return ' '.join(s.split('_')).capitalize()

    allure.dynamic.title(f'{suite}.{test}')
    for body, name, type in attachments:
        allure.attach(body, name, type)

    test_info = deepcopy(YdbCluster.get_cluster_info())
    test_info.update(addition_table_strings)

    _set_monitoring(test_info, start_time, end_time)
    _set_coredumps(test_info, start_time, end_time)
    _set_node_errors(test_info, node_errors)
    _set_results_plot(test_info, suite, test, refference_set)
    _set_logs_command(test_info, start_time, end_time)

    service_url = YdbCluster._get_service_url()
    db = test_info['database']
    test_info.update(
        {
            'table_path': YdbCluster.get_tables_path(),
            'db_admin': (
                f"<a target='_blank' href='{service_url}/monitoring/tenant?"
                f"schema=/{db}/{YdbCluster.get_tables_path()}&tenantPage=query"
                f"&diagnosticsTab=nodes&name=/{db}'>{service_url}</a>"
            ),
            'time': (
                f"{datetime.fromtimestamp(start_time).strftime('%a %d %b %y %H:%M:%S')} - "
                f"{datetime.fromtimestamp(end_time).strftime('%H:%M:%S')}"),
        }
    )
    table_strings = '\n'.join([f'<tr><td>{_pretty_str(k)}</td><td>{v}</td></tr>' for k, v in test_info.items()])
    html = f'''<table border='1' cellpadding='4px'><tbody>
        {table_strings}
        </tbody></table>
    '''
<<<<<<< HEAD
=======

    iterations_table = __create_iterations_table(workload_result, node_errors, workload_params)
    logging.info(f"iterations_table created, length: {len(iterations_table) if iterations_table else 0}")
    if iterations_table:
        html += f'''
        <h3>Workload Iterations</h3>
        {iterations_table}
        '''
        logging.info("Added iterations table to description HTML")
    else:
        logging.warning("iterations_table is empty, not adding to HTML")

>>>>>>> 832cd121
    allure.dynamic.description_html(html)
    allure.attach(html, "description.html", allure.attachment_type.HTML)<|MERGE_RESOLUTION|>--- conflicted
+++ resolved
@@ -414,8 +414,6 @@
         {table_strings}
         </tbody></table>
     '''
-<<<<<<< HEAD
-=======
 
     iterations_table = __create_iterations_table(workload_result, node_errors, workload_params)
     logging.info(f"iterations_table created, length: {len(iterations_table) if iterations_table else 0}")
@@ -428,6 +426,5 @@
     else:
         logging.warning("iterations_table is empty, not adding to HTML")
 
->>>>>>> 832cd121
     allure.dynamic.description_html(html)
     allure.attach(html, "description.html", allure.attachment_type.HTML)