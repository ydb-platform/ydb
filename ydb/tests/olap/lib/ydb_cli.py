from __future__ import annotations
from typing import Any, Optional
import yatest.common
import json
import os
import re
import subprocess
import logging
from ydb.tests.olap.lib.ydb_cluster import YdbCluster
from ydb.tests.olap.lib.utils import get_external_param
from concurrent.futures import ThreadPoolExecutor, as_completed
from enum import StrEnum, Enum
from types import TracebackType
from time import time
from hashlib import md5


class WorkloadType(StrEnum):
    Clickbench = 'clickbench'
    TPC_H = 'tpch'
    TPC_DS = 'tpcds'
    EXTERNAL = 'query'


class CheckCanonicalPolicy(Enum):
    NO = 0
    WARNING = 1
    ERROR = 2


class YdbCliHelper:
    @staticmethod
    def get_cli_path() -> str:
        cli = get_external_param('ydb-cli', 'main')
        if cli == 'git':
            return yatest.common.work_path('ydb')
        if cli == 'main':
            return yatest.common.binary_path(os.getenv('YDB_CLI_BINARY'))
        return cli

    @staticmethod
    def get_cli_command() -> list[str]:
        return [
            YdbCliHelper.get_cli_path(),
            '-e', YdbCluster.ydb_endpoint,
            '-d', f'/{YdbCluster.ydb_database}'
        ]

    class QueryPlan:
        def __init__(self) -> None:
            self.plan: dict = None
            self.table: str = None
            self.ast: str = None
            self.svg: str = None
            self.stats: str = None

    class Iteration:
        def __init__(self):
            self.final_plan: Optional[YdbCliHelper.QueryPlan] = None
            self.in_progress_plan: Optional[YdbCliHelper.QueryPlan] = None
            self.error_message: Optional[str] = None
            self.time: Optional[float] = None

        def get_error_class(self) -> str:
            msg_to_class = {
                'Deadline Exceeded': 'timeout',
                'Request timeout': 'timeout',
                'Query did not complete within specified timeout': 'timeout',
                'There is diff': 'diff'
            }
            for msg, cl in msg_to_class.items():
                if self.error_message and self.error_message.find(msg) >= 0:
                    return cl
            if self.error_message:
                return 'other'
            return ''

    class WorkloadRunResult:
        def __init__(self):
            self._stats: dict[str, dict[str, Any]] = {}
            self.query_out: Optional[str] = None
            self.stdout: str = ''
            self.stderr: str = ''
            self.error_message: str = ''
            self.warning_message: str = ''
            self.errors: list[str] = []
            self.warnings: list[str] = []
            self.explain = YdbCliHelper.Iteration()
            self.iterations: dict[int, YdbCliHelper.Iteration] = {}
            self.traceback: Optional[TracebackType] = None
            self.start_time = time()

        def merge(self, *others: list[YdbCliHelper.WorkloadRunResult]) -> YdbCliHelper.WorkloadRunResult:
            def not_empty(x):
                return bool(x)

            results = [r for r in filter(lambda x: x is not None, others)]
            self.start_time = min([r.start_time for r in results])
            self.query_out = '\n'.join(filter(not_empty, [r.query_out for r in results]))
            self.stdout = '\n'.join(filter(not_empty, [r.stdout for r in results]))
            self.stderr = '\n'.join(filter(not_empty, [r.stderr for r in results]))
            self.error_message = '\n'.join(filter(not_empty, [r.error_message for r in results]))
            self.warning_message = '\n'.join(filter(not_empty, [r.warning_message for r in results]))
            for r in results:
                self._stats.update(r._stats)
                self.errors.extend(r.errors)
                self.warnings.extend(r.warnings)
                self.explain = r.explain
                if self.traceback is None and r.traceback is not None:
                    self.traceback = r.traceback
                for num, iter in r.iterations.items():
                    while num in self.iterations:
                        num = max(num + 1, len(self.iterations))
                    self.iterations[num] = iter
            return self

        @property
        def success(self) -> bool:
            return len(self.errors) == 0

        def get_stats(self, test: str) -> dict[str, dict[str, Any]]:
            result = self._stats.get(test, {})
            result.update({
                'with_warnings': bool(self.warnings) or bool(self.warning_message),
                'with_errors': bool(self.errors) or bool(self.error_message),
                'errors': self.get_error_stats()
            })
            return result

        def add_stat(self, test: str, signal: str, value: Any) -> None:
            self._stats.setdefault(test, {})
            self._stats[test][signal] = value

        def get_error_stats(self):
            result = {}
            for iter in self.iterations.values():
                cl = iter.get_error_class()
                if cl:
                    result[cl] = True
            if len(result) == 0 and self.error_message:
                result['other'] = True
            if self.warning_message:
                result['warning'] = True
            return result

        def add_error(self, msg: Optional[str]) -> bool:
            if msg:
                self.errors.append(msg)
                if len(self.error_message) > 0:
                    self.error_message += f'\n\n{msg}'
                else:
                    self.error_message = msg
                return True
            return False

        def add_warning(self, msg: Optional[str]):
            if msg:
                self.warnings.append(msg)
                if len(self.warning_message) > 0:
                    self.warning_message += f'\n\n{msg}'
                else:
                    self.warning_message = msg
                return True
            return False

    class WorkloadRunner():
        def __init__(self,
                     workload_type: WorkloadType,
                     db_path: str,
                     query_names: list[str],
                     iterations: int,
                     timeout: float,
                     check_canonical: CheckCanonicalPolicy,
                     query_syntax: str,
                     scale: Optional[int],
                     query_prefix: Optional[str],
                     external_path: str,
                     threads: int,
<<<<<<< HEAD
                     float_mode: str,
                     user: str
=======
>>>>>>> e28d778a
                     ):
            self.result = YdbCliHelper.WorkloadRunResult()
            self.iterations = iterations
            self.check_canonical = check_canonical
            self.workload_type = workload_type
            self.db_path = db_path
            self.query_names = query_names
            self.timeout = timeout
            self.query_syntax = query_syntax
            self.scale = scale
            self.query_prefix = query_prefix
            self.external_path = external_path
            self.threads = threads
            self.returncode = None
            self.stderr = None
            self.stdout = None
            self.__prefix = md5(','.join(query_names).encode()).hexdigest() if len(query_names) != 1 else query_names[0]
            if user:
                self.__prefix += f'.{user}'
            self.__plan_path = f'{self.__prefix}.plan'
            self.__query_output_path = f'{self.__prefix}.result'
            self.json_path = f'{self.__prefix}.stats.json'
<<<<<<< HEAD
            self.float_mode = float_mode
            self.user = user
=======
>>>>>>> e28d778a

        def get_plan_path(self, query_name: str, plan_name: Any) -> str:
            return f'{self.__plan_path}.{query_name}.{plan_name}'

        def get_query_output_path(self, query_name: str) -> str:
            return f'{self.__query_output_path}.{query_name}.out'

        def __get_cmd(self) -> list[str]:
            cmd = YdbCliHelper.get_cli_command()
            if self.user:
                cmd += ['--user', self.user, '--no-password']
            cmd += [
                'workload', str(self.workload_type), '--path', YdbCluster.get_tables_path(self.db_path)]
            cmd += ['run']
            if self.external_path:
                cmd += ['--suite-path', self.external_path]
            cmd += [
                '--json', self.json_path,
                '--output', self.__query_output_path,
                '--include', ','.join(self.query_names),
                '--iterations', str(self.iterations),
                '--plan', self.__plan_path,
                '--global-timeout', f'{self.timeout}s',
                '--verbose'
            ]
            if self.query_prefix:
                cmd += ['--query-prefix', self.query_prefix]
            if self.check_canonical != CheckCanonicalPolicy.NO:
                cmd.append('--check-canonical')
            if self.query_syntax:
                cmd += ['--syntax', self.query_syntax]
            if self.scale is not None and self.scale > 0:
                cmd += ['--scale', str(self.scale)]
            if self.threads > 0:
                cmd += ['--threads', str(self.threads)]
            return cmd

        def run(self) -> bool:
            try:
                if not self.result.add_error(YdbCluster.wait_ydb_alive(int(os.getenv('WAIT_CLUSTER_ALIVE_TIMEOUT', 20 * 60)), self.db_path)):
                    if os.getenv('SECRET_REQUESTS', '') == '1':
                        with open(f'{self.__prefix}.stdout', "wt") as sout, open(f'{self.__prefix}.stderr', "wt") as serr:
                            cmd = self.__get_cmd()
                            logging.info(f'Run ydb cli: {cmd}')
                            process = subprocess.run(cmd, check=False, text=True, stdout=sout, stderr=serr)
                        with open(f'{self.__prefix}.stdout', "rt") as sout, open(f'{self.__prefix}.stderr', "rt") as serr:
                            self.stderr = serr.read()
                            self.stdout = sout.read()
                    else:
                        process = yatest.common.process.execute(self.__get_cmd(), check_exit_code=False, text=True)
                        self.stderr = process.stderr
                        self.stdout = process.stdout
                    self.returncode = process.returncode
            except BaseException as e:
                self.result.add_error(str(e))
                self.result.traceback = e.__traceback__
            return self.result.success

    class WorkloadResultParser:
        def __init__(self, runner: YdbCliHelper.WorkloadRunner, query_name: str):
            self.result = YdbCliHelper.WorkloadRunResult()
            self.result.start_time = runner.result.start_time
            self.__query_name = query_name
            self.__runner = runner
            self.__process()

        def __init_iter(self, iter_num: int) -> None:
            if iter_num not in self.result.iterations:
                self.result.iterations[iter_num] = YdbCliHelper.Iteration()

        def __parse_stderr(self) -> None:
            self.result.stderr = self.__runner.stderr if self.__runner.stderr else ''
            begin_str = f'{self.__query_name}:'
            end_str = 'Query text:'
            iter_str = 'iteration '
            begin_pos = self.result.stderr.find(begin_str)
            if begin_pos >= 0:
                while True:
                    begin_pos = self.result.stderr.find(iter_str, begin_pos)
                    if begin_pos < 0:
                        break
                    begin_pos += len(iter_str)
                    end_pos = self.result.stderr.find('\n', begin_pos)
                    if end_pos < 0:
                        iter = int(self.result.stderr[begin_pos:])
                        begin_pos = len(self.result.stderr) - 1
                    else:
                        iter = int(self.result.stderr[begin_pos:end_pos])
                        begin_pos = end_pos + 1
                    end_pos = self.result.stderr.find(end_str, begin_pos)
                    msg = (self.result.stderr[begin_pos:] if end_pos < 0 else self.result.stderr[begin_pos:end_pos]).strip()
                    self.__init_iter(iter)
                    self.result.iterations[iter].error_message = msg
                    self.result.add_error(f'Iteration {iter}: {msg}')

        def __process_returncode(self) -> None:
            if self.__runner.returncode != 0 and not self.result.error_message and not self.result.warning_message:
                self.result.add_error(f'Invalid return code: {self.__runner.returncode} instead 0. stderr: {self.result.stderr}')

        def __load_plan(self, name: Any) -> YdbCliHelper.QueryPlan:
            result = YdbCliHelper.QueryPlan()
            pp = self.__runner.get_plan_path(self.__query_name, name)
            if (os.path.exists(f'{pp}.json')):
                with open(f'{pp}.json') as f:
                    result.plan = json.load(f)
            if (os.path.exists(f'{pp}.table')):
                with open(f'{pp}.table') as f:
                    result.table = f.read()
            if (os.path.exists(f'{pp}.ast')):
                with open(f'{pp}.ast') as f:
                    result.ast = f.read()
            if (os.path.exists(f'{pp}.svg')):
                with open(f'{pp}.svg') as f:
                    result.svg = f.read()
            if (os.path.exists(f'{pp}.stats')):
                with open(f'{pp}.stats') as f:
                    result.stats = f.read()
            return result

        def __load_plans(self) -> None:
            for i in range(self.__runner.iterations):
                self.__init_iter(i)
                self.result.iterations[i].final_plan = self.__load_plan(i)
                self.result.iterations[i].in_progress_plan = self.__load_plan(f'{i}.in_progress')
            self.result.explain.final_plan = self.__load_plan('explain')

        def __load_stats(self):
            if not os.path.exists(self.__runner.json_path):
                return
            with open(self.__runner.json_path, 'r') as r:
                json_data = r.read()
            for signal in json.loads(json_data):
                self.result.add_stat(signal['labels']['query'], signal['sensor'], signal['value'])
            if self.result.get_stats(f'{self.__query_name}').get("DiffsCount", 0) > 0:
                if self.__runner.check_canonical == CheckCanonicalPolicy.WARNING:
                    self.result.add_warning('There is diff in query results')
                else:
                    self.result.add_error('There is diff in query results')

        def __load_query_out(self) -> None:
            path = self.__runner.get_query_output_path(self.__query_name)
            if (os.path.exists(path)):
                with open(path, 'r') as r:
                    self.result.query_out = r.read()

        def __parse_stdout(self) -> None:
            self.result.stdout = self.__runner.stdout if self.__runner.stdout else ''
            begin_pos = self.result.stdout.find(f'{self.__query_name}')
            if begin_pos < 0:
                return
            max_iter = -1
            for line in self.result.stdout[begin_pos:].splitlines():
                if line == '':
                    continue
                m = re.search(r'iteration ([0-9]*):\s*ok\s*([\.0-9]*)s', line)
                if m is not None:
                    iter = int(m.group(1))
                    if iter <= max_iter:
                        break
                    max_iter = iter
                    self.__init_iter(iter)
                    self.result.iterations[iter].time = float(m.group(2))

        def __process(self) -> YdbCliHelper.WorkloadRunResult:
            self.__parse_stderr()
            self.__parse_stdout()
            self.__load_stats()
            self.__load_query_out()
            self.__load_plans()
            self.__process_returncode()

    @staticmethod
    def workload_run(workload_type: WorkloadType, path: str, query_names: list[str], iterations: int = 5,
                     timeout: float = 100., check_canonical: CheckCanonicalPolicy = CheckCanonicalPolicy.NO, query_syntax: str = '',
<<<<<<< HEAD
                     scale: Optional[int] = None, query_prefix=None, external_path='', threads: int = 0, float_mode: str = '',
                     users=['']) -> dict[str, YdbCliHelper.WorkloadRunResult]:
        runners = [YdbCliHelper.WorkloadRunner(
=======
                     scale: Optional[int] = None, query_prefix=None, external_path='', threads: int = 0) -> dict[str, YdbCliHelper.WorkloadRunResult]:
        runner = YdbCliHelper.WorkloadRunner(
>>>>>>> e28d778a
            workload_type,
            path,
            query_names,
            iterations,
            timeout,
            check_canonical,
            query_syntax,
            scale,
            query_prefix=query_prefix,
            external_path=external_path,
            threads=threads,
<<<<<<< HEAD
            float_mode=float_mode,
            user=u,
        ) for u in users]
=======
        )
>>>>>>> e28d778a
        extended_query_names = query_names + ["Sum", "Avg", "GAvg"]

        def __get_result(runner: YdbCliHelper.WorkloadRunner):
            if runner.run():
                return {q: YdbCliHelper.WorkloadResultParser(runner, q).result for q in extended_query_names}
            return {q: runner.result for q in extended_query_names}

        with ThreadPoolExecutor(max_workers=len(runners)) as executor:
            results = as_completed([executor.submit(__get_result, r) for r in runners])
        results_by_q = [r.result() for r in results]
        return {q: YdbCliHelper.WorkloadRunResult().merge(*[r.get(q) for r in results_by_q]) for q in extended_query_names}<|MERGE_RESOLUTION|>--- conflicted
+++ resolved
@@ -176,11 +176,7 @@
                      query_prefix: Optional[str],
                      external_path: str,
                      threads: int,
-<<<<<<< HEAD
-                     float_mode: str,
                      user: str
-=======
->>>>>>> e28d778a
                      ):
             self.result = YdbCliHelper.WorkloadRunResult()
             self.iterations = iterations
@@ -203,11 +199,7 @@
             self.__plan_path = f'{self.__prefix}.plan'
             self.__query_output_path = f'{self.__prefix}.result'
             self.json_path = f'{self.__prefix}.stats.json'
-<<<<<<< HEAD
-            self.float_mode = float_mode
             self.user = user
-=======
->>>>>>> e28d778a
 
         def get_plan_path(self, query_name: str, plan_name: Any) -> str:
             return f'{self.__plan_path}.{query_name}.{plan_name}'
@@ -382,14 +374,9 @@
     @staticmethod
     def workload_run(workload_type: WorkloadType, path: str, query_names: list[str], iterations: int = 5,
                      timeout: float = 100., check_canonical: CheckCanonicalPolicy = CheckCanonicalPolicy.NO, query_syntax: str = '',
-<<<<<<< HEAD
-                     scale: Optional[int] = None, query_prefix=None, external_path='', threads: int = 0, float_mode: str = '',
+                     scale: Optional[int] = None, query_prefix=None, external_path='', threads: int = 0,
                      users=['']) -> dict[str, YdbCliHelper.WorkloadRunResult]:
         runners = [YdbCliHelper.WorkloadRunner(
-=======
-                     scale: Optional[int] = None, query_prefix=None, external_path='', threads: int = 0) -> dict[str, YdbCliHelper.WorkloadRunResult]:
-        runner = YdbCliHelper.WorkloadRunner(
->>>>>>> e28d778a
             workload_type,
             path,
             query_names,
@@ -401,13 +388,8 @@
             query_prefix=query_prefix,
             external_path=external_path,
             threads=threads,
-<<<<<<< HEAD
-            float_mode=float_mode,
             user=u,
         ) for u in users]
-=======
-        )
->>>>>>> e28d778a
         extended_query_names = query_names + ["Sum", "Avg", "GAvg"]
 
         def __get_result(runner: YdbCliHelper.WorkloadRunner):
