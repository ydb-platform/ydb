--- conflicted
+++ resolved
@@ -273,11 +273,7 @@
     def deploy_binaries_to_nodes(
         cls,
         binary_files: list,
-<<<<<<< HEAD
-        target_dir: str = '/tmp/binaries/'
-=======
         target_dir: str = '/tmp/stress_binaries/'
->>>>>>> 832cd121
     ) -> Dict[str, Dict[str, Any]]:
         """
         Разворачивает бинарные файлы на всех нодах кластера
@@ -498,13 +494,9 @@
                         grep_pattern = escaped_pattern
 
                     ps_cmd = f"ps -aux | grep '{grep_pattern}'"
-<<<<<<< HEAD
-                    stdout, stderr = execute_command(node.host, ps_cmd, raise_on_error=False)
-=======
                     result_exec = execute_command(node.host, ps_cmd, raise_on_error=False)
                     stdout = result_exec.stdout
                     stderr = result_exec.stderr
->>>>>>> 832cd121
 
                     result['commands_executed'].append({
                         'command': ps_cmd,
@@ -565,13 +557,9 @@
                     kill_cmd = f"kill -{signal_type} {pids_str}"
 
                     try:
-<<<<<<< HEAD
-                        stdout, stderr = execute_command(node.host, kill_cmd, raise_on_error=False)
-=======
                         kill_result = execute_command(node.host, kill_cmd, raise_on_error=False)
                         stdout = kill_result.stdout
                         stderr = kill_result.stderr
->>>>>>> 832cd121
 
                         result['commands_executed'].append({
                             'command': kill_cmd,
@@ -589,11 +577,7 @@
                         still_alive = []
                         for pid in pids_list:
                             check_cmd = f"kill -0 {pid}"
-<<<<<<< HEAD
-                            stdout_check, stderr_check = execute_command(node.host, check_cmd, raise_on_error=False)
-=======
                             stderr_check = execute_command(node.host, check_cmd, raise_on_error=False).stderr
->>>>>>> 832cd121
                             # kill -0 возвращает 0 если процесс существует
                             if "No such process" not in stderr_check:
                                 still_alive.append(pid)
