from __future__ import annotations
import allure
import json
import logging
import os
import pytest
import yatest

from allure_commons._core import plugin_manager
from allure_pytest.listener import AllureListener
from copy import deepcopy
from datetime import datetime
from pytz import timezone
from time import time
from typing import Optional, Union
from ydb.tests.olap.lib.ydb_cli import YdbCliHelper, WorkloadType, CheckCanonicalPolicy
from ydb.tests.olap.lib.ydb_cluster import YdbCluster
from ydb.tests.olap.lib.allure_utils import allure_test_description, NodeErrors
from ydb.tests.olap.lib.results_processor import ResultsProcessor
from ydb.tests.olap.lib.utils import get_external_param
from ydb.tests.olap.scenario.helpers.scenario_tests_helper import ScenarioTestHelper
import ydb.tests.olap.lib.remote_execution as re


class LoadSuiteBase:
    class QuerySettings:
        def __init__(self, iterations: Optional[int] = None, timeout: Optional[float] = None, query_prefix: Optional[str] = None) -> None:
            self.iterations = iterations
            self.timeout = timeout
            self.query_prefix = query_prefix

    iterations: int = 5
    workload_type: WorkloadType = None
    timeout: float = 1800.
    check_canonical: CheckCanonicalPolicy = CheckCanonicalPolicy.NO
    query_syntax: str = ''
    query_settings: dict[int, LoadSuiteBase.QuerySettings] = {}
    scale: Optional[int] = None
    query_prefix: str = get_external_param('query-prefix', '')
    verify_data: bool = True
    float_mode: str = ''
    __nodes_state: Optional[dict[str, YdbCluster.Node]] = None

    @classmethod
    def get_users(cls) -> list[str]:
        return ['']

    @classmethod
    def get_external_path(cls) -> str:
        if not hasattr(cls, 'external_folder'):
            return ''
        result = os.getenv('EXTERNAL_DATA')
        if result is None:
            result = os.getenv('ARCADIA_EXTERNAL_DATA', '')
            if result:
                result = yatest.common.source_path(result)

        if result and cls.external_folder:
            return os.path.join(result, cls.external_folder)
        return result

    @classmethod
    def suite(cls) -> str:
        result = cls.__name__
        if result.startswith('Test'):
            return result[4:]
        return result

    @classmethod
    def _get_query_settings(cls, query_num: Optional[int] = None, query_name: Optional[str] = None) -> QuerySettings:
        result = LoadSuiteBase.QuerySettings(
            iterations=cls.iterations,
            timeout=cls.timeout,
            query_prefix=cls.query_prefix
        )
        for key in query_name, query_num:
            if key is None:
                continue
            q = cls.query_settings.get(key, LoadSuiteBase.QuerySettings())
            if q.iterations is not None:
                result.iterations = q.iterations
            if q.timeout is not None:
                result.timeout = q.timeout
            if q.query_prefix is not None:
                result.query_prefix = q.query_prefix
        return result

    @classmethod
    @allure.step('check tables size')
    def check_tables_size(cls, folder: Optional[str], tables: dict[str, int]):
        wait_error = YdbCluster.wait_ydb_alive(
            int(os.getenv('WAIT_CLUSTER_ALIVE_TIMEOUT', 20 * 60)), (
                folder if folder is not None
                else [t for t in tables.keys()]
            ))
        if wait_error is not None:
            pytest.fail(f'Cluster is dead: {wait_error}')
        sth = ScenarioTestHelper(None)
        errors: list[str] = []
        for table, expected_size in tables.items():
            if folder is None:
                table_full = table
            elif folder.endswith('/') or table.startswith('/'):
                table_full = f'{folder}{table}'
            else:
                table_full = f'{folder}/{table}'
            size = sth.get_table_rows_count(table_full)
            if size != expected_size:
                errors.append(f'table `{table}`: expect {expected_size}, but actually is {size};')
        if len(errors) > 0:
            msg = "\n".join(errors)
            pytest.fail(f'Unexpected tables size in `{folder}`:\n {msg}')

    @staticmethod
    def execute_ssh(host: str, cmd: str):
        local = re.is_localhost(host)
        if local:
            ssh_cmd = cmd
        else:
            ssh_cmd = ['ssh', "-o", "StrictHostKeyChecking=no", "-o", "UserKnownHostsFile=/dev/null"]
            ssh_user = os.getenv('SSH_USER')
            if ssh_user is not None:
                ssh_cmd += ['-l', ssh_user]
            ssh_key_file = os.getenv('SSH_KEY_FILE')
            if ssh_key_file is not None:
                ssh_cmd += ['-i', ssh_key_file]
            ssh_cmd += [host, cmd]
        return yatest.common.execute(ssh_cmd, wait=False, text=True, shell=local)

    @classmethod
    def __hide_query_text(cls, text, query_text):
        if os.getenv('SECRET_REQUESTS', '') != '1' or not query_text:
            return text
        return text.replace(query_text, '<Query text hided by sequrity reasons>')

    @classmethod
    def __attach_logs(cls, start_time, attach_name, query_text, ignore_roles=False):
        if ignore_roles:
            # Получаем уникальные хосты кластера без фильтрации по роли
            hosts = sorted(set(node.host for node in YdbCluster.get_cluster_nodes()))
        else:
            # Оригинальная логика - только STORAGE ноды
            hosts = [node.host for node in filter(lambda x: x.role == YdbCluster.Node.Role.STORAGE, YdbCluster.get_cluster_nodes())]

        tz = timezone('Europe/Moscow')
        start = datetime.fromtimestamp(start_time, tz).isoformat()
        cmd = f"ulimit -n 100500;unified_agent select -S '{start}' -s {{storage}}{{container}}"
        exec_kikimr = {
            '': {},
        }
        exec_start = deepcopy(exec_kikimr)
        for host in hosts:
            for c in exec_kikimr.keys():
                try:
                    exec_kikimr[c][host] = cls.execute_ssh(host, cmd.format(
                        storage='kikimr',
                        container=f' -m k8s_container:{c}' if c else ''
                    ))
                except BaseException as e:
                    logging.error(e)
            for c in exec_start.keys():
                try:
                    exec_start[c][host] = cls.execute_ssh(host, cmd.format(
                        storage='kikimr-start',
                        container=f' -m k8s_container:{c}' if c else ''))
                except BaseException as e:
                    logging.error(e)

        if not hosts:
            allure.attach(
                "No cluster hosts found, no kikimr logs collected.",
                f"{attach_name} logs info",
                allure.attachment_type.TEXT
            )
            return

        error_log = ''
        for c, execs in exec_start.items():
            for host, e in sorted(execs.items()):
                e.wait(check_exit_code=False)
                error_log += f'{host}:\n{e.stdout if e.returncode == 0 else e.stderr}\n'
            allure.attach(cls.__hide_query_text(error_log, query_text), f'{attach_name}_{c}_stderr', allure.attachment_type.TEXT)

        for c, execs in exec_kikimr.items():
            dir = os.path.join(yatest.common.tempfile.gettempdir(), f'{attach_name}_{c}_logs')
            os.makedirs(dir, exist_ok=True)
            for host, e in execs.items():
                e.wait(check_exit_code=False)
                with open(os.path.join(dir, host), 'w') as f:
                    f.write(cls.__hide_query_text(e.stdout if e.returncode == 0 else e.stderr, query_text))
            archive = dir + '.tar.gz'
            yatest.common.execute(['tar', '-C', dir, '-czf', archive, '.'])
            allure.attach.file(archive, f'{attach_name}_{c}_logs', extension='tar.gz')

    @classmethod
    def save_nodes_state(cls) -> None:
        cls.__nodes_state = {n.slot: n for n in YdbCluster.get_cluster_nodes(db_only=True)}

    @classmethod
    def __get_core_hashes_by_pod(cls, hosts: set[str], start_time: float, end_time: float) -> dict[str, list[tuple[str, str]]]:
        core_processes = {
            h: cls.execute_ssh(h, 'sudo flock /tmp/brk_pad /Berkanavt/breakpad/bin/kikimr_breakpad_analizer.sh')
            for h in hosts
        }

        core_hashes = {}
        for h, exec in core_processes.items():
            exec.wait(check_exit_code=False)
            if exec.returncode != 0:
                logging.error(f'Error while process coredumps on host {h}: {exec.stderr}')
            exec = cls.execute_ssh(h, ('find /coredumps/ -name "sended_*.json" '
                                       f'-mmin -{(10 + time() - start_time) / 60} -mmin +{(-10 + time() - end_time) / 60}'
                                       ' | while read FILE; do cat $FILE; echo -n ","; done'))
            exec.wait(check_exit_code=False)
            if exec.returncode == 0:
                for core in json.loads(f'[{exec.stdout.strip(",")}]'):
                    slot = f"{core.get('slot', '')}@{h}"
                    core_hashes.setdefault(slot, [])
                    core_hashes[slot].append((core.get('core_id', ''), core.get('core_hash', '')))
            else:
                logging.error(f'Error while search coredumps on host {h}: {exec.stderr}')
        return core_hashes

    @classmethod
    def __get_hosts_with_omms(cls, hosts: set[str], start_time: float, end_time: float) -> set[str]:
        tz = timezone('Europe/Moscow')
        start = datetime.fromtimestamp(start_time, tz).strftime("%Y-%m-%d %H:%M:%S")
        end = datetime.fromtimestamp(end_time, tz).strftime("%Y-%m-%d %H:%M:%S")
        oom_cmd = f'sudo journalctl -k -q --no-pager -S "{start}" -U "{end}" --grep "Out of memory: Kill" --case-sensitive=false'
        ooms = set()
        for h in hosts:
            exec = cls.execute_ssh(h, oom_cmd)
            exec.wait(check_exit_code=False)
            if exec.returncode == 0:
                if exec.stdout:
                    ooms.add(h)
            else:
                logging.error(f'Error while search OOMs on host {h}: {exec.stderr}')
        return ooms

    @classmethod
    def check_nodes(cls, result: YdbCliHelper.WorkloadRunResult, end_time: float) -> list[NodeErrors]:
        if cls.__nodes_state is None:
            return []
        node_errors = []
        fail_hosts = set()
        for node in YdbCluster.get_cluster_nodes(db_only=True):
            saved_node = cls.__nodes_state.get(node.slot)
            if saved_node is not None:
                if node.start_time > saved_node.start_time:
                    node_errors.append(NodeErrors(node, 'was restarted'))
                    fail_hosts.add(node.host)
                del cls.__nodes_state[node.slot]
        for _, node in cls.__nodes_state.items():
            node_errors.append(NodeErrors(node, 'is down'))
            fail_hosts.add(node.host)
        cls.__nodes_state = None
        if len(node_errors) == 0:
            return []

        core_hashes = cls.__get_core_hashes_by_pod(fail_hosts, result.start_time, end_time)
        ooms = cls.__get_hosts_with_omms(fail_hosts, result.start_time, end_time)
        for node in node_errors:
            node.core_hashes = core_hashes.get(f'{node.node.slot}', [])
            node.was_oom = node.node.host in ooms

        for err in node_errors:
            result.add_error(f'Node {err.node.slot} {err.message}')
        return node_errors

    @classmethod
    def process_query_result(cls, result: YdbCliHelper.WorkloadRunResult, query_name: str, upload: bool):
        def _get_duraton(stats, field):
            r = stats.get(field)
            return float(r) / 1e3 if r is not None else None

        def _duration_text(duration: float | int):
            s = f'{int(duration)}s ' if duration >= 1 else ''
            return f'{s}{int(duration * 1000) % 1000}ms'

        def _attach_plans(plan: YdbCliHelper.QueryPlan, name: str) -> None:
            if plan is None:
                return
            if plan.plan is not None:
                allure.attach(json.dumps(plan.plan), f'{name} json', attachment_type=allure.attachment_type.JSON)
            if plan.table is not None:
                allure.attach(plan.table, f'{name} table', attachment_type=allure.attachment_type.TEXT)
            if plan.ast is not None:
                allure.attach(plan.ast, f'{name} ast', attachment_type=allure.attachment_type.TEXT)
            if plan.svg is not None:
                allure.attach(plan.svg, f'{name} svg', attachment_type=allure.attachment_type.SVG)
            if plan.stats is not None:
                allure.attach(plan.stats, f'{name} stats', attachment_type=allure.attachment_type.TEXT)

        if result.query_out is not None:
            allure.attach(result.query_out, 'Query output', attachment_type=allure.attachment_type.TEXT)

        if result.explain.final_plan is not None:
            with allure.step('Explain'):
                _attach_plans(result.explain.final_plan, 'Plan')

        for iter_num in sorted(result.iterations.keys()):
            iter_res = result.iterations[iter_num]
            s = allure.step(f'Iteration {iter_num}')
            if iter_res.time:
                s.params['duration'] = _duration_text(iter_res.time)
            try:
                with s:
                    _attach_plans(iter_res.final_plan, 'Final plan')
                    _attach_plans(iter_res.in_progress_plan, 'In-progress plan')
                    if iter_res.error_message:
                        pytest.fail(iter_res.error_message)
            except BaseException:
                pass

        query_text = ''

        if result.stdout is not None:
            begin_text = 'Query text:\n'
            begin_pos = result.stdout.find(begin_text)
            if begin_pos >= 0:
                begin_pos += len(begin_text)
                end_pos = result.stdout.find("\n\n\titeration")
                if end_pos < 0:
                    end_pos = len(result.stdout)
                query_text = result.stdout[begin_pos:end_pos]
            if os.getenv('SECRET_REQUESTS', '') != '1':
                allure.attach(query_text, 'Query text', attachment_type=allure.attachment_type.TEXT)
            allure.attach(cls.__hide_query_text(result.stdout, query_text), 'Stdout', attachment_type=allure.attachment_type.TEXT)

        if result.stderr is not None:
            allure.attach(cls.__hide_query_text(result.stderr, query_text), 'Stderr', attachment_type=allure.attachment_type.TEXT)
        end_time = time()
        allure_test_description(
            cls.suite(), query_name,
            start_time=result.start_time, end_time=end_time, node_errors=cls.check_nodes(result, end_time),
            workload_result=result, workload_params=None
        )
        stats = result.get_stats(query_name)
        for p in ['Mean']:
            if p in stats:
                allure.dynamic.parameter(p, _duration_text(stats[p] / 1000.))
        if os.getenv('NO_KUBER_LOGS') is None and not result.success:
            cls.__attach_logs(start_time=result.start_time, attach_name='kikimr', query_text=query_text)
        allure.attach(json.dumps(stats, indent=2), 'Stats', attachment_type=allure.attachment_type.JSON)
        if upload:
            ResultsProcessor.upload_results(
                kind='Load',
                suite=cls.suite(),
                test=query_name,
                timestamp=end_time,
                is_successful=result.success,
                min_duration=_get_duraton(stats, 'Min'),
                max_duration=_get_duraton(stats, 'Max'),
                mean_duration=_get_duraton(stats, 'Mean'),
                median_duration=_get_duraton(stats, 'Median'),
                statistics=stats,
            )
        if not result.success:
            exc = pytest.fail.Exception('\n'.join([result.error_message, result.warning_message]))
            if result.traceback is not None:
                exc = exc.with_traceback(result.traceback)
            raise exc
        if result.warning_message:
            raise Exception(result.warning_message)

    @classmethod
    def setup_class(cls) -> None:
        cls._setup_start_time = time()
        result = YdbCliHelper.WorkloadRunResult()
        result.iterations[0] = YdbCliHelper.Iteration()
        result.add_error(YdbCluster.wait_ydb_alive(int(os.getenv('WAIT_CLUSTER_ALIVE_TIMEOUT', 20 * 60))))
        result.traceback = None
        if not result.error_message and hasattr(cls, 'do_setup_class'):
            try:
                cls.do_setup_class()
            except BaseException as e:
                result.add_error(str(e))
                result.traceback = e.__traceback__
        result.iterations[0].time = time() - cls._setup_start_time
        query_name = '_Verification'
        result.add_stat(query_name, 'Mean', 1000 * result.iterations[0].time)
        nodes_start_time = [n.start_time for n in YdbCluster.get_cluster_nodes(db_only=False)]
        first_node_start_time = min(nodes_start_time) if len(nodes_start_time) > 0 else 0
        result.start_time = max(cls._setup_start_time - 600, first_node_start_time)
        cls.process_query_result(result, query_name, True)

    @classmethod
    def teardown_class(cls) -> None:
        """
        Общий метод очистки для всех тестовых классов.
        Может быть переопределен в наследниках для специфичной очистки.
        """
        with allure.step('Base teardown: checking for custom cleanup'):
            if hasattr(cls, 'do_teardown_class'):
                try:
                    logging.info(f"Executing custom teardown for {cls.__name__}")
                    cls.do_teardown_class()
                    allure.attach(
                        f"Custom teardown completed for {cls.__name__}",
                        'Custom teardown result',
                        allure.attachment_type.TEXT
                    )
                except Exception as e:
                    error_msg = f"Error during custom teardown for {cls.__name__}: {e}"
                    logging.error(error_msg)
                    allure.attach(error_msg, 'Custom teardown error', allure.attachment_type.TEXT)
            else:
                logging.info(f"No custom teardown defined for {cls.__name__}")
                allure.attach(
                    f"No custom teardown needed for {cls.__name__}",
                    'Teardown result',
                    allure.attachment_type.TEXT
                )

    @classmethod
    def kill_workload_processes(cls, process_names: Union[str, list[str]],
                                target_dir: Optional[str] = None) -> None:
        """
        Удобный метод для остановки workload процессов на всех нодах кластера.
        Использует YdbCluster.kill_processes_on_nodes.

        Args:
            process_names: имя процесса или список имен процессов для остановки
            target_dir: директория, в которой искать процессы (опционально)
        """
        with allure.step(f'Killing workload processes: {process_names}'):
            try:
                results = YdbCluster.kill_processes_on_nodes(
                    process_names=process_names,
                    target_dir=target_dir
                )

                total_killed = 0
                for host, host_results in results.items():
                    for process_name, process_result in host_results.items():
                        total_killed += process_result.get('killed_count', 0)

                success_msg = f"Successfully processed {len(results)} hosts, killed {total_killed} processes"
                logging.info(success_msg)
                allure.attach(success_msg, 'Kill processes result', allure.attachment_type.TEXT)

            except Exception as e:
                error_msg = f"Error killing workload processes: {e}"
                logging.error(error_msg)
                allure.attach(error_msg, 'Kill processes error', allure.attachment_type.TEXT)
                raise

    def run_workload_test(self, path: str, query_num: Optional[int] = None, query_name: Optional[str] = None) -> None:
        assert query_num is not None or query_name is not None
        for plugin in plugin_manager.get_plugin_manager().get_plugins():
            if isinstance(plugin, AllureListener):
                allure_test_result = plugin.allure_logger.get_test(None)
                if allure_test_result is not None:
                    for param in allure_test_result.parameters:
                        if param.name in {'query_num', 'query_name'}:
                            param.mode = allure.parameter_mode.HIDDEN.value
        qparams = self._get_query_settings(query_num=query_num, query_name=query_name)
        if query_name is None:
            query_name = f'Query{query_num:02d}'
        self.save_nodes_state()
        result = YdbCliHelper.workload_run(
            path=path,
            query_names=[query_name],
            iterations=qparams.iterations,
            workload_type=self.workload_type,
            timeout=qparams.timeout,
            check_canonical=self.check_canonical,
            query_syntax=self.query_syntax,
            scale=self.scale,
            query_prefix=qparams.query_prefix,
            external_path=self.get_external_path(),
<<<<<<< HEAD
            float_mode=self.float_mode,
            users=self.get_users(),
=======
>>>>>>> e28d778a
        )[query_name]
        self.process_query_result(result, query_name, True)

    @classmethod
    def check_nodes_diagnostics(cls, result: YdbCliHelper.WorkloadRunResult, end_time: float) -> list[NodeErrors]:
        """
        Собирает диагностическую информацию о нодах без проверки перезапусков/падений.
        Проверяет coredump'ы и OOM для всех нод из сохраненного состояния.
        """
        return cls.check_nodes_diagnostics_with_timing(result, result.start_time, end_time)

    @classmethod
    def check_nodes_diagnostics_with_timing(cls, result: YdbCliHelper.WorkloadRunResult, start_time: float, end_time: float) -> list[NodeErrors]:
        """
        Собирает диагностическую информацию о нодах с кастомным временным интервалом.
        Проверяет coredump'ы и OOM для всех нод из сохраненного состояния.

        Args:
            result: результат выполнения workload
            start_time: время начала интервала для диагностики
            end_time: время окончания интервала для диагностики
        """
        if cls.__nodes_state is None:
            return []

        # Получаем все хосты из сохраненного состояния
        all_hosts = {node.host for node in cls.__nodes_state.values()}

        # Собираем диагностическую информацию для всех хостов
        core_hashes = cls.__get_core_hashes_by_pod(all_hosts, start_time, end_time)
        ooms = cls.__get_hosts_with_omms(all_hosts, start_time, end_time)

        # Создаем NodeErrors для каждой ноды с диагностической информацией
        node_errors = []
        for node in cls.__nodes_state.values():
            # Создаем NodeErrors только если есть coredump'ы или OOM
            has_cores = bool(core_hashes.get(node.slot, []))
            has_oom = node.host in ooms

            if has_cores or has_oom:
                node_error = NodeErrors(node, 'diagnostic info collected')
                node_error.core_hashes = core_hashes.get(node.slot, [])
                node_error.was_oom = has_oom
                node_errors.append(node_error)

                # Добавляем ошибки в результат (cores и OOM - это errors)
                if has_cores:
                    result.add_error(f'Node {node.slot} has {len(node_error.core_hashes)} coredump(s)')
                if has_oom:
                    result.add_error(f'Node {node.slot} experienced OOM')

        cls.__nodes_state = None
        return node_errors

    def _collect_workload_params(self, result, workload_name):
        """
        Собирает параметры workload для отчёта.
        1. Сначала добавляет ключевые параметры из params_to_include (гарантированно попадут в отчёт).
        2. Затем добавляет все остальные параметры из статистики workload, кроме исключённых (служебных), чтобы не потерять новые или специфичные метрики.
        """
        workload_params = {}
        workload_stats = result.get_stats(workload_name)
        if workload_stats:
            # 1. Добавляем только самые важные параметры (гарантированно попадут в отчёт)
            params_to_include = [
                'total_runs', 'planned_duration', 'actual_duration',
                'use_iterations', 'workload_type', 'table_type',
                'total_iterations', 'total_threads'
            ]
            for param in params_to_include:
                if param in workload_stats:
                    workload_params[param] = workload_stats[param]
            # 2. Добавляем все остальные параметры, кроме исключённых служебных
            # Это позволяет автоматически включать новые/дополнительные метрики
            for key, value in workload_stats.items():
                if key not in workload_params and key not in ['success_rate', 'successful_runs', 'failed_runs']:
                    workload_params[key] = value
        return workload_params

    def _diagnose_nodes(self, result, workload_name):
        """Проводит диагностику нод (cores/oom) и возвращает список ошибок"""
        try:
            end_time = time()
            diagnostics_start_time = getattr(result, 'workload_start_time', result.start_time)
            node_errors = type(self).check_nodes_diagnostics_with_timing(result, diagnostics_start_time, end_time)
        except Exception as e:
            logging.error(f"Error getting nodes state: {e}")
            result.add_warning(f"Error getting nodes state: {e}")
            node_errors = []
        return node_errors

    def _update_summary_flags(self, result, workload_name):
        """Обновляет summary-флаги для warning/error по всем итерациям"""
        has_warning = False
        has_error = False

        # Проверяем ошибки и предупреждения в итерациях
        for iteration in getattr(result, "iterations", {}).values():
            if hasattr(iteration, "warning_message") and iteration.warning_message:
                has_warning = True
            if hasattr(iteration, "error_message") and iteration.error_message:
                has_error = True

        # Проверяем ошибки и предупреждения в основном результате
        if result.warnings:
            has_warning = True
        if result.errors:
            has_error = True

        # Для обратной совместимости также проверяем старые поля
        if hasattr(result, "warning_message") and result.warning_message:
            has_warning = True
        if hasattr(result, "error_message") and result.error_message:
            has_error = True

        stats = result.get_stats(workload_name)
        if stats is not None:
            stats["with_warnings"] = has_warning
            stats["with_errors"] = has_error

    def _create_allure_report(self, result, workload_name, workload_params, node_errors, use_node_subcols):
        """Формирует allure-отчёт по результатам workload"""
        end_time = time()
        start_time = result.start_time if result.start_time else end_time - 1
        additional_table_strings = {}
        if workload_params.get('actual_duration') is not None:
            actual_duration = workload_params['actual_duration']
            planned_duration = workload_params.get('planned_duration', getattr(self, 'timeout', 0))
            actual_minutes = int(actual_duration) // 60
            actual_seconds = int(actual_duration) % 60
            planned_minutes = int(planned_duration) // 60
            planned_seconds = int(planned_duration) % 60
            additional_table_strings['execution_time'] = f"Actual: {actual_minutes}m {actual_seconds}s (Planned: {planned_minutes}m {planned_seconds}s)"
        if 'total_iterations' in workload_params and 'total_threads' in workload_params:
            total_iterations = workload_params['total_iterations']
            total_threads = workload_params['total_threads']
            if total_iterations == 1 and total_threads > 1:
                additional_table_strings['execution_mode'] = f"Single iteration with {total_threads} parallel threads"
            elif total_iterations > 1:
                avg_threads = workload_params.get('avg_threads_per_iteration', 1)
                additional_table_strings['execution_mode'] = f"{total_iterations} iterations with avg {avg_threads:.1f} threads per iteration"
        allure_test_description(
            suite=type(self).suite(),
            test=workload_name,
            start_time=start_time,
            end_time=end_time,
            addition_table_strings=additional_table_strings,
            node_errors=node_errors,
            workload_result=result,
            workload_params=workload_params,
            use_node_subcols=use_node_subcols
        )

    def _handle_final_status(self, result, workload_name, node_errors):
        """Обрабатывает финальный статус теста: fail, broken, etc."""
        stats = result.get_stats(workload_name)
        node_issues = stats.get("nodes_with_issues", 0) if stats else 0
        workload_errors = []
        if result.errors:
            for err in result.errors:
                if "coredump" not in err.lower() and "oom" not in err.lower():
                    workload_errors.append(err)

        # --- Переключатель: если cluster_log=all, то всегда прикладываем логи ---
        cluster_log_mode = get_external_param('cluster_log', 'default')
        attach_logs_method = getattr(type(self), "_LoadSuiteBase__attach_logs", None)
        if attach_logs_method:
            try:
                if cluster_log_mode == 'all' or node_issues > 0 or workload_errors:
                    attach_logs_method(
                        start_time=getattr(result, "start_time", None),
                        attach_name="kikimr",
                        query_text="",
                        ignore_roles=True  # Собираем логи со всех уникальных хостов
                    )
            except Exception as e:
                logging.warning(f"Failed to attach kikimr logs: {e}")

        # --- FAIL TEST IF CORES OR OOM FOUND ---
        if node_issues > 0:
            error_msg = f"Test failed: found {node_issues} node(s) with coredump(s) or OOM(s)"
            pytest.fail(error_msg)
        # --- MARK TEST AS BROKEN IF WORKLOAD ERRORS (not cores/oom) ---
        if workload_errors:
            allure.dynamic.label("severity", "critical")
            raise Exception("Test marked as broken due to workload errors: " + "; ".join(workload_errors))

        # В диагностическом режиме не падаем из-за предупреждений о coredump'ах/OOM
        if not result.success and result.error_message:
            # Создаем детальное сообщение об ошибке с контекстом
            error_details = []
            error_details.append(f"WORKLOAD EXECUTION FAILED: {workload_name}")
            error_details.append(f"Main error: {result.error_message}")
            if result.iterations:
                error_details.append("\nExecution details:")
                error_details.append(f"Total iterations attempted: {len(result.iterations)}")
                failed_iterations = []
                successful_iterations = []
                for iter_num, iteration in result.iterations.items():
                    if iteration.error_message:
                        failed_iterations.append({
                            'iteration': iter_num,
                            'error': iteration.error_message,
                            'time': iteration.time
                        })
                    else:
                        successful_iterations.append({
                            'iteration': iter_num,
                            'time': iteration.time
                        })
                if failed_iterations:
                    error_details.append(f"\nFAILED ITERATIONS ({len(failed_iterations)}):")
                    for fail_info in failed_iterations:
                        error_details.append(f"  - Iteration {fail_info['iteration']}: {fail_info['error']} (time: {fail_info['time']:.1f}s)")
                if successful_iterations:
                    error_details.append(f"\nSuccessful iterations ({len(successful_iterations)}):")
                    for success_info in successful_iterations:
                        error_details.append(f"  - Iteration {success_info['iteration']}: OK (time: {success_info['time']:.1f}s)")
            if result.stderr and result.stderr.strip():
                stderr_preview = result.stderr.strip()
                if len(stderr_preview) > 500:
                    stderr_preview = "..." + stderr_preview[-500:]
                error_details.append(f"\nSTDERR (last 500 chars):\n{stderr_preview}")
            if result.stdout and "error" in result.stdout.lower():
                stdout_lines = result.stdout.split('\n')
                error_lines = [line for line in stdout_lines if 'error' in line.lower()]
                if error_lines:
                    error_details.append("\nError lines from STDOUT:")
                    for line in error_lines[:5]:
                        error_details.append(f"  {line.strip()}")
            stats = result.get_stats(workload_name)
            if stats:
                if 'successful_runs' in stats and 'total_runs' in stats:
                    error_details.append("\nRUN STATISTICS:")
                    error_details.append(f"  Successful runs: {stats['successful_runs']}/{stats['total_runs']}")
                    if 'failed_runs' in stats:
                        error_details.append(f"  Failed runs: {stats['failed_runs']}")
                    if 'success_rate' in stats:
                        error_details.append(f"  Success rate: {stats['success_rate']:.1%}")
                if any(key.startswith('deployment_') for key in stats.keys()):
                    deployment_info = {k: v for k, v in stats.items() if k.startswith('deployment_')}
                    if deployment_info:
                        error_details.append("\nDEPLOYMENT INFO:")
                        for key, value in deployment_info.items():
                            error_details.append(f"  {key}: {value}")
            detailed_error_message = "\n".join(error_details)
            exc = pytest.fail.Exception(detailed_error_message)
            if result.traceback is not None:
                exc = exc.with_traceback(result.traceback)
            raise exc
        if result.warning_message:
            logging.warning(f"Workload completed with warnings: {result.warning_message}")

    def _upload_results(self, result, workload_name):
        stats = result.get_stats(workload_name)
        if stats is not None:
            stats["aggregation_level"] = "aggregate"
            stats["run_id"] = ResultsProcessor.get_run_id()
        end_time = time()
        ResultsProcessor.upload_results(
            kind='Load',
            suite=type(self).suite(),
            test=workload_name,
            timestamp=end_time,
            is_successful=result.success,
            statistics=stats,
        )

    def _upload_results_per_workload_run(self, result, workload_name):
        suite = type(self).suite()
        agg_stats = result.get_stats(workload_name)
        nemesis_enabled = agg_stats.get("nemesis_enabled") if agg_stats else None
        run_id = ResultsProcessor.get_run_id()
        for iter_num, iteration in result.iterations.items():
            runs = getattr(iteration, "runs", None) or [iteration]
            for run_idx, run in enumerate(runs):
                if getattr(run, "error_message", None):
                    resolution = "error"
                elif getattr(run, "warning_message", None):
                    resolution = "warning"
                elif hasattr(run, "timeout") and run.timeout:
                    resolution = "timeout"
                else:
                    resolution = "ok"

                stats = {
                    "iteration": iter_num,
                    "run_index": run_idx,
                    "duration": getattr(run, "time", None),
                    "resolution": resolution,
                    "error_message": getattr(run, "error_message", None),
                    "warning_message": getattr(run, "warning_message", None),
                    "nemesis_enabled": nemesis_enabled,
                    "aggregation_level": "per_run",
                    "run_id": run_id,
                }
                ResultsProcessor.upload_results(
                    kind='Stress',
                    suite=suite,
                    test=f"{workload_name}__iter_{iter_num}__run_{run_idx}",
                    timestamp=time(),
                    is_successful=(resolution == "ok"),
                    duration=stats["duration"],
                    statistics=stats,
                )

    def process_workload_result_with_diagnostics(self, result, workload_name, check_scheme=True, use_node_subcols=False):
        """
        Обрабатывает результат workload с добавлением диагностической информации
        """
        # 1. Сбор параметров workload
        workload_params = self._collect_workload_params(result, workload_name)

        # 2. Диагностика нод (cores/oom)
        node_errors = self._diagnose_nodes(result, workload_name)

        # --- ВАЖНО: выставляем nodes_with_issues для корректного fail ---
        stats = result.get_stats(workload_name)
        if stats is not None:
            result.add_stat(workload_name, "nodes_with_issues", len(node_errors))

        # 3. Формирование summary/статистики
        self._update_summary_flags(result, workload_name)

        # 4. Формирование allure-отчёта
        self._create_allure_report(result, workload_name, workload_params, node_errors, use_node_subcols)

        # 5. Обработка ошибок/статусов (fail, broken, etc)
        self._handle_final_status(result, workload_name, node_errors)

        # 6. Загрузка агрегированных результатов
        self._upload_results(result, workload_name)
        # 7. Загрузка результатов по каждому запуску workload
        self._upload_results_per_workload_run(result, workload_name)


class LoadSuiteParallel(LoadSuiteBase):
    threads: int = 0

    @classmethod
    def get_query_list(cls) -> list[str]:
        return []

    @classmethod
    def get_path(cls) -> str:
        return ''

    __results: dict[str, YdbCliHelper.WorkloadRunResult] = {}

    @classmethod
    def do_setup_class(cls):
        qparams = cls._get_query_settings()
        cls.save_nodes_state()
        cls.__results = YdbCliHelper.workload_run(
            path=cls.get_path(),
            query_names=cls.get_query_list(),
            iterations=qparams.iterations,
            workload_type=cls.workload_type,
            timeout=qparams.timeout,
            check_canonical=cls.check_canonical,
            query_syntax=cls.query_syntax,
            scale=cls.scale,
            query_prefix=qparams.query_prefix,
            external_path=cls.get_external_path(),
            threads=cls.threads,
<<<<<<< HEAD
            float_mode=cls.float_mode,
            users=cls.get_users(),
=======
>>>>>>> e28d778a
        )

    def test(self, query_name):
        self.process_query_result(result=self.__results[query_name], query_name=query_name, upload=True)


def pytest_generate_tests(metafunc):
    if issubclass(metafunc.cls, LoadSuiteParallel):
        metafunc.parametrize("query_name", metafunc.cls.get_query_list() + ["Sum"])<|MERGE_RESOLUTION|>--- conflicted
+++ resolved
@@ -470,11 +470,7 @@
             scale=self.scale,
             query_prefix=qparams.query_prefix,
             external_path=self.get_external_path(),
-<<<<<<< HEAD
-            float_mode=self.float_mode,
             users=self.get_users(),
-=======
->>>>>>> e28d778a
         )[query_name]
         self.process_query_result(result, query_name, True)
 
@@ -840,11 +836,7 @@
             query_prefix=qparams.query_prefix,
             external_path=cls.get_external_path(),
             threads=cls.threads,
-<<<<<<< HEAD
-            float_mode=cls.float_mode,
             users=cls.get_users(),
-=======
->>>>>>> e28d778a
         )
 
     def test(self, query_name):
