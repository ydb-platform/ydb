from __future__ import annotations
import allure
import json
import logging
import os
import pytest
import yatest

from allure_commons._core import plugin_manager
from allure_pytest.listener import AllureListener
from copy import deepcopy
from datetime import datetime
from pytz import timezone
from time import time
from typing import Optional, Union
from ydb.tests.olap.lib.ydb_cli import YdbCliHelper, WorkloadType, CheckCanonicalPolicy
from ydb.tests.olap.lib.ydb_cluster import YdbCluster
from ydb.tests.olap.lib.allure_utils import allure_test_description, NodeErrors
from ydb.tests.olap.lib.results_processor import ResultsProcessor
from ydb.tests.olap.lib.utils import get_external_param
from ydb.tests.olap.scenario.helpers.scenario_tests_helper import ScenarioTestHelper


class LoadSuiteBase:
    class QuerySettings:
        def __init__(self, iterations: Optional[int] = None, timeout: Optional[float] = None, query_prefix: Optional[str] = None) -> None:
            self.iterations = iterations
            self.timeout = timeout
            self.query_prefix = query_prefix

    iterations: int = 5
    workload_type: WorkloadType = None
    timeout: float = 1800.
    check_canonical: CheckCanonicalPolicy = CheckCanonicalPolicy.NO
    query_syntax: str = ''
    query_settings: dict[int, LoadSuiteBase.QuerySettings] = {}
    scale: Optional[int] = None
    query_prefix: str = get_external_param('query-prefix', '')
    verify_data: bool = True
    __nodes_state: Optional[dict[str, YdbCluster.Node]] = None

    @classmethod
    def get_external_path(cls) -> str:
        if not hasattr(cls, 'external_folder'):
            return ''
        result = os.getenv('EXTERNAL_DATA')
        if result is None:
            result = os.getenv('ARCADIA_EXTERNAL_DATA', '')
            if result:
                result = yatest.common.source_path(result)

        if result and cls.external_folder:
            return os.path.join(result, cls.external_folder)
        return result

    @classmethod
    def suite(cls) -> str:
        result = cls.__name__
        if result.startswith('Test'):
            return result[4:]
        return result

    @classmethod
    def _get_query_settings(cls, query_num: Optional[int] = None, query_name: Optional[str] = None) -> QuerySettings:
        result = LoadSuiteBase.QuerySettings(
            iterations=cls.iterations,
            timeout=cls.timeout,
            query_prefix=cls.query_prefix
        )
        for key in query_name, query_num:
            if key is None:
                continue
            q = cls.query_settings.get(key, LoadSuiteBase.QuerySettings())
            if q.iterations is not None:
                result.iterations = q.iterations
            if q.timeout is not None:
                result.timeout = q.timeout
            if q.query_prefix is not None:
                result.query_prefix = q.query_prefix
        return result

    @classmethod
    @allure.step('check tables size')
    def check_tables_size(cls, folder: Optional[str], tables: dict[str, int]):
        wait_error = YdbCluster.wait_ydb_alive(
            int(os.getenv('WAIT_CLUSTER_ALIVE_TIMEOUT', 20 * 60)), (
                YdbCluster.get_tables_path(folder)
                if folder is not None
                else [YdbCluster.get_tables_path(t) for t in tables.keys()]
            ))
        if wait_error is not None:
            pytest.fail(f'Cluster is dead: {wait_error}')
        sth = ScenarioTestHelper(None)
        errors: list[str] = []
        for table, expected_size in tables.items():
            if folder is None:
                table_full = table
            elif folder.endswith('/') or table.startswith('/'):
                table_full = f'{folder}{table}'
            else:
                table_full = f'{folder}/{table}'
            size = sth.get_table_rows_count(table_full)
            if size != expected_size:
                errors.append(f'table `{table}`: expect {expected_size}, but actually is {size};')
        if len(errors) > 0:
            msg = "\n".join(errors)
            pytest.fail(f'Unexpected tables size in `{folder}`:\n {msg}')

    @staticmethod
    def __execute_ssh(host: str, cmd: str):
        ssh_cmd = ['ssh', "-o", "StrictHostKeyChecking=no", "-o", "UserKnownHostsFile=/dev/null"]
        ssh_user = os.getenv('SSH_USER')
        if ssh_user is not None:
            ssh_cmd += ['-l', ssh_user]
        ssh_key_file = os.getenv('SSH_KEY_FILE')
        if ssh_key_file is not None:
            ssh_cmd += ['-i', ssh_key_file]
        return yatest.common.execute(ssh_cmd + [host, cmd], wait=False, text=True)

    @classmethod
    def __hide_query_text(cls, text, query_text):
        if os.getenv('SECRET_REQUESTS', '') != '1' or not query_text:
            return text
        return text.replace(query_text, '<Query text hided by sequrity reasons>')

    @classmethod
    def __attach_logs(cls, start_time, attach_name, query_text):
        hosts = [node.host for node in filter(lambda x: x.role == YdbCluster.Node.Role.STORAGE, YdbCluster.get_cluster_nodes())]
        tz = timezone('Europe/Moscow')
        start = datetime.fromtimestamp(start_time, tz).isoformat()
        cmd = f"ulimit -n 100500;unified_agent select -S '{start}' -s {{storage}}{{container}}"
        exec_kikimr = {
            '': {},
        }
        exec_start = deepcopy(exec_kikimr)
        for host in hosts:
            for c in exec_kikimr.keys():
                try:
                    exec_kikimr[c][host] = cls.__execute_ssh(host, cmd.format(
                        storage='kikimr',
                        container=f' -m k8s_container:{c}' if c else ''
                    ))
                except BaseException as e:
                    logging.error(e)
            for c in exec_start.keys():
                try:
                    exec_start[c][host] = cls.__execute_ssh(host, cmd.format(
                        storage='kikimr-start',
                        container=f' -m k8s_container:{c}' if c else ''))
                except BaseException as e:
                    logging.error(e)

        error_log = ''
        for c, execs in exec_start.items():
            for host, e in sorted(execs.items()):
                e.wait(check_exit_code=False)
                error_log += f'{host}:\n{e.stdout if e.returncode == 0 else e.stderr}\n'
            allure.attach(cls.__hide_query_text(error_log, query_text), f'{attach_name}_{c}_stderr', allure.attachment_type.TEXT)

        for c, execs in exec_kikimr.items():
            dir = os.path.join(yatest.common.tempfile.gettempdir(), f'{attach_name}_{c}_logs')
            os.makedirs(dir, exist_ok=True)
            for host, e in execs.items():
                e.wait(check_exit_code=False)
                with open(os.path.join(dir, host), 'w') as f:
                    f.write(cls.__hide_query_text(e.stdout if e.returncode == 0 else e.stderr, query_text))
            archive = dir + '.tar.gz'
            yatest.common.execute(['tar', '-C', dir, '-czf', archive, '.'])
            allure.attach.file(archive, f'{attach_name}_{c}_logs', extension='tar.gz')

    @classmethod
    def save_nodes_state(cls) -> None:
        cls.__nodes_state = {n.slot: n for n in YdbCluster.get_cluster_nodes(db_only=True)}

    @classmethod
    def __get_core_hashes_by_pod(cls, hosts: set[str], start_time: float, end_time: float) -> dict[str, list[tuple[str, str]]]:
        core_processes = {
            h: cls.__execute_ssh(h, 'sudo flock /tmp/brk_pad /Berkanavt/breakpad/bin/kikimr_breakpad_analizer.sh')
            for h in hosts
        }

        core_hashes = {}
        for h, exec in core_processes.items():
            exec.wait(check_exit_code=False)
            if exec.returncode != 0:
                logging.error(f'Error while process coredumps on host {h}: {exec.stderr}')
            exec = cls.__execute_ssh(h, ('find /coredumps/ -name "sended_*.json" '
                                         f'-mmin -{(10 + time() - start_time) / 60} -mmin +{(-10 + time() - end_time) / 60}'
                                         ' | while read FILE; do cat $FILE; echo -n ","; done'))
            exec.wait(check_exit_code=False)
            if exec.returncode == 0:
                for core in json.loads(f'[{exec.stdout.strip(",")}]'):
                    slot = f"{core.get('slot', '')}@{h}"
                    core_hashes.setdefault(slot, [])
                    core_hashes[slot].append((core.get('core_id', ''), core.get('core_hash', '')))
            else:
                logging.error(f'Error while search coredumps on host {h}: {exec.stderr}')
        return core_hashes

    @classmethod
    def __get_hosts_with_omms(cls, hosts: set[str], start_time: float, end_time: float) -> set[str]:
        tz = timezone('Europe/Moscow')
        start = datetime.fromtimestamp(start_time, tz).strftime("%Y-%m-%d %H:%M:%S")
        end = datetime.fromtimestamp(end_time, tz).strftime("%Y-%m-%d %H:%M:%S")
        oom_cmd = f'sudo journalctl -k -q --no-pager -S "{start}" -U "{end}" --grep "Out of memory: Kill" --case-sensitive=false'
        ooms = set()
        for h in hosts:
            exec = cls.__execute_ssh(h, oom_cmd)
            exec.wait(check_exit_code=False)
            if exec.returncode == 0:
                if exec.stdout:
                    ooms.add(h)
            else:
                logging.error(f'Error while search OOMs on host {h}: {exec.stderr}')
        return ooms

    @classmethod
    def check_nodes(cls, result: YdbCliHelper.WorkloadRunResult, end_time: float) -> list[NodeErrors]:
        if cls.__nodes_state is None:
            return []
        node_errors = []
        fail_hosts = set()
        for node in YdbCluster.get_cluster_nodes(db_only=True):
            saved_node = cls.__nodes_state.get(node.slot)
            if saved_node is not None:
                if node.start_time > saved_node.start_time:
                    node_errors.append(NodeErrors(node, 'was restarted'))
                    fail_hosts.add(node.host)
                del cls.__nodes_state[node.slot]
        for _, node in cls.__nodes_state.items():
            node_errors.append(NodeErrors(node, 'is down'))
            fail_hosts.add(node.host)
        cls.__nodes_state = None
        if len(node_errors) == 0:
            return []

        core_hashes = cls.__get_core_hashes_by_pod(fail_hosts, result.start_time, end_time)
        ooms = cls.__get_hosts_with_omms(fail_hosts, result.start_time, end_time)
        for node in node_errors:
            node.core_hashes = core_hashes.get(f'{node.node.slot}', [])
            node.was_oom = node.node.host in ooms

        for err in node_errors:
            result.add_error(f'Node {err.node.slot} {err.message}')
        return node_errors

    @classmethod
    def process_query_result(cls, result: YdbCliHelper.WorkloadRunResult, query_name: str, upload: bool):
        def _get_duraton(stats, field):
            r = stats.get(field)
            return float(r) / 1e3 if r is not None else None

        def _duration_text(duration: float | int):
            s = f'{int(duration)}s ' if duration >= 1 else ''
            return f'{s}{int(duration * 1000) % 1000}ms'

        def _attach_plans(plan: YdbCliHelper.QueryPlan, name: str) -> None:
            if plan is None:
                return
            if plan.plan is not None:
                allure.attach(json.dumps(plan.plan), f'{name} json', attachment_type=allure.attachment_type.JSON)
            if plan.table is not None:
                allure.attach(plan.table, f'{name} table', attachment_type=allure.attachment_type.TEXT)
            if plan.ast is not None:
                allure.attach(plan.ast, f'{name} ast', attachment_type=allure.attachment_type.TEXT)
            if plan.svg is not None:
                allure.attach(plan.svg, f'{name} svg', attachment_type=allure.attachment_type.SVG)
            if plan.stats is not None:
                allure.attach(plan.stats, f'{name} stats', attachment_type=allure.attachment_type.TEXT)

        if result.query_out is not None:
            allure.attach(result.query_out, 'Query output', attachment_type=allure.attachment_type.TEXT)

        if result.explain.final_plan is not None:
            with allure.step('Explain'):
                _attach_plans(result.explain.final_plan, 'Plan')

        for iter_num in sorted(result.iterations.keys()):
            iter_res = result.iterations[iter_num]
            s = allure.step(f'Iteration {iter_num}')
            if iter_res.time:
                s.params['duration'] = _duration_text(iter_res.time)
            try:
                with s:
                    _attach_plans(iter_res.final_plan, 'Final plan')
                    _attach_plans(iter_res.in_progress_plan, 'In-progress plan')
                    if iter_res.error_message:
                        pytest.fail(iter_res.error_message)
            except BaseException:
                pass

        query_text = ''

        if result.stdout is not None:
            begin_text = 'Query text:\n'
            begin_pos = result.stdout.find(begin_text)
            if begin_pos >= 0:
                begin_pos += len(begin_text)
                end_pos = result.stdout.find("\n\n\titeration")
                if end_pos < 0:
                    end_pos = len(result.stdout)
                query_text = result.stdout[begin_pos:end_pos]
            if os.getenv('SECRET_REQUESTS', '') != '1':
                allure.attach(query_text, 'Query text', attachment_type=allure.attachment_type.TEXT)
            allure.attach(cls.__hide_query_text(result.stdout, query_text), 'Stdout', attachment_type=allure.attachment_type.TEXT)

        if result.stderr is not None:
            allure.attach(cls.__hide_query_text(result.stderr, query_text), 'Stderr', attachment_type=allure.attachment_type.TEXT)
        end_time = time()
        allure_test_description(
            cls.suite(), query_name,
<<<<<<< HEAD
            start_time=result.start_time, end_time=end_time, node_errors=cls.check_nodes(result, end_time)
=======
            start_time=result.start_time, end_time=end_time, node_errors=cls.check_nodes(result, end_time),
            workload_result=result, workload_params=None
>>>>>>> 832cd121
        )
        stats = result.get_stats(query_name)
        for p in ['Mean']:
            if p in stats:
                allure.dynamic.parameter(p, _duration_text(stats[p] / 1000.))
        if os.getenv('NO_KUBER_LOGS') is None and not result.success:
            cls.__attach_logs(start_time=result.start_time, attach_name='kikimr', query_text=query_text)
        allure.attach(json.dumps(stats, indent=2), 'Stats', attachment_type=allure.attachment_type.JSON)
        if upload:
            ResultsProcessor.upload_results(
                kind='Load',
                suite=cls.suite(),
                test=query_name,
                timestamp=end_time,
                is_successful=result.success,
                min_duration=_get_duraton(stats, 'Min'),
                max_duration=_get_duraton(stats, 'Max'),
                mean_duration=_get_duraton(stats, 'Mean'),
                median_duration=_get_duraton(stats, 'Median'),
                statistics=stats,
            )
        if not result.success:
            exc = pytest.fail.Exception('\n'.join([result.error_message, result.warning_message]))
            if result.traceback is not None:
                exc = exc.with_traceback(result.traceback)
            raise exc
        if result.warning_message:
            raise Exception(result.warning_message)

    @classmethod
    def setup_class(cls) -> None:
        cls._setup_start_time = time()
        result = YdbCliHelper.WorkloadRunResult()
        result.iterations[0] = YdbCliHelper.Iteration()
        result.add_error(YdbCluster.wait_ydb_alive(int(os.getenv('WAIT_CLUSTER_ALIVE_TIMEOUT', 20 * 60))))
        result.traceback = None
        if not result.error_message and hasattr(cls, 'do_setup_class'):
            try:
                cls.do_setup_class()
            except BaseException as e:
                result.add_error(str(e))
                result.traceback = e.__traceback__
        result.iterations[0].time = time() - cls._setup_start_time
        query_name = '_Verification'
        result.add_stat(query_name, 'Mean', 1000 * result.iterations[0].time)
        nodes_start_time = [n.start_time for n in YdbCluster.get_cluster_nodes(db_only=False)]
        first_node_start_time = min(nodes_start_time) if len(nodes_start_time) > 0 else 0
        result.start_time = max(cls._setup_start_time - 600, first_node_start_time)
        cls.process_query_result(result, query_name, True)

    @classmethod
    def teardown_class(cls) -> None:
        """
        Общий метод очистки для всех тестовых классов.
        Может быть переопределен в наследниках для специфичной очистки.
        """
        with allure.step('Base teardown: checking for custom cleanup'):
            if hasattr(cls, 'do_teardown_class'):
                try:
                    logging.info(f"Executing custom teardown for {cls.__name__}")
                    cls.do_teardown_class()
                    allure.attach(
                        f"Custom teardown completed for {cls.__name__}",
                        'Custom teardown result',
                        allure.attachment_type.TEXT
                    )
                except Exception as e:
                    error_msg = f"Error during custom teardown for {cls.__name__}: {e}"
                    logging.error(error_msg)
                    allure.attach(error_msg, 'Custom teardown error', allure.attachment_type.TEXT)
            else:
                logging.info(f"No custom teardown defined for {cls.__name__}")
                allure.attach(
                    f"No custom teardown needed for {cls.__name__}",
                    'Teardown result',
                    allure.attachment_type.TEXT
                )

    @classmethod
    def kill_workload_processes(cls, process_names: Union[str, list[str]],
                                target_dir: Optional[str] = None) -> None:
        """
        Удобный метод для остановки workload процессов на всех нодах кластера.
        Использует YdbCluster.kill_processes_on_nodes.

        Args:
            process_names: имя процесса или список имен процессов для остановки
            target_dir: директория, в которой искать процессы (опционально)
        """
        with allure.step(f'Killing workload processes: {process_names}'):
            try:
                results = YdbCluster.kill_processes_on_nodes(
                    process_names=process_names,
                    target_dir=target_dir
                )

                total_killed = 0
                for host, host_results in results.items():
                    for process_name, process_result in host_results.items():
                        total_killed += process_result.get('killed_count', 0)

                success_msg = f"Successfully processed {len(results)} hosts, killed {total_killed} processes"
                logging.info(success_msg)
                allure.attach(success_msg, 'Kill processes result', allure.attachment_type.TEXT)

            except Exception as e:
                error_msg = f"Error killing workload processes: {e}"
                logging.error(error_msg)
                allure.attach(error_msg, 'Kill processes error', allure.attachment_type.TEXT)
                raise

    def run_workload_test(self, path: str, query_num: Optional[int] = None, query_name: Optional[str] = None) -> None:
        assert query_num is not None or query_name is not None
        for plugin in plugin_manager.get_plugin_manager().get_plugins():
            if isinstance(plugin, AllureListener):
                allure_test_result = plugin.allure_logger.get_test(None)
                if allure_test_result is not None:
                    for param in allure_test_result.parameters:
                        if param.name in {'query_num', 'query_name'}:
                            param.mode = allure.parameter_mode.HIDDEN.value
        qparams = self._get_query_settings(query_num=query_num, query_name=query_name)
        if query_name is None:
            query_name = f'Query{query_num:02d}'
        self.save_nodes_state()
        result = YdbCliHelper.workload_run(
            path=path,
            query_names=[query_name],
            iterations=qparams.iterations,
            workload_type=self.workload_type,
            timeout=qparams.timeout,
            check_canonical=self.check_canonical,
            query_syntax=self.query_syntax,
            scale=self.scale,
            query_prefix=qparams.query_prefix,
            external_path=self.get_external_path(),
        )[query_name]
        self.process_query_result(result, query_name, True)

<<<<<<< HEAD
=======
    @classmethod
    def check_nodes_diagnostics(cls, result: YdbCliHelper.WorkloadRunResult, end_time: float) -> list[NodeErrors]:
        """
        Собирает диагностическую информацию о нодах без проверки перезапусков/падений.
        Проверяет coredump'ы и OOM для всех нод из сохраненного состояния.
        """
        return cls.check_nodes_diagnostics_with_timing(result, result.start_time, end_time)

    @classmethod
    def check_nodes_diagnostics_with_timing(cls, result: YdbCliHelper.WorkloadRunResult, start_time: float, end_time: float) -> list[NodeErrors]:
        """
        Собирает диагностическую информацию о нодах с кастомным временным интервалом.
        Проверяет coredump'ы и OOM для всех нод из сохраненного состояния.

        Args:
            result: результат выполнения workload
            start_time: время начала интервала для диагностики
            end_time: время окончания интервала для диагностики
        """
        if cls.__nodes_state is None:
            return []

        # Получаем все хосты из сохраненного состояния
        all_hosts = {node.host for node in cls.__nodes_state.values()}

        # Собираем диагностическую информацию для всех хостов
        core_hashes = cls.__get_core_hashes_by_pod(all_hosts, start_time, end_time)
        ooms = cls.__get_hosts_with_omms(all_hosts, start_time, end_time)

        # Создаем NodeErrors для каждой ноды с диагностической информацией
        node_errors = []
        for node in cls.__nodes_state.values():
            # Создаем NodeErrors только если есть coredump'ы или OOM
            has_cores = bool(core_hashes.get(node.slot, []))
            has_oom = node.host in ooms

            if has_cores or has_oom:
                node_error = NodeErrors(node, 'diagnostic info collected')
                node_error.core_hashes = core_hashes.get(node.slot, [])
                node_error.was_oom = has_oom
                node_errors.append(node_error)

                # Добавляем ошибки в результат (cores и OOM - это errors)
                if has_cores:
                    result.add_error(f'Node {node.slot} has {len(node_error.core_hashes)} coredump(s)')
                if has_oom:
                    result.add_error(f'Node {node.slot} experienced OOM')

        cls.__nodes_state = None
        return node_errors

    @classmethod
    def process_workload_result_with_diagnostics(cls, result: YdbCliHelper.WorkloadRunResult, workload_name: str, upload: bool):
        """
        Обрабатывает результаты workload с диагностической информацией о нодах.
        Упрощенная версия без query-специфичной функциональности.
        """
        def _get_duraton(stats, field):
            r = stats.get(field)
            return float(r) / 1e3 if r is not None else None

        def _duration_text(duration: float | int):
            s = f'{int(duration)}s ' if duration >= 1 else ''
            return f'{s}{int(duration * 1000) % 1000}ms'

        # Обрабатываем только iterations для workload (без планов запросов)
        for iter_num in sorted(result.iterations.keys()):
            iter_res = result.iterations[iter_num]
            s = allure.step(f'Workload Iteration {iter_num}')
            if iter_res.time:
                s.params['duration'] = _duration_text(iter_res.time)
            try:
                with s:
                    if iter_res.error_message:
                        pytest.fail(iter_res.error_message)
            except BaseException:
                pass

        # Прикрепляем stdout/stderr если есть
        if result.stdout is not None:
            allure.attach(result.stdout, 'Workload stdout', attachment_type=allure.attachment_type.TEXT)

        if result.stderr is not None:
            allure.attach(result.stderr, 'Workload stderr', attachment_type=allure.attachment_type.TEXT)

        end_time = time()

        # Собираем диагностическую информацию о нодах
        # Используем время начала workload (если доступно) для более точной диагностики
        diagnostics_start_time = getattr(result, 'workload_start_time', result.start_time)
        node_errors = cls.check_nodes_diagnostics_with_timing(result, diagnostics_start_time, end_time)

        # Добавляем диагностическую информацию в статистику
        if node_errors:
            # Подсчитываем общую статистику по нодам
            total_coredumps = sum(len(node_error.core_hashes) for node_error in node_errors)
            nodes_with_oom = sum(1 for node_error in node_errors if node_error.was_oom)
            nodes_with_cores = sum(1 for node_error in node_errors if node_error.core_hashes)

            # Добавляем в статистику результата
            result.add_stat(workload_name, "nodes_with_issues", len(node_errors))
            result.add_stat(workload_name, "total_coredumps", total_coredumps)
            result.add_stat(workload_name, "nodes_with_oom", nodes_with_oom)
            result.add_stat(workload_name, "nodes_with_coredumps", nodes_with_cores)

            # Детальная информация по каждой ноде
            node_details = {}
            for node_error in node_errors:
                node_key = node_error.node.slot
                node_details[node_key] = {
                    "host": node_error.node.host,
                    "coredumps_count": len(node_error.core_hashes),
                    "has_oom": node_error.was_oom,
                    "coredump_hashes": [core_hash for _, core_hash in node_error.core_hashes]
                }

            result.add_stat(workload_name, "node_diagnostics", node_details)
        else:
            # Если проблем не найдено, тоже добавляем в статистику
            result.add_stat(workload_name, "nodes_with_issues", 0)
            result.add_stat(workload_name, "total_coredumps", 0)
            result.add_stat(workload_name, "nodes_with_oom", 0)
            result.add_stat(workload_name, "nodes_with_coredumps", 0)

        # Собираем параметры workload из статистики
        stats = result.get_stats(workload_name)
        workload_params = {}

        # Извлекаем полезные параметры из статистики
        if stats.get('total_runs'):
            workload_params['Total Runs'] = stats['total_runs']
        if stats.get('planned_duration'):
            workload_params['Planned Duration'] = f"{stats['planned_duration']}s"
        if stats.get('use_chunks'):
            workload_params['Use Chunks'] = 'Yes' if stats['use_chunks'] else 'No'
        if stats.get('workload_type'):
            workload_params['Workload Type'] = stats['workload_type']
        if stats.get('table_type'):
            workload_params['Table Type'] = stats['table_type']
        if stats.get('path'):
            workload_params['Path'] = stats['path']

        # Добавляем информацию в allure отчет с node_errors
        allure_test_description(
            cls.suite(), workload_name,
            start_time=result.start_time, end_time=end_time, node_errors=node_errors,
            workload_result=result, workload_params=workload_params
        )

        # Логируем статистику для отладки
        logging.info(f"Workload {workload_name} statistics: {json.dumps(stats, indent=2)}")

        for p in ['Mean']:
            if p in stats:
                allure.dynamic.parameter(p, _duration_text(stats[p] / 1000.))

        # Прикрепляем логи только при неуспешном выполнении
        if os.getenv('NO_KUBER_LOGS') is None and not result.success:
            cls.__attach_logs(start_time=result.start_time, attach_name='cluser', query_text='')

        # Прикрепляем статистику
        allure.attach(json.dumps(stats, indent=2), 'Workload Stats', attachment_type=allure.attachment_type.JSON)

        # Детальная информация об ошибках для диагностики
        if stats.get('errors') and any(stats['errors'].values()):
            error_details = []
            error_details.append(f"Error Summary from stats: {stats['errors']}")

            if result.error_message:
                error_details.append(f"Error Message: {result.error_message}")
            if result.warning_message:
                error_details.append(f"Warning Message: {result.warning_message}")
            if result.stderr:
                error_details.append(f"Stderr: {result.stderr}")
            if result.stdout and "error" in result.stdout.lower():
                error_details.append(f"Stdout (errors): {result.stdout}")

            # Информация из iterations
            for iter_num, iteration in result.iterations.items():
                if iteration.error_message:
                    error_details.append(f"Iteration {iter_num} error: {iteration.error_message}")

            error_report = "\n\n".join(error_details)
            allure.attach(error_report, 'Detailed Error Information', attachment_type=allure.attachment_type.TEXT)
            logging.warning(f"Workload {workload_name} completed with errors: {error_report}")

        # Дополнительная информация о диагностике нод
        if node_errors:
            node_diagnostics_details = []
            node_diagnostics_details.append(f"Found issues on {len(node_errors)} nodes:")

            for node_error in node_errors:
                node_info = [f"Node: {node_error.node.slot} (host: {node_error.node.host})"]
                if node_error.core_hashes:
                    node_info.append(f"  - Coredumps: {len(node_error.core_hashes)}")
                    for core_id, core_hash in node_error.core_hashes:
                        node_info.append(f"    * ID: {core_id}, Hash: {core_hash}")
                if node_error.was_oom:
                    node_info.append("  - OOM detected")
                node_diagnostics_details.append("\n".join(node_info))

            diagnostics_report = "\n\n".join(node_diagnostics_details)
            allure.attach(diagnostics_report, 'Node Diagnostics Report', attachment_type=allure.attachment_type.TEXT)
            logging.info(f"Node diagnostics for workload {workload_name}: {diagnostics_report}")
        else:
            allure.attach("No node issues detected during workload execution", 'Node Diagnostics Report', attachment_type=allure.attachment_type.TEXT)
            logging.info(f"No node issues detected for workload {workload_name}")

        # Загружаем результаты если нужно
        if upload:
            ResultsProcessor.upload_results(
                kind='Load',
                suite=cls.suite(),
                test=workload_name,
                timestamp=end_time,
                is_successful=result.success,
                min_duration=_get_duraton(stats, 'Min'),
                max_duration=_get_duraton(stats, 'Max'),
                mean_duration=_get_duraton(stats, 'Mean'),
                median_duration=_get_duraton(stats, 'Median'),
                statistics=stats,
            )

        # В диагностическом режиме не падаем из-за предупреждений о coredump'ах/OOM
        if not result.success and result.error_message:
            # Создаем детальное сообщение об ошибке с контекстом
            error_details = []

            # Основная ошибка
            error_details.append(f"WORKLOAD EXECUTION FAILED: {workload_name}")
            error_details.append(f"Main error: {result.error_message}")

            # Информация о выполненных итерациях
            if result.iterations:
                error_details.append("\nExecution details:")
                error_details.append(f"Total iterations attempted: {len(result.iterations)}")

                failed_iterations = []
                successful_iterations = []

                for iter_num, iteration in result.iterations.items():
                    if iteration.error_message:
                        failed_iterations.append({
                            'iteration': iter_num,
                            'error': iteration.error_message,
                            'time': iteration.time
                        })
                    else:
                        successful_iterations.append({
                            'iteration': iter_num,
                            'time': iteration.time
                        })

                if failed_iterations:
                    error_details.append(f"\nFAILED ITERATIONS ({len(failed_iterations)}):")
                    for fail_info in failed_iterations:
                        error_details.append(f"  - Iteration {fail_info['iteration']}: {fail_info['error']} (time: {fail_info['time']:.1f}s)")

                if successful_iterations:
                    error_details.append(f"\nSuccessful iterations ({len(successful_iterations)}):")
                    for success_info in successful_iterations:
                        error_details.append(f"  - Iteration {success_info['iteration']}: OK (time: {success_info['time']:.1f}s)")

            # Добавляем stderr/stdout если есть полезная информация
            if result.stderr and result.stderr.strip():
                # Берем последние 500 символов stderr для контекста
                stderr_preview = result.stderr.strip()
                if len(stderr_preview) > 500:
                    stderr_preview = "..." + stderr_preview[-500:]
                error_details.append(f"\nSTDERR (last 500 chars):\n{stderr_preview}")

            if result.stdout and "error" in result.stdout.lower():
                # Ищем строки с "error" в stdout
                stdout_lines = result.stdout.split('\n')
                error_lines = [line for line in stdout_lines if 'error' in line.lower()]
                if error_lines:
                    error_details.append("\nError lines from STDOUT:")
                    for line in error_lines[:5]:  # Показываем максимум 5 строк
                        error_details.append(f"  {line.strip()}")

            # Информация о статистике если есть
            stats = result.get_stats(workload_name)
            if stats:
                if 'successful_runs' in stats and 'total_runs' in stats:
                    error_details.append("\nRUN STATISTICS:")
                    error_details.append(f"  Successful runs: {stats['successful_runs']}/{stats['total_runs']}")
                    if 'failed_runs' in stats:
                        error_details.append(f"  Failed runs: {stats['failed_runs']}")
                    if 'success_rate' in stats:
                        error_details.append(f"  Success rate: {stats['success_rate']:.1%}")

                # Показываем информацию о deployment если есть
                if any(key.startswith('deployment_') for key in stats.keys()):
                    deployment_info = {k: v for k, v in stats.items() if k.startswith('deployment_')}
                    if deployment_info:
                        error_details.append("\nDEPLOYMENT INFO:")
                        for key, value in deployment_info.items():
                            error_details.append(f"  {key}: {value}")

            # Финальное сообщение
            detailed_error_message = "\n".join(error_details)

            exc = pytest.fail.Exception(detailed_error_message)
            if result.traceback is not None:
                exc = exc.with_traceback(result.traceback)
            raise exc

        # Логируем предупреждения, но не падаем
        if result.warning_message:
            logging.warning(f"Workload completed with warnings: {result.warning_message}")

>>>>>>> 832cd121

class LoadSuiteParallel(LoadSuiteBase):
    threads: int = 0

    def get_query_list() -> list[str]:
        return []

    def get_path() -> str:
        return ''

    __results: dict[str, YdbCliHelper.WorkloadRunResult] = {}

    @classmethod
    def do_setup_class(cls):
        qparams = cls._get_query_settings()
        cls.save_nodes_state()
        cls.__results = YdbCliHelper.workload_run(
            path=cls.get_path(),
            query_names=cls.get_query_list(),
            iterations=qparams.iterations,
            workload_type=cls.workload_type,
            timeout=qparams.timeout,
            check_canonical=cls.check_canonical,
            query_syntax=cls.query_syntax,
            scale=cls.scale,
            query_prefix=qparams.query_prefix,
            external_path=cls.get_external_path(),
            threads=cls.threads
        )

    def test(self, query_name):
        self.process_query_result(result=self.__results[query_name], query_name=query_name, upload=True)


def pytest_generate_tests(metafunc):
    if issubclass(metafunc.cls, LoadSuiteParallel):
        metafunc.parametrize("query_name", metafunc.cls.get_query_list() + ["Sum"])<|MERGE_RESOLUTION|>--- conflicted
+++ resolved
@@ -309,12 +309,8 @@
         end_time = time()
         allure_test_description(
             cls.suite(), query_name,
-<<<<<<< HEAD
-            start_time=result.start_time, end_time=end_time, node_errors=cls.check_nodes(result, end_time)
-=======
             start_time=result.start_time, end_time=end_time, node_errors=cls.check_nodes(result, end_time),
             workload_result=result, workload_params=None
->>>>>>> 832cd121
         )
         stats = result.get_stats(query_name)
         for p in ['Mean']:
@@ -453,8 +449,6 @@
         )[query_name]
         self.process_query_result(result, query_name, True)
 
-<<<<<<< HEAD
-=======
     @classmethod
     def check_nodes_diagnostics(cls, result: YdbCliHelper.WorkloadRunResult, end_time: float) -> list[NodeErrors]:
         """
@@ -766,7 +760,6 @@
         if result.warning_message:
             logging.warning(f"Workload completed with warnings: {result.warning_message}")
 
->>>>>>> 832cd121
 
 class LoadSuiteParallel(LoadSuiteBase):
     threads: int = 0
