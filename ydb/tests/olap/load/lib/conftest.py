--- conflicted
+++ resolved
@@ -261,11 +261,7 @@
                     for param in allure_test_result.parameters:
                         if param.name == 'query_num':
                             param.mode = allure.parameter_mode.HIDDEN.value
-<<<<<<< HEAD
-=======
         qparams = self._get_query_settings(query_num)
-        start_time = time()
->>>>>>> efaaa8ac
         result = YdbCliHelper.workload_run(
             path=path,
             query_num=query_num,
@@ -277,10 +273,6 @@
             scale=self.scale,
             query_prefix=qparams.query_prefix
         )
-<<<<<<< HEAD
         allure_test_description(self.suite(), self._test_name(query_num), refference_set=self.refference, start_time=result.start_time, end_time=time())
-        self.process_query_result(result, query_num, self._get_iterations(query_num), True)
-=======
-        allure_test_description(self.suite(), self._test_name(query_num), refference_set=self.refference, start_time=start_time, end_time=time())
         self.process_query_result(result, query_num, qparams.iterations, True)
->>>>>>> efaaa8ac
+        