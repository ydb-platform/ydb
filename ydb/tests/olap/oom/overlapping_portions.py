import datetime
import logging
import os
import pytest
import random
import yatest.common
import ydb

from ydb.tests.library.harness.kikimr_config import KikimrConfigGenerator
from ydb.tests.library.harness.kikimr_runner import KiKiMR
from ydb.tests.library.test_meta import link_test_case
from ydb.tests.olap.common.ydb_client import YdbClient

logger = logging.getLogger(__name__)


class TestOverlappingPortions(object):
    test_name = "overlapping_portions"

    @classmethod
    def setup_class(cls):
        ydb_path = yatest.common.build_path(os.environ.get("YDB_DRIVER_BINARY"))
        logger.info(yatest.common.execute([ydb_path, "-V"], wait=True).stdout.decode("utf-8"))
        config = KikimrConfigGenerator(
            column_shard_config={"compaction_enabled": False},
            deduplication_grouped_memory_limiter_config={
                "enabled": True,
<<<<<<< HEAD
                "memory_limit": 300 * 1024 * 1024,
                "hard_memory_limit": 300 * 1024 * 1024,
            }
=======
                "memory_limit": 1024 * 1024,
                "hard_memory_limit": 1024 * 1024,
            },
            memory_controller_config={
                "column_tables_read_execution_limit_bytes": 1024 * 1024
            },
>>>>>>> fb7f1f5e
        )
        cls.cluster = KiKiMR(config)
        cls.cluster.start()
        node = cls.cluster.nodes[1]
        cls.ydb_client = YdbClient(database=f"/{config.domain_name}", endpoint=f"grpc://{node.host}:{node.port}")
        cls.ydb_client.wait_connection()

    def write_data(
        self,
        table: str,
        timestamp_from_ms: int,
        rows: int,
        value: int = 1,
    ):
        column_types = ydb.BulkUpsertColumns()
        column_types.add_column("ts", ydb.PrimitiveType.Timestamp)
        column_types.add_column("s", ydb.PrimitiveType.String)
        column_types.add_column("val", ydb.PrimitiveType.Uint64)

        chunk_size = 100
        while rows:
            current_chunk_size = min(chunk_size, rows)
            data = [
                {
                    "ts": timestamp_from_ms + i,
                    "s": random.randbytes(1024),
                    "val": value,
                }
                for i in range(current_chunk_size)
            ]
            self.ydb_client.bulk_upsert(
                table,
                column_types,
                data,
            )
            timestamp_from_ms += current_chunk_size
            rows -= current_chunk_size
            assert rows >= 0

    def write_and_check(self, table_path, count):
        ts_start = int(datetime.datetime.now().timestamp() * 1000000)
        for value in range(count):
            self.write_data(table_path, ts_start, 10, value)

        self.ydb_client.query(
            f"""
            select * from `{table_path}`
            """
        )

    @link_test_case("#15512")
    def test(self):
        test_dir = f"{self.ydb_client.database}/{self.test_name}"
        table_path = f"{test_dir}/table"

        self.ydb_client.query(
            f"""
            CREATE TABLE `{table_path}` (
                ts Timestamp NOT NULL,
                s String NOT NULL,
                val Uint64 NOT NULL,
                PRIMARY KEY(ts, s, val),
            )
            WITH (
                STORE = COLUMN,
                AUTO_PARTITIONING_MIN_PARTITIONS_COUNT = 1
            )
            """
        )

        self.write_and_check(table_path, 1)

        with pytest.raises(ydb.issues.GenericError, match=r'.*cannot allocate memory.*'):
            self.write_and_check(table_path, 600)<|MERGE_RESOLUTION|>--- conflicted
+++ resolved
@@ -25,18 +25,9 @@
             column_shard_config={"compaction_enabled": False},
             deduplication_grouped_memory_limiter_config={
                 "enabled": True,
-<<<<<<< HEAD
-                "memory_limit": 300 * 1024 * 1024,
-                "hard_memory_limit": 300 * 1024 * 1024,
-            }
-=======
                 "memory_limit": 1024 * 1024,
                 "hard_memory_limit": 1024 * 1024,
             },
-            memory_controller_config={
-                "column_tables_read_execution_limit_bytes": 1024 * 1024
-            },
->>>>>>> fb7f1f5e
         )
         cls.cluster = KiKiMR(config)
         cls.cluster.start()
