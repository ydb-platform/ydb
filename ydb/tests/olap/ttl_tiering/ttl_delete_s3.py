import time
import logging
from .base import TllTieringTestBase, ColumnTableHelper

from ydb.tests.library.test_meta import link_test_case

logger = logging.getLogger(__name__)


class TestDeleteS3Ttl(TllTieringTestBase):

    row_count = 10 ** 7
    single_upsert_row_count = 10 ** 6
    days_to_cool = 1000
    days_to_freeze = 3000

    @classmethod
    def setup_class(cls):
        super(TestDeleteS3Ttl, cls).setup_class()

    def portions_actualized_in_sys(self, table):
        portions = table.get_portion_stat_by_tier()
        logger.info(f"portions: {portions}, blobs: {table.get_blob_stat_by_tier()}")
        return "__DEFAULT" in portions and self.row_count > portions["__DEFAULT"]["Rows"]

    def get_aggregated(self, table_path):
        answer = self.ydb_client.query(f"SELECT count(*), sum(val), sum(Digest::Fnv32(s)) from `{table_path}`")
        return [answer[0].rows[0][0], answer[0].rows[0][1], answer[0].rows[0][2]]

    def get_row_count_by_date(self, table_path: str, past_days: int) -> int:
        return self.ydb_client.query(f"SELECT count(*) as Rows from `{table_path}` WHERE ts < CurrentUtcTimestamp() - DateTime::IntervalFromDays({past_days})")[0].rows[0]["Rows"]

    @link_test_case("#13542")
    def test_data_unchanged_after_ttl_change(self):
<<<<<<< HEAD
        ''' Implements https://github.com/ydb-platform/ydb/issues/13542 '''
        self.row_count = 7000000
        single_upsert_row_count = 700000
=======
        self.row_count = 100000
        single_upsert_row_count = 10000
>>>>>>> 60c4debb
        test_name = 'test_data_unchanged_after_ttl_change'
        cold_bucket = 'cold_uc'
        frozen_bucket = 'frozen_uc'
        self.s3_client.create_bucket(cold_bucket)
        self.s3_client.create_bucket(frozen_bucket)
        test_dir = f"{self.ydb_client.database}/{test_name}"
        table_path = f"{test_dir}/table"
        secret_prefix = test_name
        access_key_id_secret_name = f"{secret_prefix}_key_id"
        access_key_secret_secret_name = f"{secret_prefix}_key_secret"
        cold_eds_path = f"{test_dir}/{cold_bucket}"
        frozen_eds_path = f"{test_dir}/{frozen_bucket}"

        days_to_medium = 2500
        medium_bucket = 'medium'
        self.s3_client.create_bucket(medium_bucket)
        medium_eds_path = f"{test_dir}/{medium_bucket}"
        # Expect empty buckets to avoid unintentional data deletion/modification

        if self.s3_client.get_bucket_stat(cold_bucket) != (0, 0):
            raise Exception("Bucket for cold data is not empty")
        if self.s3_client.get_bucket_stat(frozen_bucket) != (0, 0):
            raise Exception("Bucket for frozen data is not empty")
        if self.s3_client.get_bucket_stat(medium_bucket) != (0, 0):
            raise Exception("Bucket for medium data is not empty")

        self.ydb_client.query(
            f"""
            CREATE TABLE `{table_path}` (
                ts Timestamp NOT NULL,
                s String,
                val Uint64,
                PRIMARY KEY(ts),
            )
            WITH (STORE = COLUMN)
            """
        )

        logger.info(f"Table {table_path} created")

        self.ydb_client.query(f"CREATE OBJECT {access_key_id_secret_name} (TYPE SECRET) WITH value='{self.s3_client.key_id}'")
        self.ydb_client.query(f"CREATE OBJECT {access_key_secret_secret_name} (TYPE SECRET) WITH value='{self.s3_client.key_secret}'")

        self.ydb_client.query(f"""
            CREATE EXTERNAL DATA SOURCE `{cold_eds_path}` WITH (
                SOURCE_TYPE="ObjectStorage",
                LOCATION="{self.s3_client.endpoint}/{cold_bucket}",
                AUTH_METHOD="AWS",
                AWS_ACCESS_KEY_ID_SECRET_NAME="{access_key_id_secret_name}",
                AWS_SECRET_ACCESS_KEY_SECRET_NAME="{access_key_secret_secret_name}",
                AWS_REGION="{self.s3_client.region}"
            )
        """)

        self.ydb_client.query(f"""
            CREATE EXTERNAL DATA SOURCE `{frozen_eds_path}` WITH (
                SOURCE_TYPE="ObjectStorage",
                LOCATION="{self.s3_client.endpoint}/{frozen_bucket}",
                AUTH_METHOD="AWS",
                AWS_ACCESS_KEY_ID_SECRET_NAME="{access_key_id_secret_name}",
                AWS_SECRET_ACCESS_KEY_SECRET_NAME="{access_key_secret_secret_name}",
                AWS_REGION="{self.s3_client.region}"
            )
        """)

        self.ydb_client.query(f"""
            CREATE EXTERNAL DATA SOURCE `{medium_eds_path}` WITH (
                SOURCE_TYPE="ObjectStorage",
                LOCATION="{self.s3_client.endpoint}/{medium_bucket}",
                AUTH_METHOD="AWS",
                AWS_ACCESS_KEY_ID_SECRET_NAME="{access_key_id_secret_name}",
                AWS_SECRET_ACCESS_KEY_SECRET_NAME="{access_key_secret_secret_name}",
                AWS_REGION="{self.s3_client.region}"
            )
        """)
        table = ColumnTableHelper(self.ydb_client, table_path)

        cur_rows = 0
        while cur_rows < self.row_count:
            self.ydb_client.query("""
                $row_count = %i;
                $from_us = CAST(Timestamp('2010-01-01T00:00:00.000000Z') as Uint64);
                $to_us = CAST(Timestamp('2030-01-01T00:00:00.000000Z') as Uint64);
                $dt = $to_us - $from_us;
                $k = ((1ul << 64) - 1) / CAST($dt - 1 as Double);
                $rows= ListMap(ListFromRange(0, $row_count), ($i)->{
                    $us = CAST(RandomNumber($i) / $k as Uint64) + $from_us;
                    $ts = Unwrap(CAST($us as Timestamp));
                    return <|
                        ts: $ts,
                        s: 'some date:' || CAST($ts as String),
                        val: $us
                    |>;
                });
                upsert into `%s`
                select * FROM AS_TABLE($rows);
            """ % (min(self.row_count - cur_rows, single_upsert_row_count), table_path))
            cur_rows = table.get_row_count()
            logger.info(f"{cur_rows} rows inserted in total, portions: {table.get_portion_stat_by_tier()}, blobs: {table.get_blob_stat_by_tier()}")

        logger.info(f"Rows older than {self.days_to_cool} days: {self.get_row_count_by_date(table_path, self.days_to_cool)}")
        logger.info(f"Rows older than {self.days_to_freeze} days: {self.get_row_count_by_date(table_path, self.days_to_freeze)}")

        data = self.get_aggregated(table_path)
        logger.info('Aggregated answer {}'.format(data))

        def change_ttl_and_check(days_to_cool, days_to_medium, days_to_freeze):
            t0 = time.time()
            stmt = f"""
                ALTER TABLE `{table_path}` SET (TTL =
                    Interval("P{days_to_cool}D") TO EXTERNAL DATA SOURCE `{cold_eds_path}`,
                    Interval("P{days_to_freeze}D") TO EXTERNAL DATA SOURCE `{frozen_eds_path}`
                    ON ts
                )
            """
            logger.info(stmt)
            self.ydb_client.query(stmt)
            logger.info(f"TTL set in {time.time() - t0} seconds")

            def data_distributes_across_tiers():
                cold_bucket_stat = self.s3_client.get_bucket_stat(cold_bucket)
                frozen_bucket_stat = self.s3_client.get_bucket_stat(frozen_bucket)
                medium_bucket_stat = self.s3_client.get_bucket_stat(medium_bucket)
                logger.info(f"portions: {table.get_portion_stat_by_tier()}, blobs: {table.get_blob_stat_by_tier()}, cold bucket stat: {cold_bucket_stat}, frozen bucket stat: {frozen_bucket_stat}")
                # TODO FIXME
                # We can not expect proper distribution of data across tiers due to https://github.com/ydb-platform/ydb/issues/13525
                # So we wait until some data appears in any bucket
                return cold_bucket_stat[0] != 0 or frozen_bucket_stat[0] != 0 or medium_bucket_stat[0] != 0

            if not self.wait_for(lambda: data_distributes_across_tiers(), 240):
                raise Exception("Data eviction has not been started")

            data1 = self.get_aggregated(table_path)
            if data1 != data:
                raise Exception("Data changed after ttl change, was {} now {}".format(data, data1))

            t0 = time.time()
            stmt = f"""
                ALTER TABLE `{table_path}` SET (TTL =
                    Interval("PT800M") TO EXTERNAL DATA SOURCE `{cold_eds_path}`,
                    Interval("PT900M") TO EXTERNAL DATA SOURCE `{frozen_eds_path}`
                    ON ts
                )
            """
            logger.info(stmt)
            self.ydb_client.query(stmt)
            logger.info(f"TTL set in {time.time() - t0} seconds")

            def data_deleted_from_buckets():
                cold_bucket_stat = self.s3_client.get_bucket_stat(cold_bucket)
                medium_bucket_stat = self.s3_client.get_bucket_stat(medium_bucket)
                frozen_bucket_stat = self.s3_client.get_bucket_stat(frozen_bucket)
                logger.info(
                    f"portions: {table.get_portion_stat_by_tier()}, blobs: {table.get_blob_stat_by_tier()}, cold bucket stat: {cold_bucket_stat}, frozen bucket stat: {frozen_bucket_stat}")
                return cold_bucket_stat[0] == 0 and frozen_bucket_stat[0] == 0 and medium_bucket_stat[0] == 0

            if not self.wait_for(lambda: data_deleted_from_buckets(), 300):
                raise Exception("not all data deleted")
                pass
            data1 = self.get_aggregated(table_path)

            if data1 != data:
                raise Exception("Data changed after ttl change, was {} now {}".format(data, data1))

        change_ttl_and_check(self.days_to_cool, days_to_medium, self.days_to_freeze)

    @link_test_case("#13467")
    def test_ttl_delete(self):
<<<<<<< HEAD
        ''' Implements https://github.com/ydb-platform/ydb/issues/13467 '''
        self.test_name = 'test_ttl_delete'
=======
>>>>>>> 60c4debb
        test_dir = f"{self.ydb_client.database}/{self.test_name}"
        table_path = f"{test_dir}/table"
        cold_bucket = 'cold'
        frozen_bucket = 'frozen'
        secret_prefix = self.test_name
        access_key_id_secret_name = f"{secret_prefix}_key_id"
        access_key_secret_secret_name = f"{secret_prefix}_key_secret"
        cold_eds_path = f"{test_dir}/{cold_bucket}"
        frozen_eds_path = f"{test_dir}/{frozen_bucket}"

        self.s3_client.create_bucket(cold_bucket)
        self.s3_client.create_bucket(frozen_bucket)

        # Expect empty buckets to avoid unintentional data deletion/modification
        if self.s3_client.get_bucket_stat(cold_bucket) != (0, 0):
            raise Exception("Bucket for cold data is not empty")
        if self.s3_client.get_bucket_stat(frozen_bucket) != (0, 0):
            raise Exception("Bucket for frozen data is not empty")

        self.ydb_client.query(
            f"""
            CREATE TABLE `{table_path}` (
                ts Timestamp NOT NULL,
                s String,
                val Uint64,
                PRIMARY KEY(ts),
            )
            WITH (STORE = COLUMN)
            """
        )

        logger.info(f"Table {table_path} created")

        self.ydb_client.query(f"CREATE OBJECT {access_key_id_secret_name} (TYPE SECRET) WITH value='{self.s3_client.key_id}'")
        self.ydb_client.query(f"CREATE OBJECT {access_key_secret_secret_name} (TYPE SECRET) WITH value='{self.s3_client.key_secret}'")

        self.ydb_client.query(f"""
            CREATE EXTERNAL DATA SOURCE `{cold_eds_path}` WITH (
                SOURCE_TYPE="ObjectStorage",
                LOCATION="{self.s3_client.endpoint}/{cold_bucket}",
                AUTH_METHOD="AWS",
                AWS_ACCESS_KEY_ID_SECRET_NAME="{access_key_id_secret_name}",
                AWS_SECRET_ACCESS_KEY_SECRET_NAME="{access_key_secret_secret_name}",
                AWS_REGION="{self.s3_client.region}"
            )
        """)

        self.ydb_client.query(f"""
            CREATE EXTERNAL DATA SOURCE `{frozen_eds_path}` WITH (
                SOURCE_TYPE="ObjectStorage",
                LOCATION="{self.s3_client.endpoint}/{frozen_bucket}",
                AUTH_METHOD="AWS",
                AWS_ACCESS_KEY_ID_SECRET_NAME="{access_key_id_secret_name}",
                AWS_SECRET_ACCESS_KEY_SECRET_NAME="{access_key_secret_secret_name}",
                AWS_REGION="{self.s3_client.region}"
            )
        """)
        self.table = ColumnTableHelper(self.ydb_client, table_path)

        cur_rows = 0
        while cur_rows < self.row_count:
            self.ydb_client.query("""
                $row_count = %i;
                $from_us = CAST(Timestamp('2010-01-01T00:00:00.000000Z') as Uint64);
                $to_us = CAST(Timestamp('2030-01-01T00:00:00.000000Z') as Uint64);
                $dt = $to_us - $from_us;
                $k = ((1ul << 64) - 1) / CAST($dt - 1 as Double);
                $rows= ListMap(ListFromRange(0, $row_count), ($i)->{
                    $us = CAST(RandomNumber($i) / $k as Uint64) + $from_us;
                    $ts = Unwrap(CAST($us as Timestamp));
                    return <|
                        ts: $ts,
                        s: 'some date:' || CAST($ts as String),
                        val: $us
                    |>;
                });
                upsert into `%s`
                select * FROM AS_TABLE($rows);
            """ % (min(self.row_count - cur_rows, self.single_upsert_row_count), table_path))
            cur_rows = self.table.get_row_count()
            logger.info(f"{cur_rows} rows inserted in total, portions: {self.table.get_portion_stat_by_tier()}, blobs: {self.table.get_blob_stat_by_tier()}")

        logger.info(f"Rows older than {self.days_to_cool} days: {self.get_row_count_by_date(table_path, self.days_to_cool)}")
        logger.info(f"Rows older than {self.days_to_freeze} days: {self.get_row_count_by_date(table_path, self.days_to_freeze)}")

        if not self.wait_for(lambda: self.portions_actualized_in_sys(self.table), 120):
            raise Exception(".sys reports incorrect data portions")

        t0 = time.time()
        stmt = f"""
            ALTER TABLE `{table_path}` SET (TTL =
                Interval("P{self.days_to_cool}D") TO EXTERNAL DATA SOURCE `{cold_eds_path}`,
                Interval("P{self.days_to_freeze}D") TO EXTERNAL DATA SOURCE `{frozen_eds_path}`
                ON ts
            )
        """
        logger.info(stmt)
        self.ydb_client.query(stmt)
        logger.info(f"TTL set in {time.time() - t0} seconds")

        def data_distributes_across_tiers():
            cold_bucket_stat = self.s3_client.get_bucket_stat(cold_bucket)
            frozen_bucket_stat = self.s3_client.get_bucket_stat(frozen_bucket)
            logger.info(
                f"portions: {self.table.get_portion_stat_by_tier()}, blobs: {self.table.get_blob_stat_by_tier()}, cold bucket stat: {cold_bucket_stat}, frozen bucket stat: {frozen_bucket_stat}"
            )
            # TODO FIXME
            # We can not expect proper distribution of data across tiers due to https://github.com/ydb-platform/ydb/issues/13525
            # So we wait until some data appears in any bucket
            return cold_bucket_stat[0] != 0 or frozen_bucket_stat[0] != 0

        if not self.wait_for(lambda: data_distributes_across_tiers(), 600):
            raise Exception("Data eviction has not been started")

    # TODO FIXME after https://github.com/ydb-platform/ydb/issues/13523
    def data_deleted_from_buckets(self, cold_bucket, frozen_bucket):
        cold_bucket_stat = self.s3_client.get_bucket_stat(cold_bucket)
        frozen_bucket_stat = self.s3_client.get_bucket_stat(frozen_bucket)
        logger.info(
            f"portions: {self.table.get_portion_stat_by_tier()}, blobs: {self.table.get_blob_stat_by_tier()}, cold bucket stat: {cold_bucket_stat}, frozen bucket stat: {frozen_bucket_stat}")
        return cold_bucket_stat[0] == 0 and frozen_bucket_stat[0] == 0

    def test_delete_s3_tiering(self):
        ''' Implements https://github.com/ydb-platform/ydb/issues/13468 '''
        self.test_name = 'delete_s3_tiering'
        cold_bucket = 'cold_delete'
        frozen_bucket = 'frozen_delete'
        test_dir = f"{self.ydb_client.database}/{self.test_name}"
        table_path = f"{test_dir}/table"
        secret_prefix = self.test_name
        access_key_id_secret_name = f"{secret_prefix}_key_id"
        access_key_secret_secret_name = f"{secret_prefix}_key_secret"
        cold_eds_path = f"{test_dir}/{cold_bucket}"
        frozen_eds_path = f"{test_dir}/{frozen_bucket}"

        self.s3_client.create_bucket(cold_bucket)
        self.s3_client.create_bucket(frozen_bucket)

        # Expect empty buckets to avoid unintentional data deletion/modification
        if self.s3_client.get_bucket_stat(cold_bucket) != (0, 0):
            raise Exception("Bucket for cold data is not empty")
        if self.s3_client.get_bucket_stat(frozen_bucket) != (0, 0):
            raise Exception("Bucket for frozen data is not empty")

        self.ydb_client.query(f"""
            CREATE TABLE `{table_path}` (
                ts Timestamp NOT NULL,
                s String,
                val Uint64,
                PRIMARY KEY(ts),
            )
            WITH (STORE = COLUMN)
            """
        )

        logger.info(f"Table {table_path} created")

        self.ydb_client.query(f"CREATE OBJECT {access_key_id_secret_name} (TYPE SECRET) WITH value='{self.s3_client.key_id}'")
        self.ydb_client.query(f"CREATE OBJECT {access_key_secret_secret_name} (TYPE SECRET) WITH value='{self.s3_client.key_secret}'")

        self.ydb_client.query(f"""
            CREATE EXTERNAL DATA SOURCE `{cold_eds_path}` WITH (
                SOURCE_TYPE="ObjectStorage",
                LOCATION="{self.s3_client.endpoint}/{cold_bucket}",
                AUTH_METHOD="AWS",
                AWS_ACCESS_KEY_ID_SECRET_NAME="{access_key_id_secret_name}",
                AWS_SECRET_ACCESS_KEY_SECRET_NAME="{access_key_secret_secret_name}",
                AWS_REGION="{self.s3_client.region}"
            )
        """)

        self.ydb_client.query(f"""
            CREATE EXTERNAL DATA SOURCE `{frozen_eds_path}` WITH (
                SOURCE_TYPE="ObjectStorage",
                LOCATION="{self.s3_client.endpoint}/{frozen_bucket}",
                AUTH_METHOD="AWS",
                AWS_ACCESS_KEY_ID_SECRET_NAME="{access_key_id_secret_name}",
                AWS_SECRET_ACCESS_KEY_SECRET_NAME="{access_key_secret_secret_name}",
                AWS_REGION="{self.s3_client.region}"
            )
        """)
        self.table = ColumnTableHelper(self.ydb_client, table_path)

        cur_rows = 0
        while cur_rows < self.row_count:
            self.ydb_client.query("""
                $row_count = %i;
                $from_us = CAST(Timestamp('2010-01-01T00:00:00.000000Z') as Uint64);
                $to_us = CAST(Timestamp('2030-01-01T00:00:00.000000Z') as Uint64);
                $dt = $to_us - $from_us;
                $k = ((1ul << 64) - 1) / CAST($dt - 1 as Double);
                $rows= ListMap(ListFromRange(0, $row_count), ($i)->{
                    $us = CAST(RandomNumber($i) / $k as Uint64) + $from_us;
                    $ts = Unwrap(CAST($us as Timestamp));
                    return <|
                        ts: $ts,
                        s: 'some date:' || CAST($ts as String),
                        val: $us
                    |>;
                });
                upsert into `%s`
                select * FROM AS_TABLE($rows);
            """ % (min(self.row_count - cur_rows, self.single_upsert_row_count), table_path))
            cur_rows = self.table.get_row_count()
            logger.info(f"{cur_rows} rows inserted in total, portions: {self.table.get_portion_stat_by_tier()}, blobs: {self.table.get_blob_stat_by_tier()}")

        logger.info(f"Rows older than {self.days_to_cool} days: {self.get_row_count_by_date(table_path, self.days_to_cool)}")
        logger.info(f"Rows older than {self.days_to_freeze} days: {self.get_row_count_by_date(table_path, self.days_to_freeze)}")

        if not self.wait_for(lambda: self.portions_actualized_in_sys(self.table), 120):
            raise Exception(".sys reports incorrect data portions")

        stmt = f"""
            DELETE FROM `{table_path}`
        """
        logger.info(stmt)
        self.ydb_client.query(stmt)

        if not self.wait_for(lambda: self.data_deleted_from_buckets('cold_delete', 'frozen_delete'), 300):
            # raise Exception("not all data deleted") TODO FIXME after https://github.com/ydb-platform/ydb/issues/13594
            pass<|MERGE_RESOLUTION|>--- conflicted
+++ resolved
@@ -32,14 +32,9 @@
 
     @link_test_case("#13542")
     def test_data_unchanged_after_ttl_change(self):
-<<<<<<< HEAD
         ''' Implements https://github.com/ydb-platform/ydb/issues/13542 '''
         self.row_count = 7000000
         single_upsert_row_count = 700000
-=======
-        self.row_count = 100000
-        single_upsert_row_count = 10000
->>>>>>> 60c4debb
         test_name = 'test_data_unchanged_after_ttl_change'
         cold_bucket = 'cold_uc'
         frozen_bucket = 'frozen_uc'
@@ -208,11 +203,8 @@
 
     @link_test_case("#13467")
     def test_ttl_delete(self):
-<<<<<<< HEAD
         ''' Implements https://github.com/ydb-platform/ydb/issues/13467 '''
         self.test_name = 'test_ttl_delete'
-=======
->>>>>>> 60c4debb
         test_dir = f"{self.ydb_client.database}/{self.test_name}"
         table_path = f"{test_dir}/table"
         cold_bucket = 'cold'
