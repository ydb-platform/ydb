import time
import logging
from .base import TllTieringTestBase
from ydb.tests.olap.common.column_table_helper import ColumnTableHelper
from ydb.tests.library.test_meta import link_test_case

logger = logging.getLogger(__name__)


class TestDeleteS3Ttl(TllTieringTestBase):

    row_count = 10 ** 7
    single_upsert_row_count = 10 ** 6
    days_to_cool = 1000
    days_to_freeze = 3000

    @classmethod
    def setup_class(cls):
        super(TestDeleteS3Ttl, cls).setup_class()

    def portions_actualized_in_sys(self, table):
        portions = table.get_portion_stat_by_tier()
        logger.info(f"portions: {portions}, blobs: {table.get_blob_stat_by_tier()}")
        return "__DEFAULT" in portions and self.row_count > portions["__DEFAULT"]["Rows"]

    def get_aggregated(self, table_path):
        answer = self.ydb_client.query(f"SELECT count(*), sum(val), sum(Digest::Fnv32(s)) from `{table_path}`")
        return [answer[0].rows[0][0], answer[0].rows[0][1], answer[0].rows[0][2]]

    def get_row_count_by_date(self, table_path: str, past_days: int) -> int:
        return self.ydb_client.query(f"SELECT count(*) as Rows from `{table_path}` WHERE ts < CurrentUtcTimestamp() - DateTime::IntervalFromDays({past_days})")[0].rows[0]["Rows"]

    def create_table(self, table_path):
        self.ydb_client.query(
            f"""
            CREATE TABLE `{table_path}` (
                ts Timestamp NOT NULL,
                s String,
                val Uint64,
                PRIMARY KEY(ts),
            )
            WITH (STORE = COLUMN, PARTITION_COUNT=2)
            """
        )
        table = ColumnTableHelper(self.ydb_client, table_path)
        logger.info(f"Table {table_path} created")
        return table

    def fill_table(self, table, table_path, single_upsert_row_count, upsert_number):
        for i in range(upsert_number):
            self.ydb_client.query("""
                $current_chunk = %i;
                $row_count = %i;
                $from_us = CAST(Timestamp('2010-01-01T00:00:00.000000Z') as Uint64);
                $to_us = CAST(Timestamp('2030-01-01T00:00:00.000000Z') as Uint64);
                $dt = $to_us - $from_us;
                $chunk_size = CAST($dt as Double) / %i;
                $k = ((1ul << 64) - 1) / $chunk_size;
                $offset = CAST($from_us + $current_chunk * $chunk_size as Uint64);
                $rows = ListMap(ListFromRange(0, $row_count), ($i)->{
                    $us = $offset + CAST(RandomNumber($i) / $k as Uint64);
                    $ts = Unwrap(CAST($us as Timestamp));
                    return <|
                        ts: $ts,
                        s: 'some date:' || CAST($ts as String),
                        val: $us
                    |>;
                });
                upsert into `%s`
                select * FROM AS_TABLE($rows);
            """ % (i, single_upsert_row_count, upsert_number, table_path))
            cur_rows = table.get_row_count()
            logger.info(f"{cur_rows} rows inserted in total, portions: {table.get_portion_stat_by_tier()}, blobs: {table.get_blob_stat_by_tier()}")
        logger.info(f"Table {table_path} filled")

    def init_buckets(self, test_dir, key_id, key_secret, buckets):
        for bucket in buckets :
            self.s3_client.create_bucket(bucket)

            if self.s3_client.get_bucket_stat(bucket) != (0, 0):
                raise Exception("Bucket for cold data is not empty")

            self.ydb_client.query(f"""
                CREATE EXTERNAL DATA SOURCE `{test_dir}/{bucket}` WITH (
                    SOURCE_TYPE="ObjectStorage",
                    LOCATION="{self.s3_client.endpoint}/{bucket}",
                    AUTH_METHOD="AWS",
                    AWS_ACCESS_KEY_ID_SECRET_NAME="{key_id}",
                    AWS_SECRET_ACCESS_KEY_SECRET_NAME="{key_secret}",
                    AWS_REGION="{self.s3_client.region}"
                )
            """)

            logger.info(f"Bucket {bucket} inited")

    def set_ttl(self, test_dir, buckets, ttls, table_path):
        t0 = time.time()
        ttl_change_body = ',\n'.join(f"""Interval("{ttl}") TO EXTERNAL DATA SOURCE `{test_dir}/{bucket}`""" for bucket, ttl in zip(buckets, ttls))
        stmt = f"""
            ALTER TABLE `{table_path}` SET (TTL =
                {ttl_change_body}
                ON ts
            )
        """
        logger.info(stmt)
        self.ydb_client.query(stmt)
        logger.info(f"TTL set in {time.time() - t0} seconds")

    def reset_ttl(self, table_path):

        t0 = time.time()
        stmt = f"""
            ALTER TABLE  `{table_path}` RESET (TTL);
        """
        logger.info(stmt)
        self.ydb_client.query(stmt)
        logger.info(f"TTL set in {time.time() - t0} seconds")

    def all_buckets(self, f, buckets, table):
        logger.info(f"portions: {table.get_portion_stat_by_tier()}, blobs: {table.get_blob_stat_by_tier()}")
        not_empty = True
        for bucket in buckets:
            bucket_stat = self.s3_client.get_bucket_stat(bucket)
            logger.info(f"{bucket} bucket stat: {bucket_stat}")
            not_empty = not_empty and f(bucket_stat[0])

        return not_empty

    def teset_generator(self, test_name, buckets, ttl, single_upsert_row_count, upsert_number):
        test_dir = f"{self.ydb_client.database}/{test_name}"
        table_path = f"{test_dir}/table"
        secret_prefix = test_name
        access_key_id_secret_name = f"{secret_prefix}_key_id"
        access_key_secret_secret_name = f"{secret_prefix}_key_secret"

        self.ydb_client.query(f"CREATE OBJECT {access_key_id_secret_name} (TYPE SECRET) WITH value='{self.s3_client.key_id}'")
        self.ydb_client.query(f"CREATE OBJECT {access_key_secret_secret_name} (TYPE SECRET) WITH value='{self.s3_client.key_secret}'")

        table = self.create_table(table_path)
        table.set_fast_compaction()
        self.init_buckets(test_dir, access_key_id_secret_name, access_key_secret_secret_name, buckets)

        self.fill_table(table, table_path, single_upsert_row_count, upsert_number)

        data = self.get_aggregated(table_path)
        logger.info('Aggregated answer {}'.format(data))

        self.set_ttl(test_dir, buckets, ttl, table_path)
        if not self.wait_for(lambda: self.all_buckets(lambda x: x != 0, buckets, table), 300):
            raise Exception("Data eviction has not been started")

        data1 = self.get_aggregated(table_path)
        if data1 != data:
            raise Exception("Data changed after ttl change, was {} now {}".format(data, data1))

        self.reset_ttl(table_path)

        if not self.wait_for(lambda: self.all_buckets(lambda x: x == 0, buckets, table), 300):
            raise Exception("not all data deleted")

        data1 = self.get_aggregated(table_path)
        if data1 != data:
            raise Exception("Data changed after ttl change, was {} now {}".format(data, data1))

    @link_test_case("#13542")
    def test_data_unchanged_after_ttl_change(self):
        ''' Implements https://github.com/ydb-platform/ydb/issues/13542 '''

        test_name = 'test_data_unchanged_after_ttl_change'
        buckets = ["cold_uc", "middle_uc", "frozen_uc"]
        ttl = ["P1000D", "P2000D", "P3000D"]
        single_upsert_row_count = 10_000
        upsert_number = 100
        self.teset_generator(test_name, buckets, ttl, single_upsert_row_count, upsert_number)

<<<<<<< HEAD
=======
    @link_test_case("#13467")
    def test_ttl_delete(self):
        ''' Implements https://github.com/ydb-platform/ydb/issues/13467 '''
        self.test_name = 'test_ttl_delete'
        test_dir = f"{self.ydb_client.database}/{self.test_name}"
        table_path = f"{test_dir}/table"
        cold_bucket = 'cold'
        frozen_bucket = 'frozen'
        secret_prefix = self.test_name
        access_key_id_secret_name = f"{secret_prefix}_key_id"
        access_key_secret_secret_name = f"{secret_prefix}_key_secret"
        cold_eds_path = f"{test_dir}/{cold_bucket}"
        frozen_eds_path = f"{test_dir}/{frozen_bucket}"

        self.s3_client.create_bucket(cold_bucket)
        self.s3_client.create_bucket(frozen_bucket)

        # Expect empty buckets to avoid unintentional data deletion/modification
        if self.s3_client.get_bucket_stat(cold_bucket) != (0, 0):
            raise Exception("Bucket for cold data is not empty")
        if self.s3_client.get_bucket_stat(frozen_bucket) != (0, 0):
            raise Exception("Bucket for frozen data is not empty")

        self.ydb_client.query(
            f"""
            CREATE TABLE `{table_path}` (
                ts Timestamp NOT NULL,
                s String,
                val Uint64,
                PRIMARY KEY(ts),
            )
            WITH (STORE = COLUMN)
            """
        )

        logger.info(f"Table {table_path} created")

        self.ydb_client.query(f"CREATE OBJECT {access_key_id_secret_name} (TYPE SECRET) WITH value='{self.s3_client.key_id}'")
        self.ydb_client.query(f"CREATE OBJECT {access_key_secret_secret_name} (TYPE SECRET) WITH value='{self.s3_client.key_secret}'")

        self.ydb_client.query(f"""
            CREATE EXTERNAL DATA SOURCE `{cold_eds_path}` WITH (
                SOURCE_TYPE="ObjectStorage",
                LOCATION="{self.s3_client.endpoint}/{cold_bucket}",
                AUTH_METHOD="AWS",
                AWS_ACCESS_KEY_ID_SECRET_NAME="{access_key_id_secret_name}",
                AWS_SECRET_ACCESS_KEY_SECRET_NAME="{access_key_secret_secret_name}",
                AWS_REGION="{self.s3_client.region}"
            )
        """)

        self.ydb_client.query(f"""
            CREATE EXTERNAL DATA SOURCE `{frozen_eds_path}` WITH (
                SOURCE_TYPE="ObjectStorage",
                LOCATION="{self.s3_client.endpoint}/{frozen_bucket}",
                AUTH_METHOD="AWS",
                AWS_ACCESS_KEY_ID_SECRET_NAME="{access_key_id_secret_name}",
                AWS_SECRET_ACCESS_KEY_SECRET_NAME="{access_key_secret_secret_name}",
                AWS_REGION="{self.s3_client.region}"
            )
        """)
        self.table = ColumnTableHelper(self.ydb_client, table_path)

        cur_rows = 0
        while cur_rows < self.row_count:
            self.ydb_client.query("""
                $row_count = %i;
                $from_us = CAST(Timestamp('2010-01-01T00:00:00.000000Z') as Uint64);
                $to_us = CAST(Timestamp('2030-01-01T00:00:00.000000Z') as Uint64);
                $dt = $to_us - $from_us;
                $k = ((1ul << 64) - 1) / CAST($dt - 1 as Double);
                $rows= ListMap(ListFromRange(0, $row_count), ($i)->{
                    $us = CAST(RandomNumber($i) / $k as Uint64) + $from_us;
                    $ts = Unwrap(CAST($us as Timestamp));
                    return <|
                        ts: $ts,
                        s: 'some date:' || CAST($ts as String),
                        val: $us
                    |>;
                });
                upsert into `%s`
                select * FROM AS_TABLE($rows);
            """ % (min(self.row_count - cur_rows, self.single_upsert_row_count), table_path))
            cur_rows = self.table.get_row_count()
            logger.info(f"{cur_rows} rows inserted in total, portions: {self.table.get_portion_stat_by_tier()}, blobs: {self.table.get_blob_stat_by_tier()}")

        logger.info(f"Rows older than {self.days_to_cool} days: {self.get_row_count_by_date(table_path, self.days_to_cool)}")
        logger.info(f"Rows older than {self.days_to_freeze} days: {self.get_row_count_by_date(table_path, self.days_to_freeze)}")

        if not self.wait_for(lambda: self.portions_actualized_in_sys(self.table), 200):
            raise Exception(".sys reports incorrect data portions")

        t0 = time.time()
        stmt = f"""
            ALTER TABLE `{table_path}` SET (TTL =
                Interval("P{self.days_to_cool}D") TO EXTERNAL DATA SOURCE `{cold_eds_path}`,
                Interval("P{self.days_to_freeze}D") TO EXTERNAL DATA SOURCE `{frozen_eds_path}`
                ON ts
            )
        """
        logger.info(stmt)
        self.ydb_client.query(stmt)
        logger.info(f"TTL set in {time.time() - t0} seconds")

        def data_distributes_across_tiers():
            cold_bucket_stat = self.s3_client.get_bucket_stat(cold_bucket)
            frozen_bucket_stat = self.s3_client.get_bucket_stat(frozen_bucket)
            logger.info(
                f"portions: {self.table.get_portion_stat_by_tier()}, blobs: {self.table.get_blob_stat_by_tier()}, cold bucket stat: {cold_bucket_stat}, frozen bucket stat: {frozen_bucket_stat}"
            )
            # TODO FIXME
            # We can not expect proper distribution of data across tiers due to https://github.com/ydb-platform/ydb/issues/13525
            # So we wait until some data appears in any bucket
            return cold_bucket_stat[0] != 0 or frozen_bucket_stat[0] != 0

        if not self.wait_for(lambda: data_distributes_across_tiers(), 600):
            raise Exception("Data eviction has not been started")

>>>>>>> cbde21c7
    # TODO FIXME after https://github.com/ydb-platform/ydb/issues/13523
    def data_deleted_from_buckets(self, cold_bucket, frozen_bucket):
        cold_bucket_stat = self.s3_client.get_bucket_stat(cold_bucket)
        frozen_bucket_stat = self.s3_client.get_bucket_stat(frozen_bucket)
        logger.info(
            f"portions: {self.table.get_portion_stat_by_tier()}, blobs: {self.table.get_blob_stat_by_tier()}, cold bucket stat: {cold_bucket_stat}, frozen bucket stat: {frozen_bucket_stat}")
        return cold_bucket_stat[0] == 0 and frozen_bucket_stat[0] == 0

    def test_delete_s3_tiering(self):
        ''' Implements https://github.com/ydb-platform/ydb/issues/13468 '''
        self.test_name = 'delete_s3_tiering'
        cold_bucket = 'cold_delete'
        frozen_bucket = 'frozen_delete'
        test_dir = f"{self.ydb_client.database}/{self.test_name}"
        table_path = f"{test_dir}/table"
        secret_prefix = self.test_name
        access_key_id_secret_name = f"{secret_prefix}_key_id"
        access_key_secret_secret_name = f"{secret_prefix}_key_secret"
        cold_eds_path = f"{test_dir}/{cold_bucket}"
        frozen_eds_path = f"{test_dir}/{frozen_bucket}"

        self.s3_client.create_bucket(cold_bucket)
        self.s3_client.create_bucket(frozen_bucket)

        # Expect empty buckets to avoid unintentional data deletion/modification
        if self.s3_client.get_bucket_stat(cold_bucket) != (0, 0):
            raise Exception("Bucket for cold data is not empty")
        if self.s3_client.get_bucket_stat(frozen_bucket) != (0, 0):
            raise Exception("Bucket for frozen data is not empty")

        self.ydb_client.query(f"""
            CREATE TABLE `{table_path}` (
                ts Timestamp NOT NULL,
                s String,
                val Uint64,
                PRIMARY KEY(ts),
            )
            WITH (STORE = COLUMN)
            """
        )

        logger.info(f"Table {table_path} created")

        self.ydb_client.query(f"CREATE OBJECT {access_key_id_secret_name} (TYPE SECRET) WITH value='{self.s3_client.key_id}'")
        self.ydb_client.query(f"CREATE OBJECT {access_key_secret_secret_name} (TYPE SECRET) WITH value='{self.s3_client.key_secret}'")

        self.ydb_client.query(f"""
            CREATE EXTERNAL DATA SOURCE `{cold_eds_path}` WITH (
                SOURCE_TYPE="ObjectStorage",
                LOCATION="{self.s3_client.endpoint}/{cold_bucket}",
                AUTH_METHOD="AWS",
                AWS_ACCESS_KEY_ID_SECRET_NAME="{access_key_id_secret_name}",
                AWS_SECRET_ACCESS_KEY_SECRET_NAME="{access_key_secret_secret_name}",
                AWS_REGION="{self.s3_client.region}"
            )
        """)

        self.ydb_client.query(f"""
            CREATE EXTERNAL DATA SOURCE `{frozen_eds_path}` WITH (
                SOURCE_TYPE="ObjectStorage",
                LOCATION="{self.s3_client.endpoint}/{frozen_bucket}",
                AUTH_METHOD="AWS",
                AWS_ACCESS_KEY_ID_SECRET_NAME="{access_key_id_secret_name}",
                AWS_SECRET_ACCESS_KEY_SECRET_NAME="{access_key_secret_secret_name}",
                AWS_REGION="{self.s3_client.region}"
            )
        """)
        self.table = ColumnTableHelper(self.ydb_client, table_path)

        cur_rows = 0
        while cur_rows < self.row_count:
            self.ydb_client.query("""
                $row_count = %i;
                $from_us = CAST(Timestamp('2010-01-01T00:00:00.000000Z') as Uint64);
                $to_us = CAST(Timestamp('2030-01-01T00:00:00.000000Z') as Uint64);
                $dt = $to_us - $from_us;
                $k = ((1ul << 64) - 1) / CAST($dt - 1 as Double);
                $rows= ListMap(ListFromRange(0, $row_count), ($i)->{
                    $us = CAST(RandomNumber($i) / $k as Uint64) + $from_us;
                    $ts = Unwrap(CAST($us as Timestamp));
                    return <|
                        ts: $ts,
                        s: 'some date:' || CAST($ts as String),
                        val: $us
                    |>;
                });
                upsert into `%s`
                select * FROM AS_TABLE($rows);
            """ % (min(self.row_count - cur_rows, self.single_upsert_row_count), table_path))
            cur_rows = self.table.get_row_count()
            logger.info(f"{cur_rows} rows inserted in total, portions: {self.table.get_portion_stat_by_tier()}, blobs: {self.table.get_blob_stat_by_tier()}")

        logger.info(f"Rows older than {self.days_to_cool} days: {self.get_row_count_by_date(table_path, self.days_to_cool)}")
        logger.info(f"Rows older than {self.days_to_freeze} days: {self.get_row_count_by_date(table_path, self.days_to_freeze)}")

        if not self.wait_for(lambda: self.portions_actualized_in_sys(self.table), 120):
            raise Exception(".sys reports incorrect data portions")

        stmt = f"""
            DELETE FROM `{table_path}`
        """
        logger.info(stmt)
        self.ydb_client.query(stmt)

        if not self.wait_for(lambda: self.data_deleted_from_buckets('cold_delete', 'frozen_delete'), 300):
            # raise Exception("not all data deleted") TODO FIXME after https://github.com/ydb-platform/ydb/issues/13594
            pass<|MERGE_RESOLUTION|>--- conflicted
+++ resolved
@@ -173,16 +173,22 @@
         upsert_number = 100
         self.teset_generator(test_name, buckets, ttl, single_upsert_row_count, upsert_number)
 
-<<<<<<< HEAD
-=======
-    @link_test_case("#13467")
-    def test_ttl_delete(self):
-        ''' Implements https://github.com/ydb-platform/ydb/issues/13467 '''
-        self.test_name = 'test_ttl_delete'
+
+    # TODO FIXME after https://github.com/ydb-platform/ydb/issues/13523
+    def data_deleted_from_buckets(self, cold_bucket, frozen_bucket):
+        cold_bucket_stat = self.s3_client.get_bucket_stat(cold_bucket)
+        frozen_bucket_stat = self.s3_client.get_bucket_stat(frozen_bucket)
+        logger.info(
+            f"portions: {self.table.get_portion_stat_by_tier()}, blobs: {self.table.get_blob_stat_by_tier()}, cold bucket stat: {cold_bucket_stat}, frozen bucket stat: {frozen_bucket_stat}")
+        return cold_bucket_stat[0] == 0 and frozen_bucket_stat[0] == 0
+
+    def test_delete_s3_tiering(self):
+        ''' Implements https://github.com/ydb-platform/ydb/issues/13468 '''
+        self.test_name = 'delete_s3_tiering'
+        cold_bucket = 'cold_delete'
+        frozen_bucket = 'frozen_delete'
         test_dir = f"{self.ydb_client.database}/{self.test_name}"
         table_path = f"{test_dir}/table"
-        cold_bucket = 'cold'
-        frozen_bucket = 'frozen'
         secret_prefix = self.test_name
         access_key_id_secret_name = f"{secret_prefix}_key_id"
         access_key_secret_secret_name = f"{secret_prefix}_key_secret"
@@ -198,8 +204,7 @@
         if self.s3_client.get_bucket_stat(frozen_bucket) != (0, 0):
             raise Exception("Bucket for frozen data is not empty")
 
-        self.ydb_client.query(
-            f"""
+        self.ydb_client.query(f"""
             CREATE TABLE `{table_path}` (
                 ts Timestamp NOT NULL,
                 s String,
@@ -264,131 +269,6 @@
         logger.info(f"Rows older than {self.days_to_cool} days: {self.get_row_count_by_date(table_path, self.days_to_cool)}")
         logger.info(f"Rows older than {self.days_to_freeze} days: {self.get_row_count_by_date(table_path, self.days_to_freeze)}")
 
-        if not self.wait_for(lambda: self.portions_actualized_in_sys(self.table), 200):
-            raise Exception(".sys reports incorrect data portions")
-
-        t0 = time.time()
-        stmt = f"""
-            ALTER TABLE `{table_path}` SET (TTL =
-                Interval("P{self.days_to_cool}D") TO EXTERNAL DATA SOURCE `{cold_eds_path}`,
-                Interval("P{self.days_to_freeze}D") TO EXTERNAL DATA SOURCE `{frozen_eds_path}`
-                ON ts
-            )
-        """
-        logger.info(stmt)
-        self.ydb_client.query(stmt)
-        logger.info(f"TTL set in {time.time() - t0} seconds")
-
-        def data_distributes_across_tiers():
-            cold_bucket_stat = self.s3_client.get_bucket_stat(cold_bucket)
-            frozen_bucket_stat = self.s3_client.get_bucket_stat(frozen_bucket)
-            logger.info(
-                f"portions: {self.table.get_portion_stat_by_tier()}, blobs: {self.table.get_blob_stat_by_tier()}, cold bucket stat: {cold_bucket_stat}, frozen bucket stat: {frozen_bucket_stat}"
-            )
-            # TODO FIXME
-            # We can not expect proper distribution of data across tiers due to https://github.com/ydb-platform/ydb/issues/13525
-            # So we wait until some data appears in any bucket
-            return cold_bucket_stat[0] != 0 or frozen_bucket_stat[0] != 0
-
-        if not self.wait_for(lambda: data_distributes_across_tiers(), 600):
-            raise Exception("Data eviction has not been started")
-
->>>>>>> cbde21c7
-    # TODO FIXME after https://github.com/ydb-platform/ydb/issues/13523
-    def data_deleted_from_buckets(self, cold_bucket, frozen_bucket):
-        cold_bucket_stat = self.s3_client.get_bucket_stat(cold_bucket)
-        frozen_bucket_stat = self.s3_client.get_bucket_stat(frozen_bucket)
-        logger.info(
-            f"portions: {self.table.get_portion_stat_by_tier()}, blobs: {self.table.get_blob_stat_by_tier()}, cold bucket stat: {cold_bucket_stat}, frozen bucket stat: {frozen_bucket_stat}")
-        return cold_bucket_stat[0] == 0 and frozen_bucket_stat[0] == 0
-
-    def test_delete_s3_tiering(self):
-        ''' Implements https://github.com/ydb-platform/ydb/issues/13468 '''
-        self.test_name = 'delete_s3_tiering'
-        cold_bucket = 'cold_delete'
-        frozen_bucket = 'frozen_delete'
-        test_dir = f"{self.ydb_client.database}/{self.test_name}"
-        table_path = f"{test_dir}/table"
-        secret_prefix = self.test_name
-        access_key_id_secret_name = f"{secret_prefix}_key_id"
-        access_key_secret_secret_name = f"{secret_prefix}_key_secret"
-        cold_eds_path = f"{test_dir}/{cold_bucket}"
-        frozen_eds_path = f"{test_dir}/{frozen_bucket}"
-
-        self.s3_client.create_bucket(cold_bucket)
-        self.s3_client.create_bucket(frozen_bucket)
-
-        # Expect empty buckets to avoid unintentional data deletion/modification
-        if self.s3_client.get_bucket_stat(cold_bucket) != (0, 0):
-            raise Exception("Bucket for cold data is not empty")
-        if self.s3_client.get_bucket_stat(frozen_bucket) != (0, 0):
-            raise Exception("Bucket for frozen data is not empty")
-
-        self.ydb_client.query(f"""
-            CREATE TABLE `{table_path}` (
-                ts Timestamp NOT NULL,
-                s String,
-                val Uint64,
-                PRIMARY KEY(ts),
-            )
-            WITH (STORE = COLUMN)
-            """
-        )
-
-        logger.info(f"Table {table_path} created")
-
-        self.ydb_client.query(f"CREATE OBJECT {access_key_id_secret_name} (TYPE SECRET) WITH value='{self.s3_client.key_id}'")
-        self.ydb_client.query(f"CREATE OBJECT {access_key_secret_secret_name} (TYPE SECRET) WITH value='{self.s3_client.key_secret}'")
-
-        self.ydb_client.query(f"""
-            CREATE EXTERNAL DATA SOURCE `{cold_eds_path}` WITH (
-                SOURCE_TYPE="ObjectStorage",
-                LOCATION="{self.s3_client.endpoint}/{cold_bucket}",
-                AUTH_METHOD="AWS",
-                AWS_ACCESS_KEY_ID_SECRET_NAME="{access_key_id_secret_name}",
-                AWS_SECRET_ACCESS_KEY_SECRET_NAME="{access_key_secret_secret_name}",
-                AWS_REGION="{self.s3_client.region}"
-            )
-        """)
-
-        self.ydb_client.query(f"""
-            CREATE EXTERNAL DATA SOURCE `{frozen_eds_path}` WITH (
-                SOURCE_TYPE="ObjectStorage",
-                LOCATION="{self.s3_client.endpoint}/{frozen_bucket}",
-                AUTH_METHOD="AWS",
-                AWS_ACCESS_KEY_ID_SECRET_NAME="{access_key_id_secret_name}",
-                AWS_SECRET_ACCESS_KEY_SECRET_NAME="{access_key_secret_secret_name}",
-                AWS_REGION="{self.s3_client.region}"
-            )
-        """)
-        self.table = ColumnTableHelper(self.ydb_client, table_path)
-
-        cur_rows = 0
-        while cur_rows < self.row_count:
-            self.ydb_client.query("""
-                $row_count = %i;
-                $from_us = CAST(Timestamp('2010-01-01T00:00:00.000000Z') as Uint64);
-                $to_us = CAST(Timestamp('2030-01-01T00:00:00.000000Z') as Uint64);
-                $dt = $to_us - $from_us;
-                $k = ((1ul << 64) - 1) / CAST($dt - 1 as Double);
-                $rows= ListMap(ListFromRange(0, $row_count), ($i)->{
-                    $us = CAST(RandomNumber($i) / $k as Uint64) + $from_us;
-                    $ts = Unwrap(CAST($us as Timestamp));
-                    return <|
-                        ts: $ts,
-                        s: 'some date:' || CAST($ts as String),
-                        val: $us
-                    |>;
-                });
-                upsert into `%s`
-                select * FROM AS_TABLE($rows);
-            """ % (min(self.row_count - cur_rows, self.single_upsert_row_count), table_path))
-            cur_rows = self.table.get_row_count()
-            logger.info(f"{cur_rows} rows inserted in total, portions: {self.table.get_portion_stat_by_tier()}, blobs: {self.table.get_blob_stat_by_tier()}")
-
-        logger.info(f"Rows older than {self.days_to_cool} days: {self.get_row_count_by_date(table_path, self.days_to_cool)}")
-        logger.info(f"Rows older than {self.days_to_freeze} days: {self.get_row_count_by_date(table_path, self.days_to_freeze)}")
-
         if not self.wait_for(lambda: self.portions_actualized_in_sys(self.table), 120):
             raise Exception(".sys reports incorrect data portions")
 
