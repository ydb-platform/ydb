--- conflicted
+++ resolved
@@ -31,12 +31,6 @@
     def get_row_count_by_date(self, table_path: str, past_days: int) -> int:
         return self.ydb_client.query(f"SELECT count(*) as Rows from `{table_path}` WHERE ts < CurrentUtcTimestamp() - DateTime::IntervalFromDays({past_days})")[0].rows[0]["Rows"]
 
-<<<<<<< HEAD
-    def prepare_table(self, test_name, cold_bucket, frozen_bucket):
-        test_dir = f"{self.ydb_client.database}/{test_name}"
-        self.table_path = f"{test_dir}/table"
-        secret_prefix = test_name
-=======
     def test_data_unchanged_after_ttl_change(self):
         ''' Implements https://github.com/ydb-platform/ydb/issues/13542 '''
         self.row_count = 100000
@@ -220,7 +214,6 @@
         test_dir = f"{self.ydb_client.database}/{self.test_name}"
         table_path = f"{test_dir}/table"
         secret_prefix = self.test_name
->>>>>>> 81d327d9
         access_key_id_secret_name = f"{secret_prefix}_key_id"
         access_key_secret_secret_name = f"{secret_prefix}_key_secret"
         cold_eds_path = f"{test_dir}/{cold_bucket}"
@@ -300,18 +293,8 @@
         logger.info(f"Rows older than {self.days_to_cool} days: {self.get_row_count_by_date(self.table_path, self.days_to_cool)}")
         logger.info(f"Rows older than {self.days_to_freeze} days: {self.get_row_count_by_date(self.table_path, self.days_to_freeze)}")
 
-<<<<<<< HEAD
-        def portions_actualized_in_sys():
-            portions = self.table.get_portion_stat_by_tier()
-            logger.info(f"portions: {portions}, blobs: {self.table.get_blob_stat_by_tier()}")
-            if len(portions) != 1 or "__DEFAULT" not in portions:
-                raise Exception("Data not in __DEFAULT teir")
-            return self.row_count <= portions["__DEFAULT"]["Rows"]
-
-        if not self.wait_for(lambda: portions_actualized_in_sys(), 120):
-=======
+
         if not self.wait_for(lambda: self.portions_actualized_in_sys(table), 120):
->>>>>>> 81d327d9
             raise Exception(".sys reports incorrect data portions")
 
         t0 = time.time()
