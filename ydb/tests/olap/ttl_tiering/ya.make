--- conflicted
+++ resolved
@@ -6,11 +6,8 @@
 TEST_SRCS(
     base.py
     ttl_delete_s3.py
-<<<<<<< HEAD
     ttl_unavailable_s3.py
-=======
     data_migration_when_alter_ttl.py
->>>>>>> a6c613d1
 )
 
 SIZE(MEDIUM)
