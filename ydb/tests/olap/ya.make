<<<<<<< HEAD
=======
PY3TEST()
    ENV(YDB_DRIVER_BINARY="ydb/apps/ydbd/ydbd")
    ENV(YDB_CLI_BINARY="ydb/apps/ydb/ydb")
    ENV(YDB_ENABLE_COLUMN_TABLES="true")

    TEST_SRCS(
        test_quota_exhaustion.py
        test_log_scenario.py
        zip_bomb.py
    )

    IF (SANITIZER_TYPE OR WITH_VALGRIND)
        SIZE(LARGE)
        TAG(ya:fat)
    ELSE()
        SIZE(MEDIUM)
    ENDIF()

    DEPENDS(
        ydb/apps/ydb
        ydb/apps/ydbd
    )

    PEERDIR(
        ydb/tests/library
        ydb/tests/library/test_meta
        ydb/tests/olap/common
        ydb/tests/olap/lib
    )
END()

>>>>>>> 1b2bde86
RECURSE(
    column_family
    common
    docs
    high_load
    lib
    load
    oom
    s3_import
    scenario
    ttl_tiering
    data_quotas
)<|MERGE_RESOLUTION|>--- conflicted
+++ resolved
@@ -1,12 +1,9 @@
-<<<<<<< HEAD
-=======
 PY3TEST()
     ENV(YDB_DRIVER_BINARY="ydb/apps/ydbd/ydbd")
     ENV(YDB_CLI_BINARY="ydb/apps/ydb/ydb")
     ENV(YDB_ENABLE_COLUMN_TABLES="true")
 
     TEST_SRCS(
-        test_quota_exhaustion.py
         test_log_scenario.py
         zip_bomb.py
     )
@@ -31,7 +28,6 @@
     )
 END()
 
->>>>>>> 1b2bde86
 RECURSE(
     column_family
     common
