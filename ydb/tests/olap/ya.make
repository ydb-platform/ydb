PY3TEST()
    ENV(YDB_DRIVER_BINARY="ydb/apps/ydbd/ydbd")
    ENV(YDB_CLI_BINARY="ydb/apps/ydb/ydb")
    ENV(YDB_ENABLE_COLUMN_TABLES="true")

    TEST_SRCS(
        test_quota_exhaustion.py
<<<<<<< HEAD
        test_log_scenario.py
=======
        zip_bomb.py
>>>>>>> bc0a6019
    )

    IF (SANITIZER_TYPE OR WITH_VALGRIND)
        SIZE(LARGE)
        TAG(ya:fat)
    ELSE()
        SIZE(MEDIUM)
    ENDIF()

    DEPENDS(
        ydb/apps/ydb
        ydb/apps/ydbd
    )

    PEERDIR(
        ydb/tests/library
        ydb/tests/library/test_meta
        ydb/tests/olap/common
        ydb/tests/olap/lib
    )
END()

RECURSE(
    column_family
    common
    docs
    high_load
    lib
    load
    oom
    s3_import
    scenario
    ttl_tiering
)<|MERGE_RESOLUTION|>--- conflicted
+++ resolved
@@ -5,11 +5,8 @@
 
     TEST_SRCS(
         test_quota_exhaustion.py
-<<<<<<< HEAD
         test_log_scenario.py
-=======
         zip_bomb.py
->>>>>>> bc0a6019
     )
 
     IF (SANITIZER_TYPE OR WITH_VALGRIND)
