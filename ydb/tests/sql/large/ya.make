PY3TEST()
ENV(YDB_DRIVER_BINARY="ydb/apps/ydbd/ydbd")
ENV(MOTO_SERVER_PATH="contrib/python/moto/bin/moto_server")
ENV(YDB_ADDITIONAL_LOG_CONFIGS="TX_TIERING:DEBUG")

# INCLUDE(${ARCADIA_ROOT}/ydb/tests/tools/fq_runner/ydb_runner_with_datastreams.inc)

REQUIREMENTS(ram:48 cpu:all)

TEST_SRCS(
    test_bulkupserts_tpch.py
    test_insertinto_selectfrom.py
    test_insert_delete_duplicate_records.py
    test_tiering.py
    test_workload_manager.py
)

SIZE(LARGE)
TAG(ya:fat)

DEPENDS(
    ydb/apps/ydb
    ydb/apps/ydbd
    ydb/tests/sql/lib
    contrib/python/moto/bin
)

PEERDIR(
    ydb/tests/library
    ydb/tests/sql/lib
    contrib/python/moto
    contrib/python/boto3
)

<<<<<<< HEAD
FORK_SUBTESTS()


=======
>>>>>>> b01d93db
END()<|MERGE_RESOLUTION|>--- conflicted
+++ resolved
@@ -32,10 +32,4 @@
     contrib/python/boto3
 )
 
-<<<<<<< HEAD
-FORK_SUBTESTS()
-
-
-=======
->>>>>>> b01d93db
 END()