--- conflicted
+++ resolved
@@ -101,11 +101,7 @@
             ],
             'local_path': 'ydb/tests/stress/testshard_workload/workload_testshard'
         },
-<<<<<<< HEAD
-        'IncrementalBackup': {
-=======
         'IntrementalBackup': {
->>>>>>> 357aebf6
             'args': [
                 "--endpoint", "grpc://{node_host}:2135",
                 "--backup-interval", "20"
