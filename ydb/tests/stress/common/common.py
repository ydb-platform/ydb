--- conflicted
+++ resolved
@@ -3,10 +3,6 @@
 import os
 import threading
 import logging
-<<<<<<< HEAD
-import traceback
-=======
->>>>>>> 832cd121
 
 ydb.interceptor.monkey_patch_event_handler()
 
@@ -94,15 +90,7 @@
             try:
                 f()
             except Exception as e:
-<<<<<<< HEAD
-                logger.error(f"FATAL: {e}")
-                stack = "Traceback: "
-                for line in traceback.format_stack():
-                    stack += line.strip()
-                logger.error(stack)
-=======
                 logger.exception(f"FATAL: {e}")
->>>>>>> 832cd121
                 os._exit(1)
 
         for f in funcs:
