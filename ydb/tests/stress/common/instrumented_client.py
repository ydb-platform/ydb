"""
Instrumented YDB client with automatic metrics collection.

This module provides InstrumentedYdbClient class that inherits from YdbClient
and automatically collects metrics for all database operations.
"""

import inspect
import os
from typing import Optional
from .common import YdbClient
from .publish_metrics import get_metrics_collector


class InstrumentedYdbClient(YdbClient):
    """
    YDB client with automatic metrics collection for all operations.

    Inherits from YdbClient and adds instrumentation for tracking:
    - Query execution success/failure
    - Error types
    - Statistics by operation types

    Example usage:
        client = InstrumentedYdbClient(endpoint, database, use_query_service=True)
        client.query("CREATE TABLE ...", True, operation_name='create_table')
        client.query("INSERT INTO ...", False, operation_name='insert_data')
        print(client.get_metrics_summary())
    """

    def __init__(self, endpoint, database, use_query_service=False, sessions=100,
                 enable_metrics=True):
        """
        Initialize instrumented client.

        Args:
            endpoint: YDB endpoint
            database: Database name
            use_query_service: Use Query Service API
            sessions: Number of sessions in pool
            enable_metrics: Enable metrics collection (default True)
        """
        super().__init__(endpoint, database, use_query_service, sessions)

        self.enable_metrics = enable_metrics
        self.metrics_collector = get_metrics_collector() if enable_metrics else None

        stack = inspect.stack()
        caller_frame = stack[1]
        try:
            self.full_name = os.path.dirname(caller_frame.filename).replace('/', '.')
        finally:
            del caller_frame

<<<<<<< HEAD
    def query(self, statement: str, is_ddl: bool, retry_settings=None,
              operation_name: Optional[str] = None, log_error: bool = True):
=======
    def query(self, statement: str, is_ddl: bool, parameters=None, retry_settings=None, log_error=True,
              operation_name: Optional[str] = None):
>>>>>>> 00fe96de
        """
        Executes query with automatic metrics collection.

        Args:
            statement: SQL query
            is_ddl: True for DDL queries, False for DML
            retry_settings: Retry settings
            operation_name: Operation name for metrics (optional)
                          If not specified, uses 'ddl' or 'dml'

        Returns:
            Query execution result
        """
        if operation_name is None:
            operation_name = 'ddl' if is_ddl else 'dml'
        if not self.enable_metrics:
<<<<<<< HEAD
            return super(InstrumentedYdbClient, self).query(statement, is_ddl, retry_settings, log_error=log_error)
=======
            return super(InstrumentedYdbClient, self).query(statement, is_ddl, parameters=parameters, retry_settings=retry_settings, log_error=log_error)
>>>>>>> 00fe96de

        return self.metrics_collector.wrap_call(
            lambda: super(InstrumentedYdbClient, self).query(
                statement, is_ddl, parameters=parameters, retry_settings=retry_settings, log_error=log_error
            ),
            operation_name, self.full_name
        )

    def drop_table(self, path_to_table: str, operation_name: str = 'drop_table'):
        """
        Drops table with automatic metrics collection.

        Args:
            path_to_table: Table path
            operation_name: Operation name for metrics
        """
        if not self.enable_metrics:
            return super(InstrumentedYdbClient, self).drop_table(path_to_table)
        return self.metrics_collector.wrap_call(
            lambda: super(InstrumentedYdbClient, self).drop_table(path_to_table),
            operation_name, self.full_name
        )

    def replace_index(self, table: str, src: str, dst: str,
                      operation_name: str = 'replace_index'):
        """
        Replaces index with automatic metrics collection.

        Args:
            table: Table path
            src: Source index name
            dst: Target index name
            operation_name: Operation name for metrics
        """
        if not self.enable_metrics:
            return super(InstrumentedYdbClient, self).replace_index(table, src, dst)
        return self.metrics_collector.wrap_call(
            lambda: super(InstrumentedYdbClient, self).replace_index(table, src, dst),
            operation_name, self.full_name
        )

    def describe(self, path: str, operation_name: str = 'describe_path'):
        """
        Gets schema object description with automatic metrics collection.

        Args:
            path: Object path
            operation_name: Operation name for metrics
        """
        if not self.enable_metrics:
            return super(InstrumentedYdbClient, self).describe(path)
        return self.metrics_collector.wrap_call(
            lambda: super(InstrumentedYdbClient, self).describe(path),
            operation_name, self.full_name
        )

    def remove_recursively(self, path: str, operation_name: str = 'remove_recursively'):
        """
        Recursively removes directory with automatic metrics collection.

        Args:
            path: Directory path
            operation_name: Operation name for metrics
        """
        if not self.enable_metrics:
            return super(InstrumentedYdbClient, self).remove_recursively(path)
        return self.metrics_collector.wrap_call(
            lambda: super(InstrumentedYdbClient, self).remove_recursively(path),
            operation_name, self.full_name
        )

    def get_metrics_summary(self) -> str:
        """
        Returns summary of collected metrics.

        Returns:
            String with formatted statistics
        """
        if not self.enable_metrics:
            return "Metrics collection is disabled"
        return self.metrics_collector.get_summary()<|MERGE_RESOLUTION|>--- conflicted
+++ resolved
@@ -52,13 +52,8 @@
         finally:
             del caller_frame
 
-<<<<<<< HEAD
-    def query(self, statement: str, is_ddl: bool, retry_settings=None,
-              operation_name: Optional[str] = None, log_error: bool = True):
-=======
     def query(self, statement: str, is_ddl: bool, parameters=None, retry_settings=None, log_error=True,
               operation_name: Optional[str] = None):
->>>>>>> 00fe96de
         """
         Executes query with automatic metrics collection.
 
@@ -75,11 +70,7 @@
         if operation_name is None:
             operation_name = 'ddl' if is_ddl else 'dml'
         if not self.enable_metrics:
-<<<<<<< HEAD
-            return super(InstrumentedYdbClient, self).query(statement, is_ddl, retry_settings, log_error=log_error)
-=======
             return super(InstrumentedYdbClient, self).query(statement, is_ddl, parameters=parameters, retry_settings=retry_settings, log_error=log_error)
->>>>>>> 00fe96de
 
         return self.metrics_collector.wrap_call(
             lambda: super(InstrumentedYdbClient, self).query(
