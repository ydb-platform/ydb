--- conflicted
+++ resolved
@@ -21,12 +21,8 @@
     ALLOWED_SECONDARY_INDEXES_COUNT = [1, 2, 3, 8, 16]
     UNIQUE_INDEXES_ALLOWED = True
     UNIQUE_INDEX_PROBALITY = 0.1
-<<<<<<< HEAD
-
-=======
     NULL_PROBABILITY = 0.05
     
->>>>>>> 34c175eb
     # Column types
     ALLOWED_COLUMN_TYPES = ["Uint8", "Uint32", "Uint64", "Int8", "Int32", "Int64", "Utf8", "String", "Bool"]
 
@@ -295,13 +291,8 @@
             batch_rows.append(row)
 
         return batch_rows
-<<<<<<< HEAD
-
-    def _generate_value_by_type(self, column_type: str, is_pk: bool) -> Union[int, bool, str]:
-=======
-    
+
     def _generate_value_by_type(self, column_type: str, is_pk: bool) -> Union[int, bool, str, None]:
->>>>>>> 34c175eb
         """Generate a value based on column type"""
         if random.random() < WorkloadConfig.NULL_PROBABILITY:
             return None
@@ -363,7 +354,7 @@
                     time.sleep(WorkloadConfig.RETRY_DELAY * (2**attempt))  # Exponential backoff
                 else:
                     logger.error(f"Query failed after {WorkloadConfig.MAX_RETRIES} attempts: {e}")
-            except Exception as e:
+            except Exception:
                 # Don't retry on non-transient errors
                 raise
 
@@ -439,18 +430,12 @@
         where_clause = []
         for i in range(pk_size):
             col_type = table_info.column_types[i]
-<<<<<<< HEAD
-            formatted_val = self._format_value_by_type(pk_values[i], col_type)
-            where_clause.append(f"{self._column_names[i]} = {formatted_val}")
-
-=======
             if pk_values[i] is None:
                 where_clause.append(f"{self._column_names[i]} IS NULL")
             else:
                 formatted_val = self._format_value_by_type(pk_values[i], col_type)
                 where_clause.append(f"{self._column_names[i]} = {formatted_val}")
         
->>>>>>> 34c175eb
         return f"""
             UPDATE `{table_path}`
             SET {', '.join(set_clause)}
@@ -467,18 +452,12 @@
         where_clause = []
         for i in range(pk_size):
             col_type = table_info.column_types[i]
-<<<<<<< HEAD
-            formatted_val = self._format_value_by_type(pk_values[i], col_type)
-            where_clause.append(f"{self._column_names[i]} = {formatted_val}")
-
-=======
             if pk_values[i] is None:
                 where_clause.append(f"{self._column_names[i]} IS NULL")
             else:
                 formatted_val = self._format_value_by_type(pk_values[i], col_type)
                 where_clause.append(f"{self._column_names[i]} = {formatted_val}")
         
->>>>>>> 34c175eb
         return f"""
             DELETE FROM `{table_path}`
             WHERE {' AND '.join(where_clause)};
