--- conflicted
+++ resolved
@@ -36,8 +36,6 @@
     REMOVE_OUTDATED = 'remove_outdated'
     FIND_OUTDATED = 'find_outdated'
 
-<<<<<<< HEAD
-=======
     BATCH_UPDATE = 'batch_update'
     BATCH_DELETE = 'batch_delete'
 
@@ -47,17 +45,13 @@
             cls.READ_TABLE,
         )
 
->>>>>>> 832cd121
     @classmethod
     def periodic_tasks_row(cls):
         return (
             cls.READ_TABLE,
-<<<<<<< HEAD
-=======
 
             cls.BATCH_DELETE,
             cls.BATCH_UPDATE,
->>>>>>> 832cd121
         )
 
     @classmethod
@@ -78,14 +72,11 @@
             cls.FIND_OUTDATED,
             cls.REMOVE_OUTDATED,
             cls.WRITE,
-<<<<<<< HEAD
-=======
 
             cls.BATCH_DELETE,
             cls.BATCH_UPDATE,
 
             cls.CREATE_TABLE
->>>>>>> 832cd121
         )
 
 
@@ -234,13 +225,7 @@
 
     def prepare_new_queue(self, table_name=None):
         table_name = self.table_name_with_timestamp() if table_name is None else table_name
-<<<<<<< HEAD
-        response = session.execute(get_table_description(table_name, self.mode), settings=self.ops)
-        self.update_stats('create')
-        return response
-=======
         self.send_query(get_table_description(table_name, self.mode), parameters=None, event_kind=EventKind.CREATE_TABLE)
->>>>>>> 832cd121
 
     def switch(self, switch_to):
         self.table_name = switch_to
@@ -250,17 +235,6 @@
         self.stats.save_event(event)
 
     def send_query(self, query, parameters, event_kind):
-<<<<<<< HEAD
-        session = self.pool.acquire()
-        try:
-            response = session.transaction().execute(query, parameters=parameters, commit_tx=True, settings=self.ops)
-            self.update_stats(event_kind)
-            self.pool.release(session)
-            return next(response)
-        except ydb.Error as e:
-            self.stats.save_event(event_kind, e.status)
-        return None
-=======
         try:
             result_list = self.pool.execute_with_retries(query, parameters=parameters, retry_settings=ydb.RetrySettings(max_retries=0), settings=self.ops)
             self.update_stats(event_kind)
@@ -272,7 +246,6 @@
         except Exception as e:
             # print(f'{event_kind}: produced an unxpected error {e}')
             self.stats.save_event(event_kind, e.status)
->>>>>>> 832cd121
 
     def process_dir_content(self, base, response, switch=True):
         tables = []
@@ -306,12 +279,7 @@
         )
 
     def read_table(self):
-<<<<<<< HEAD
-        it = self.send_query("SELECT key FROM {}".format(self.table_name), None, EventKind.READ_TABLE)
-
-=======
         it = self.send_query("SELECT `key` FROM `{}`".format(self.table_name), None, EventKind.READ_TABLE)
->>>>>>> 832cd121
         try:
             while it is not None:
                 self.update_stats(EventKind.READ_TABLE)
@@ -386,17 +354,8 @@
             table_name=self.table_name,
             val=random.randint(1, 100000),
         )
-<<<<<<< HEAD
-        try:
-            session.execute(query, settings=self.ops)
-            self.update_stats(EventKind.ALTER_TABLE)
-            self.pool.release(session)
-        except ydb.Error as e:
-            self.stats.save_event(EventKind.ALTER_TABLE, e.status)
-=======
 
         self.send_query(query, parameters=None, event_kind=EventKind.ALTER_TABLE)
->>>>>>> 832cd121
 
     def drop_table(self):
         duplicates = set()
@@ -410,14 +369,6 @@
             try:
                 session.drop_table(candidate, settings=self.ops)
                 self.update_stats(EventKind.DROP_TABLE)
-<<<<<<< HEAD
-                self.pool.release(session)
-            except ydb.Error as e:
-                self.stats.save_event(EventKind.DROP_TABLE, e.status)
-                self.pool.release(session)
-
-
-=======
             except ydb.Error as e:
                 self.stats.save_event(EventKind.DROP_TABLE, e.status)
             finally:
@@ -438,7 +389,6 @@
         self.send_query("BATCH DELETE FROM `{}` WHERE `timestamp` <= $timestamp;".format(self.table_name), parameters, EventKind.BATCH_DELETE)
 
 
->>>>>>> 832cd121
 class Workload:
     def __init__(self, endpoint, database, duration, mode):
         self.database = database
@@ -454,11 +404,7 @@
             YdbQueue(idx, database, self.workload_stats, self.driver, self.pool, self.mode)
             for idx in range(2)
         ]
-<<<<<<< HEAD
-        self.pool_semaphore = threading.BoundedSemaphore(value=1000)
-=======
         self.pool_semaphore = threading.BoundedSemaphore(value=100)
->>>>>>> 832cd121
         self.worker_exception = []
 
     def random_points(self, size=1):
@@ -469,11 +415,7 @@
             if len(self.worker_exception) == 0:
                 f()
         except Exception as e:
-<<<<<<< HEAD
-            self.worker_exception.append(e)
-=======
             self.worker_exception.append(traceback.format_exc(e))
->>>>>>> 832cd121
         finally:
             self.pool_semaphore.release()
 
@@ -539,18 +481,10 @@
     def start(self):
         pool = ThreadPoolExecutor()
         for lambda_call in self.loop():
-<<<<<<< HEAD
-            if len(self.worker_exception) == 0 and self.pool_semaphore.acquire():
-                pool.submit(self.wrapper, lambda_call)
-            else:
-                assert False, f"Worker exceptions {self.worker_exception}"
-        pool.shutdown(wait=True)
-=======
             if len(self.worker_exception) == 0:
                 self.pool_semaphore.acquire()
                 pool.submit(self.wrapper, lambda_call)
             else:
                 assert False, f"Worker exceptions {self.worker_exception}"
         pool.shutdown(wait=True)
-        self.workload_stats.print_stats()
->>>>>>> 832cd121
+        self.workload_stats.print_stats()