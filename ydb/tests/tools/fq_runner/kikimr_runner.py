#!/usr/bin/env python
# -*- coding: utf-8 -*-

import abc
from enum import Enum
import json
import logging
import os
import uuid
import time
import ydb

import yatest.common
from ydb.tests.library.common.helpers import plain_or_under_sanitizer
from ydb.tests.library.harness.kikimr_runner import KiKiMR
from ydb.tests.library.harness.kikimr_config import KikimrConfigGenerator
from ydb.tests.library.harness.kikimr_port_allocator import KikimrPortManagerPortAllocator
from ydb.tests.library.harness.util import LogLevels

from yql.essentials.providers.common.proto import gateways_config_pb2

from ydb.tests.tools.fq_runner.kikimr_metrics import load_metrics

from ydb.tests.tools.fq_runner.mvp_mock import MvpMockServer
from yatest.common.network import PortManager
from multiprocessing import Process
from concurrent.futures import TimeoutError

logging.getLogger("urllib3.connectionpool").setLevel("INFO")
logging.getLogger("ydb.tests.library.harness.kikimr_runner").setLevel("INFO")
logging.getLogger("library.python.retry").setLevel("ERROR")


def plain_or_under_sanitizer_wrapper(plain, sanitized):
    try:
        return plain_or_under_sanitizer(plain, sanitized)
    except Exception:
        return plain


class BaseTenant(abc.ABC):
    def __init__(
            self,
            tenant_name,  # str
            node_count,  # int
            port_allocator,  # KikimrPortManagerPortAllocator
            config_generator  # KikimrConfigGenerator
    ):
        self.bootstraped_nodes = set()
        self.node_count = node_count
        self.tenant_name = tenant_name
        self.port_allocator = port_allocator
        self.config_generator = config_generator

    def start(self):
        self.kikimr_cluster = KiKiMR(configurator=self.config_generator,
                                     cluster_name=self.tenant_name.replace('/', ''))
        self.kikimr_cluster.start()

    def stop(self):
        if self.kikimr_cluster:
            self.kikimr_cluster.stop(kill=False)

    def endpoint(self, node_index=None):
        return "localhost:{}".format(
            self.port_allocator.get_node_port_allocator(node_index if node_index is not None else 1).grpc_port)

    def http_api_endpoint(self, node_index=None):
        return "http://localhost:{}".format(
            self.port_allocator.get_node_port_allocator(node_index if node_index is not None else 1).public_http_port)

    def monitoring_endpoint(self, node_index=None):
        return "http://localhost:{}".format(
            self.port_allocator.get_node_port_allocator(node_index if node_index is not None else 1).mon_port)

    @property
    def fq_config(self):
        return self.config_generator.yaml_config['federated_query_config']

    @property
    def qs_config(self):
        if 'query_service_config' not in self.config_generator.yaml_config:
            self.config_generator.yaml_config['query_service_config'] = {}
        return self.config_generator.yaml_config['query_service_config']

    @property
    def auth_config(self):
        if 'auth_config' not in self.config_generator.yaml_config:
            self.config_generator.yaml_config['auth_config'] = {}
        return self.config_generator.yaml_config['auth_config']

    def enable_logging(self, component, level=LogLevels.TRACE):
        log_config = self.config_generator.yaml_config['log_config']
        if not isinstance(log_config['entry'], list):
            log_config['entry'] = []
        log_config['entry'].append({'component': component, 'level': int(level)})

    def enable_logs(self):
        self.enable_logging("INTERCONNECT", LogLevels.WARN)  # IC is too verbose
        self.enable_logging("FQ_QUOTA_PROXY")
        self.enable_logging("FQ_QUOTA_SERVICE")
        self.enable_logging("KQP_COMPUTE", LogLevels.TRACE)
        self.enable_logging("KQP_YQL")
        self.enable_logging("STREAMS")
        self.enable_logging("STREAMS_STORAGE_SERVICE")  # TODO: rename to YQ_STORAGE_SERVICE
        self.enable_logging("STREAMS_CHECKPOINT_COORDINATOR")  # TODO: rename to YQ_CHECKPOINT_COORDINATOR
        self.enable_logging("YQL_NODES_MANAGER")  # TODO: rename to YQ_NODES_MANAGER
        self.enable_logging("YQL_PROXY")  # TODO: rename to YQ_PROXY
        self.enable_logging("FQ_RUN_ACTOR")
        self.enable_logging("FQ_DATABASE_RESOLVER")
        self.enable_logging("FQ_PENDING_FETCHER")
        self.enable_logging("FQ_PINGER")
        self.enable_logging("FQ_RESULT_WRITER")
        self.enable_logging("FQ_LOG_UPDATER")
        self.enable_logging("DQ_TASK_RUNNER")
        self.enable_logging("YQL_PRIVATE_PROXY")  # TODO: rename to YQ_PRIVATE_PROXY
        self.enable_logging("YDB_SDK")
        self.enable_logging("YQ_CONTROL_PLANE_STORAGE")
        self.enable_logging("YQ_CONTROL_PLANE_PROXY", LogLevels.TRACE)
        self.enable_logging("YQ_TEST_CONNECTION")
        self.enable_logging("TICKET_PARSER")
        self.enable_logging("YQ_RATE_LIMITER", LogLevels.DEBUG)
        self.enable_logging("FQ_QUOTA_SERVICE")
        self.enable_logging("FQ_QUOTA_PROXY")
        self.enable_logging("PUBLIC_HTTP")
        self.enable_logging("FQ_CONTROL_PLANE_CONFIG")
        self.enable_logging("FQ_ROW_DISPATCHER", LogLevels.TRACE)
        # self.enable_logging("GRPC_SERVER")

    @abc.abstractclassmethod
    def fill_config(self, control_plane):
        pass

    def fill_gateways_cfg(self, gateways):
        if not self.cloud_mode:
            gateways['pq']['cluster_mapping'].append({
                'name': "pq",
                'cluster_type': gateways_config_pb2.TPqClusterConfig.CT_PERS_QUEUE,
                'endpoint': "localhost:{}".format(int(os.getenv("LOGBROKER_PORT"))),
                'config_manager_endpoint': "localhost:{}".format(int(os.getenv("LB_CONFIG_MANAGER_PORT"))),
            })
            gateways['solomon']['cluster_mapping'].append({
                'name': "solomon",
                'cluster_type': gateways_config_pb2.TSolomonClusterConfig.SCT_SOLOMON,
                'cluster': os.getenv("SOLOMON_ENDPOINT"),
                'use_ssl': False,
            })

        gateways['dq']['default_settings'].extend([
            {'name': "AnalyzeQuery", 'value': "true"},
            {'name': "EnableInsert", 'value': "true"},
            {'name': "ComputeActorType", 'value': "async"},
        ])
        gateways['yql_core'] = {}
        gateways['yql_core']['flags'] = []
        gateways['yql_core']['flags'].append({'name': "_EnableMatchRecognize"})
        gateways['yql_core']['flags'].append({'name': "_EnableStreamLookupJoin"})

    def fill_storage_config(self, storage, directory):
        storage['endpoint'] = os.getenv("YDB_ENDPOINT")
        storage['database'] = os.getenv("YDB_DATABASE")
        storage['table_prefix'] = directory

    def fill_rate_limiter_config(self, rate_limiter_config, directory):
        rate_limiter_config['control_plane_enabled'] = self.control_services
        rate_limiter_config['data_plane_enabled'] = self.compute_services
        rate_limiter_config['database'] = {
            'endpoint': os.getenv("YDB_ENDPOINT"),
            'database': os.getenv("YDB_DATABASE"),
            'table_prefix': directory,
        }
        rate_limiter_config['limiters'] = [{'coordination_node_path': 'rate_limiter'}]

    def get_metering(self, meterings_expected, node_index=None):
        result = []
        if node_index is None:
            for n in self.kikimr_cluster.nodes:
                result += self.get_metering(meterings_expected, n)
        else:
            max_waiting_time_sec = 5
            deadline = time.time() + max_waiting_time_sec
            bill_fname = self.kikimr_cluster.nodes[node_index].cwd + "/metering.bill"
            while time.time() < deadline:
                meterings_loaded = sum(1 for _ in open(bill_fname))
                if meterings_loaded >= meterings_expected:
                    break

            with open(bill_fname) as f:
                for line in f:
                    metering = json.loads(line)
                    result.append(metering["usage"]["quantity"])
        return result

    def drop_metering(self, node_index=None):
        if node_index is None:
            for n in self.kikimr_cluster.nodes:
                self.drop_metering(n)
        else:
            open(self.kikimr_cluster.nodes[node_index].cwd + "/metering.bill", "w").close()

    def get_sensors(self, node_index, counters):
        url = self.monitoring_endpoint(node_index=node_index) + "/counters/counters={}/json".format(counters)
        return load_metrics(url)

    def get_task_count(self, node_index, query_id):
        if node_index is None:
            return sum(self.get_task_count(n, query_id) for n in self.kikimr_cluster.nodes)
        else:
            result = self.get_sensors(node_index, "yq").find_sensor({"query_id": query_id, "Stage": "Total", "sensor": "Tasks"})
            return result if result is not None else 0

    def get_actor_count(self, node_index, activity):
        result = self.get_sensors(node_index, "utils").find_sensor(
            {"activity": activity, "sensor": "ActorsAliveByActivity", "execpool": "User"})
        return result if result is not None else 0

    def get_ca_count(self, node_index):
        return self.get_actor_count(node_index, "DQ_COMPUTE_ACTOR")

    def get_worker_count(self, node_index):
        result = self.get_sensors(node_index, "yq").find_sensor(
            {"subsystem": "worker_manager", "sensor": "ActiveWorkers"})
        return result if result is not None else 0

    def wait_worker_count(self, node_index, activity, expected_count, timeout=plain_or_under_sanitizer_wrapper(30, 150)):
        deadline = time.time() + timeout
        while True:
            count = self.get_actor_count(node_index, activity)
            if count >= expected_count:
                break
            assert time.time() < deadline, "Wait actor count failed"
            time.sleep(plain_or_under_sanitizer_wrapper(0.5, 2))
        pass

    def get_mkql_limit(self, node_index):
        result = self.get_sensors(node_index, "yq").find_sensor(
            {"subsystem": "worker_manager", "sensor": "MkqlMemoryLimit"})
        return result if result is not None else 0

    def get_mkql_allocated(self, node_index=None):
        if node_index is None:
            return sum(self.get_mkql_allocated(n) for n in self.kikimr_cluster.nodes)

        result = self.get_sensors(node_index, "yq").find_sensor(
            {
                "subsystem": "worker_manager",
                "sensor": "MkqlMemoryAllocated"
            }
        )
        logging.debug("MQKL node " + str(node_index) + " = " + str(result))
        return result if result is not None else 0

    def get_peer_count(self, node_index):
        result = self.get_sensors(node_index, "yq").find_sensor(
            {
                "subsystem": "node_manager",
                "sensor": "PeerCount"
            }
        )
        return result if result is not None else 0

    def get_request_count(self, node_index, name, sensor="Ok"):
        result = self.get_sensors(node_index, "yq").find_sensor(
            {
                "subsystem": "ControlPlaneStorage",
                "request_common": name, "sensor": sensor
            }
        )
        return result if result is not None else 0

    def ensure_is_alive(self):
        for n in self.kikimr_cluster.nodes:
            if n not in self.bootstraped_nodes:
                self.wait_bootstrap(n)
            assert self.get_actor_count(n, "GRPC_PROXY") > 0, "Node {} died".format(n)

    def wait_bootstrap(self, node_index=None, wait_time=plain_or_under_sanitizer_wrapper(90, 400)):
        if node_index is None:
            for n in self.kikimr_cluster.nodes:
                self.wait_bootstrap(n, wait_time)
        else:
            deadline = time.time() + wait_time
            logging.debug("Wait for node {} to bootstrap".format(node_index))
            while True:
                assert time.time() < deadline, "Node {} bootstrap deadline {}s exceeded".format(node_index, wait_time)
                try:
                    if self.get_actor_count(node_index, "GRPC_PROXY") == 0:
                        continue
                except Exception:
                    time.sleep(plain_or_under_sanitizer_wrapper(0.3, 2))
                    continue
                break
            self.bootstraped_nodes.add(node_index)
            logging.debug("Node {} has been bootstrapped".format(node_index))

    def wait_discovery(self, node_index=None, wait_time=plain_or_under_sanitizer_wrapper(30, 150)):
        if node_index is None:
            for n in self.kikimr_cluster.nodes:
                self.wait_discovery(n, wait_time)
        else:
            deadline = time.time() + wait_time
            logging.debug("Wait for node {} peer discovery".format(node_index))
            while True:
                assert time.time() < deadline, "Node {} peer discovery deadline {}s exceeded".format(node_index,
                                                                                                     wait_time)
                try:
                    peer_count = self.get_peer_count(node_index)
                    if peer_count is None or peer_count < self.node_count:
                        continue
                except Exception:
                    time.sleep(plain_or_under_sanitizer_wrapper(0.3, 2))
                    continue
                break
            logging.debug("Node {} discovery finished".format(node_index))

    def wait_workers(self, worker_count, wait_time=plain_or_under_sanitizer_wrapper(30, 150)):
        ca_count = worker_count * 2  # we count 2x CAs
        deadline = time.time() + wait_time
        while True:
            wcs = 0
            ccs = 0
            list = []
            for node_index in self.kikimr_cluster.nodes:
                wc = self.get_worker_count(node_index)
                cc = self.get_ca_count(node_index)
                wcs += wc
                ccs += cc
                list.append([node_index, wc, cc])
            if wcs == worker_count and ccs == ca_count:
                for [s, w, c] in list:
                    if w * 2 != c:
                        continue
                for [s, w, c] in list:
                    logging.debug("Node {}, workers {}, ca {}".format(s, w, c))
                return
            if time.time() > deadline:
                for [s, w, c] in list:
                    logging.debug("Node {}, workers {}, ca {}".format(s, w, c))
                assert False, "Workers={} and CAs={}, but {} and {} expected".format(wcs, ccs, worker_count, ca_count)

    def get_checkpoint_coordinator_metric(self, query_id, metric_name, expect_counters_exist=False):
        sum = 0
        found = False
        for node_index in self.kikimr_cluster.nodes:
            sensor = self.get_sensors(node_index, "yq").find_sensor(
                {
                    "query_id": query_id,
                    "subsystem": "checkpoint_coordinator",
                    "sensor": metric_name
                }
            )
            if sensor is not None:
                found = True
                sum += sensor
        assert found or not expect_counters_exist
        return sum

    def get_inprogress_checkpoints(self, query_id, expect_counters_exist=False):
        return self.get_checkpoint_coordinator_metric(query_id, "InProgress",
                                                      expect_counters_exist=expect_counters_exist)

    def get_completed_checkpoints(self, query_id, expect_counters_exist=False):
        return self.get_checkpoint_coordinator_metric(query_id, "CompletedCheckpoints",
                                                      expect_counters_exist=expect_counters_exist)

    def wait_completed_checkpoints(self, query_id, checkpoints_count,
                                   timeout=plain_or_under_sanitizer_wrapper(30, 150),
                                   expect_counters_exist=False):
        deadline = time.time() + timeout
        while True:
            completed = self.get_completed_checkpoints(query_id, expect_counters_exist=expect_counters_exist)
            if completed >= checkpoints_count:
                break
            assert time.time() < deadline, "Wait zero checkpoint failed, actual completed: " + str(completed)
            time.sleep(plain_or_under_sanitizer_wrapper(0.5, 2))

    def wait_zero_checkpoint(self, query_id, timeout=plain_or_under_sanitizer_wrapper(30, 150),
                             expect_counters_exist=False):
        self.wait_completed_checkpoints(query_id, 1, timeout, expect_counters_exist)


class YdbTenant(BaseTenant):
    def __init__(
            self,
            tenant_name="/default",
            node_count=1,
            control_services=True,
            compute_services=True,
            dc_mapping={},
            extra_feature_flags=None,  # list[str]
            extra_grpc_services=None,  # list[str]
    ):
        assert node_count == 1
        assert control_services is False
        assert compute_services is True
        if extra_feature_flags is None:
            extra_feature_flags = []
        if extra_grpc_services is None:
            extra_grpc_services = []

        port_allocator = KikimrPortManagerPortAllocator()
        super().__init__(
            tenant_name,
            node_count,
            port_allocator,
            KikimrConfigGenerator(
                domain_name='local',
                use_in_memory_pdisks=True,
<<<<<<< HEAD
                disable_iterator_reads=True,
=======
>>>>>>> 37290b17
                port_allocator=port_allocator,
                dynamic_storage_pools=[
                    dict(name="dynamic_storage_pool:1",
                         kind="hdd",
                         pdisk_user_kind=0),
                    dict(name="dynamic_storage_pool:2",
                         kind="ssd",
                         pdisk_user_kind=0)
                ],
                enable_pqcd=False,
                dc_mapping=dc_mapping,
                extra_feature_flags=extra_feature_flags,
                extra_grpc_services=extra_grpc_services
            ))

    def fill_config(self, control_plane):
        self.config_generator.yaml_config["table_service_config"]["bindings_mode"] = "BM_DROP"
        self.config_generator.yaml_config["table_service_config"]["resource_manager"] = {"query_memory_limit": 64424509440}
        self.config_generator.yaml_config["resource_broker_config"] = {}
        self.config_generator.yaml_config["resource_broker_config"]["queues"] = [{"limit": {"memory": 64424509440}, "weight": 30, "name": "queue_kqp_resource_manager"}]
        self.config_generator.yaml_config["resource_broker_config"]["resource_limit"] = {"memory": 64424509440}
        self.enable_logs()


class YqTenant(BaseTenant):
    def __init__(
            self,
            tenant_name="/default",
            node_count=1,
            control_services=True,
            compute_services=True,
            dc_mapping={},
            extra_feature_flags=None,  # list[str]
            extra_grpc_services=None,  # list[str]
    ):
        if extra_feature_flags is None:
            extra_feature_flags = []
        if extra_grpc_services is None:
            extra_grpc_services = []

        port_allocator = KikimrPortManagerPortAllocator()
        public_http_config = None
        if node_count == 1:
            public_http_config = {
                "port": port_allocator.get_node_port_allocator(1).public_http_port
            }
        self.control_services = control_services
        self.compute_services = compute_services

        super().__init__(
            tenant_name,
            node_count,
            port_allocator,
            KikimrConfigGenerator(
                nodes=node_count,
                port_allocator=port_allocator,
                dynamic_storage_pools=[],
                node_kind='yq',
                yq_tenant=tenant_name,
                dc_mapping=dc_mapping,
                public_http_config=public_http_config,
                extra_feature_flags=extra_feature_flags,
                extra_grpc_services=extra_grpc_services
            ))

    def fill_config(self, control_plane):
        self.config_generator.yaml_config.pop('blob_storage_config', None)
        self.config_generator.yaml_config.pop('nameservice_config', None)

        self.enable_logs()
        fq_config = self.fq_config
        fq_config['enabled'] = True

        # TBD: move to default.yaml after KIKIMR stable update
        fq_config['test_connection'] = {'enabled': True}
        fq_config['common']['keep_internal_errors'] = True

        fq_config['common']['ydb_driver_config'] = {}
        fq_config['common']['ydb_driver_config']['network_threads_num'] = 1
        fq_config['common']['ydb_driver_config']['client_threads_num'] = 1

        fq_config['common']['topic_client_handlers_executor_threads_num'] = 1
        fq_config['common']['topic_client_compression_executor_threads_num'] = 1

        if self.mvp_mock_port is not None:
            fq_config['common']['ydb_mvp_cloud_endpoint'] = "localhost:" + str(self.mvp_mock_port)

        if self.control_services:
            # grpc is available in cp only
            self.config_generator.yaml_config['grpc_config']['skip_scheme_check'] = True
            self.config_generator.yaml_config['grpc_config']['services'] = ["local_discovery", "yq", "yq_private"]
            # yq services
            fq_config['control_plane_storage']['task_lease_ttl'] = "20s"
            self.fill_storage_config(fq_config['control_plane_storage']['storage'], "DbPoolStorage_" + self.uuid)
        else:
            self.config_generator.yaml_config.pop('grpc_config', None)
            fq_config['control_plane_storage']['enabled'] = False
            fq_config['control_plane_proxy']['enabled'] = False

        # ic is used ble in compute only but some checks require ns config
        self.config_generator.yaml_config['nameservice_config'] = {}
        self.config_generator.yaml_config['nameservice_config']['type'] = 3

        if self.compute_services:
            # yq services
            fq_config['pinger']['ping_period'] = "5s"  # == "10s" / 2
            fq_config['private_api']['task_service_endpoint'] = "localhost:" + str(
                control_plane.port_allocator.get_node_port_allocator(1).grpc_port)
            fq_config['private_api']['task_service_database'] = control_plane.tenant_name
            if len(self.config_generator.dc_mapping) > 0:
                fq_config['nodes_manager']['use_data_center'] = True
            fq_config['enable_task_counters'] = True
        else:
            fq_config['nodes_manager']['enabled'] = False
            fq_config['pending_fetcher']['enabled'] = False

        self.fill_storage_config(fq_config['db_pool']['storage'], "DbPoolStorage_" + self.uuid)
        self.fill_gateways_cfg(fq_config['gateways'])
        self.fill_storage_config(fq_config['checkpoint_coordinator']['storage'],
                                 "CheckpointCoordinatorStorage_" + self.uuid)

        fq_config['row_dispatcher'] = {
            'enabled': True,
            'timeout_before_start_session_sec': 5,
            'send_status_period_sec': 2,
            'max_session_used_memory': 1000000,
            'without_consumer': True}
        fq_config['row_dispatcher']['coordinator'] = {'coordination_node_path': "row_dispatcher"}
        fq_config['row_dispatcher']['coordinator']['database'] = {}
        self.fill_storage_config(fq_config['row_dispatcher']['coordinator']['database'],
                                 "RowDispatcher_" + self.uuid)

        fq_config['quotas_manager'] = {'enabled': True}
        fq_config['quotas_manager']['quota_descriptions'] = [{
            'subject_type': 'cloud',
            'metric_name': 'yq.cpuPercent.count',
            'hard_limit': 10000,
            'default_limit': 10000}]

        fq_config['rate_limiter'] = {'enabled': True}
        self.fill_rate_limiter_config(fq_config['rate_limiter'], "RateLimiter_" + self.uuid)


class TenantType(Enum):
    YQ = 1
    YDB = 2


class TenantConfig:
    def __init__(self,
                 node_count,  # int
                 tenant_type=TenantType.YQ,  # TenantType
                 extra_feature_flags=None,  # list[str]
                 extra_grpc_services=None  # list[str]
                 ):
        if extra_feature_flags is None:
            extra_feature_flags = []
        if extra_grpc_services is None:
            extra_grpc_services = []
        self.node_count = node_count
        self.tenant_type = tenant_type
        self.extra_feature_flags = extra_feature_flags
        self.extra_grpc_services = extra_grpc_services


class StreamingOverKikimrConfig:
    def __init__(self,
                 cloud_mode=False,
                 node_count=1,  # Union[int, dict[str, TenantConfig]]
                 tenant_mapping=None,  # dict[str, str]
                 cloud_mapping=None,  # dict
                 dc_mapping=None,  # dict
                 mvp_external_ydb_endpoint=None  # str
                 ):
        if tenant_mapping is None:
            tenant_mapping = {}
        if cloud_mapping is None:
            cloud_mapping = {}
        if dc_mapping is None:
            dc_mapping = {}
        self.cloud_mode = cloud_mode
        self.node_count = node_count
        self.tenant_mapping = tenant_mapping
        self.cloud_mapping = cloud_mapping
        self.dc_mapping = dc_mapping
        self.mvp_external_ydb_endpoint = mvp_external_ydb_endpoint


class StreamingOverKikimr(object):
    def __init__(self,
                 configuration=None  # Optional[StreamingOverKikimrConfig]
                 ):
        if configuration is None:
            configuration = StreamingOverKikimrConfig()
        self.uuid = str(uuid.uuid4())
        self.mvp_mock_port = PortManager().get_port()
        self.mvp_mock_server = Process(target=MvpMockServer(self.mvp_mock_port,  configuration.mvp_external_ydb_endpoint).serve_forever)
        self.tenants = {}
        _tenant_mapping = configuration.tenant_mapping.copy()
        if isinstance(configuration.node_count, dict):
            self.compute_plane = None
            control_services = True
            compute_services = sum(
                conf.tenant_type == TenantType.YQ
                for _, conf in configuration.node_count.items()) == 1
            fill_mapping = len(_tenant_mapping) == 0
            for name, tenant_config in configuration.node_count.items():
                if tenant_config.tenant_type == TenantType.YQ:
                    tenant = YqTenant(tenant_name=name,
                                      node_count=tenant_config.node_count,
                                      control_services=control_services,
                                      compute_services=compute_services,
                                      dc_mapping=configuration.dc_mapping,
                                      extra_feature_flags=tenant_config.extra_feature_flags,
                                      extra_grpc_services=tenant_config.extra_grpc_services)
                else:
                    tenant = YdbTenant(tenant_name=name,
                                       node_count=tenant_config.node_count,
                                       control_services=control_services,
                                       compute_services=compute_services,
                                       dc_mapping=configuration.dc_mapping,
                                       extra_feature_flags=tenant_config.extra_feature_flags,
                                       extra_grpc_services=tenant_config.extra_grpc_services)
                tenant.uuid = self.uuid
                tenant.cloud_mode = configuration.cloud_mode
                tenant.mvp_mock_port = self.mvp_mock_port
                if control_services:
                    self.control_plane = tenant
                if compute_services:
                    if self.compute_plane is None:
                        self.compute_plane = tenant
                    elif isinstance(self.compute_plane, YqTenant) and isinstance(tenant, YdbTenant):
                        # v2 compute tenant overrides v1
                        self.compute_plane = tenant
                if compute_services and fill_mapping:  # by default map each tenant to itself
                    _tenant_mapping[name] = name
                self.tenants[tenant.tenant_name] = tenant
                control_services = False
                compute_services = True
        else:
            tenant = YqTenant(node_count=configuration.node_count,
                              dc_mapping=configuration.dc_mapping)
            tenant.uuid = self.uuid
            tenant.cloud_mode = configuration.cloud_mode
            tenant.mvp_mock_port = self.mvp_mock_port
            self.control_plane = tenant
            self.compute_plane = tenant
            self.tenants[tenant.tenant_name] = tenant
            if len(_tenant_mapping) == 0:
                _tenant_mapping[tenant.tenant_name] = tenant.tenant_name
        self.wd = yatest.common.output_path("yq_" + self.uuid)
        os.mkdir(self.wd)
        self.fill_config()
        driver_config = ydb.DriverConfig(os.getenv("YDB_ENDPOINT"), os.getenv("YDB_DATABASE"))
        self.driver = ydb.Driver(driver_config)
        try:
            self.driver.wait(timeout=10)
        except TimeoutError as e:
            logging.error("Connect failed to YDB. Last reported errors by discovery: "
                          + self.driver.discovery_debug_details())
            raise e
        self.session_pool = ydb.SessionPool(self.driver, size=1)
        self.table_prefix = os.path.join(
            os.getenv("YDB_DATABASE"),
            self.control_plane.fq_config['control_plane_storage']['storage']['table_prefix']
        )

        if len(_tenant_mapping) > 0 or len(configuration.cloud_mapping) > 0:
            # manually create tables, do not wait for autocreation from binary
            def _create_tenants_table(session, path):
                return session.create_table(
                    path,
                    ydb.TableDescription().with_column(
                        ydb.Column('tenant', ydb.OptionalType(ydb.DataType.String))
                    ).with_column(
                        ydb.Column('vtenant', ydb.OptionalType(ydb.DataType.String))
                    ).with_column(
                        ydb.Column('common', ydb.OptionalType(ydb.DataType.Bool))
                    ).with_column(
                        ydb.Column('state', ydb.OptionalType(ydb.DataType.Uint32))
                    ).with_column(
                        ydb.Column('state_time', ydb.OptionalType(ydb.DataType.Timestamp))
                    ).with_primary_key('tenant')
                )

            self.session_pool.retry_operation_sync(_create_tenants_table, None,
                                                   os.path.join(self.table_prefix, "tenants"))

            def _create_mappings_table(session, path):
                return session.create_table(
                    path,
                    ydb.TableDescription().with_column(
                        ydb.Column('subject_type', ydb.OptionalType(ydb.DataType.String))
                    ).with_column(
                        ydb.Column('subject_id', ydb.OptionalType(ydb.DataType.String))
                    ).with_column(
                        ydb.Column('vtenant', ydb.OptionalType(ydb.DataType.String))
                    ).with_primary_keys('subject_type', 'subject_id')
                )

            self.session_pool.retry_operation_sync(_create_mappings_table, None,
                                                   os.path.join(self.table_prefix, "mappings"))

            query = """--!syntax_v1
            PRAGMA TablePathPrefix("{}");
            """.format(self.table_prefix)
            for vtenant, tenant in _tenant_mapping.items():
                query = query + """UPSERT INTO tenants (tenant, vtenant, common, state, state_time) values("{}", "{}", true, 0, CurrentUtcTimestamp());
                """.format(tenant, vtenant)
            for cloud, vtenant in configuration.cloud_mapping.items():
                query = query + """UPSERT INTO mappings (subject_type, subject_id, vtenant) values ("cloud", "{}", "{}");
                """.format(cloud, vtenant)
            self.exec_db_statement(query)
            self.control_plane.fq_config['control_plane_storage']['use_db_mapping'] = True

    def exec_db_statement(self, query):
        self.session_pool.retry_operation_sync(
            lambda session: session.transaction(ydb.SerializableReadWrite()).execute(
                query.format(self.table_prefix),
                commit_tx=True
            ))

    def stop_mvp_mock_server(self):
        self.mvp_mock_server.terminate()

    def start_mvp_mock_server(self):
        self.mvp_mock_server.start()

    def start(self):
        for name, tenant in self.tenants.items():
            tenant.start()

    def stop(self):
        for name, tenant in self.tenants.items():
            tenant.stop()

    def fill_config(self):
        for name, tenant in self.tenants.items():
            tenant.fill_config(self.control_plane)

    def endpoint(self):
        assert self.control_plane
        return self.control_plane.endpoint()

    def http_api_endpoint(self):
        assert self.control_plane
        return self.control_plane.http_api_endpoint()<|MERGE_RESOLUTION|>--- conflicted
+++ resolved
@@ -406,10 +406,6 @@
             KikimrConfigGenerator(
                 domain_name='local',
                 use_in_memory_pdisks=True,
-<<<<<<< HEAD
-                disable_iterator_reads=True,
-=======
->>>>>>> 37290b17
                 port_allocator=port_allocator,
                 dynamic_storage_pools=[
                     dict(name="dynamic_storage_pool:1",
