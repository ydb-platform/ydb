IF (SANITIZER_TYPE AND AUTOCHECK)

ELSE()

UNITTEST_FOR(ydb/tools/stress_tool/lib)

SIZE(LARGE)
INCLUDE(${ARCADIA_ROOT}/ydb/tests/large.inc)

SRC(
    ../device_test_tool_ut.cpp
)

PEERDIR(
    ydb/apps/version
    yql/essentials/parser/pg_wrapper
    yql/essentials/sql/pg
<<<<<<< HEAD
    yql/essentials/minikql/comp_nodes/llvm20
=======
    yql/essentials/minikql/comp_nodes/llvm16
    yt/yql/providers/yt/comp_nodes/dq/llvm16
    yt/yql/providers/yt/comp_nodes/llvm16
>>>>>>> 3501a8fc
)

END()
ENDIF()<|MERGE_RESOLUTION|>--- conflicted
+++ resolved
@@ -15,13 +15,9 @@
     ydb/apps/version
     yql/essentials/parser/pg_wrapper
     yql/essentials/sql/pg
-<<<<<<< HEAD
     yql/essentials/minikql/comp_nodes/llvm20
-=======
-    yql/essentials/minikql/comp_nodes/llvm16
-    yt/yql/providers/yt/comp_nodes/dq/llvm16
-    yt/yql/providers/yt/comp_nodes/llvm16
->>>>>>> 3501a8fc
+    yt/yql/providers/yt/comp_nodes/dq/llvm20
+    yt/yql/providers/yt/comp_nodes/llvm20
 )
 
 END()
