--- conflicted
+++ resolved
@@ -110,11 +110,7 @@
                     mon=mon_port,
                     ic=ic_port,
                     kafka_port=kafka_port,
-<<<<<<< HEAD
-                )
-=======
                 ))
->>>>>>> 832cd121
                 self.SLOTS_PORTS_START += self.PORTS_SHIFT
         return self.__dynamic_slots
 
