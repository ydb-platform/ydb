import os
import time
import logging
import subprocess
from collections import deque, defaultdict


logger = logging.getLogger(__name__)


class CalledProcessError(subprocess.CalledProcessError):
    def __init__(self, base):
        super(CalledProcessError, self).__init__(base.returncode, base.cmd, base.output)

    def __str__(self):
        return "Command '%s' returned non-zero exit status %d and output was '%s'" % (
            self.cmd,
            self.returncode,
            self.output
        )


<<<<<<< HEAD
def format_drivers(nodes):
    cmd = "sudo find /dev/disk/by-partlabel/ -maxdepth 1 -name 'kikimr_*' " \
          "-exec dd if=/dev/zero of={} bs=1M count=1 status=none \;"  # noqa: W605
    nodes.execute_async(cmd)


def ctr_image_import(nodes, tar_path):
    cmd = f"sudo ctr image import {tar_path} && rm -rf {tar_path}"
    nodes.execute_async(cmd)


def clear_registered_slots(nodes):
    nodes.execute_async("sudo find /Berkanavt/ -maxdepth 1 -type d  -name 'kikimr_*' -exec  rm -rf -- {} \;")  # noqa: W605


def clear_slot(nodes, slot):
    cmd = "sudo find /Berkanavt/ -maxdepth 1 -type d  -name kikimr_{slot} -exec  rm -rf -- {{}} \;".format(slot=slot.slot)  # noqa: W605
    nodes.execute_async(cmd)


def clear_logs(nodes):
    cmd = "sudo service rsyslog stop; " \
        "find /Berkanavt/ -mindepth 2 -maxdepth 2 -name logs | egrep '^/Berkanavt/kikimr' | sudo xargs -I% find % -mindepth 1 -delete; " \
        "sudo service rsyslog start;"
    nodes.execute_async(cmd)


def slice_format(components, nodes, cluster_details):
    slice_stop(components, nodes, cluster_details)
    format_drivers(nodes)
    slice_start(components, nodes, cluster_details)


def slice_clear(components, nodes, cluster_details):
    slice_stop(components, nodes, cluster_details)

    if 'dynamic_slots' in components:
        for slot in cluster_details.dynamic_slots.values():
            clear_slot(nodes, slot)

    if 'kikimr' in components:
        format_drivers(nodes)


def invoke_scripts(dynamic_cfg_path, scripts):
    for script_name in scripts:
        script_path = os.path.join(dynamic_cfg_path, script_name)
        if os.path.isfile(script_path):
            cmd = ["bash", script_path]
            logger.info("run cmd '%s'", cmd)
=======
class Slice:
    def __init__(self, components, nodes, cluster_details, configurator, do_clear_logs, yav_version, walle_provider):
        self.slice_kikimr_path = '/Berkanavt/kikimr/bin/kikimr'
        self.slice_cfg_path = '/Berkanavt/kikimr/cfg'
        self.slice_secrets_path = '/Berkanavt/kikimr/token'
        self.components = components
        self.nodes = nodes
        self.cluster_details = cluster_details
        self.configurator = configurator
        self.do_clear_logs = do_clear_logs
        self.yav_version = yav_version
        self.walle_provider = walle_provider

    def _ensure_berkanavt_exists(self):
        cmd = r"sudo mkdir -p /Berkanavt"
        self.nodes.execute_async(cmd)

    def _clear_registered_slots(self):
        self.nodes.execute_async(r"sudo find /Berkanavt/ -maxdepth 1 -type d  -name 'kikimr_*' -exec  rm -rf -- {} \;")

    def _clear_slot(self, slot):
        cmd = r"sudo find /Berkanavt/ -maxdepth 1 -type d  -name kikimr_{slot} -exec  rm -rf -- {{}} \;".format(slot=slot.slot)
        self.nodes.execute_async(cmd)

    def _clear_logs(self):
        cmd = "sudo service rsyslog stop; " \
            "find /Berkanavt/ -mindepth 2 -maxdepth 2 -name logs | egrep '^/Berkanavt/kikimr' | sudo xargs -I% find % -mindepth 1 -delete; " \
            "sudo service rsyslog start;"
        self.nodes.execute_async(cmd)

    def _get_all_drives(self):
        result = []
        for host in self.cluster_details.hosts:
            for drive in host.drives:
                result.append((host.hostname, drive.path))
        return result

    def _format_drives(self):
        tasks = []
        for (host_name, drive_path) in self._get_all_drives():
            cmd = "sudo dd if=/dev/zero of={} bs=1M count=1 status=none conv=notrunc".format(drive_path)
            tasks.extend(self.nodes.execute_async_ret(cmd, nodes=[host_name]))
        self.nodes._check_async_execution(tasks)

    def slice_format(self):
        self.slice_stop()
        self._format_drives()
        self.slice_start()

    def slice_clear(self):
        self.slice_stop()

        if 'dynamic_slots' in self.components:
            for slot in self.cluster_details.dynamic_slots.values():
                self._clear_slot(slot)

        if 'kikimr' in self.components:
            self._format_drives()

    def _invoke_scripts(self, dynamic_cfg_path, scripts):
        for script_name in scripts:
            script_path = os.path.join(dynamic_cfg_path, script_name)
            if os.path.isfile(script_path):
                cmd = ["bash", script_path]
                logger.info("run cmd '%s'", cmd)
                try:
                    subprocess.check_output(cmd, stderr=subprocess.STDOUT)
                except subprocess.CalledProcessError as er:
                    raise CalledProcessError(er)

    def _dynamic_configure(self):
        dynamic_cfg_path = self.configurator.create_dynamic_cfg()
        # wait for bs to configure
        time_remaining = 120
        while True:
>>>>>>> b2d56de9
            try:
                self._invoke_scripts(dynamic_cfg_path, ['init_storage.bash'])
                break
            except CalledProcessError:
                time_to_wait = min(time_remaining, 5)
                if not time_to_wait:
                    raise
                time_remaining -= time_to_wait
                time.sleep(time_to_wait)
        self._invoke_scripts(
            dynamic_cfg_path, (
                "init_cms.bash",
                "init_compute.bash",
                "init_root_storage.bash",
                "init_databases.bash"
            )
        )

    def slice_install(self):
        self._ensure_berkanavt_exists()
        self.slice_stop()

        if 'dynamic_slots' in self.components or 'kikimr' in self.components:
            self._stop_all_slots()
            self._clear_registered_slots()

        if self.do_clear_logs:
            self._clear_logs()

        if 'kikimr' in self.components:
            self._format_drives()

            if 'bin' in self.components.get('kikimr', []):
                self._update_kikimr()

            if 'cfg' in self.components.get('kikimr', []):
                static_cfg_path = self.configurator.create_static_cfg()
                self._update_cfg(static_cfg_path)
                self._deploy_secrets()

            self._start_static()
            self._dynamic_configure()

        self._deploy_slot_configs()
        self._start_dynamic()

    def _get_available_slots(self):
        if 'dynamic_slots' not in self.components:
            return {}

        slots_per_domain = {}

        for domain in self.cluster_details.domains:
            available_slots_per_zone = defaultdict(deque)
            all_available_slots_count = 0

            for slot in self.cluster_details.dynamic_slots.values():
                if slot.domain == domain.domain_name:
                    for node in self.nodes.nodes_list:
                        item = (slot, node)
                        available_slots_per_zone[self.walle_provider.get_datacenter(node).lower()].append(item)
                        available_slots_per_zone['any'].append(item)
                        all_available_slots_count += 1
            slots_per_domain[domain.domain_name] = available_slots_per_zone

        return (slots_per_domain, all_available_slots_count, )

    def _deploy_slot_config_for_tenant(self, slot, tenant, node):
        slot_dir = "/Berkanavt/kikimr_{slot}".format(slot=slot.slot)
        logs_dir = slot_dir + "/logs"
        slot_cfg = slot_dir + "/slot_cfg"
        env_txt = slot_dir + "/env.txt"
        cfg = """\
tenant=/{domain}/{tenant}
grpc={grpc}
mbus={mbus}
ic={ic}
mon={mon}""".format(
            domain=slot.domain,
            tenant=tenant.name,
            mbus=slot.mbus,
            grpc=slot.grpc,
            mon=slot.mon,
            ic=slot.ic,
        )

        escaped_cmd = cfg.encode('unicode_escape').decode()

        cmd = "sudo sh -c 'mkdir -p {logs_dir}; sudo chown syslog {logs_dir}; touch {env_txt}; /bin/echo -e \"{cfg}\" > {slot_cfg};'".format(
            logs_dir=logs_dir,
            env_txt=env_txt,
            cfg=escaped_cmd,
            slot_cfg=slot_cfg,
        )

        self.nodes.execute_async(cmd, check_retcode=False, nodes=[node])

    def _deploy_slot_configs(self):
        if 'dynamic_slots' not in self.components:
            return

        slots_per_domain = self._get_available_slots()[0]
        for domain in self.cluster_details.domains:
            slots_taken = set()
            available_slots_per_zone = slots_per_domain[domain.domain_name]
            for tenant in domain.tenants:
                for compute_unit in tenant.compute_units:
                    zone = compute_unit.zone.lower()
                    for _ in range(compute_unit.count):
                        try:
                            while True:
                                slot, node = available_slots_per_zone[zone].popleft()
                                if (slot, node) in slots_taken:
                                    continue
                                slots_taken.add((slot, node))
                                self._deploy_slot_config_for_tenant(slot, tenant, node)
                                break
                        except IndexError:
                            logger.critical('insufficient slots allocated')
                            return

    def _start_slot(self, slot):
        cmd = "sudo sh -c \"if [ -x /sbin/start ]; "\
            "    then start kikimr-multi slot={slot} tenant=dynamic mbus={mbus} grpc={grpc} mon={mon} ic={ic}; "\
            "    else systemctl start kikimr-multi@{slot}; fi\"".format(
                slot=slot.slot,
                mbus=slot.mbus,
                grpc=slot.grpc,
                mon=slot.mon,
                ic=slot.ic
            )
        self.nodes.execute_async(self, cmd, check_retcode=False)

    def _start_slot_for_tenant(self, slot, tenant, host, node_bind=None):
        cmd = "sudo sh -c \"if [ -x /sbin/start ]; "\
            "    then start kikimr-multi slot={slot} tenant=/{domain}/{name} mbus={mbus} grpc={grpc} mon={mon} ic={ic}; "\
            "    else systemctl start kikimr-multi@{slot}; fi\"".format(
                slot=slot.slot,
                domain=slot.domain,
                name=tenant.name,
                mbus=slot.mbus,
                grpc=slot.grpc,
                mon=slot.mon,
                ic=slot.ic
            )
        if node_bind is not None:
            cmd += " bindnumanode={bind}".format(bind=node_bind)
        self.nodes.execute_async(cmd, check_retcode=False, nodes=[host])

    def _start_all_slots(self):
        cmd = "find /Berkanavt/ -maxdepth 1 -type d  -name kikimr_* " \
            " | while read x; do " \
            "      sudo sh -c \"if [ -x /sbin/start ]; "\
            "          then start kikimr-multi slot=${x#/Berkanavt/kikimr_}; "\
            "          else systemctl start kikimr-multi@${x#/Berkanavt/kikimr_}; fi\"; " \
            "   done"
        self.nodes.execute_async(cmd, check_retcode=False)

    def _start_static(self):
        self.nodes.execute_async("sudo service kikimr start", check_retcode=True)

    def _start_dynamic(self):
        if 'dynamic_slots' in self.components:

            def get_numa_nodes(nodes):
                results = dict()
                nodes.execute_async("numactl --hardware | head -n 1 | awk '{print $2}'", check_retcode=False,
                                    results=results)
                return {
                    host: int(result['stdout']) if result['retcode'] == 0 else 0
                    for host, result in results.items()
                }

            numa_nodes = None  # get_numa_nodes(nodes)
            numa_nodes_counters = {node: 0 for node in self.nodes.nodes_list}

            (slots_per_domain, all_available_slots_count,) = self._get_available_slots()

            for domain in self.cluster_details.domains:

                slots_taken = set()
                available_slots_per_zone = slots_per_domain[domain.domain_name]

                if domain.bind_slots_to_numa_nodes and numa_nodes is None:
                    numa_nodes = get_numa_nodes(self.nodes)

                for tenant in domain.tenants:
                    for compute_unit in tenant.compute_units:
                        zone = compute_unit.zone.lower()
                        for _ in range(compute_unit.count):
                            try:
                                while True:
                                    slot, node = available_slots_per_zone[zone].popleft()
                                    if (slot, node) in slots_taken:
                                        continue
                                    slots_taken.add((slot, node))
                                    if domain.bind_slots_to_numa_nodes and numa_nodes[node] > 0:
                                        self._start_slot_for_tenant(
                                            slot,
                                            tenant,
                                            host=node,
                                            node_bind=numa_nodes_counters[node]
                                        )
                                        numa_nodes_counters[node] += 1
                                        numa_nodes_counters[node] %= numa_nodes[node]
                                    else:
                                        self._start_slot_for_tenant(slot, tenant, host=node)
                                    break
                            except IndexError:
                                logger.critical('insufficient slots allocated')
                                return

                logger.warning('{count} unused slots'.format(count=all_available_slots_count - len(slots_taken)))

    def slice_start(self):
        if 'kikimr' in self.components:
            self._start_static()

        self._start_dynamic()

    def _stop_all_slots(self):
        cmd = "find /Berkanavt/ -maxdepth 1 -type d  -name kikimr_* " \
            " | while read x; do " \
            "      sudo sh -c \"if [ -x /sbin/stop ]; "\
            "          then stop kikimr-multi slot=${x#/Berkanavt/kikimr_}; "\
            "          else systemctl stop kikimr-multi@${x#/Berkanavt/kikimr_}; fi\"; " \
            "   done"
        self.nodes.execute_async(cmd, check_retcode=False)

    def _stop_slot_ret(self, slot):
        cmd = "sudo sh -c \"if [ -x /sbin/stop ]; "\
            "    then stop kikimr-multi slot={slot}; "\
            "    else systemctl stop kikimr-multi@{slot}; fi\"".format(
                slot=slot.slot,
            )
        return self.nodes.execute_async_ret(cmd, check_retcode=False)

    def _stop_slot(self, slot):
        tasks = self._stop_slot_ret(slot)
        self.nodes._check_async_execution(tasks, False)

    def _stop_static(self):
        self.nodes.execute_async("sudo service kikimr stop", check_retcode=False)

    def _stop_dynamic(self):
        if 'dynamic_slots' in self.components:
            tasks = []
            for slot in self.cluster_details.dynamic_slots.values():
                tasks_slot = self._stop_slot_ret(slot)
                for task in tasks_slot:
                    tasks.append(task)
            self.nodes._check_async_execution(tasks, False)

    def slice_stop(self):
        self._stop_dynamic()

        if 'kikimr' in self.components:
            self._stop_static()

    def _update_kikimr(self):
        bin_directory = os.path.dirname(self.configurator.kikimr_bin)
        self.nodes.copy(self.configurator.kikimr_bin, self.slice_kikimr_path, compressed_path=self.configurator.kikimr_compressed_bin)
        for lib in ['libiconv.so', 'liblibaio-dynamic.so', 'liblibidn-dynamic.so']:
            lib_path = os.path.join(bin_directory, lib)
            if os.path.exists(lib_path):
                remote_lib_path = os.path.join('/lib', lib)
                self.nodes.copy(lib_path, remote_lib_path)

    def _update_cfg(self, cfg_path):
        self.nodes.copy(cfg_path, self.slice_cfg_path, directory=True)

    def _deploy_secrets(self):
        if not self.yav_version:
            return

        self.nodes.execute_async(
            "sudo bash -c 'set -o pipefail && sudo mkdir -p {secrets} && "
            "yav get version {yav_version} -o auth_file | sudo tee {auth}'".format(
                yav_version=self.yav_version,
                secrets=self.slice_secrets_path,
                auth=os.path.join(self.slice_secrets_path, 'kikimr.token')
            )
        )

        # creating symlinks, to attach auth.txt to node
        self.nodes.execute_async(
            "sudo ln -f {secrets_auth} {cfg_auth}".format(
                secrets_auth=os.path.join(self.slice_secrets_path, 'kikimr.token'),
                cfg_auth=os.path.join(self.slice_cfg_path, 'auth.txt')
            )
        )

        self.nodes.execute_async(
            "sudo bash -c 'set -o pipefail && yav get version {yav_version} -o tvm_secret |  sudo tee {tvm_secret}'".format(
                yav_version=self.yav_version,
                tvm_secret=os.path.join(self.slice_secrets_path, 'tvm_secret')
            )
        )

    def slice_update(self):
        if self.do_clear_logs:
            self._clear_logs()

        if 'kikimr' in self.components:
            if 'bin' in self.components.get('kikimr', []):
                self._update_kikimr()

        self.slice_stop()
        if 'kikimr' in self.components:
            if 'cfg' in self.components.get('kikimr', []):
                static = self.configurator.create_static_cfg()
                self._update_cfg(static)
                self._deploy_secrets()

        self._deploy_slot_configs()
        self.slice_start()

    def slice_update_raw_configs(self, raw_config_path):
        self.slice_stop()
        if 'kikimr' in self.components:
            if 'cfg' in self.components.get('kikimr', []):
                kikimr_cfg = os.path.join(raw_config_path, 'kikimr-static')
                self._update_cfg(kikimr_cfg)

        self.slice_start()<|MERGE_RESOLUTION|>--- conflicted
+++ resolved
@@ -20,58 +20,6 @@
         )
 
 
-<<<<<<< HEAD
-def format_drivers(nodes):
-    cmd = "sudo find /dev/disk/by-partlabel/ -maxdepth 1 -name 'kikimr_*' " \
-          "-exec dd if=/dev/zero of={} bs=1M count=1 status=none \;"  # noqa: W605
-    nodes.execute_async(cmd)
-
-
-def ctr_image_import(nodes, tar_path):
-    cmd = f"sudo ctr image import {tar_path} && rm -rf {tar_path}"
-    nodes.execute_async(cmd)
-
-
-def clear_registered_slots(nodes):
-    nodes.execute_async("sudo find /Berkanavt/ -maxdepth 1 -type d  -name 'kikimr_*' -exec  rm -rf -- {} \;")  # noqa: W605
-
-
-def clear_slot(nodes, slot):
-    cmd = "sudo find /Berkanavt/ -maxdepth 1 -type d  -name kikimr_{slot} -exec  rm -rf -- {{}} \;".format(slot=slot.slot)  # noqa: W605
-    nodes.execute_async(cmd)
-
-
-def clear_logs(nodes):
-    cmd = "sudo service rsyslog stop; " \
-        "find /Berkanavt/ -mindepth 2 -maxdepth 2 -name logs | egrep '^/Berkanavt/kikimr' | sudo xargs -I% find % -mindepth 1 -delete; " \
-        "sudo service rsyslog start;"
-    nodes.execute_async(cmd)
-
-
-def slice_format(components, nodes, cluster_details):
-    slice_stop(components, nodes, cluster_details)
-    format_drivers(nodes)
-    slice_start(components, nodes, cluster_details)
-
-
-def slice_clear(components, nodes, cluster_details):
-    slice_stop(components, nodes, cluster_details)
-
-    if 'dynamic_slots' in components:
-        for slot in cluster_details.dynamic_slots.values():
-            clear_slot(nodes, slot)
-
-    if 'kikimr' in components:
-        format_drivers(nodes)
-
-
-def invoke_scripts(dynamic_cfg_path, scripts):
-    for script_name in scripts:
-        script_path = os.path.join(dynamic_cfg_path, script_name)
-        if os.path.isfile(script_path):
-            cmd = ["bash", script_path]
-            logger.info("run cmd '%s'", cmd)
-=======
 class Slice:
     def __init__(self, components, nodes, cluster_details, configurator, do_clear_logs, yav_version, walle_provider):
         self.slice_kikimr_path = '/Berkanavt/kikimr/bin/kikimr'
@@ -147,7 +95,6 @@
         # wait for bs to configure
         time_remaining = 120
         while True:
->>>>>>> b2d56de9
             try:
                 self._invoke_scripts(dynamic_cfg_path, ['init_storage.bash'])
                 break
