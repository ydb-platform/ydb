--- conflicted
+++ resolved
@@ -2,8 +2,6 @@
 
 #include <library/cpp/disjoint_sets/disjoint_sets.h>
 #include <library/cpp/iterator/zip.h>
-
-#include <yql/essentials/utils/log/log.h>
 
 #include <yql/essentials/utils/log/log.h>
 
@@ -58,11 +56,7 @@
 }
 
 bool TFunctionalDependency::IsImplication() const {
-<<<<<<< HEAD
-    return Type == EType::EImplication;
-=======
     return Type == EType::EImplication && !IsConstant();
->>>>>>> 832cd121
 }
 
 bool TFunctionalDependency::IsConstant() const {
@@ -139,13 +133,8 @@
             return TBaseColumn(std::move(baseTable), std::move(column));
         }
 
-<<<<<<< HEAD
-        if (alias.empty() && BaseColumnByRename.contains(column)) {
-            return BaseColumnByRename[column];
-=======
         if (alias.empty() && BaseColumnByRename_.contains(column)) {
             return BaseColumnByRename_[column];
->>>>>>> 832cd121
         }
 
         return TBaseColumn(std::move(alias), std::move(column));
@@ -163,11 +152,7 @@
 
     if (!BaseColumnByRename_.empty()) {
         result += "Renames: ";
-<<<<<<< HEAD
-        for (const auto& [from, to] : BaseColumnByRename) {
-=======
         for (const auto& [from, to] : BaseColumnByRename_) {
->>>>>>> 832cd121
             result += from + " -> " + to.Relation + "." + to.Column + " ";
         }
         result.pop_back();
@@ -175,11 +160,7 @@
     }
 
     result += "TableAliases: ";
-<<<<<<< HEAD
-    for (const auto& [alias, table] : TableByAlias) {
-=======
     for (const auto& [alias, table] : TableByAlias_) {
->>>>>>> 832cd121
         result += alias + " -> " + table + ", ";
     }
     result.pop_back();
@@ -200,17 +181,10 @@
 }
 
 TString TTableAliasMap::GetBaseTableByAlias(const TString& alias) {
-<<<<<<< HEAD
-    if (!TableByAlias.contains(alias)) {
-        return alias;
-    }
-    return TableByAlias[alias];
-=======
     if (!TableByAlias_.contains(alias)) {
         return alias;
     }
     return TableByAlias_[alias];
->>>>>>> 832cd121
 }
 
 i64 TFDStorage::FindFDIdx(
@@ -391,19 +365,6 @@
 }
 
 std::size_t TFDStorage::AddInterestingOrdering(
-    const TVector<TString>& interestingOrdering,
-    TOrdering::EType type,
-    TTableAliasMap* tableAliases
-) {
-    std::vector<TJoinColumn> columns;
-    columns.reserve(interestingOrdering.size());
-    for (const auto& column: interestingOrdering) {
-        columns.push_back(TJoinColumn("", column));
-    }
-    return AddInterestingOrdering(columns, type, tableAliases);
-}
-
-std::size_t TFDStorage::AddInterestingOrdering(
     const std::vector<TJoinColumn>& interestingOrdering,
     TOrdering::EType type,
     TTableAliasMap* tableAliases
@@ -490,11 +451,7 @@
 
     std::vector<std::size_t> items = ConvertColumnIntoIndexes(interestingOrdering, createIfNotExists, tableAliases);
     if (items.empty()) {
-<<<<<<< HEAD
-        return {{}, -1};
-=======
         return {TOrdering(), -1};
->>>>>>> 832cd121
     }
 
     for (std::size_t i = 0; i < InterestingOrderings.size(); ++i) {
@@ -558,19 +515,11 @@
 }
 
 bool TOrderingsStateMachine::TLogicalOrderings::ContainsShuffle(i64 orderingIdx) {
-<<<<<<< HEAD
-    return IsInitialized() && HasState() && (orderingIdx >= 0) && DFSM->Nodes[State].InterestingOrderings[orderingIdx];
-}
-
-bool TOrderingsStateMachine::TLogicalOrderings::ContainsSorting(i64 orderingIdx) {
-    return IsInitialized() && HasState() && (orderingIdx >= 0) && DFSM->Nodes[State].InterestingOrderings[orderingIdx];
-=======
     return IsInitialized() && HasState() && (orderingIdx >= 0) && Dfsm_->Nodes_[State_].InterestingOrderings[orderingIdx];
 }
 
 bool TOrderingsStateMachine::TLogicalOrderings::ContainsSorting(i64 orderingIdx) {
     return IsInitialized() && HasState() && (orderingIdx >= 0) && Dfsm_->Nodes_[State_].InterestingOrderings[orderingIdx];
->>>>>>> 832cd121
 }
 
 void TOrderingsStateMachine::TLogicalOrderings::InduceNewOrderings(const TFDSet& fds) {
@@ -600,21 +549,10 @@
 }
 
 void TOrderingsStateMachine::TLogicalOrderings::SetOrdering(i64 orderingIdx) {
-<<<<<<< HEAD
-    if (orderingIdx < 0 || orderingIdx >= static_cast<i64>(DFSM->InitStateByOrderingIdx.size())) {
-        RemoveState();
-        return;
-    }
-
-    if (!IsInitialized()) {
-        return;
-    }
-=======
     if (!IsInitialized() || orderingIdx < 0 || orderingIdx >= static_cast<i64>(Dfsm_->InitStateByOrderingIdx_.size())) {
         RemoveState();
         return;
     }
->>>>>>> 832cd121
 
     if (!IsInitialized()) {
         return;
@@ -647,32 +585,19 @@
 }
 
 bool TOrderingsStateMachine::TLogicalOrderings::IsInitialized() {
-<<<<<<< HEAD
-    return DFSM != nullptr;
-}
-
-bool TOrderingsStateMachine::TLogicalOrderings::IsInitialized() const {
-    return DFSM != nullptr;
-=======
     return Dfsm_ != nullptr;
 }
 
 bool TOrderingsStateMachine::TLogicalOrderings::IsInitialized() const {
     return Dfsm_ != nullptr;
->>>>>>> 832cd121
 }
 
 bool TOrderingsStateMachine::TLogicalOrderings::IsSubsetOf(const TLogicalOrderings& logicalOrderings) {
     return
         HasState() && logicalOrderings.HasState() &&
         IsInitialized() && logicalOrderings.IsInitialized() &&
-<<<<<<< HEAD
-        DFSM == logicalOrderings.DFSM &&
-        IsSubset(DFSM->Nodes[State].NFSMNodesBitset, logicalOrderings.DFSM->Nodes[logicalOrderings.State].NFSMNodesBitset);
-=======
         Dfsm_ == logicalOrderings.Dfsm_ &&
         IsSubset(Dfsm_->Nodes_[State_].NFSMNodesBitset, logicalOrderings.Dfsm_->Nodes_[logicalOrderings.State_].NFSMNodesBitset);
->>>>>>> 832cd121
 }
 
 i64 TOrderingsStateMachine::TLogicalOrderings::GetState() const {
@@ -777,17 +702,10 @@
 ) {
     CollectItemInfo(fds, interestingOrderings);
     std::vector<TFunctionalDependency> processedFDs = PruneFDs(fds, interestingOrderings);
-<<<<<<< HEAD
-    NFSM.Build(processedFDs, interestingOrderings);
-    DFSM = MakeSimpleShared<TDFSM>();
-    DFSM->Build(NFSM, processedFDs, interestingOrderings);
-    Built = true;
-=======
     Nfsm_.Build(processedFDs, interestingOrderings, ItemInfo_);
     Dfsm_ = MakeSimpleShared<TDFSM>();
     Dfsm_->Build(Nfsm_, processedFDs, interestingOrderings);
     Built_ = true;
->>>>>>> 832cd121
 }
 
 TString TOrderingsStateMachine::TNFSM::TNode::ToString() const {
@@ -835,11 +753,7 @@
         AddNode(interesting[i], TNFSM::TNode::EInteresting, i);
     }
 
-<<<<<<< HEAD
-    ApplyFDs(fds, interesting);
-=======
     ApplyFDs(fds, interesting, itemInfo);
->>>>>>> 832cd121
     PrefixClosure();
 
     for (std::size_t idx = 0; idx < Edges_.size(); ++idx) {
@@ -862,27 +776,14 @@
     return std::tie(SrcNodeIdx, DstNodeIdx, FdIdx) == std::tie(other.SrcNodeIdx, other.DstNodeIdx, other.FdIdx);
 }
 
-bool TOrderingsStateMachine::TNFSM::TEdge::operator==(const TEdge& other) const {
-    return std::tie(srcNodeIdx, dstNodeIdx, fdIdx) == std::tie(other.srcNodeIdx, other.dstNodeIdx, other.fdIdx);
-}
-
 void TOrderingsStateMachine::TNFSM::AddEdge(std::size_t srcNodeIdx, std::size_t dstNodeIdx, i64 fdIdx) {
     auto newEdge = TNFSM::TEdge(srcNodeIdx, dstNodeIdx, fdIdx);
-<<<<<<< HEAD
-    for (std::size_t i = 0; i < Edges.size(); ++i) {
-        if (Edges[i] == newEdge) {
-            return;
-        }
-    }
-    Edges.emplace_back(newEdge);
-=======
     for (std::size_t i = 0; i < Edges_.size(); ++i) {
         if (Edges_[i] == newEdge) {
             return;
         }
     }
     Edges_.emplace_back(newEdge);
->>>>>>> 832cd121
 }
 
 void TOrderingsStateMachine::TNFSM::PrefixClosure() {
@@ -900,13 +801,6 @@
             }
 
             if (k == iItems.size()) {
-<<<<<<< HEAD
-                if (Nodes[i].Ordering.Type == TOrdering::EShuffle) {
-                    AddEdge(i, j, TNFSM::TEdge::EPSILON);
-                }
-
-                if (Nodes[i].Ordering.Type == TOrdering::ESorting) {
-=======
                 if (Nodes_[i].Ordering.Type == TOrdering::EShuffle) {
                     AddEdge(i, j, TNFSM::TEdge::EPSILON);
                 }
@@ -918,7 +812,6 @@
                     Nodes_[j].Ordering.Directions.begin()
                 );
                 if (Nodes_[i].Ordering.Type == TOrdering::ESorting && areDirsCompatable) {
->>>>>>> 832cd121
                     AddEdge(j, i, TNFSM::TEdge::EPSILON);
                 }
             }
@@ -928,12 +821,8 @@
 
 void TOrderingsStateMachine::TNFSM::ApplyFDs(
     const std::vector<TFunctionalDependency>& fds,
-<<<<<<< HEAD
-    const std::vector<TOrdering>& interestingOrderings
-=======
     const std::vector<TOrdering>& interestingOrderings,
     const std::vector<TItemInfo>& itemInfo
->>>>>>> 832cd121
 ) {
     std::size_t maxInterestingOrderingSize = 0;
     if (!interestingOrderings.empty()) {
@@ -944,35 +833,6 @@
                 [](const TOrdering& a, const TOrdering& b) { return a.Items.size() < b.Items.size(); }
             )->Items.size();
     }
-<<<<<<< HEAD
-
-
-    for (std::size_t nodeIdx = 0; nodeIdx < Nodes.size() && Nodes.size() < EMaxNFSMStates; ++nodeIdx) {
-        for (std::size_t fdIdx = 0; fdIdx < fds.size() && Nodes.size() < EMaxNFSMStates; ++fdIdx) {
-            TFunctionalDependency fd = fds[fdIdx];
-
-            auto applyFD = [this, nodeIdx, maxInterestingOrderingSize](const TFunctionalDependency& fd, std::size_t fdIdx) {
-                if (Nodes.size() >= EMaxNFSMStates) {
-                    return;
-                }
-
-                if (fd.IsConstant() && Nodes[nodeIdx].Ordering.Items.size() > 1) {
-                    std::vector<std::size_t> newOrdering = Nodes[nodeIdx].Ordering.Items;
-                    auto it = std::find(newOrdering.begin(), newOrdering.end(), fd.ConsequentItem);
-                    if (it == newOrdering.end()) {
-                        return;
-                    }
-                    bool isNewOrderingPrefixOfOld = (it == (newOrdering.end() - 1));
-                    newOrdering.erase(it);
-
-                    std::size_t dstIdx = AddNode(TOrdering(std::move(newOrdering), Nodes[nodeIdx].Ordering.Type), TNode::EArtificial);
-
-                    if (!isNewOrderingPrefixOfOld || Nodes[nodeIdx].Ordering.Type == TOrdering::EShuffle) {
-                        AddEdge(nodeIdx, dstIdx, fdIdx);
-                    }
-
-                    if (!isNewOrderingPrefixOfOld || Nodes[nodeIdx].Ordering.Type == TOrdering::ESorting) {
-=======
 
     for (std::size_t nodeIdx = 0; nodeIdx < Nodes_.size() && Nodes_.size() < EMaxNFSMStates; ++nodeIdx) {
         for (std::size_t fdIdx = 0; fdIdx < fds.size() && Nodes_.size() < EMaxNFSMStates; ++fdIdx) {
@@ -1008,7 +868,6 @@
                     }
 
                     if (!isNewOrderingPrefixOfOld || Nodes_[nodeIdx].Ordering.Type == TOrdering::ESorting) {
->>>>>>> 832cd121
                         AddEdge(dstIdx, nodeIdx, fdIdx);
                     }
                 }
@@ -1017,27 +876,13 @@
                     return;
                 }
 
-<<<<<<< HEAD
-                auto maybeAntecedentItemIdx = fd.MatchesAntecedentItems(Nodes[nodeIdx].Ordering);
-=======
                 auto maybeAntecedentItemIdx = fd.MatchesAntecedentItems(Nodes_[nodeIdx].Ordering);
->>>>>>> 832cd121
                 if (!maybeAntecedentItemIdx) {
                     return;
                 }
 
                 std::size_t antecedentItemIdx = maybeAntecedentItemIdx.GetRef();
                 if (
-<<<<<<< HEAD
-                    auto it = std::find(Nodes[nodeIdx].Ordering.Items.begin(), Nodes[nodeIdx].Ordering.Items.end(), fd.ConsequentItem);
-                    it != Nodes[nodeIdx].Ordering.Items.end()
-                ) {
-                    if (fd.IsEquivalence()) { // (a, b) -> (b, a)
-                        std::size_t consequentItemIdx = std::distance(Nodes[nodeIdx].Ordering.Items.begin(), it);
-                        auto newOrdering = Nodes[nodeIdx].Ordering.Items;
-                        std::swap(newOrdering[antecedentItemIdx], newOrdering[consequentItemIdx]);
-                        std::size_t dstIdx = AddNode(TOrdering(std::move(newOrdering), Nodes[nodeIdx].Ordering.Type), TNode::EArtificial);
-=======
                     auto it = std::find(Nodes_[nodeIdx].Ordering.Items.begin(), Nodes_[nodeIdx].Ordering.Items.end(), fd.ConsequentItem);
                     it != Nodes_[nodeIdx].Ordering.Items.end()
                 ) {
@@ -1046,7 +891,6 @@
                         auto newOrdering = Nodes_[nodeIdx].Ordering.Items;
                         std::swap(newOrdering[antecedentItemIdx], newOrdering[consequentItemIdx]);
                         std::size_t dstIdx = AddNode(TOrdering(std::move(newOrdering), Nodes_[nodeIdx].Ordering.Directions, Nodes_[nodeIdx].Ordering.Type), TNode::EArtificial);
->>>>>>> 832cd121
                         AddEdge(nodeIdx, dstIdx, fdIdx);
                         AddEdge(dstIdx, nodeIdx, fdIdx);
                     }
@@ -1054,15 +898,6 @@
                     return;
                 }
 
-<<<<<<< HEAD
-                Y_ENSURE(antecedentItemIdx < Nodes[nodeIdx].Ordering.Items.size());
-                if (fd.IsEquivalence()) {
-                    Y_ENSURE(fd.AntecedentItems.size() == 1);
-                    std::vector<std::size_t> newOrdering = Nodes[nodeIdx].Ordering.Items;
-                    newOrdering[antecedentItemIdx] = fd.ConsequentItem;
-
-                    std::size_t dstIdx = AddNode(TOrdering(std::move(newOrdering), Nodes[nodeIdx].Ordering.Type), TNode::EArtificial);
-=======
                 Y_ENSURE(antecedentItemIdx < Nodes_[nodeIdx].Ordering.Items.size());
                 if (fd.IsEquivalence()) {
                     Y_ENSURE(fd.AntecedentItems.size() == 1);
@@ -1070,32 +905,18 @@
                     newOrdering[antecedentItemIdx] = fd.ConsequentItem;
 
                     std::size_t dstIdx = AddNode(TOrdering(std::move(newOrdering), Nodes_[nodeIdx].Ordering.Directions, Nodes_[nodeIdx].Ordering.Type), TNode::EArtificial);
->>>>>>> 832cd121
                     AddEdge(nodeIdx, dstIdx, fdIdx);
                     AddEdge(dstIdx, nodeIdx, fdIdx);
                 }
 
                 if (
-<<<<<<< HEAD
-                    Nodes[nodeIdx].Ordering.Type == TOrdering::EShuffle ||
-                    Nodes[nodeIdx].Ordering.Items.size() == maxInterestingOrderingSize
-=======
                     Nodes_[nodeIdx].Ordering.Type == TOrdering::EShuffle ||
                     Nodes_[nodeIdx].Ordering.Items.size() == maxInterestingOrderingSize
->>>>>>> 832cd121
                 ) {
                     return;
                 }
 
                 if (fd.IsImplication() || fd.IsEquivalence()) {
-<<<<<<< HEAD
-                    for (std::size_t i = antecedentItemIdx + fd.AntecedentItems.size(); i <= Nodes[nodeIdx].Ordering.Items.size() && Nodes.size() < EMaxNFSMStates; ++i) {
-                        std::vector<std::size_t> newOrdering = Nodes[nodeIdx].Ordering.Items;
-                        newOrdering.insert(newOrdering.begin() + i, fd.ConsequentItem);
-
-                        std::size_t dstIdx = AddNode(TOrdering(std::move(newOrdering), Nodes[nodeIdx].Ordering.Type), TNode::EArtificial);
-                        AddEdge(nodeIdx, dstIdx, fdIdx); // Epsilon edge will be added during PrefixClosure
-=======
                     for (std::size_t i = antecedentItemIdx + fd.AntecedentItems.size(); i <= Nodes_[nodeIdx].Ordering.Items.size() && Nodes_.size() < EMaxNFSMStates; ++i) {
                         std::vector<std::size_t> newOrdering = Nodes_[nodeIdx].Ordering.Items;
                         newOrdering.insert(newOrdering.begin() + i, fd.ConsequentItem);
@@ -1119,7 +940,6 @@
                             std::size_t dstIdx = AddNode(TOrdering(std::move(newOrdering), std::move(newDirections), Nodes_[nodeIdx].Ordering.Type), TNode::EArtificial);
                             AddEdge(nodeIdx, dstIdx, fdIdx); // Epsilon edge will be added during PrefixClosure
                         }
->>>>>>> 832cd121
                     }
                 }
             };
@@ -1194,17 +1014,10 @@
     InitStateByOrderingIdx_.resize(interestingOrderings.size());
 
     for (std::size_t i = 0; i < interestingOrderings.size(); ++i) {
-<<<<<<< HEAD
-        for (std::size_t nfsmNodeIdx = 0; nfsmNodeIdx < nfsm.Nodes.size(); ++nfsmNodeIdx) {
-            if (nfsm.Nodes[nfsmNodeIdx].Ordering == interestingOrderings[i]) {
-                auto nfsmNodes = CollectNodesWithEpsOrFdEdge(nfsm, {i}, fds);
-                InitStateByOrderingIdx[i] = TInitState{AddNode(std::move(nfsmNodes)), interestingOrderings[i].Items.size()};
-=======
         for (std::size_t nfsmNodeIdx = 0; nfsmNodeIdx < nfsm.Nodes_.size(); ++nfsmNodeIdx) {
             if (nfsm.Nodes_[nfsmNodeIdx].Ordering == interestingOrderings[i]) {
                 auto nfsmNodes = CollectNodesWithEpsOrFdEdge(nfsm, {i}, fds);
                 InitStateByOrderingIdx_[i] = TInitState{AddNode(std::move(nfsmNodes)), interestingOrderings[i].Items.size()};
->>>>>>> 832cd121
             }
         }
     }
@@ -1222,11 +1035,7 @@
                 continue;
             }
 
-<<<<<<< HEAD
-            std::size_t dstNodeIdx = AddNode(CollectNodesWithEpsOrFdEdge(nfsm, Nodes[nodeIdx].NFSMNodes, fds, fdIdx));
-=======
             std::size_t dstNodeIdx = AddNode(CollectNodesWithEpsOrFdEdge(nfsm, Nodes_[nodeIdx].NFSMNodes, fds, fdIdx));
->>>>>>> 832cd121
             if (nodeIdx == dstNodeIdx) {
                 continue;
             }
@@ -1270,17 +1079,10 @@
 
         visited.insert(nodeIdx);
 
-<<<<<<< HEAD
-        for (std::size_t edgeIdx: nfsm.Nodes[nodeIdx].OutgoingEdges) {
-            const TNFSM::TEdge& edge = nfsm.Edges[edgeIdx];
-            if (edge.fdIdx == fdIdx || edge.fdIdx == TNFSM::TEdge::EPSILON || fds[edge.fdIdx].AlwaysActive) {
-                DFS(edge.dstNodeIdx);
-=======
         for (std::size_t edgeIdx: nfsm.Nodes_[nodeIdx].OutgoingEdges) {
             const TNFSM::TEdge& edge = nfsm.Edges_[edgeIdx];
             if (edge.FdIdx == fdIdx || edge.FdIdx == TNFSM::TEdge::EPSILON || fds[edge.FdIdx].AlwaysActive) {
                 DFS(edge.DstNodeIdx);
->>>>>>> 832cd121
             }
         }
     };
@@ -1301,21 +1103,12 @@
         TransitionMatrix_[edge.SrcNodeIdx][edge.FdIdx] = edge.DstNodeIdx;
     }
 
-<<<<<<< HEAD
-    for (std::size_t dfsmNodeIdx = 0; dfsmNodeIdx < Nodes.size(); ++dfsmNodeIdx) {
-        for (std::size_t nfsmNodeIdx : Nodes[dfsmNodeIdx].NFSMNodes) {
-            auto interestingOrderIdx = nfsm.Nodes[nfsmNodeIdx].InterestingOrderingIdx;
-            if (interestingOrderIdx == -1) { continue; }
-
-            Nodes[dfsmNodeIdx].InterestingOrderings[interestingOrderIdx] = 1;
-=======
     for (std::size_t dfsmNodeIdx = 0; dfsmNodeIdx < Nodes_.size(); ++dfsmNodeIdx) {
         for (std::size_t nfsmNodeIdx : Nodes_[dfsmNodeIdx].NFSMNodes) {
             auto interestingOrderIdx = nfsm.Nodes_[nfsmNodeIdx].InterestingOrderingIdx;
             if (interestingOrderIdx == -1) { continue; }
 
             Nodes_[dfsmNodeIdx].InterestingOrderings[interestingOrderIdx] = 1;
->>>>>>> 832cd121
         }
     }
 
@@ -1337,22 +1130,14 @@
         bool canLeadToInteresting = false;
 
         for (const auto& ordering: interestingOrderings) {
-<<<<<<< HEAD
-            if (std::find(ordering.Items.begin(), ordering.Items.end(), fds[i].ConsequentItem) != ordering.Items.end()) {
-=======
             if (ordering.HasItem(fds[i].ConsequentItem)) {
->>>>>>> 832cd121
                 canLeadToInteresting = true;
                 break;
             }
 
             if (
                 fds[i].IsEquivalence() &&
-<<<<<<< HEAD
-                std::find(ordering.Items.begin(), ordering.Items.end(), fds[i].AntecedentItems[0]) != ordering.Items.end()
-=======
                 ordering.HasItem(fds[i].AntecedentItems[0])
->>>>>>> 832cd121
             ) {
                 canLeadToInteresting = true;
                 break;
@@ -1361,15 +1146,9 @@
 
         if (canLeadToInteresting && filteredFds.size() < EMaxFDCount) {
             filteredFds.push_back(std::move(fds[i]));
-<<<<<<< HEAD
-            FdMapping[i] = filteredFds.size() - 1;
-        } else {
-            FdMapping[i] = -1;
-=======
             FdMapping_[i] = filteredFds.size() - 1;
         } else {
             FdMapping_[i] = -1;
->>>>>>> 832cd121
         }
     }
 
