#pragma once

#include "yql_data_provider.h"
#include "yql_udf_index_package_set.h"
#include "yql_udf_resolver.h"
#include "yql_user_data_storage.h"
#include "yql_arrow_resolver.h"
#include "yql_statistics.h"

#include <yql/essentials/core/cbo/cbo_interesting_orderings.h>

#include <yql/essentials/public/udf/udf_validate.h>
#include <yql/essentials/public/udf/udf_log.h>
#include <yql/essentials/public/langver/yql_langver.h>
#include <yql/essentials/core/credentials/yql_credentials.h>
#include <yql/essentials/core/url_lister/interface/url_lister_manager.h>
#include <yql/essentials/core/qplayer/storage/interface/yql_qstorage.h>
#include <yql/essentials/ast/yql_expr.h>
#include <yql/essentials/sql/sql.h>

#include <library/cpp/yson/node/node.h>
#include <library/cpp/time_provider/time_provider.h>
#include <library/cpp/random_provider/random_provider.h>
#include <library/cpp/enumbitset/enumbitset.h>

#include <util/generic/hash.h>
#include <util/generic/hash_set.h>
#include <util/generic/set.h>
#include <util/generic/vector.h>
#include <util/digest/city.h>

#include <functional>
#include <vector>

namespace NYql {

using TTypeAnnCallableFactory = std::function<TAutoPtr<IGraphTransformer>()>;

class IUrlLoader : public TThrRefBase {
public:
    ~IUrlLoader() = default;

    virtual TString Load(const TString& url, const TString& token) = 0;

    using TPtr = TIntrusivePtr<IUrlLoader>;
};

class TModuleResolver : public IModuleResolver {
public:
    using TModuleChecker = std::function<bool(const TString& query, const TString& fileName, TExprContext& ctx)>;

    TModuleResolver(const NSQLTranslation::TTranslators& translators, TModulesTable&& modules,
        ui64 nextUniqueId, const THashMap<TString, TString>& clusterMapping,
        const THashSet<TString>& sqlFlags, bool optimizeLibraries = true,
        THolder<TExprContext> ownedCtx = {}, TModuleChecker moduleChecker = {})
        : Translators(translators)
        , OwnedCtx(std::move(ownedCtx))
        , LibsContext(nextUniqueId)
        , Modules(std::move(modules))
        , ClusterMapping(clusterMapping)
        , SqlFlags(sqlFlags)
        , ModuleChecker(moduleChecker)
        , OptimizeLibraries(optimizeLibraries)
    {
        if (OwnedCtx) {
            FreezeGuard = MakeHolder<TExprContext::TFreezeGuard>(*OwnedCtx);
        }
    }

    TModuleResolver(const NSQLTranslation::TTranslators& translators, const TModulesTable* parentModules,
        ui64 nextUniqueId, const THashMap<TString, TString>& clusterMapping,
        const THashSet<TString>& sqlFlags, bool optimizeLibraries, const TSet<TString>& knownPackages, const THashMap<TString,
        THashMap<int, TLibraryCohesion>>& libs, const TString& fileAliasPrefix, TModuleChecker moduleChecker)
        : Translators(translators)
        , ParentModules(parentModules)
        , LibsContext(nextUniqueId)
        , KnownPackages(knownPackages)
        , Libs(libs)
        , ClusterMapping(clusterMapping)
        , SqlFlags(sqlFlags)
        , ModuleChecker(moduleChecker)
        , OptimizeLibraries(optimizeLibraries)
        , FileAliasPrefix(fileAliasPrefix)
    {
    }

    static TString NormalizeModuleName(const TString& path);

    void AttachUserData(TUserDataStorage::TPtr userData) {
        UserData = userData;
    }

    void SetUrlLoader(IUrlLoader::TPtr loader) {
        UrlLoader = loader;
    }

    void SetParameters(const NYT::TNode& node) {
        Parameters = node;
    }

    void SetCredentials(TCredentials::TPtr credentials) {
        Credentials = std::move(credentials);
    }

    void SetQContext(const TQContext& qContext) {
        QContext = qContext;
    }

    void SetClusterMapping(const THashMap<TString, TString>& clusterMapping) {
        ClusterMapping = clusterMapping;
    }
    void SetSqlFlags(const THashSet<TString>& flags) {
        SqlFlags = flags;
    }

    void SetModuleChecker(TModuleChecker moduleChecker) {
        ModuleChecker = moduleChecker;
    }

    void RegisterPackage(const TString& package) override;
    bool SetPackageDefaultVersion(const TString& package, ui32 version) override;
    const TExportTable* GetModule(const TString& module) const override;
    void WriteStatistics(NYson::TYsonWriter& writer) override;
    bool AddFromFile(const std::string_view& file, TExprContext& ctx, ui16 syntaxVersion, ui32 packageVersion, TPosition pos) final;
    bool AddFromUrl(const std::string_view& file, const std::string_view& url, const std::string_view& tokenName, TExprContext& ctx, ui16 syntaxVersion, ui32 packageVersion, TPosition pos) final;
    bool AddFromMemory(const std::string_view& file, const TString& body, TExprContext& ctx, ui16 syntaxVersion, ui32 packageVersion, TPosition pos) final;
    bool AddFromMemory(const std::string_view& file, const TString& body, TExprContext& ctx, ui16 syntaxVersion, ui32 packageVersion, TPosition pos, TString& moduleName, std::vector<TString>* exports = nullptr, std::vector<TString>* imports = nullptr) final;
    bool Link(TExprContext& ctx) override;
    void UpdateNextUniqueId(TExprContext& ctx) const override;
    ui64 GetNextUniqueId() const override;
    IModuleResolver::TPtr CreateMutableChild() const override;
    void SetFileAliasPrefix(TString&& prefix) override;
    TString GetFileAliasPrefix() const override;

private:
    bool AddFromMemory(const TString& fullName, const TString& moduleName, bool sExpr, const TString& body, TExprContext& ctx, ui16 syntaxVersion, ui32 packageVersion, TPosition pos, std::vector<TString>* exports = nullptr, std::vector<TString>* imports = nullptr);
    THashMap<TString, TLibraryCohesion> FilterLibsByVersion() const;
    static TString ExtractPackageNameFromModule(TStringBuf moduleName);
    TString SubstParameters(const TString& str);

private:
    const NSQLTranslation::TTranslators Translators;
    THolder<TExprContext> OwnedCtx;
    const TModulesTable* ParentModules = nullptr;
    TUserDataStorage::TPtr UserData;
    IUrlLoader::TPtr UrlLoader;
    TMaybe<NYT::TNode> Parameters;
    TCredentials::TPtr Credentials;
    TQContext QContext;
    TExprContext LibsContext;
    TSet<TString> KnownPackages;
    THashMap<TString, ui32> PackageVersions;
    THashMap<TString, THashMap<int, TLibraryCohesion>> Libs;
    TModulesTable Modules;
    THashMap<TString, TString> ClusterMapping;
    THashSet<TString> SqlFlags;
    TModuleChecker ModuleChecker;
    const bool OptimizeLibraries;
    THolder<TExprContext::TFreezeGuard> FreezeGuard;
    TString FileAliasPrefix;
    TSet<TString> UsedSuffixes;
};

bool SplitUdfName(TStringBuf name, TStringBuf& moduleName, TStringBuf& funcName);

struct TUdfInfo {
    TString FileAlias;
    TString Prefix;
};
// external module name -> alias of file and prefix
using TUdfModulesTable = THashMap<TString, TUdfInfo>;

struct TYqlOperationOptions {
    TString Runner;
    TMaybe<TString> AuthenticatedUser;
    TMaybe<TString> Id;
    TMaybe<TString> SharedId;
    TMaybe<TString> QueryName;
    TMaybe<TString> Title;
    TMaybe<TString> Url;
    TMaybe<TString> AttrsYson;
    TMaybe<NYT::TNode> ParametersYson;
};

class TColumnOrder {
public:
    struct TOrderedItem {
        TString LogicalName;
        TString PhysicalName;
        TOrderedItem(const TString& logical, const TString& physical) : LogicalName(logical), PhysicalName(physical) {}
        TOrderedItem(TOrderedItem&&) = default;
        TOrderedItem(const TOrderedItem&) = default;
        TOrderedItem& operator=(const TOrderedItem&) = default;
        bool operator==(const TOrderedItem& other) const {
            return LogicalName == other.LogicalName && PhysicalName == other.PhysicalName;
        }
    };
    TColumnOrder() = default;
    TColumnOrder(const TColumnOrder&) = default;
    TColumnOrder(TColumnOrder&&) = default;
    TColumnOrder& operator=(const TColumnOrder&);
    explicit TColumnOrder(const TVector<TString>& order);
    TString AddColumn(const TString& name);

    bool IsDuplicatedIgnoreCase(const TString& name) const;

    void Shrink(size_t remain);

    void Reserve(size_t);
    void EraseIf(const std::function<bool(const TString&)>& fn);
    void EraseIf(const std::function<bool(const TOrderedItem&)>& fn);
    void Clear();

    size_t Size() const;

    TString Find(const TString&) const;

    TVector<TOrderedItem>::const_pointer begin() const {
        return Order_.cbegin();
    }

    TVector<TOrderedItem>::const_pointer end() const {
        return Order_.cend();
    }

    const TOrderedItem& operator[](size_t i) const {
        return Order_[i];
    }

    bool operator==(const TColumnOrder& other) const {
        return Order_ == other.Order_;
    }

    const TOrderedItem& at(size_t i) const {
        return Order_[i];
    }

    const TOrderedItem& front() const {
        return Order_.front();
    }

    const TOrderedItem& back() const {
        return Order_.back();
    }

    TVector<TString> GetLogicalNames() const {
        TVector<TString> res;
        res.reserve(Order_.size());
        for (const auto &[name, _]: Order_) {
            res.emplace_back(name);
        }
        return res;
    }

    TVector<TString> GetPhysicalNames() const {
        TVector<TString> res;
        res.reserve(Order_.size());
        for (const auto &[_, name]: Order_) {
            res.emplace_back(name);
        }
        return res;
    }

    bool HasDuplicates() const {
        for (const auto& e: Order_) {
            if (e.PhysicalName != e.LogicalName) {
                return true;
            }
        }
        return false;
    }
private:
    THashMap<TString, TString> GeneratedToOriginal_;
    THashMap<TString, uint64_t> UseCount_;
    THashMap<TString, uint64_t> UseCountLcase_;
    // (name, generated_name)
    TVector<TOrderedItem> Order_;
};

TString FormatColumnOrder(const TMaybe<TColumnOrder>& columnOrder, TMaybe<size_t> maxColumns = {});
ui64 AddColumnOrderHash(const TMaybe<TColumnOrder>& columnOrder, ui64 hash);

class TColumnOrderStorage: public TThrRefBase {
public:
    using TPtr = TIntrusivePtr<TColumnOrderStorage>;
    TColumnOrderStorage() = default;

    TMaybe<TColumnOrder> Lookup(ui64 uniqueId) const {
        auto it = Storage.find(uniqueId);
        if (it == Storage.end()) {
            return {};
        }
        return it->second;
    }

    void Set(ui64 uniqueId, const TColumnOrder& order) {
        Storage[uniqueId] = order;
    }
private:
    THashMap<ui64, TColumnOrder> Storage;
};

enum class EHiddenMode {
    Disable /* "disable" */,
    Force /* "force" */,
    Debug /* "debug" */,
    Auto /* "auto" */
};

enum class EFallbackPolicy {
    Default     /* "default" */,
    Never       /* "never" */,
    Always      /* "always" */
};

enum class ECostBasedOptimizerType {
    Disable /* "disable" */,
    PG /* "pg" */,
    Native /* "native" */
};

enum class EMatchRecognizeStreamingMode {
    Disable,
    Auto,
    Force,
};

enum class EBlockEngineMode {
    Disable /* "disable" */,
    Auto /* "auto" */,
    Force /* "force" */,
};

enum class EEngineType {
    Default /* "default" */,
    Dq /* "dq" */,
    Ytflow /* "ytflow" */,
};

struct TUdfCachedInfo {
    TString NormalizedName;
    const TTypeAnnotationNode* FunctionType = nullptr;
    const TTypeAnnotationNode* RunConfigType = nullptr;
    const TTypeAnnotationNode* NormalizedUserType = nullptr;
    bool SupportsBlocks = false;
    bool IsStrict = false;
    TLangVersion MinLangVer = UnknownLangVersion;
    TLangVersion MaxLangVer = UnknownLangVersion;
};

const TString TypeAnnotationContextComponent = "TypeAnnotationContext";
const TString NowKey = "Now";
const TString RandomKey = "Random";
const TString RandomNumberKey = "RandomNumber";
const TString RandomUuidKey = "RandomUuid";

template <typename T>
inline TString SerializeBinary(const T& value) {
    return TString((const char*)&value, sizeof(T));
}

template <typename T>
inline T DeserializeBinary(const TString& value) {
    return *(const T*)value.data();
}

template <typename T>
inline TString GetRandomKey();

template <>
inline TString GetRandomKey<ui64>() {
    return RandomNumberKey;
}

template <>
inline TString GetRandomKey<double>() {
    return RandomKey;
}

template <>
inline TString GetRandomKey<TGUID>() {
    return RandomUuidKey;
}

struct TTypeAnnotationContext: public TThrRefBase {
    TLangVersion LangVer = UnknownLangVersion;
    TSimpleSharedPtr<NDq::TOrderingsStateMachine> OrderingsFSM;
<<<<<<< HEAD
    TSimpleSharedPtr<NDq::TOrderingsStateMachine> SortingsFSM;
=======
    TLangVersion LangVer = MinLangVersion;
    EBackportCompatibleFeaturesMode BackportMode = EBackportCompatibleFeaturesMode::None;
>>>>>>> 0ca29553
    THashMap<TString, TIntrusivePtr<TOptimizerStatistics::TColumnStatMap>> ColumnStatisticsByTableName;
    THashMap<ui64, std::shared_ptr<TOptimizerStatistics>> StatisticsMap;
    TIntrusivePtr<ITimeProvider> TimeProvider;
    TIntrusivePtr<IRandomProvider> RandomProvider;
    THashMap<TString, TIntrusivePtr<IDataProvider>> DataSourceMap;
    THashMap<TString, TIntrusivePtr<IDataProvider>> DataSinkMap;
    TVector<TIntrusivePtr<IDataProvider>> DataSources;
    TVector<TIntrusivePtr<IDataProvider>> DataSinks;
    TUdfIndex::TPtr UdfIndex;
    TUdfIndexPackageSet::TPtr UdfIndexPackageSet;
    IUdfResolver::TPtr UdfResolver;
    THashMap<TString, IUdfResolver::TImport> UdfImports; // aliases of files that was imported => list of module names
    TUdfModulesTable UdfModules;
    TString PureResultDataSource;
    TVector<TString> AvailablePureResultDataSources;
    TString FullResultDataSink;
    TUserDataStorage::TPtr UserDataStorage;
    TUserDataTable UserDataStorageCrutches;
    TYqlOperationOptions OperationOptions;
    TCredentials::TPtr Credentials = MakeIntrusive<TCredentials>();
    IModuleResolver::TPtr Modules;
    IUrlListerManagerPtr UrlListerManager;
    NUdf::EValidateMode ValidateMode = NUdf::EValidateMode::None;
    bool DisableNativeUdfSupport = false;
    TMaybe<TString> OptLLVM;
    NUdf::ELogLevel RuntimeLogLevel = NUdf::ELogLevel::Info;
    bool IsReadOnly = false;
    TAutoPtr<IGraphTransformer> CustomInstantTypeTransformer;
    bool Diagnostics = false;
    THashMap<ui64, ui32> NodeToOperationId; // UniqueId->PublicId translation
    ui64 EvaluationInProgress = 0;
    THashMap<ui64, const TTypeAnnotationNode*> ExpectedTypes;
    THashMap<ui64, std::vector<const TConstraintNode*>> ExpectedConstraints;
    THashMap<ui64, TColumnOrder> ExpectedColumnOrders;
    THashSet<TString> DisableConstraintCheck;
    bool UdfSupportsYield = false;
    ui32 EvaluateForLimit = 500;
    ui32 EvaluateParallelForLimit = 5000;
    ui32 EvaluateOrderByColumnLimit = 100;
    ui32 PgIterateLimit = 500;
    bool PullUpFlatMapOverJoin = true;
    bool FilterPushdownOverJoinOptionalSide = false;
    bool RotateJoinTree = true;
    bool DeprecatedSQL = false;
    THashMap<std::tuple<TString, TString, const TTypeAnnotationNode*>, TUdfCachedInfo> UdfTypeCache; // (name,typecfg,type)->info
    bool UseTableMetaFromGraph = false;
    bool DiscoveryMode = false;
    bool ForceDq = false;
    bool DqCaptured = false; // TODO: Add before/after recapture transformers
    EFallbackPolicy DqFallbackPolicy = EFallbackPolicy::Default;
    bool StrictTableProps = true;
    bool JsonQueryReturnsJsonDocument = false;
    bool YsonCastToString = true;
    ui32 FolderSubDirsLimit = 1000;
    bool UseBlocks = false;
    EBlockEngineMode BlockEngineMode = EBlockEngineMode::Disable;
    THashMap<TString, size_t> NoBlockRewriteCallableStats;
    THashMap<TString, size_t> NoBlockRewriteTypeStats;
    TMaybe<bool> PgEmitAggApply;
    IArrowResolver::TPtr ArrowResolver;
    TFileStoragePtr FileStorage;
    TQContext QContext;
    ECostBasedOptimizerType CostBasedOptimizer = ECostBasedOptimizerType::Disable;
    bool MatchRecognize = false;
    EMatchRecognizeStreamingMode MatchRecognizeStreaming = EMatchRecognizeStreamingMode::Force;
    i64 TimeOrderRecoverDelay = -10'000'000; //microseconds
    i64 TimeOrderRecoverAhead = 10'000'000; //microseconds
    ui32 TimeOrderRecoverRowLimit = 1'000'000;
    // compatibility with v0 or raw s-expression code
    bool OrderedColumns = false;
    bool DeriveColumnOrder = false;
    TColumnOrderStorage::TPtr ColumnOrderStorage = new TColumnOrderStorage;
    THashSet<TString> OptimizerFlags;
    THashSet<TString> PeepholeFlags;
    bool StreamLookupJoin = false;
    ui32 MaxAggPushdownPredicates = 6; // algorithm complexity is O(2^N)
    ui32 PruneKeysMemLimit = 128 * 1024 * 1024;

    TMaybe<TColumnOrder> LookupColumnOrder(const TExprNode& node) const;
    IGraphTransformer::TStatus SetColumnOrder(const TExprNode& node, const TColumnOrder& columnOrder, TExprContext& ctx);

    // cached constants
    std::optional<ui64> CachedNow;
    std::tuple<std::optional<ui64>, std::optional<double>, std::optional<TGUID>> CachedRandom;

    std::optional<bool> InitializeResult;
    EHiddenMode HiddenMode = EHiddenMode::Disable;
    EEngineType EngineType = EEngineType::Default;

    // temporary flag to skip applying ExpandPg rules
    bool IgnoreExpandPg = false;

    template <typename T>
    T GetRandom() const noexcept;

    template <typename T>
    T GetCachedRandom() {
        auto& cached = std::get<std::optional<T>>(CachedRandom);
        if (!cached) {
            if (QContext.CanRead()) {
                auto item = QContext.GetReader()->Get({TypeAnnotationContextComponent, GetRandomKey<T>()}).GetValueSync();
                if (!item) {
                    throw yexception() << "Missing replay data";
                }

                cached = DeserializeBinary<T>(item->Value);
            } else {
                cached = GetRandom<T>();
                if (QContext.CanWrite()) {
                    QContext.GetWriter()->Put({TypeAnnotationContextComponent, GetRandomKey<T>()}, SerializeBinary<T>(*cached)).GetValueSync();
                }
            }
        }
        return *cached;
    }

    ui64 GetCachedNow() {
        if (!CachedNow) {
            if (QContext.CanRead()) {
                auto item = QContext.GetReader()->Get({TypeAnnotationContextComponent, NowKey}).GetValueSync();
                if (!item) {
                    throw yexception() << "Missing replay data";
                }

                CachedNow = DeserializeBinary<ui64>(item->Value);
            } else {
                CachedNow = TimeProvider->Now().GetValue();
                if (QContext.CanWrite()) {
                    QContext.GetWriter()->Put({TypeAnnotationContextComponent, NowKey}, SerializeBinary<ui64>(*CachedNow)).GetValueSync();
                }
            }
        }
        return *CachedNow;
    }

    void AddDataSource(TStringBuf name, TIntrusivePtr<IDataProvider> provider) {
        DataSourceMap[name] = provider;
        DataSources.push_back(std::move(provider));
    }

    void AddDataSource(const THashSet<TString>& names, TIntrusivePtr<IDataProvider> provider) {
        for (auto name: names) {
            DataSourceMap[name] = provider;
        }
        DataSources.push_back(std::move(provider));
    }

    void AddDataSink(TStringBuf name, TIntrusivePtr<IDataProvider> provider) {
        DataSinkMap[name] = provider;
        DataSinks.push_back(std::move(provider));
    }

    void AddDataSink(const THashSet<TString>& names, TIntrusivePtr<IDataProvider> provider) {
        for (auto name: names) {
            DataSinkMap[name] = provider;
        }
        DataSinks.push_back(std::move(provider));
    }

    bool Initialize(TExprContext& ctx);
    bool DoInitialize(TExprContext& ctx);

    TString GetDefaultDataSource() const;

    TMaybe<ui32> TranslateOperationId(ui64 id) const {
        auto it = NodeToOperationId.find(id);
        return it == NodeToOperationId.end() ? Nothing() : MakeMaybe(it->second);
    }

    bool IsConstraintCheckEnabled(TStringBuf name) const {
        return DisableConstraintCheck.find(name) == DisableConstraintCheck.end();
    }

    template <class TConstraint>
    bool IsConstraintCheckEnabled() const {
        return DisableConstraintCheck.find(TConstraint::Name()) == DisableConstraintCheck.end();
    }

    void Reset();

    /**
     * Helper method to check statistics in type annotation context
     */
    bool ContainsStats(const TExprNode* input) {
        return StatisticsMap.contains(input ? input->UniqueId() : 0);
    }

    /**
     * Helper method to fetch statistics from type annotation context
     */
    std::shared_ptr<TOptimizerStatistics> GetStats(const TExprNode* input) const {
        return StatisticsMap.Value(input ? input->UniqueId() : 0, std::shared_ptr<TOptimizerStatistics>(nullptr));
    }

    /**
     * Helper method to set statistics in type annotation context
     */
    void SetStats(const TExprNode* input, std::shared_ptr<TOptimizerStatistics> stats) {
        StatisticsMap[input ? input->UniqueId() : 0] = stats;
    }

    bool IsBlockEngineEnabled() const {
        return BlockEngineMode != EBlockEngineMode::Disable || UseBlocks;
    }

    void IncNoBlockCallable(TStringBuf callableName);
    void IncNoBlockType(const TTypeAnnotationNode& type);
    void IncNoBlockType(ETypeAnnotationKind kind);
    void IncNoBlockType(NUdf::EDataSlot slot);

    TVector<TString> GetTopNoBlocksCallables(size_t maxCount) const;
    TVector<TString> GetTopNoBlocksTypes(size_t maxCount) const;
};

template <> inline
double TTypeAnnotationContext::GetRandom<double>() const noexcept {
    return RandomProvider->GenRandReal2();
}

template <> inline
ui64 TTypeAnnotationContext::GetRandom<ui64>() const noexcept {
    return RandomProvider->GenRand64();
}

template <> inline
TGUID TTypeAnnotationContext::GetRandom<TGUID>() const noexcept {
    return RandomProvider->GenUuid4();
}

using TTypeAnnotationContextPtr = TIntrusivePtr<TTypeAnnotationContext>;

} // namespace NYql<|MERGE_RESOLUTION|>--- conflicted
+++ resolved
@@ -385,12 +385,9 @@
 struct TTypeAnnotationContext: public TThrRefBase {
     TLangVersion LangVer = UnknownLangVersion;
     TSimpleSharedPtr<NDq::TOrderingsStateMachine> OrderingsFSM;
-<<<<<<< HEAD
     TSimpleSharedPtr<NDq::TOrderingsStateMachine> SortingsFSM;
-=======
     TLangVersion LangVer = MinLangVersion;
     EBackportCompatibleFeaturesMode BackportMode = EBackportCompatibleFeaturesMode::None;
->>>>>>> 0ca29553
     THashMap<TString, TIntrusivePtr<TOptimizerStatistics::TColumnStatMap>> ColumnStatisticsByTableName;
     THashMap<ui64, std::shared_ptr<TOptimizerStatistics>> StatisticsMap;
     TIntrusivePtr<ITimeProvider> TimeProvider;
