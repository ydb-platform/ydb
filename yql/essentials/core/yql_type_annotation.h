#pragma once

#include "yql_data_provider.h"
#include "yql_udf_index_package_set.h"
#include "yql_udf_resolver.h"
#include "yql_user_data_storage.h"
#include "yql_arrow_resolver.h"
#include "yql_statistics.h"

#include <yql/essentials/core/cbo/cbo_interesting_orderings.h>

#include <yql/essentials/public/udf/udf_validate.h>
#include <yql/essentials/public/udf/udf_log.h>
#include <yql/essentials/public/langver/yql_langver.h>
#include <yql/essentials/core/credentials/yql_credentials.h>
#include <yql/essentials/core/url_lister/interface/url_lister_manager.h>
#include <yql/essentials/core/qplayer/storage/interface/yql_qstorage.h>
#include <yql/essentials/ast/yql_expr.h>
#include <yql/essentials/sql/sql.h>

#include <library/cpp/yson/node/node.h>
#include <library/cpp/time_provider/time_provider.h>
#include <library/cpp/random_provider/random_provider.h>
#include <library/cpp/enumbitset/enumbitset.h>

#include <util/generic/hash.h>
#include <util/generic/hash_set.h>
#include <util/generic/set.h>
#include <util/generic/vector.h>
#include <util/digest/city.h>

#include <functional>
#include <vector>

namespace NYql {

using TTypeAnnCallableFactory = std::function<TAutoPtr<IGraphTransformer>()>;

class IUrlLoader : public TThrRefBase {
public:
    ~IUrlLoader() = default;

    virtual TString Load(const TString& url, const TString& token) = 0;

    using TPtr = TIntrusivePtr<IUrlLoader>;
};

class TModuleResolver : public IModuleResolver {
public:
    using TModuleChecker = std::function<bool(const TString& query, const TString& fileName, TExprContext& ctx)>;

    TModuleResolver(const NSQLTranslation::TTranslators& translators, TModulesTable&& modules,
        ui64 nextUniqueId, const THashMap<TString, TString>& clusterMapping,
        const THashSet<TString>& sqlFlags, bool optimizeLibraries = true,
        THolder<TExprContext> ownedCtx = {}, TModuleChecker moduleChecker = {})
        : Translators_(translators)
        , OwnedCtx_(std::move(ownedCtx))
        , LibsContext_(nextUniqueId)
        , Modules_(std::move(modules))
        , ClusterMapping_(clusterMapping)
        , SqlFlags_(sqlFlags)
        , ModuleChecker_(moduleChecker)
        , OptimizeLibraries_(optimizeLibraries)
    {
        if (OwnedCtx_) {
            FreezeGuard_ = MakeHolder<TExprContext::TFreezeGuard>(*OwnedCtx_);
        }
    }

    TModuleResolver(const NSQLTranslation::TTranslators& translators, const TModulesTable* parentModules,
        ui64 nextUniqueId, const THashMap<TString, TString>& clusterMapping,
        const THashSet<TString>& sqlFlags, bool optimizeLibraries, const TSet<TString>& knownPackages, const THashMap<TString,
        THashMap<int, TLibraryCohesion>>& libs, const TString& fileAliasPrefix, TModuleChecker moduleChecker)
        : Translators_(translators)
        , ParentModules_(parentModules)
        , LibsContext_(nextUniqueId)
        , KnownPackages_(knownPackages)
        , Libs_(libs)
        , ClusterMapping_(clusterMapping)
        , SqlFlags_(sqlFlags)
        , ModuleChecker_(moduleChecker)
        , OptimizeLibraries_(optimizeLibraries)
        , FileAliasPrefix_(fileAliasPrefix)
    {
    }

    static TString NormalizeModuleName(const TString& path);

    void AttachUserData(TUserDataStorage::TPtr userData) {
        UserData_ = userData;
    }

    void SetUrlLoader(IUrlLoader::TPtr loader) {
        UrlLoader_ = loader;
    }

    void SetParameters(const NYT::TNode& node) {
        Parameters_ = node;
    }

    void SetCredentials(TCredentials::TPtr credentials) {
        Credentials_ = std::move(credentials);
    }

    void SetQContext(const TQContext& qContext) {
        QContext_ = qContext;
    }

    void SetClusterMapping(const THashMap<TString, TString>& clusterMapping) {
        ClusterMapping_ = clusterMapping;
    }
    void SetSqlFlags(const THashSet<TString>& flags) {
        SqlFlags_ = flags;
    }

    void SetModuleChecker(TModuleChecker moduleChecker) {
        ModuleChecker_ = moduleChecker;
    }

    void RegisterPackage(const TString& package) override;
    bool SetPackageDefaultVersion(const TString& package, ui32 version) override;
    const TExportTable* GetModule(const TString& module) const override;
    void WriteStatistics(NYson::TYsonWriter& writer) override;
    bool AddFromFile(const std::string_view& file, TExprContext& ctx, ui16 syntaxVersion, ui32 packageVersion, TPosition pos) final;
    bool AddFromUrl(const std::string_view& file, const std::string_view& url, const std::string_view& tokenName, TExprContext& ctx, ui16 syntaxVersion, ui32 packageVersion, TPosition pos) final;
    bool AddFromMemory(const std::string_view& file, const TString& body, TExprContext& ctx, ui16 syntaxVersion, ui32 packageVersion, TPosition pos) final;
    bool AddFromMemory(const std::string_view& file, const TString& body, TExprContext& ctx, ui16 syntaxVersion, ui32 packageVersion, TPosition pos, TString& moduleName, std::vector<TString>* exports = nullptr, std::vector<TString>* imports = nullptr) final;
    bool Link(TExprContext& ctx) override;
    void UpdateNextUniqueId(TExprContext& ctx) const override;
    ui64 GetNextUniqueId() const override;
    IModuleResolver::TPtr CreateMutableChild() const override;
    void SetFileAliasPrefix(TString&& prefix) override;
    TString GetFileAliasPrefix() const override;

private:
    bool AddFromMemory(const TString& fullName, const TString& moduleName, bool sExpr, const TString& body, TExprContext& ctx, ui16 syntaxVersion, ui32 packageVersion, TPosition pos, std::vector<TString>* exports = nullptr, std::vector<TString>* imports = nullptr);
    THashMap<TString, TLibraryCohesion> FilterLibsByVersion() const;
    static TString ExtractPackageNameFromModule(TStringBuf moduleName);
    TString SubstParameters(const TString& str);

private:
    const NSQLTranslation::TTranslators Translators_;
    THolder<TExprContext> OwnedCtx_;
    const TModulesTable* ParentModules_ = nullptr;
    TUserDataStorage::TPtr UserData_;
    IUrlLoader::TPtr UrlLoader_;
    TMaybe<NYT::TNode> Parameters_;
    TCredentials::TPtr Credentials_;
    TQContext QContext_;
    TExprContext LibsContext_;
    TSet<TString> KnownPackages_;
    THashMap<TString, ui32> PackageVersions_;
    THashMap<TString, THashMap<int, TLibraryCohesion>> Libs_;
    TModulesTable Modules_;
    THashMap<TString, TString> ClusterMapping_;
    THashSet<TString> SqlFlags_;
    TModuleChecker ModuleChecker_;
    const bool OptimizeLibraries_;
    THolder<TExprContext::TFreezeGuard> FreezeGuard_;
    TString FileAliasPrefix_;
    TSet<TString> UsedSuffixes_;
};

bool SplitUdfName(TStringBuf name, TStringBuf& moduleName, TStringBuf& funcName);

struct TUdfInfo {
    TString FileAlias;
    TString Prefix;
};
// external module name -> alias of file and prefix
using TUdfModulesTable = THashMap<TString, TUdfInfo>;

struct TYqlOperationOptions {
    TString Runner;
    TMaybe<TString> AuthenticatedUser;
    TMaybe<TString> Id;
    TMaybe<TString> SharedId;
    TMaybe<TString> QueryName;
    TMaybe<TString> Title;
    TMaybe<TString> Url;
    TMaybe<TString> AttrsYson;
    TMaybe<NYT::TNode> ParametersYson;
};

class TColumnOrder {
public:
    struct TOrderedItem {
        TString LogicalName;
        TString PhysicalName;
        TOrderedItem(const TString& logical, const TString& physical) : LogicalName(logical), PhysicalName(physical) {}
        TOrderedItem(TOrderedItem&&) = default;
        TOrderedItem(const TOrderedItem&) = default;
        TOrderedItem& operator=(const TOrderedItem&) = default;
        bool operator==(const TOrderedItem& other) const {
            return LogicalName == other.LogicalName && PhysicalName == other.PhysicalName;
        }
    };
    TColumnOrder() = default;
    TColumnOrder(const TColumnOrder&) = default;
    TColumnOrder(TColumnOrder&&) = default;
    TColumnOrder& operator=(const TColumnOrder&);
    explicit TColumnOrder(const TVector<TString>& order);
    TString AddColumn(const TString& name);

    bool IsDuplicatedIgnoreCase(const TString& name) const;

    void Shrink(size_t remain);

    void Reserve(size_t);
    void EraseIf(const std::function<bool(const TString&)>& fn);
    void EraseIf(const std::function<bool(const TOrderedItem&)>& fn);
    void Clear();

    size_t Size() const;

    TString Find(const TString&) const;

    TVector<TOrderedItem>::const_pointer begin() const {
        return Order_.cbegin();
    }

    TVector<TOrderedItem>::const_pointer end() const {
        return Order_.cend();
    }

    const TOrderedItem& operator[](size_t i) const {
        return Order_[i];
    }

    bool operator==(const TColumnOrder& other) const {
        return Order_ == other.Order_;
    }

    const TOrderedItem& at(size_t i) const {
        return Order_[i];
    }

    const TOrderedItem& front() const {
        return Order_.front();
    }

    const TOrderedItem& back() const {
        return Order_.back();
    }

    TVector<TString> GetLogicalNames() const {
        TVector<TString> res;
        res.reserve(Order_.size());
        for (const auto &[name, _]: Order_) {
            res.emplace_back(name);
        }
        return res;
    }

    TVector<TString> GetPhysicalNames() const {
        TVector<TString> res;
        res.reserve(Order_.size());
        for (const auto &[_, name]: Order_) {
            res.emplace_back(name);
        }
        return res;
    }

    bool HasDuplicates() const {
        for (const auto& e: Order_) {
            if (e.PhysicalName != e.LogicalName) {
                return true;
            }
        }
        return false;
    }
private:
    THashMap<TString, TString> GeneratedToOriginal_;
    THashMap<TString, uint64_t> UseCount_;
    THashMap<TString, uint64_t> UseCountLcase_;
    // (name, generated_name)
    TVector<TOrderedItem> Order_;
};

TString FormatColumnOrder(const TMaybe<TColumnOrder>& columnOrder, TMaybe<size_t> maxColumns = {});
ui64 AddColumnOrderHash(const TMaybe<TColumnOrder>& columnOrder, ui64 hash);

class TColumnOrderStorage: public TThrRefBase {
public:
    using TPtr = TIntrusivePtr<TColumnOrderStorage>;
    TColumnOrderStorage() = default;

    TMaybe<TColumnOrder> Lookup(ui64 uniqueId) const {
        auto it = Storage_.find(uniqueId);
        if (it == Storage_.end()) {
            return {};
        }
        return it->second;
    }

    void Set(ui64 uniqueId, const TColumnOrder& order) {
        Storage_[uniqueId] = order;
    }
private:
    THashMap<ui64, TColumnOrder> Storage_;
};

enum class EHiddenMode {
    Disable /* "disable" */,
    Force /* "force" */,
    Debug /* "debug" */,
    Auto /* "auto" */
};

enum class EFallbackPolicy {
    Default     /* "default" */,
    Never       /* "never" */,
    Always      /* "always" */
};

enum class ECostBasedOptimizerType {
    Disable /* "disable" */,
    PG /* "pg" */,
    Native /* "native" */
};

enum class EMatchRecognizeStreamingMode {
    Disable,
    Auto,
    Force,
};

enum class EBlockEngineMode {
    Disable /* "disable" */,
    Auto /* "auto" */,
    Force /* "force" */,
};

enum class EEngineType {
    Default /* "default" */,
    Dq /* "dq" */,
    Ytflow /* "ytflow" */,
};

struct TUdfCachedInfo {
    TString NormalizedName;
    const TTypeAnnotationNode* FunctionType = nullptr;
    const TTypeAnnotationNode* RunConfigType = nullptr;
    const TTypeAnnotationNode* NormalizedUserType = nullptr;
    bool SupportsBlocks = false;
    bool IsStrict = false;
    TLangVersion MinLangVer = UnknownLangVersion;
    TLangVersion MaxLangVer = UnknownLangVersion;
};

const TString TypeAnnotationContextComponent = "TypeAnnotationContext";
const TString NowKey = "Now";
const TString RandomKey = "Random";
const TString RandomNumberKey = "RandomNumber";
const TString RandomUuidKey = "RandomUuid";

template <typename T>
inline TString SerializeBinary(const T& value) {
    return TString((const char*)&value, sizeof(T));
}

template <typename T>
inline T DeserializeBinary(const TString& value) {
    return *(const T*)value.data();
}

template <typename T>
inline TString GetRandomKey();

template <>
inline TString GetRandomKey<ui64>() {
    return RandomNumberKey;
}

template <>
inline TString GetRandomKey<double>() {
    return RandomKey;
}

template <>
inline TString GetRandomKey<TGUID>() {
    return RandomUuidKey;
}

struct TTypeAnnotationContext: public TThrRefBase {
    TSimpleSharedPtr<NDq::TOrderingsStateMachine> SortingsFSM;
    TSimpleSharedPtr<NDq::TOrderingsStateMachine> OrderingsFSM;
    TLangVersion LangVer = MinLangVersion;
<<<<<<< HEAD
=======
    EBackportCompatibleFeaturesMode BackportMode = EBackportCompatibleFeaturesMode::None;
    bool UseTypeDiffForConvertToError = false;
>>>>>>> 832cd121
    THashMap<TString, TIntrusivePtr<TOptimizerStatistics::TColumnStatMap>> ColumnStatisticsByTableName;
    THashMap<ui64, std::shared_ptr<TOptimizerStatistics>> StatisticsMap;
    TIntrusivePtr<ITimeProvider> TimeProvider;
    TIntrusivePtr<IRandomProvider> RandomProvider;
    THashMap<TString, TIntrusivePtr<IDataProvider>> DataSourceMap;
    THashMap<TString, TIntrusivePtr<IDataProvider>> DataSinkMap;
    TVector<TIntrusivePtr<IDataProvider>> DataSources;
    TVector<TIntrusivePtr<IDataProvider>> DataSinks;
    TUdfIndex::TPtr UdfIndex;
    TUdfIndexPackageSet::TPtr UdfIndexPackageSet;
    IUdfResolver::TPtr UdfResolver;
    THashMap<TString, IUdfResolver::TImport> UdfImports; // aliases of files that was imported => list of module names
    TUdfModulesTable UdfModules;
    TString PureResultDataSource;
    TVector<TString> AvailablePureResultDataSources;
    TString FullResultDataSink;
    TUserDataStorage::TPtr UserDataStorage;
    TUserDataTable UserDataStorageCrutches;
    TYqlOperationOptions OperationOptions;
    TCredentials::TPtr Credentials = MakeIntrusive<TCredentials>();
    IModuleResolver::TPtr Modules;
    IUrlListerManagerPtr UrlListerManager;
    NUdf::EValidateMode ValidateMode = NUdf::EValidateMode::None;
    bool DisableNativeUdfSupport = false;
    TMaybe<TString> OptLLVM;
    NUdf::ELogLevel RuntimeLogLevel = NUdf::ELogLevel::Info;
    bool IsReadOnly = false;
    TAutoPtr<IGraphTransformer> CustomInstantTypeTransformer;
    bool Diagnostics = false;
    THashMap<ui64, ui32> NodeToOperationId; // UniqueId->PublicId translation
    ui64 EvaluationInProgress = 0;
    THashMap<ui64, const TTypeAnnotationNode*> ExpectedTypes;
    THashMap<ui64, std::vector<const TConstraintNode*>> ExpectedConstraints;
    THashMap<ui64, TColumnOrder> ExpectedColumnOrders;
    THashSet<TString> DisableConstraintCheck;
    bool UdfSupportsYield = false;
    ui32 EvaluateForLimit = 500;
    ui32 EvaluateParallelForLimit = 5000;
    ui32 EvaluateOrderByColumnLimit = 100;
    ui32 PgIterateLimit = 500;
    bool PullUpFlatMapOverJoin = true;
    bool FilterPushdownOverJoinOptionalSide = false;
    bool RotateJoinTree = true;
    bool DeprecatedSQL = false;
    THashMap<std::tuple<TString, TString, const TTypeAnnotationNode*>, TUdfCachedInfo> UdfTypeCache; // (name,typecfg,type)->info
    bool UseTableMetaFromGraph = false;
    bool DiscoveryMode = false;
    bool ForceDq = false;
    bool DqCaptured = false; // TODO: Add before/after recapture transformers
    EFallbackPolicy DqFallbackPolicy = EFallbackPolicy::Default;
    bool StrictTableProps = true;
    bool JsonQueryReturnsJsonDocument = false;
    bool YsonCastToString = true;
    ui32 FolderSubDirsLimit = 1000;
    bool UseBlocks = false;
    EBlockEngineMode BlockEngineMode = EBlockEngineMode::Disable;
    THashMap<TString, size_t> NoBlockRewriteCallableStats;
    THashMap<TString, size_t> NoBlockRewriteTypeStats;
    TMaybe<bool> PgEmitAggApply;
    IArrowResolver::TPtr ArrowResolver;
    TFileStoragePtr FileStorage;
    TQContext QContext;
    ECostBasedOptimizerType CostBasedOptimizer = ECostBasedOptimizerType::Disable;
    bool MatchRecognize = false;
    EMatchRecognizeStreamingMode MatchRecognizeStreaming = EMatchRecognizeStreamingMode::Force;
    i64 TimeOrderRecoverDelay = -10'000'000; //microseconds
    i64 TimeOrderRecoverAhead = 10'000'000; //microseconds
    ui32 TimeOrderRecoverRowLimit = 1'000'000;
    // compatibility with v0 or raw s-expression code
    bool OrderedColumns = false;
    bool DeriveColumnOrder = false;
    TColumnOrderStorage::TPtr ColumnOrderStorage = new TColumnOrderStorage;
    THashSet<TString> OptimizerFlags;
    THashSet<TString> PeepholeFlags;
    bool StreamLookupJoin = false;
    ui32 MaxAggPushdownPredicates = 6; // algorithm complexity is O(2^N)
    ui32 PruneKeysMemLimit = 128 * 1024 * 1024;

    TMaybe<TColumnOrder> LookupColumnOrder(const TExprNode& node) const;
    IGraphTransformer::TStatus SetColumnOrder(const TExprNode& node, const TColumnOrder& columnOrder, TExprContext& ctx);

    // cached constants
    std::optional<ui64> CachedNow;
    std::tuple<std::optional<ui64>, std::optional<double>, std::optional<TGUID>> CachedRandom;

    std::optional<bool> InitializeResult;
    EHiddenMode HiddenMode = EHiddenMode::Disable;
    EEngineType EngineType = EEngineType::Default;

    // temporary flag to skip applying ExpandPg rules
    bool IgnoreExpandPg = false;

    template <typename T>
    T GetRandom() const noexcept;

    template <typename T>
    T GetCachedRandom() {
        auto& cached = std::get<std::optional<T>>(CachedRandom);
        if (!cached) {
            if (QContext.CanRead()) {
                auto item = QContext.GetReader()->Get({TypeAnnotationContextComponent, GetRandomKey<T>()}).GetValueSync();
                if (!item) {
                    throw yexception() << "Missing replay data";
                }

                cached = DeserializeBinary<T>(item->Value);
            } else {
                cached = GetRandom<T>();
                if (QContext.CanWrite()) {
                    QContext.GetWriter()->Put({TypeAnnotationContextComponent, GetRandomKey<T>()}, SerializeBinary<T>(*cached)).GetValueSync();
                }
            }
        }
        return *cached;
    }

    ui64 GetCachedNow() {
        if (!CachedNow) {
            if (QContext.CanRead()) {
                auto item = QContext.GetReader()->Get({TypeAnnotationContextComponent, NowKey}).GetValueSync();
                if (!item) {
                    throw yexception() << "Missing replay data";
                }

                CachedNow = DeserializeBinary<ui64>(item->Value);
            } else {
                CachedNow = TimeProvider->Now().GetValue();
                if (QContext.CanWrite()) {
                    QContext.GetWriter()->Put({TypeAnnotationContextComponent, NowKey}, SerializeBinary<ui64>(*CachedNow)).GetValueSync();
                }
            }
        }
        return *CachedNow;
    }

    void AddDataSource(TStringBuf name, TIntrusivePtr<IDataProvider> provider) {
        DataSourceMap[name] = provider;
        DataSources.push_back(std::move(provider));
    }

    void AddDataSource(const THashSet<TString>& names, TIntrusivePtr<IDataProvider> provider) {
        for (auto name: names) {
            DataSourceMap[name] = provider;
        }
        DataSources.push_back(std::move(provider));
    }

    void AddDataSink(TStringBuf name, TIntrusivePtr<IDataProvider> provider) {
        DataSinkMap[name] = provider;
        DataSinks.push_back(std::move(provider));
    }

    void AddDataSink(const THashSet<TString>& names, TIntrusivePtr<IDataProvider> provider) {
        for (auto name: names) {
            DataSinkMap[name] = provider;
        }
        DataSinks.push_back(std::move(provider));
    }

    bool Initialize(TExprContext& ctx);
    bool DoInitialize(TExprContext& ctx);

    TString GetDefaultDataSource() const;

    TMaybe<ui32> TranslateOperationId(ui64 id) const {
        auto it = NodeToOperationId.find(id);
        return it == NodeToOperationId.end() ? Nothing() : MakeMaybe(it->second);
    }

    bool IsConstraintCheckEnabled(TStringBuf name) const {
        return DisableConstraintCheck.find(name) == DisableConstraintCheck.end();
    }

    template <class TConstraint>
    bool IsConstraintCheckEnabled() const {
        return DisableConstraintCheck.find(TConstraint::Name()) == DisableConstraintCheck.end();
    }

    void Reset();

    /**
     * Helper method to check statistics in type annotation context
     */
    bool ContainsStats(const TExprNode* input) {
        return StatisticsMap.contains(input ? input->UniqueId() : 0);
    }

    /**
     * Helper method to fetch statistics from type annotation context
     */
    std::shared_ptr<TOptimizerStatistics> GetStats(const TExprNode* input) const {
        return StatisticsMap.Value(input ? input->UniqueId() : 0, std::shared_ptr<TOptimizerStatistics>(nullptr));
    }

    /**
     * Helper method to set statistics in type annotation context
     */
    void SetStats(const TExprNode* input, std::shared_ptr<TOptimizerStatistics> stats) {
        StatisticsMap[input ? input->UniqueId() : 0] = stats;
    }

    bool IsBlockEngineEnabled() const {
        return BlockEngineMode != EBlockEngineMode::Disable || UseBlocks;
    }

    void IncNoBlockCallable(TStringBuf callableName);
    void IncNoBlockType(const TTypeAnnotationNode& type);
    void IncNoBlockType(ETypeAnnotationKind kind);
    void IncNoBlockType(NUdf::EDataSlot slot);

    TVector<TString> GetTopNoBlocksCallables(size_t maxCount) const;
    TVector<TString> GetTopNoBlocksTypes(size_t maxCount) const;
};

template <> inline
double TTypeAnnotationContext::GetRandom<double>() const noexcept {
    return RandomProvider->GenRandReal2();
}

template <> inline
ui64 TTypeAnnotationContext::GetRandom<ui64>() const noexcept {
    return RandomProvider->GenRand64();
}

template <> inline
TGUID TTypeAnnotationContext::GetRandom<TGUID>() const noexcept {
    return RandomProvider->GenUuid4();
}

using TTypeAnnotationContextPtr = TIntrusivePtr<TTypeAnnotationContext>;

} // namespace NYql<|MERGE_RESOLUTION|>--- conflicted
+++ resolved
@@ -386,11 +386,8 @@
     TSimpleSharedPtr<NDq::TOrderingsStateMachine> SortingsFSM;
     TSimpleSharedPtr<NDq::TOrderingsStateMachine> OrderingsFSM;
     TLangVersion LangVer = MinLangVersion;
-<<<<<<< HEAD
-=======
     EBackportCompatibleFeaturesMode BackportMode = EBackportCompatibleFeaturesMode::None;
     bool UseTypeDiffForConvertToError = false;
->>>>>>> 832cd121
     THashMap<TString, TIntrusivePtr<TOptimizerStatistics::TColumnStatMap>> ColumnStatisticsByTableName;
     THashMap<ui64, std::shared_ptr<TOptimizerStatistics>> StatisticsMap;
     TIntrusivePtr<ITimeProvider> TimeProvider;
