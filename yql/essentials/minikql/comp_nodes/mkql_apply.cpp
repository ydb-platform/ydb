#include "mkql_apply.h"

#include <yql/essentials/minikql/computation/mkql_block_impl.h>
#include <yql/essentials/minikql/computation/mkql_computation_node_codegen.h> // Y_IGNORE
#include <yql/essentials/minikql/computation/mkql_computation_node_holders.h>
#include <yql/essentials/minikql/mkql_node_cast.h>
#include <library/cpp/containers/stack_array/stack_array.h>
#include <yql/essentials/minikql/computation/mkql_computation_node_holders.h>
#include <yql/essentials/minikql/computation/mkql_value_builder.h>

namespace NKikimr {
namespace NMiniKQL {

namespace {

class TApplyWrapper: public TMutableCodegeneratorPtrNode<TApplyWrapper> {
    typedef TMutableCodegeneratorPtrNode<TApplyWrapper> TBaseComputation;

public:
    struct TKernelState: public arrow::compute::KernelState {
        TKernelState(ui32 argsCount)
            : Alloc(__LOCATION__)
            , MemInfo("Apply")
            , HolderFactory(Alloc.Ref(), MemInfo)
            , ValueBuilder(HolderFactory, NUdf::EValidatePolicy::Exception)
            , Args(argsCount)
        {
            Alloc.Ref().EnableArrowTracking = false;
            Alloc.Release();
        }

        ~TKernelState()
        {
            Alloc.Acquire();
        }

        TScopedAlloc Alloc;
        TMemoryUsageInfo MemInfo;
        THolderFactory HolderFactory;
        TDefaultValueBuilder ValueBuilder;
        TVector<NUdf::TUnboxedValue> Args;
    };

    class TArrowNode: public IArrowKernelComputationNode {
    public:
        TArrowNode(const TApplyWrapper* parent, const NUdf::TUnboxedValue& callable, TType* returnType, const TVector<TType*>& argsTypes)
            : Parent_(parent)
            , Callable_(callable)
            , ArgsValuesDescr_(ToValueDescr(argsTypes))
            , Kernel_(ConvertToInputTypes(argsTypes), ConvertToOutputType(returnType), [this](arrow::compute::KernelContext* ctx, const arrow::compute::ExecBatch& batch, arrow::Datum* res) {
                auto& state = dynamic_cast<TKernelState&>(*ctx->state());
                auto guard = Guard(state.Alloc);
                Y_ENSURE(batch.values.size() == state.Args.size());
                for (ui32 i = 0; i < batch.values.size(); ++i) {
                    state.Args[i] = state.HolderFactory.CreateArrowBlock(arrow::Datum(batch.values[i]));
                }

                const auto& ret = Callable_.Run(&state.ValueBuilder, state.Args.data());
                *res = TArrowBlock::From(ret).GetDatum();
                return arrow::Status::OK();
            })
        {
            Kernel_.null_handling = arrow::compute::NullHandling::COMPUTED_NO_PREALLOCATE;
            Kernel_.mem_allocation = arrow::compute::MemAllocation::NO_PREALLOCATE;
            Kernel_.init = [argsCount = argsTypes.size()](arrow::compute::KernelContext*, const arrow::compute::KernelInitArgs&) {
                auto state = std::make_unique<TKernelState>(argsCount);
                return arrow::Result(std::move(state));
            };
        }

        TStringBuf GetKernelName() const final {
            return "Apply";
        }

        const arrow::compute::ScalarKernel& GetArrowKernel() const {
            return Kernel_;
        }

        const std::vector<arrow::ValueDescr>& GetArgsDesc() const {
            return ArgsValuesDescr_;
        }

        const IComputationNode* GetArgument(ui32 index) const {
            return Parent_->ArgNodes[index];
        }

    private:
        const TApplyWrapper* Parent_;
        const NUdf::TUnboxedValue Callable_;
        const std::vector<arrow::ValueDescr> ArgsValuesDescr_;
        arrow::compute::ScalarKernel Kernel_;
    };
    friend class TArrowNode;

    TApplyWrapper(TComputationMutables& mutables, EValueRepresentation kind, IComputationNode* callableNode,
                  TComputationNodePtrVector&& argNodes, ui32 usedArgs, const NUdf::TSourcePosition& pos, TCallableType* callableType)
        : TBaseComputation(mutables, kind)
        , CallableNode(callableNode)
        , ArgNodes(std::move(argNodes))
        , UsedArgs(usedArgs)
        , Position(pos)
        , CallableType(callableType)
    {
        Stateless_ = false;
    }

    std::unique_ptr<IArrowKernelComputationNode> PrepareArrowKernelComputationNode(TComputationContext& ctx) const final {
        if (UsedArgs != CallableType->GetArgumentsCount()) {
            return {};
        }

        std::shared_ptr<arrow::DataType> t;
        if (!CallableType->GetReturnType()->IsBlock() ||
            !ConvertArrowType(AS_TYPE(TBlockType, CallableType->GetReturnType())->GetItemType(), t)) {
            return {};
        }

        TVector<TType*> argsTypes;
        for (ui32 i = 0; i < CallableType->GetArgumentsCount(); ++i) {
            argsTypes.push_back(CallableType->GetArgumentType(i));
            if (!CallableType->GetArgumentType(i)->IsBlock() ||
                !ConvertArrowType(AS_TYPE(TBlockType, CallableType->GetArgumentType(i))->GetItemType(), t)) {
                return {};
            }
        }

        const auto callable = CallableNode->GetValue(ctx);
        return std::make_unique<TArrowNode>(this, callable, CallableType->GetReturnType(), argsTypes);
    }

    NUdf::TUnboxedValue DoCalculate(TComputationContext& ctx) const {
        NStackArray::TStackArray<NUdf::TUnboxedValue> values(ALLOC_ON_STACK(NUdf::TUnboxedValue, UsedArgs));
        for (size_t i = 0; i < UsedArgs; ++i) {
            if (const auto valueNode = ArgNodes[i]) {
                values[i] = valueNode->GetValue(ctx);
            }
        }

        const auto callable = CallableNode->GetValue(ctx);
        const auto prev = ctx.CalleePosition;
        ctx.CalleePosition = &Position;
        const auto ret = callable.Run(ctx.Builder, values.data());
        ctx.CalleePosition = prev;
        return ret;
    }

#ifndef MKQL_DISABLE_CODEGEN
    void DoGenerateGetValue(const TCodegenContext& ctx, Value* pointer, BasicBlock*& block) const {
        auto& context = ctx.Codegen.GetContext();

        const auto idxType = Type::getInt32Ty(context);
        const auto valType = Type::getInt128Ty(context);
        const auto arrayType = ArrayType::get(valType, ArgNodes.size());
<<<<<<< HEAD
        const auto args = *Stateless_ || ctx.AlwaysInline ?
            new AllocaInst(arrayType, 0U, "args", --ctx.Func->getEntryBlock().end()):
            new AllocaInst(arrayType, 0U, "args", block);
=======
        const auto args = *Stateless_ || ctx.AlwaysInline ? new AllocaInst(arrayType, 0U, "args", &ctx.Func->getEntryBlock().back()) : new AllocaInst(arrayType, 0U, "args", block);
>>>>>>> 4490f978

        ui32 i = 0;
        std::vector<std::pair<Value*, EValueRepresentation>> argsv;
        argsv.reserve(ArgNodes.size());
        for (const auto node : ArgNodes) {
            const auto argPtr = GetElementPtrInst::CreateInBounds(arrayType, args, {ConstantInt::get(idxType, 0), ConstantInt::get(idxType, i++)}, "arg_ptr", block);
            if (node) {
                GetNodeValue(argPtr, node, ctx, block);
                argsv.emplace_back(argPtr, node->GetRepresentation());
            } else {
                new StoreInst(ConstantInt::get(valType, 0), argPtr, block);
            }
        }

        if (const auto codegen = dynamic_cast<ICodegeneratorRunNode*>(CallableNode)) {
            codegen->CreateRun(ctx, block, pointer, args);
        } else {
            const auto callable = GetNodeValue(CallableNode, ctx, block);
            const auto calleePtr = GetElementPtrInst::CreateInBounds(GetCompContextType(context), ctx.Ctx, {ConstantInt::get(idxType, 0), ConstantInt::get(idxType, 6)}, "callee_ptr", block);
            const auto previous = new LoadInst(PointerType::getUnqual(GetSourcePosType(context)), calleePtr, "previous", block);
            const auto callee = CastInst::Create(Instruction::IntToPtr, ConstantInt::get(Type::getInt64Ty(context), ui64(&Position)), previous->getType(), "callee", block);
            new StoreInst(callee, calleePtr, block);
            CallBoxedValueVirtualMethod<NUdf::TBoxedValueAccessor::EMethod::Run>(pointer, callable, ctx.Codegen, block, ctx.GetBuilder(), args);
            new StoreInst(previous, calleePtr, block);
            if (CallableNode->IsTemporaryValue()) {
                CleanupBoxed(callable, ctx, block);
            }
        }
        for (const auto& arg : argsv) {
            ValueUnRef(arg.second, arg.first, ctx, block);
        }
    }
#endif
private:
    void RegisterDependencies() const final {
        DependsOn(CallableNode);
        for (const auto node : ArgNodes) {
            if (node) {
                DependsOn(node);
            }
        }
    }

    IComputationNode* const CallableNode;
    const TComputationNodePtrVector ArgNodes;
    const ui32 UsedArgs;
    const NUdf::TSourcePosition Position;
    TCallableType* CallableType;
};

} // namespace

IComputationNode* WrapApply(TCallable& callable, const TComputationNodeFactoryContext& ctx) {
    MKQL_ENSURE(callable.GetInputsCount() >= 5, "Expected at least 5 arguments");
    constexpr size_t posArgs = 3;

    const auto function = callable.GetInput(0);
    MKQL_ENSURE(!function.IsImmediate() && function.GetNode()->GetType()->IsCallable(),
                "First argument of Apply must be a callable");

    const auto functionCallable = static_cast<TCallable*>(function.GetNode());
    const auto returnType = functionCallable->GetType()->GetReturnType();
    MKQL_ENSURE(returnType->IsCallable(), "Expected callable as return type");

    const TStringBuf file = AS_VALUE(TDataLiteral, callable.GetInput(2))->AsValue().AsStringRef();
    const ui32 row = AS_VALUE(TDataLiteral, callable.GetInput(3))->AsValue().Get<ui32>();
    const ui32 column = AS_VALUE(TDataLiteral, callable.GetInput(4))->AsValue().Get<ui32>();

    const ui32 inputsCount = callable.GetInputsCount() - posArgs;
    const ui32 argsCount = inputsCount - 2;

    const ui32 dependentCount = AS_VALUE(TDataLiteral, callable.GetInput(1))->AsValue().Get<ui32>();
    MKQL_ENSURE(dependentCount <= argsCount, "Too many dependent nodes");
    const ui32 usedArgs = argsCount - dependentCount;

    auto callableType = static_cast<TCallableType*>(returnType);
    MKQL_ENSURE(usedArgs <= callableType->GetArgumentsCount(), "Too many arguments");
    MKQL_ENSURE(usedArgs >= callableType->GetArgumentsCount() - callableType->GetOptionalArgumentsCount(), "Too few arguments");

    TComputationNodePtrVector argNodes(callableType->GetArgumentsCount() + dependentCount);
    for (ui32 i = 2; i < 2 + usedArgs; ++i) {
        argNodes[i - 2] = LocateNode(ctx.NodeLocator, callable, i + posArgs);
    }

    for (ui32 i = 2 + usedArgs; i < inputsCount; ++i) {
        argNodes[callableType->GetArgumentsCount() + i - 2 - usedArgs] = LocateNode(ctx.NodeLocator, callable, i + posArgs);
    }

    auto functionNode = LocateNode(ctx.NodeLocator, callable, 0);
    return new TApplyWrapper(ctx.Mutables, GetValueRepresentation(callable.GetType()->GetReturnType()), functionNode, std::move(argNodes),
                             callableType->GetArgumentsCount(), NUdf::TSourcePosition(row, column, file), callableType);
}

} // namespace NMiniKQL
} // namespace NKikimr<|MERGE_RESOLUTION|>--- conflicted
+++ resolved
@@ -151,13 +151,7 @@
         const auto idxType = Type::getInt32Ty(context);
         const auto valType = Type::getInt128Ty(context);
         const auto arrayType = ArrayType::get(valType, ArgNodes.size());
-<<<<<<< HEAD
-        const auto args = *Stateless_ || ctx.AlwaysInline ?
-            new AllocaInst(arrayType, 0U, "args", --ctx.Func->getEntryBlock().end()):
-            new AllocaInst(arrayType, 0U, "args", block);
-=======
         const auto args = *Stateless_ || ctx.AlwaysInline ? new AllocaInst(arrayType, 0U, "args", &ctx.Func->getEntryBlock().back()) : new AllocaInst(arrayType, 0U, "args", block);
->>>>>>> 4490f978
 
         ui32 i = 0;
         std::vector<std::pair<Value*, EValueRepresentation>> argsv;
