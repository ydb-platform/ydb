--- conflicted
+++ resolved
@@ -809,13 +809,7 @@
                 block = smsk;
 
                 const auto arrayType = ArrayType::get(Type::getInt64Ty(context), UseOnStack);
-<<<<<<< HEAD
-                const auto array = *Stateless_ || ctx.AlwaysInline ?
-                    new AllocaInst(arrayType, 0U, "array", --ctx.Func->getEntryBlock().end()):
-                    new AllocaInst(arrayType, 0U, "array", block);
-=======
                 const auto array = *Stateless_ || ctx.AlwaysInline ? new AllocaInst(arrayType, 0U, "array", &ctx.Func->getEntryBlock().back()) : new AllocaInst(arrayType, 0U, "array", block);
->>>>>>> 4490f978
                 const auto ptr = GetElementPtrInst::CreateInBounds(arrayType, array, {zeroSize, zeroSize}, "ptr", block);
 
                 bits->addIncoming(ptr, block);
@@ -911,13 +905,7 @@
             }
 
             const auto itemsType = PointerType::getUnqual(list->getType());
-<<<<<<< HEAD
-            const auto itemsPtr = *Stateless_ || ctx.AlwaysInline ?
-                new AllocaInst(itemsType, 0U, "items_ptr", --ctx.Func->getEntryBlock().end()):
-                new AllocaInst(itemsType, 0U, "items_ptr", block);
-=======
             const auto itemsPtr = *Stateless_ || ctx.AlwaysInline ? new AllocaInst(itemsType, 0U, "items_ptr", &ctx.Func->getEntryBlock().back()) : new AllocaInst(itemsType, 0U, "items_ptr", block);
->>>>>>> 4490f978
             const auto array = GenNewArray(ctx, count, itemsPtr, block);
             const auto items = new LoadInst(itemsType, itemsPtr, "items", block);
 
@@ -1177,13 +1165,7 @@
                 block = smsk;
 
                 const auto arrayType = ArrayType::get(Type::getInt64Ty(context), UseOnStack);
-<<<<<<< HEAD
-                const auto array = *Stateless_ || ctx.AlwaysInline ?
-                    new AllocaInst(arrayType, 0U, "array", --ctx.Func->getEntryBlock().end()):
-                    new AllocaInst(arrayType, 0U, "array", block);
-=======
                 const auto array = *Stateless_ || ctx.AlwaysInline ? new AllocaInst(arrayType, 0U, "array", &ctx.Func->getEntryBlock().back()) : new AllocaInst(arrayType, 0U, "array", block);
->>>>>>> 4490f978
                 const auto ptr = GetElementPtrInst::CreateInBounds(arrayType, array, {zeroSize, zeroSize}, "ptr", block);
 
                 bits->addIncoming(ptr, block);
@@ -1283,13 +1265,7 @@
             }
 
             const auto itemsType = PointerType::getUnqual(list->getType());
-<<<<<<< HEAD
-            const auto itemsPtr = *Stateless_ || ctx.AlwaysInline ?
-                new AllocaInst(itemsType, 0U, "items_ptr", --ctx.Func->getEntryBlock().end()):
-                new AllocaInst(itemsType, 0U, "items_ptr", block);
-=======
             const auto itemsPtr = *Stateless_ || ctx.AlwaysInline ? new AllocaInst(itemsType, 0U, "items_ptr", &ctx.Func->getEntryBlock().back()) : new AllocaInst(itemsType, 0U, "items_ptr", block);
->>>>>>> 4490f978
             const auto array = GenNewArray(ctx, count, itemsPtr, block);
             const auto items = new LoadInst(itemsType, itemsPtr, "items", block);
 
