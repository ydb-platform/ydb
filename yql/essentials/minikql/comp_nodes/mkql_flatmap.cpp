#include "mkql_flatmap.h"
#include <yql/essentials/minikql/computation/mkql_computation_node_holders.h>
#include <yql/essentials/minikql/computation/mkql_computation_node_codegen.h> // Y_IGNORE
#include <yql/essentials/minikql/mkql_node_cast.h>
#include <yql/essentials/utils/cast.h>

namespace NKikimr {
namespace NMiniKQL {

using NYql::EnsureDynamicCast;

namespace {

class TFlowFlatMapFlowWrapper: public TStatefulFlowCodegeneratorNode<TFlowFlatMapFlowWrapper> {
    using TBaseComputation = TStatefulFlowCodegeneratorNode<TFlowFlatMapFlowWrapper>;

public:
    TFlowFlatMapFlowWrapper(TComputationMutables& mutables, EValueRepresentation kind, IComputationNode* flow, IComputationExternalNode* input, IComputationNode* output)
        : TBaseComputation(mutables, flow, kind, EValueRepresentation::Embedded)
        , Flow(flow)
        , Input(input)
        , Output(output)
    {
    }

    NUdf::TUnboxedValuePod DoCalculate(NUdf::TUnboxedValue& state, TComputationContext& ctx) const {
        if (state.IsInvalid()) {
            if (auto item = Flow->GetValue(ctx); item.IsSpecial()) {
                return item.Release();
            } else {
                state = NUdf::TUnboxedValuePod();
                Input->SetValue(ctx, std::move(item));
            }
        }

        while (true) {
            if (auto output = Output->GetValue(ctx); output.IsFinish()) {
                if (auto item = Flow->GetValue(ctx); item.IsSpecial()) {
                    state = NUdf::TUnboxedValuePod::Invalid();
                    return item.Release();
                } else {
                    state = NUdf::TUnboxedValuePod();
                    Input->SetValue(ctx, std::move(item));
                }
            } else {
                return output.Release();
            }
        }
    }
#ifndef MKQL_DISABLE_CODEGEN
    Value* DoGenerateGetValue(const TCodegenContext& ctx, Value* statePtr, BasicBlock*& block) const {
        const auto codegenInput = dynamic_cast<ICodegeneratorExternalNode*>(Input);
        MKQL_ENSURE(codegenInput, "Input must be codegenerator node.");

        auto& context = ctx.Codegen.GetContext();

        const auto init = BasicBlock::Create(context, "init", ctx.Func);
        const auto next = BasicBlock::Create(context, "next", ctx.Func);
        const auto work = BasicBlock::Create(context, "work", ctx.Func);
        const auto step = BasicBlock::Create(context, "step", ctx.Func);
        const auto exit = BasicBlock::Create(context, "exit", ctx.Func);

        const auto valueType = Type::getInt128Ty(context);
        const auto result = PHINode::Create(valueType, 2U, "result", exit);

        const auto state = new LoadInst(valueType, statePtr, "state", block);
        const auto reset = CmpInst::Create(Instruction::ICmp, ICmpInst::ICMP_EQ, state, GetInvalid(context), "reset", block);

        BranchInst::Create(init, work, reset, block);

        block = init;

        const auto item = GetNodeValue(Flow, ctx, block);
        result->addIncoming(item, block);
        BranchInst::Create(exit, next, IsSpecial(item, block, context), block);

        block = next;

        new StoreInst(GetEmpty(context), statePtr, block);
        codegenInput->CreateSetValue(ctx, block, item);

        BranchInst::Create(work, block);

        block = work;

        const auto output = GetNodeValue(Output, ctx, block);

        const auto finish = CmpInst::Create(Instruction::ICmp, ICmpInst::ICMP_EQ, output, GetFinish(context), "finish", block);
        result->addIncoming(output, block);
        BranchInst::Create(step, exit, finish, block);

        block = step;

        new StoreInst(GetInvalid(context), statePtr, block);
        BranchInst::Create(init, block);

        block = exit;
        return result;
    }
#endif
private:
    void RegisterDependencies() const final {
        if (const auto flow = FlowDependsOn(Flow)) {
            Own(flow, Input);
            DependsOn(flow, Output);
        }
        Input->AddDependence(Output->GetSource());
    }

    IComputationNode* const Flow;
    IComputationExternalNode* const Input;
    IComputationNode* const Output;
};

class TFlowFlatMapWideWrapper: public TStatefulWideFlowCodegeneratorNode<TFlowFlatMapWideWrapper> {
    using TBaseComputation = TStatefulWideFlowCodegeneratorNode<TFlowFlatMapWideWrapper>;

public:
    TFlowFlatMapWideWrapper(TComputationMutables& mutables, IComputationNode* flow, IComputationExternalNode* input, IComputationWideFlowNode* output)
        : TBaseComputation(mutables, flow, EValueRepresentation::Embedded)
        , Flow(flow)
        , Input(input)
        , Output(output)
    {
    }

    EFetchResult DoCalculate(NUdf::TUnboxedValue& state, TComputationContext& ctx, NUdf::TUnboxedValue* const* output) const {
        if (state.IsInvalid()) {
            if (auto item = Flow->GetValue(ctx); item.IsSpecial()) {
                return item.IsFinish() ? EFetchResult::Finish : EFetchResult::Yield;
            } else {
                state = NUdf::TUnboxedValuePod();
                Input->SetValue(ctx, std::move(item));
            }
        }

        while (true) {
            if (const auto result = Output->FetchValues(ctx, output); EFetchResult::Finish != result) {
                return result;
            } else if (auto item = Flow->GetValue(ctx); item.IsSpecial()) {
                state = NUdf::TUnboxedValuePod::Invalid();
                return item.IsFinish() ? EFetchResult::Finish : EFetchResult::Yield;
            } else {
                state = NUdf::TUnboxedValuePod();
                Input->SetValue(ctx, std::move(item));
            }
        }
    }
#ifndef MKQL_DISABLE_CODEGEN
    TGenerateResult DoGenGetValues(const TCodegenContext& ctx, Value* statePtr, BasicBlock*& block) const {
        const auto codegenInput = dynamic_cast<ICodegeneratorExternalNode*>(Input);
        MKQL_ENSURE(codegenInput, "Input must be codegenerator node.");

        auto& context = ctx.Codegen.GetContext();

        const auto init = BasicBlock::Create(context, "init", ctx.Func);
        const auto next = BasicBlock::Create(context, "next", ctx.Func);
        const auto work = BasicBlock::Create(context, "work", ctx.Func);
        const auto step = BasicBlock::Create(context, "step", ctx.Func);
        const auto exit = BasicBlock::Create(context, "exit", ctx.Func);

        const auto resultType = Type::getInt32Ty(context);
        const auto result = PHINode::Create(resultType, 2U, "result", exit);

        const auto state = new LoadInst(Type::getInt128Ty(context), statePtr, "state", block);
        const auto reset = CmpInst::Create(Instruction::ICmp, ICmpInst::ICMP_EQ, state, GetInvalid(context), "reset", block);

        BranchInst::Create(init, work, reset, block);

        block = init;

        const auto item = GetNodeValue(Flow, ctx, block);
        const auto outres = SelectInst::Create(IsFinish(item, block, context), ConstantInt::get(resultType, i32(EFetchResult::Finish)), ConstantInt::get(resultType, i32(EFetchResult::Yield)), "outres", block);
        result->addIncoming(outres, block);
        BranchInst::Create(exit, next, IsSpecial(item, block, context), block);

        block = next;

        new StoreInst(GetEmpty(context), statePtr, block);
        codegenInput->CreateSetValue(ctx, block, item);

        BranchInst::Create(work, block);

        block = work;

        auto output = GetNodeValues(Output, ctx, block);

        const auto finish = CmpInst::Create(Instruction::ICmp, ICmpInst::ICMP_SLT, output.first, ConstantInt::get(resultType, 0), "finish", block);
        result->addIncoming(output.first, block);
        BranchInst::Create(step, exit, finish, block);

        block = step;

        new StoreInst(GetInvalid(context), statePtr, block);
        BranchInst::Create(init, block);

        block = exit;
        return {result, std::move(output.second)};
    }
#endif
private:
    void RegisterDependencies() const final {
        if (const auto flow = FlowDependsOn(Flow)) {
            Own(flow, Input);
            DependsOn(flow, Output);
        }
        Input->AddDependence(Output->GetSource());
    }

    IComputationNode* const Flow;
    IComputationExternalNode* const Input;
    IComputationWideFlowNode* const Output;
};

class TListFlatMapFlowWrapper: public TStatefulFlowCodegeneratorNode<TListFlatMapFlowWrapper> {
    using TBaseComputation = TStatefulFlowCodegeneratorNode<TListFlatMapFlowWrapper>;

public:
    TListFlatMapFlowWrapper(TComputationMutables& mutables, EValueRepresentation kind, IComputationNode* list, IComputationExternalNode* input, IComputationNode* output)
        : TBaseComputation(mutables, output, kind, EValueRepresentation::Boxed)
        , List(list)
        , Input(input)
        , Output(output)
    {
    }

    NUdf::TUnboxedValuePod DoCalculate(NUdf::TUnboxedValue& state, TComputationContext& ctx) const {
        if (state.IsInvalid()) {
            state = List->GetValue(ctx).GetListIterator();

            if (!state.Next(Input->RefValue(ctx))) {
                state = NUdf::TUnboxedValuePod::MakeFinish();
            }
        }

        if (state.IsFinish()) {
            return state;
        }

        while (true) {
            if (auto output = Output->GetValue(ctx); output.IsFinish()) {
                if (state.Next(Input->RefValue(ctx))) {
                    continue;
                }

                return state = NUdf::TUnboxedValuePod::MakeFinish();
            } else {
                return output.Release();
            }
        }
    }
#ifndef MKQL_DISABLE_CODEGEN
    Value* DoGenerateGetValue(const TCodegenContext& ctx, Value* statePtr, BasicBlock*& block) const {
        const auto codegenInput = dynamic_cast<ICodegeneratorExternalNode*>(Input);
        MKQL_ENSURE(codegenInput, "Input must be codegenerator node.");

        auto& context = ctx.Codegen.GetContext();

        const auto init = BasicBlock::Create(context, "init", ctx.Func);
        const auto next = BasicBlock::Create(context, "next", ctx.Func);
        const auto work = BasicBlock::Create(context, "work", ctx.Func);
        const auto done = BasicBlock::Create(context, "done", ctx.Func);
        const auto exit = BasicBlock::Create(context, "exit", ctx.Func);

        const auto valueType = Type::getInt128Ty(context);
        const auto result = PHINode::Create(valueType, 3U, "result", exit);
        result->addIncoming(GetFinish(context), block);

        const auto state = new LoadInst(valueType, statePtr, "state", block);
        const auto choise = SwitchInst::Create(state, work, 2U, block);
        choise->addCase(GetInvalid(context), init);
        choise->addCase(GetFinish(context), exit);

        block = init;

        const auto list = GetNodeValue(List, ctx, block);
        CallBoxedValueVirtualMethod<NUdf::TBoxedValueAccessor::EMethod::GetListIterator>(statePtr, list, ctx.Codegen, block);
        if (List->IsTemporaryValue()) {
            CleanupBoxed(list, ctx, block);
        }

        BranchInst::Create(next, block);

        block = next;

        const auto iterator = new LoadInst(valueType, statePtr, "iterator", block);
        const auto itemPtr = codegenInput->CreateRefValue(ctx, block);
        const auto status = CallBoxedValueVirtualMethod<NUdf::TBoxedValueAccessor::EMethod::Next>(Type::getInt1Ty(context), iterator, ctx.Codegen, block, itemPtr);
        BranchInst::Create(work, done, status, block);

        block = work;

        const auto output = GetNodeValue(Output, ctx, block);
        result->addIncoming(output, block);
        BranchInst::Create(next, exit, IsFinish(output, block, context), block);

        block = done;

        UnRefBoxed(iterator, ctx, block);
        new StoreInst(GetFinish(context), statePtr, block);
        result->addIncoming(GetFinish(context), block);
        BranchInst::Create(exit, block);

        block = exit;
        return result;
    }
#endif
private:
    void RegisterDependencies() const final {
        if (const auto flow = FlowDependsOn(List)) {
            Own(flow, Input);
            DependsOn(flow, Output);
        }
        Input->AddDependence(Output->GetSource());
    }

    IComputationNode* const List;
    IComputationExternalNode* const Input;
    IComputationNode* const Output;
};

class TListFlatMapWideWrapper: public TStatefulWideFlowCodegeneratorNode<TListFlatMapWideWrapper> {
    using TBaseComputation = TStatefulWideFlowCodegeneratorNode<TListFlatMapWideWrapper>;

public:
    TListFlatMapWideWrapper(TComputationMutables& mutables, IComputationNode* list, IComputationExternalNode* input, IComputationWideFlowNode* output)
        : TBaseComputation(mutables, output, EValueRepresentation::Boxed)
        , List(list)
        , Input(input)
        , Output(output)
    {
    }

    EFetchResult DoCalculate(NUdf::TUnboxedValue& state, TComputationContext& ctx, NUdf::TUnboxedValue* const* output) const {
        if (state.IsInvalid()) {
            state = List->GetValue(ctx).GetListIterator();

            if (!state.Next(Input->RefValue(ctx))) {
                state = NUdf::TUnboxedValuePod::MakeFinish();
            }
        }

        if (state.IsFinish()) {
            return EFetchResult::Finish;
        }

        while (true) {
            if (const auto result = Output->FetchValues(ctx, output); EFetchResult::Finish != result) {
                return result;
            } else if (state.Next(Input->RefValue(ctx))) {
                continue;
            }

            state = NUdf::TUnboxedValuePod::MakeFinish();
            return EFetchResult::Finish;
        }
    }
#ifndef MKQL_DISABLE_CODEGEN
    TGenerateResult DoGenGetValues(const TCodegenContext& ctx, Value* statePtr, BasicBlock*& block) const {
        const auto codegenInput = dynamic_cast<ICodegeneratorExternalNode*>(Input);
        MKQL_ENSURE(codegenInput, "Input must be codegenerator node.");

        auto& context = ctx.Codegen.GetContext();

        const auto init = BasicBlock::Create(context, "init", ctx.Func);
        const auto next = BasicBlock::Create(context, "next", ctx.Func);
        const auto work = BasicBlock::Create(context, "work", ctx.Func);
        const auto done = BasicBlock::Create(context, "done", ctx.Func);
        const auto exit = BasicBlock::Create(context, "exit", ctx.Func);

        const auto resultType = Type::getInt32Ty(context);
        const auto result = PHINode::Create(resultType, 3U, "result", exit);
        result->addIncoming(ConstantInt::get(resultType, i32(EFetchResult::Finish)), block);

        const auto valueType = Type::getInt128Ty(context);
        const auto state = new LoadInst(valueType, statePtr, "state", block);
        const auto choise = SwitchInst::Create(state, work, 2U, block);
        choise->addCase(GetInvalid(context), init);
        choise->addCase(GetFinish(context), exit);

        block = init;

        const auto list = GetNodeValue(List, ctx, block);
        CallBoxedValueVirtualMethod<NUdf::TBoxedValueAccessor::EMethod::GetListIterator>(statePtr, list, ctx.Codegen, block);
        if (List->IsTemporaryValue()) {
            CleanupBoxed(list, ctx, block);
        }

        BranchInst::Create(next, block);

        block = next;

        const auto iterator = new LoadInst(valueType, statePtr, "iterator", block);
        const auto itemPtr = codegenInput->CreateRefValue(ctx, block);
        const auto status = CallBoxedValueVirtualMethod<NUdf::TBoxedValueAccessor::EMethod::Next>(Type::getInt1Ty(context), iterator, ctx.Codegen, block, itemPtr);
        BranchInst::Create(work, done, status, block);

        block = work;

        auto output = GetNodeValues(Output, ctx, block);
        const auto finish = CmpInst::Create(Instruction::ICmp, ICmpInst::ICMP_SLT, output.first, ConstantInt::get(resultType, 0), "finish", block);
        result->addIncoming(output.first, block);
        BranchInst::Create(next, exit, finish, block);

        block = done;

        UnRefBoxed(iterator, ctx, block);
        new StoreInst(GetFinish(context), statePtr, block);
        result->addIncoming(ConstantInt::get(resultType, i32(EFetchResult::Finish)), block);
        BranchInst::Create(exit, block);

        block = exit;
        return {result, std::move(output.second)};
    }
#endif
private:
    void RegisterDependencies() const final {
        if (const auto flow = FlowDependsOn(List)) {
            Own(flow, Input);
            DependsOn(flow, Output);
        }
        Input->AddDependence(Output->GetSource());
    }

    IComputationNode* const List;
    IComputationExternalNode* const Input;
    IComputationWideFlowNode* const Output;
};

class TNarrowFlatMapFlowWrapper: public TStatefulFlowCodegeneratorNode<TNarrowFlatMapFlowWrapper> {
    using TBaseComputation = TStatefulFlowCodegeneratorNode<TNarrowFlatMapFlowWrapper>;

public:
    TNarrowFlatMapFlowWrapper(TComputationMutables& mutables, EValueRepresentation kind, IComputationWideFlowNode* flow, TComputationExternalNodePtrVector&& items, IComputationNode* output)
        : TBaseComputation(mutables, flow, kind, EValueRepresentation::Embedded)
        , Flow(flow)
        , Items(std::move(items))
        , Output(output)
        , WideFieldsIndex(mutables.IncrementWideFieldsIndex(Items.size()))
    {
    }

    NUdf::TUnboxedValuePod DoCalculate(NUdf::TUnboxedValue& state, TComputationContext& ctx) const {
        auto** fields = ctx.WideFields.data() + WideFieldsIndex;

        if (state.IsInvalid()) {
            for (auto i = 0U; i < Items.size(); ++i) {
                if (Items[i]->GetDependencesCount() > 0U) {
                    fields[i] = &Items[i]->RefValue(ctx);
                }
            }

            switch (Flow->FetchValues(ctx, fields)) {
                case EFetchResult::Finish:
                    return NUdf::TUnboxedValuePod::MakeFinish();
                case EFetchResult::Yield:
                    return NUdf::TUnboxedValuePod::MakeYield();
                default:
                    state = NUdf::TUnboxedValuePod();
            }
        }

        while (true) {
            if (auto output = Output->GetValue(ctx); output.IsFinish()) {
                for (auto i = 0U; i < Items.size(); ++i) {
                    if (Items[i]->GetDependencesCount() > 0U) {
                        fields[i] = &Items[i]->RefValue(ctx);
                    }
                }

                switch (Flow->FetchValues(ctx, fields)) {
                    case EFetchResult::Finish:
                        return NUdf::TUnboxedValuePod::MakeFinish();
                    case EFetchResult::Yield:
                        return NUdf::TUnboxedValuePod::MakeYield();
                    default:
                        state = NUdf::TUnboxedValuePod();
                }
            } else {
                return output.Release();
            }
        }
    }
#ifndef MKQL_DISABLE_CODEGEN
    Value* DoGenerateGetValue(const TCodegenContext& ctx, Value* statePtr, BasicBlock*& block) const {
        auto& context = ctx.Codegen.GetContext();

        const auto init = BasicBlock::Create(context, "init", ctx.Func);
        const auto next = BasicBlock::Create(context, "next", ctx.Func);
        const auto work = BasicBlock::Create(context, "work", ctx.Func);
        const auto step = BasicBlock::Create(context, "step", ctx.Func);
        const auto exit = BasicBlock::Create(context, "exit", ctx.Func);

        const auto valueType = Type::getInt128Ty(context);
        const auto result = PHINode::Create(valueType, 2U, "result", exit);

        const auto state = new LoadInst(valueType, statePtr, "state", block);
        const auto reset = CmpInst::Create(Instruction::ICmp, ICmpInst::ICMP_EQ, state, GetInvalid(context), "reset", block);

        BranchInst::Create(init, work, reset, block);

        block = init;

        const auto getres = GetNodeValues(Flow, ctx, block);

        const auto yield = CmpInst::Create(Instruction::ICmp, ICmpInst::ICMP_EQ, getres.first, ConstantInt::get(getres.first->getType(), 0), "yield", block);
        const auto good = CmpInst::Create(Instruction::ICmp, ICmpInst::ICMP_SGT, getres.first, ConstantInt::get(getres.first->getType(), 0), "good", block);

        const auto outres = SelectInst::Create(yield, GetYield(context), GetFinish(context), "outres", block);

        result->addIncoming(outres, block);
        BranchInst::Create(next, exit, good, block);

        block = next;

        new StoreInst(GetEmpty(context), statePtr, block);

        for (auto i = 0U; i < Items.size(); ++i) {
            if (Items[i]->GetDependencesCount() > 0U) {
                EnsureDynamicCast<ICodegeneratorExternalNode*>(Items[i])->CreateSetValue(ctx, block, getres.second[i](ctx, block));
            }
        }

        BranchInst::Create(work, block);

        block = work;

        const auto output = GetNodeValue(Output, ctx, block);

        const auto finish = CmpInst::Create(Instruction::ICmp, ICmpInst::ICMP_EQ, output, GetFinish(context), "finish", block);
        result->addIncoming(output, block);
        BranchInst::Create(step, exit, finish, block);

        block = step;

        new StoreInst(GetInvalid(context), statePtr, block);
        BranchInst::Create(init, block);

        block = exit;
        return result;
    }
#endif
private:
    void RegisterDependencies() const final {
        if (const auto flow = FlowDependsOn(Flow)) {
            std::for_each(Items.cbegin(), Items.cend(), std::bind(&TNarrowFlatMapFlowWrapper::Own, flow, std::placeholders::_1));
            DependsOn(flow, Output);
        }
        std::for_each(Items.cbegin(), Items.cend(), std::bind(&IComputationNode::AddDependence, std::placeholders::_1, Output->GetSource()));
    }

    IComputationWideFlowNode* const Flow;
    const TComputationExternalNodePtrVector Items;
    IComputationNode* const Output;

    const ui32 WideFieldsIndex;
};

template <bool IsMultiRowPerItem, bool ResultContainerOpt>
class TFlowFlatMapWrapper: public std::conditional_t<IsMultiRowPerItem,
                                                     TStatefulFlowCodegeneratorNode<TFlowFlatMapWrapper<IsMultiRowPerItem, ResultContainerOpt>>,
                                                     TStatelessFlowCodegeneratorNode<TFlowFlatMapWrapper<IsMultiRowPerItem, ResultContainerOpt>>> {
    using TBaseComputation = std::conditional_t<IsMultiRowPerItem,
                                                TStatefulFlowCodegeneratorNode<TFlowFlatMapWrapper<IsMultiRowPerItem, ResultContainerOpt>>,
                                                TStatelessFlowCodegeneratorNode<TFlowFlatMapWrapper<IsMultiRowPerItem, ResultContainerOpt>>>;

public:
    TFlowFlatMapWrapper(TComputationMutables& mutables, EValueRepresentation kind, IComputationNode* flow, IComputationExternalNode* item, IComputationNode* newItem)
        : TBaseComputation(mutables, flow, kind)
        , Flow(flow)
        , Item(item)
        , NewItem(newItem)
    {
    }

    NUdf::TUnboxedValuePod DoCalculate(TComputationContext& ctx) const {
        while (true) {
            if (auto item = Flow->GetValue(ctx); item.IsSpecial()) {
                return item.Release();
            } else {
                Item->SetValue(ctx, std::move(item));
            }

            if (auto newItem = NewItem->GetValue(ctx)) {
                return newItem.Release().GetOptionalValueIf < !IsMultiRowPerItem && ResultContainerOpt > ();
            }
        }
    }

    NUdf::TUnboxedValuePod DoCalculate(NUdf::TUnboxedValue& state, TComputationContext& ctx) const {
        while (!state.IsFinish()) {
            if (state.HasValue()) {
                if constexpr (ResultContainerOpt) {
                    switch (NUdf::TUnboxedValue result; state.Fetch(result)) {
                        case NUdf::EFetchStatus::Finish:
                            break;
                        case NUdf::EFetchStatus::Yield:
                            return NUdf::TUnboxedValuePod::MakeYield();
                        case NUdf::EFetchStatus::Ok:
                            return result.Release();
                    }
                } else if (NUdf::TUnboxedValue result; state.Next(result)) {
                    return result.Release();
                }
                state.Clear();
            }

            NUdf::TUnboxedValue item = DoCalculate(ctx);
            if (item.IsSpecial()) {
                return item.Release();
            } else {
                state = ResultContainerOpt ? std::move(item) : item.GetListIterator();
            }
        }

        return state;
    }

#ifndef MKQL_DISABLE_CODEGEN
    Value* DoGenerateGetValue(const TCodegenContext& ctx, BasicBlock*& block) const {
        auto& context = ctx.Codegen.GetContext();

        const auto codegenItem = dynamic_cast<ICodegeneratorExternalNode*>(Item);
        MKQL_ENSURE(codegenItem, "Item must be codegenerator node.");

        const auto loop = BasicBlock::Create(context, "loop", ctx.Func);

        BranchInst::Create(loop, block);
        block = loop;

        const auto item = GetNodeValue(Flow, ctx, block);

        const auto work = BasicBlock::Create(context, "work", ctx.Func);
        const auto exit = BasicBlock::Create(context, "exit", ctx.Func);
        const auto result = PHINode::Create(item->getType(), 2, "result", exit);

        result->addIncoming(item, block);
        BranchInst::Create(exit, work, IsSpecial(item, block, context), block);

        block = work;
        codegenItem->CreateSetValue(ctx, block, item);
        const auto value = GetNodeValue(NewItem, ctx, block);
        result->addIncoming(!IsMultiRowPerItem && ResultContainerOpt ? GetOptionalValue(context, value, block) : value, block);
        BranchInst::Create(loop, exit, IsEmpty(value, block, context), block);

        block = exit;
        return result;
    }

    Value* DoGenerateGetValue(const TCodegenContext& ctx, Value* currentPtr, BasicBlock*& block) const {
        auto& context = ctx.Codegen.GetContext();

        const auto statusType = Type::getInt32Ty(context);
        const auto valueType = Type::getInt128Ty(context);
        const auto valuePtr = new AllocaInst(valueType, 0U, "value_ptr", --ctx.Func->getEntryBlock().end());
        new StoreInst(ConstantInt::get(valueType, 0), valuePtr, block);

        const auto more = BasicBlock::Create(context, "more", ctx.Func);
        const auto pull = BasicBlock::Create(context, "pull", ctx.Func);
        const auto skip = BasicBlock::Create(context, "skip", ctx.Func);
        const auto over = BasicBlock::Create(context, "over", ctx.Func);

        const auto result = PHINode::Create(valueType, ResultContainerOpt ? 3U : 2U, "result", over);

        BranchInst::Create(more, block);

        block = more;

        const auto current = new LoadInst(valueType, currentPtr, "current", block);
        BranchInst::Create(pull, skip, HasValue(current, block, context), block);

        {
            const auto good = BasicBlock::Create(context, "good", ctx.Func);
            const auto next = BasicBlock::Create(context, "next", ctx.Func);
            block = pull;

            if constexpr (ResultContainerOpt) {
                const auto status = CallBoxedValueVirtualMethod<NUdf::TBoxedValueAccessor::EMethod::Fetch>(statusType, current, ctx.Codegen, block, valuePtr);

                result->addIncoming(GetYield(context), block);
                const auto choise = SwitchInst::Create(status, good, 2U, block);
                choise->addCase(ConstantInt::get(statusType, static_cast<ui32>(NUdf::EFetchStatus::Yield)), over);
                choise->addCase(ConstantInt::get(statusType, static_cast<ui32>(NUdf::EFetchStatus::Finish)), next);
            } else {
                const auto status = CallBoxedValueVirtualMethod<NUdf::TBoxedValueAccessor::EMethod::Next>(Type::getInt1Ty(context), current, ctx.Codegen, block, valuePtr);
                BranchInst::Create(good, next, status, block);
            }

            block = good;
            const auto value = new LoadInst(valueType, valuePtr, "value", block);
            ValueRelease(static_cast<const IComputationNode*>(this)->GetRepresentation(), value, ctx, block);
            result->addIncoming(value, block);
            BranchInst::Create(over, block);

            block = next;
            UnRefBoxed(current, ctx, block);
            new StoreInst(ConstantInt::get(current->getType(), 0), currentPtr, block);
            BranchInst::Create(skip, block);
        }

        {
            const auto good = BasicBlock::Create(context, "good", ctx.Func);

            block = skip;

            const auto list = DoGenerateGetValue(ctx, block);
            result->addIncoming(list, block);
            BranchInst::Create(over, good, IsSpecial(list, block, context), block);

            block = good;
            if constexpr (ResultContainerOpt) {
                new StoreInst(list, currentPtr, block);
                AddRefBoxed(list, ctx, block);
            } else {
                CallBoxedValueVirtualMethod<NUdf::TBoxedValueAccessor::EMethod::GetListIterator>(currentPtr, list, ctx.Codegen, block);
                if (NewItem->IsTemporaryValue()) {
                    CleanupBoxed(list, ctx, block);
                }
            }
            BranchInst::Create(more, block);
        }

        block = over;
        return result;
    }
#endif
private:
    void RegisterDependencies() const final {
        if (const auto flow = this->FlowDependsOn(this->Flow)) {
            this->Own(flow, this->Item);
            this->DependsOn(flow, this->NewItem);
        }
    }

    IComputationNode* const Flow;
    IComputationExternalNode* const Item;
    IComputationNode* const NewItem;
};

template <bool IsMultiRowPerItem, bool ResultContainerOpt>
class TNarrowFlatMapWrapper: public std::conditional_t<IsMultiRowPerItem,
                                                       TStatefulFlowCodegeneratorNode<TNarrowFlatMapWrapper<IsMultiRowPerItem, ResultContainerOpt>>,
                                                       TStatelessFlowCodegeneratorNode<TNarrowFlatMapWrapper<IsMultiRowPerItem, ResultContainerOpt>>> {
    using TBaseComputation = std::conditional_t<IsMultiRowPerItem,
                                                TStatefulFlowCodegeneratorNode<TNarrowFlatMapWrapper<IsMultiRowPerItem, ResultContainerOpt>>,
                                                TStatelessFlowCodegeneratorNode<TNarrowFlatMapWrapper<IsMultiRowPerItem, ResultContainerOpt>>>;

public:
    TNarrowFlatMapWrapper(TComputationMutables& mutables, EValueRepresentation kind, IComputationWideFlowNode* flow, const TComputationExternalNodePtrVector&& items, IComputationNode* newItem)
        : TBaseComputation(mutables, flow, kind)
        , Flow(flow)
        , Items(std::move(items))
        , NewItem(newItem)
        , PasstroughItem(GetPasstroughtMap(TComputationNodePtrVector{NewItem}, Items).front())
        , WideFieldsIndex(mutables.IncrementWideFieldsIndex(Items.size()))
    {
    }

    NUdf::TUnboxedValuePod DoCalculate(TComputationContext& ctx) const {
        auto** fields = ctx.WideFields.data() + WideFieldsIndex;

        while (true) {
            for (auto i = 0U; i < Items.size(); ++i) {
                if (NewItem == Items[i] || Items[i]->GetDependencesCount() > 0U) {
                    fields[i] = &Items[i]->RefValue(ctx);
                }
            }

            switch (Flow->FetchValues(ctx, fields)) {
                case EFetchResult::Finish:
                    return NUdf::TUnboxedValuePod::MakeFinish();
                case EFetchResult::Yield:
                    return NUdf::TUnboxedValuePod::MakeYield();
                case EFetchResult::One:
                    break;
            }

            if (auto newItem = NewItem->GetValue(ctx)) {
                return newItem.Release().GetOptionalValueIf < !IsMultiRowPerItem && ResultContainerOpt > ();
            }
        }
    }

    NUdf::TUnboxedValuePod DoCalculate(NUdf::TUnboxedValue& state, TComputationContext& ctx) const {
        while (!state.IsFinish()) {
            if (state.HasValue()) {
                if constexpr (ResultContainerOpt) {
                    switch (NUdf::TUnboxedValue result; state.Fetch(result)) {
                        case NUdf::EFetchStatus::Finish:
                            break;
                        case NUdf::EFetchStatus::Yield:
                            return NUdf::TUnboxedValuePod::MakeYield();
                        case NUdf::EFetchStatus::Ok:
                            return result.Release();
                    }
                } else if (NUdf::TUnboxedValue result; state.Next(result)) {
                    return result.Release();
                }
                state.Clear();
            }

            NUdf::TUnboxedValue item = DoCalculate(ctx);
            if (item.IsSpecial()) {
                return item.Release();
            } else {
                state = ResultContainerOpt ? std::move(item) : item.GetListIterator();
            }
        }

        return state;
    }

#ifndef MKQL_DISABLE_CODEGEN
    Value* DoGenerateGetValue(const TCodegenContext& ctx, BasicBlock*& block) const {
        auto& context = ctx.Codegen.GetContext();

        const auto loop = BasicBlock::Create(context, "loop", ctx.Func);
        const auto work = BasicBlock::Create(context, "work", ctx.Func);
        const auto exit = BasicBlock::Create(context, "exit", ctx.Func);
        const auto result = PHINode::Create(Type::getInt128Ty(context), 2, "result", exit);

        BranchInst::Create(loop, block);
        block = loop;

        const auto getres = GetNodeValues(Flow, ctx, block);

        const auto yield = CmpInst::Create(Instruction::ICmp, ICmpInst::ICMP_EQ, getres.first, ConstantInt::get(getres.first->getType(), 0), "yield", block);
        const auto good = CmpInst::Create(Instruction::ICmp, ICmpInst::ICMP_SGT, getres.first, ConstantInt::get(getres.first->getType(), 0), "good", block);

        const auto outres = SelectInst::Create(yield, GetYield(context), GetFinish(context), "outres", block);

        result->addIncoming(outres, block);
        BranchInst::Create(work, exit, good, block);

        block = work;

        Value* value = nullptr;
        if (const auto passtrough = PasstroughItem) {
            value = getres.second[*passtrough](ctx, block);
        } else {
            for (auto i = 0U; i < Items.size(); ++i) {
                if (Items[i]->GetDependencesCount() > 0U) {
                    EnsureDynamicCast<ICodegeneratorExternalNode*>(Items[i])->CreateSetValue(ctx, block, getres.second[i](ctx, block));
                }
            }

            value = GetNodeValue(NewItem, ctx, block);
        }

        result->addIncoming(!IsMultiRowPerItem && ResultContainerOpt ? GetOptionalValue(context, value, block) : value, block);
        BranchInst::Create(loop, exit, IsEmpty(value, block, context), block);

        block = exit;
        return result;
    }

    Value* DoGenerateGetValue(const TCodegenContext& ctx, Value* currentPtr, BasicBlock*& block) const {
        auto& context = ctx.Codegen.GetContext();

        const auto statusType = Type::getInt32Ty(context);
        const auto valueType = Type::getInt128Ty(context);
        const auto valuePtr = new AllocaInst(valueType, 0U, "value_ptr", --ctx.Func->getEntryBlock().end());
        new StoreInst(ConstantInt::get(valueType, 0), valuePtr, block);

        const auto more = BasicBlock::Create(context, "more", ctx.Func);
        const auto pull = BasicBlock::Create(context, "pull", ctx.Func);
        const auto skip = BasicBlock::Create(context, "skip", ctx.Func);
        const auto over = BasicBlock::Create(context, "over", ctx.Func);

        const auto result = PHINode::Create(valueType, ResultContainerOpt ? 3U : 2U, "result", over);

        BranchInst::Create(more, block);

        block = more;

        const auto current = new LoadInst(valueType, currentPtr, "current", block);
        BranchInst::Create(pull, skip, HasValue(current, block, context), block);

        {
            const auto good = BasicBlock::Create(context, "good", ctx.Func);
            const auto next = BasicBlock::Create(context, "next", ctx.Func);
            block = pull;

            if constexpr (ResultContainerOpt) {
                const auto status = CallBoxedValueVirtualMethod<NUdf::TBoxedValueAccessor::EMethod::Fetch>(statusType, current, ctx.Codegen, block, valuePtr);

                result->addIncoming(GetYield(context), block);
                const auto choise = SwitchInst::Create(status, good, 2U, block);
                choise->addCase(ConstantInt::get(statusType, static_cast<ui32>(NUdf::EFetchStatus::Yield)), over);
                choise->addCase(ConstantInt::get(statusType, static_cast<ui32>(NUdf::EFetchStatus::Finish)), next);
            } else {
                const auto status = CallBoxedValueVirtualMethod<NUdf::TBoxedValueAccessor::EMethod::Next>(Type::getInt1Ty(context), current, ctx.Codegen, block, valuePtr);
                BranchInst::Create(good, next, status, block);
            }

            block = good;
            const auto value = new LoadInst(valueType, valuePtr, "value", block);
            ValueRelease(static_cast<const IComputationNode*>(this)->GetRepresentation(), value, ctx, block);
            result->addIncoming(value, block);
            BranchInst::Create(over, block);

            block = next;
            UnRefBoxed(current, ctx, block);
            new StoreInst(ConstantInt::get(current->getType(), 0), currentPtr, block);
            BranchInst::Create(skip, block);
        }

        {
            const auto good = BasicBlock::Create(context, "good", ctx.Func);

            block = skip;

            const auto list = DoGenerateGetValue(ctx, block);
            result->addIncoming(list, block);
            BranchInst::Create(over, good, IsSpecial(list, block, context), block);

            block = good;
            if constexpr (ResultContainerOpt) {
                new StoreInst(list, currentPtr, block);
                AddRefBoxed(list, ctx, block);
            } else {
                CallBoxedValueVirtualMethod<NUdf::TBoxedValueAccessor::EMethod::GetListIterator>(currentPtr, list, ctx.Codegen, block);
                if (NewItem->IsTemporaryValue()) {
                    CleanupBoxed(list, ctx, block);
                }
            }
            BranchInst::Create(more, block);
        }

        block = over;
        return result;
    }
#endif
private:
    void RegisterDependencies() const final {
        if (const auto flow = this->FlowDependsOn(Flow)) {
            for (const auto& item : this->Items) {
                this->Own(flow, item);
            }
            this->DependsOn(flow, this->NewItem);
        }
    }

    IComputationWideFlowNode* const Flow;
    const TComputationExternalNodePtrVector Items;
    IComputationNode* const NewItem;

    const std::optional<size_t> PasstroughItem;

    const ui32 WideFieldsIndex;
};

template <bool MultiOptional>
class TSimpleListValue: public TCustomListValue {
public:
    class TIterator: public TComputationValue<TIterator> {
    public:
        TIterator(TMemoryUsageInfo* memInfo, TComputationContext& compCtx, NUdf::TUnboxedValue&& iter, IComputationExternalNode* item, IComputationNode* newItem)
            : TComputationValue<TIterator>(memInfo)
            , CompCtx(compCtx)
            , Iter(std::move(iter))
            , Item(item)
            , NewItem(newItem)
        {
        }

    private:
        bool Next(NUdf::TUnboxedValue& value) final {
            for (;;) {
                if (!Iter.Next(Item->RefValue(CompCtx))) {
                    return false;
                }

                if (auto newItem = NewItem->GetValue(CompCtx)) {
                    value = newItem.Release().template GetOptionalValueIf<MultiOptional>();
                    return true;
                }
            }
        }

        TComputationContext& CompCtx;
        const NUdf::TUnboxedValue Iter;

        IComputationExternalNode* const Item;
        IComputationNode* const NewItem;
    };

    TSimpleListValue(TMemoryUsageInfo* memInfo, TComputationContext& compCtx, NUdf::TUnboxedValue&& list, IComputationExternalNode* item, IComputationNode* newItem)
        : TCustomListValue(memInfo)
        , CompCtx(compCtx)
        , List(std::move(list))
        , Item(item)
        , NewItem(newItem)
    {
    }

private:
    NUdf::TUnboxedValue GetListIterator() const final {
        return CompCtx.HolderFactory.Create<TIterator>(CompCtx, List.GetListIterator(), Item, NewItem);
    }

    TComputationContext& CompCtx;
    const NUdf::TUnboxedValue List;
    IComputationExternalNode* const Item;
    IComputationNode* const NewItem;
};

template <bool MultiOptional>
class TSimpleStreamValue: public TComputationValue<TSimpleStreamValue<MultiOptional>> {
public:
    using TBase = TComputationValue<TSimpleStreamValue>;

    TSimpleStreamValue(TMemoryUsageInfo* memInfo, TComputationContext& compCtx, NUdf::TUnboxedValue&& stream, IComputationExternalNode* item, IComputationNode* newItem)
        : TBase(memInfo)
        , CompCtx(compCtx)
        , Stream(std::move(stream))
        , Item(item)
        , NewItem(newItem)
    {
    }

private:
    ui32 GetTraverseCount() const override {
        return 1;
    }

    NUdf::TUnboxedValue GetTraverseItem(ui32 index) const override {
        Y_UNUSED(index);
        return Stream;
    }

    NUdf::TUnboxedValue Save() const override {
        return NUdf::TUnboxedValue::Zero();
    }

    void Load(const NUdf::TStringRef& state) override {
        Y_UNUSED(state);
    }

    NUdf::EFetchStatus Fetch(NUdf::TUnboxedValue& result) final {
        for (;;) {
            const auto status = Stream.Fetch(Item->RefValue(CompCtx));
            if (NUdf::EFetchStatus::Ok != status) {
                return status;
            }

            if (auto newItem = NewItem->GetValue(CompCtx)) {
                result = newItem.Release().template GetOptionalValueIf<MultiOptional>();
                return NUdf::EFetchStatus::Ok;
            }
        }
    }

private:
    TComputationContext& CompCtx;
    const NUdf::TUnboxedValue Stream;
    IComputationExternalNode* const Item;
    IComputationNode* const NewItem;
};

template <bool IsNewStream>
class TListValue: public TCustomListValue {
public:
    class TIterator: public TComputationValue<TIterator> {
    public:
        TIterator(TMemoryUsageInfo* memInfo, TComputationContext& compCtx, NUdf::TUnboxedValue&& iter, IComputationExternalNode* item, IComputationNode* newItem)
            : TComputationValue<TIterator>(memInfo)
            , CompCtx(compCtx)
            , Iter(std::move(iter))
            , Item(item)
            , NewItem(newItem)
        {
        }

    private:
        bool Next(NUdf::TUnboxedValue& value) final {
            for (NUdf::TUnboxedValue current = std::move(Current);; current.Clear()) {
                if (!current) {
                    if (Iter.Next(Item->RefValue(CompCtx))) {
                        current = IsNewStream ? NewItem->GetValue(CompCtx) : NewItem->GetValue(CompCtx).GetListIterator();
                    } else {
                        return false;
                    }
                }

                if constexpr (IsNewStream) {
                    const auto status = current.Fetch(value);
                    MKQL_ENSURE(status != NUdf::EFetchStatus::Yield, "Unexpected stream status");
                    if (NUdf::EFetchStatus::Finish == status) {
                        continue;
                    }
                } else {
                    if (!current.Next(value)) {
                        continue;
                    }
                }

                Current = std::move(current);
                return true;
            }
        }

        TComputationContext& CompCtx;
        const NUdf::TUnboxedValue Iter;

        IComputationExternalNode* const Item;
        IComputationNode* const NewItem;

        NUdf::TUnboxedValue Current;
    };

    TListValue(TMemoryUsageInfo* memInfo, TComputationContext& compCtx, NUdf::TUnboxedValue&& list, IComputationExternalNode* item, IComputationNode* newItem)
        : TCustomListValue(memInfo)
        , CompCtx(compCtx)
        , List(std::move(list))
        , Item(item)
        , NewItem(newItem)
    {
    }

private:
    NUdf::TUnboxedValue GetListIterator() const final {
        return CompCtx.HolderFactory.Create<TIterator>(CompCtx, List.GetListIterator(), Item, NewItem);
    }

    TComputationContext& CompCtx;
    const NUdf::TUnboxedValue List;
    IComputationExternalNode* const Item;
    IComputationNode* const NewItem;
};

template <bool IsNewStream>
class TStreamValue: public TComputationValue<TStreamValue<IsNewStream>> {
public:
    using TBase = TComputationValue<TStreamValue<IsNewStream>>;

    TStreamValue(TMemoryUsageInfo* memInfo, TComputationContext& compCtx, NUdf::TUnboxedValue&& stream, IComputationExternalNode* item, IComputationNode* newItem)
        : TBase(memInfo)
        , CompCtx(compCtx)
        , Stream(std::move(stream))
        , Item(item)
        , NewItem(newItem)
    {
    }

private:
    ui32 GetTraverseCount() const override {
        return 1;
    }

    NUdf::TUnboxedValue GetTraverseItem(ui32 index) const override {
        Y_UNUSED(index);
        return Stream;
    }

    NUdf::TUnboxedValue Save() const override {
        return NUdf::TUnboxedValue::Zero();
    }

    void Load(const NUdf::TStringRef& state) override {
        Y_UNUSED(state);
    }

    NUdf::EFetchStatus Fetch(NUdf::TUnboxedValue& result) final {
        for (NUdf::TUnboxedValue current = std::move(Current);; current.Clear()) {
            if (!current) {
                const auto status = Stream.Fetch(Item->RefValue(CompCtx));
                if (NUdf::EFetchStatus::Ok != status) {
                    return status;
                }
                current = IsNewStream ? NewItem->GetValue(CompCtx) : NewItem->GetValue(CompCtx).GetListIterator();
            }

            auto status = NUdf::EFetchStatus::Ok;
            if constexpr (IsNewStream) {
                status = current.Fetch(result);
                if (NUdf::EFetchStatus::Finish == status) {
                    continue;
                }
            } else {
                if (!current.Next(result)) {
                    continue;
                }
            }

            Current = std::move(current);
            return status;
        }
    }

private:
    TComputationContext& CompCtx;
    const NUdf::TUnboxedValue Stream;
    IComputationExternalNode* const Item;
    IComputationNode* const NewItem;

    NUdf::TUnboxedValue Current;
};

template <bool IsInputStream, bool IsMultiRowPerItem, bool ResultContainerOpt>
class TBaseFlatMapWrapper {
protected:
    TBaseFlatMapWrapper(IComputationNode* list, IComputationExternalNode* item, IComputationNode* newItem)
        : List(list)
        , Item(item)
        , NewItem(newItem)
    {
    }

#ifndef MKQL_DISABLE_CODEGEN
    using TCodegenValue = std::conditional_t<IsInputStream,
                                             typename std::conditional_t<IsMultiRowPerItem, TStreamCodegenStatefulValue, TStreamCodegenValueStateless>,
                                             typename std::conditional_t<IsMultiRowPerItem, TCustomListCodegenStatefulValue, TCustomListCodegenValue>>;

    Function* GenerateSimpleMapper(NYql::NCodegen::ICodegen& codegen, const TString& name) const {
        auto& module = codegen.GetModule();
        auto& context = codegen.GetContext();

        const auto codegenItem = dynamic_cast<ICodegeneratorExternalNode*>(Item);

        MKQL_ENSURE(codegenItem, "Item must be codegenerator node.");

        if (const auto f = module.getFunction(name.c_str())) {
            return f;
        }

        const auto valueType = Type::getInt128Ty(context);
        const auto containerType = static_cast<Type*>(valueType);
        const auto contextType = GetCompContextType(context);
        const auto statusType = IsInputStream ? Type::getInt32Ty(context) : Type::getInt1Ty(context);
        const auto funcType = FunctionType::get(statusType, {PointerType::getUnqual(contextType), containerType, PointerType::getUnqual(valueType)}, false);

        TCodegenContext ctx(codegen);
        ctx.Func = cast<Function>(module.getOrInsertFunction(name.c_str(), funcType).getCallee());

        DISubprogramAnnotator annotator(ctx, ctx.Func);

        auto args = ctx.Func->arg_begin();

        ctx.Ctx = &*args;
        const auto containerArg = &*++args;
        const auto valuePtr = &*++args;

        const auto main = BasicBlock::Create(context, "main", ctx.Func);
        auto block = main;

        const auto container = static_cast<Value*>(containerArg);

        const auto loop = BasicBlock::Create(context, "loop", ctx.Func);
        const auto good = BasicBlock::Create(context, "good", ctx.Func);
        const auto pass = BasicBlock::Create(context, "pass", ctx.Func);
        const auto done = BasicBlock::Create(context, "done", ctx.Func);

        BranchInst::Create(loop, block);
        block = loop;

        const auto itemPtr = codegenItem->CreateRefValue(ctx, block);
        const auto status = IsInputStream ? CallBoxedValueVirtualMethod<NUdf::TBoxedValueAccessor::EMethod::Fetch>(statusType, container, codegen, block, itemPtr) : CallBoxedValueVirtualMethod<NUdf::TBoxedValueAccessor::EMethod::Next>(statusType, container, codegen, block, itemPtr);

        const auto icmp = IsInputStream ? CmpInst::Create(Instruction::ICmp, ICmpInst::ICMP_EQ, status, ConstantInt::get(statusType, static_cast<ui32>(NUdf::EFetchStatus::Ok)), "cond", block) : status;

        BranchInst::Create(good, done, icmp, block);
        block = good;

        const auto resItem = GetNodeValue(NewItem, ctx, block);

        BranchInst::Create(loop, pass, IsEmpty(resItem, block, context), block);

        block = pass;

        SafeUnRefUnboxedOne(valuePtr, ctx, block);
        const auto getOpt = GetOptionalValue(context, resItem, block);
        new StoreInst(getOpt, valuePtr, block);
        ValueAddRef(NewItem->GetRepresentation(), valuePtr, ctx, block);

        BranchInst::Create(done, block);

        block = done;
        ReturnInst::Create(context, status, block);
        return ctx.Func;
    }

    Function* GenerateMapper(NYql::NCodegen::ICodegen& codegen, const TString& name) const {
        auto& module = codegen.GetModule();
        auto& context = codegen.GetContext();

        const auto codegenItem = dynamic_cast<ICodegeneratorExternalNode*>(Item);

        MKQL_ENSURE(codegenItem, "Item must be codegenerator node.");

        if (const auto f = module.getFunction(name.c_str())) {
            return f;
        }

        const auto valueType = Type::getInt128Ty(context);
        const auto containerType = static_cast<Type*>(valueType);
        const auto contextType = GetCompContextType(context);
        const auto statusType = IsInputStream ? Type::getInt32Ty(context) : Type::getInt1Ty(context);
        const auto stateType = ResultContainerOpt ? Type::getInt32Ty(context) : Type::getInt1Ty(context);
        const auto funcType = FunctionType::get(statusType, {PointerType::getUnqual(contextType), containerType, PointerType::getUnqual(valueType), PointerType::getUnqual(valueType)}, false);

        TCodegenContext ctx(codegen);
        ctx.Func = cast<Function>(module.getOrInsertFunction(name.c_str(), funcType).getCallee());

        DISubprogramAnnotator annotator(ctx, ctx.Func);

        auto args = ctx.Func->arg_begin();

        ctx.Ctx = &*args;
        const auto containerArg = &*++args;
        const auto currentArg = &*++args;
        const auto valuePtr = &*++args;

        const auto main = BasicBlock::Create(context, "main", ctx.Func);
        auto block = main;

        const auto container = static_cast<Value*>(containerArg);

        const auto zero = ConstantInt::get(valueType, 0);

        const auto init = new LoadInst(valueType, currentArg, "init", block);

        const auto next = BasicBlock::Create(context, "next", ctx.Func);
        const auto good = BasicBlock::Create(context, "good", ctx.Func);
        const auto pass = BasicBlock::Create(context, "pass", ctx.Func);
        const auto cont = BasicBlock::Create(context, "cont", ctx.Func);
        const auto exit = BasicBlock::Create(context, "exit", ctx.Func);
        const auto done = BasicBlock::Create(context, "done", ctx.Func);

        const auto current = PHINode::Create(valueType, 2, "result", pass);
        current->addIncoming(init, block);

        const auto step = CmpInst::Create(Instruction::ICmp, ICmpInst::ICMP_EQ, init, zero, "step", block);
        BranchInst::Create(next, pass, step, block);

        block = next;

        const auto itemPtr = codegenItem->CreateRefValue(ctx, block);
        const auto status = IsInputStream ? CallBoxedValueVirtualMethod<NUdf::TBoxedValueAccessor::EMethod::Fetch>(statusType, container, codegen, block, itemPtr) : CallBoxedValueVirtualMethod<NUdf::TBoxedValueAccessor::EMethod::Next>(statusType, container, codegen, block, itemPtr);

        const auto icmp = IsInputStream ? CmpInst::Create(Instruction::ICmp, ICmpInst::ICMP_EQ, status, ConstantInt::get(statusType, static_cast<ui32>(NUdf::EFetchStatus::Ok)), "cond", block) : status;

        BranchInst::Create(good, done, icmp, block);
        block = good;

        if constexpr (ResultContainerOpt) {
            GetNodeValue(currentArg, NewItem, ctx, block);
        } else {
            const auto list = GetNodeValue(NewItem, ctx, block);
            CallBoxedValueVirtualMethod<NUdf::TBoxedValueAccessor::EMethod::GetListIterator>(currentArg, list, codegen, block);
            if (NewItem->IsTemporaryValue()) {
                CleanupBoxed(list, ctx, block);
            }
        }

        const auto iter = new LoadInst(valueType, currentArg, "iter", block);
        current->addIncoming(iter, block);

        BranchInst::Create(pass, block);
        block = pass;

        const auto state = ResultContainerOpt ? CallBoxedValueVirtualMethod<NUdf::TBoxedValueAccessor::EMethod::Fetch>(stateType, current, codegen, block, valuePtr) : CallBoxedValueVirtualMethod<NUdf::TBoxedValueAccessor::EMethod::Next>(stateType, current, codegen, block, valuePtr);

        const auto scmp = ResultContainerOpt ? CmpInst::Create(Instruction::ICmp, ICmpInst::ICMP_NE, state, ConstantInt::get(stateType, static_cast<ui32>(NUdf::EFetchStatus::Finish)), "scmp", block) : state;

        BranchInst::Create(exit, cont, scmp, block);

        block = cont;
        UnRefBoxed(current, ctx, block);
        BranchInst::Create(next, block);

        block = exit;
        ReturnInst::Create(context, IsInputStream ? (ResultContainerOpt ? state : ConstantInt::get(statusType, static_cast<ui32>(NUdf::EFetchStatus::Ok))) : ConstantInt::getTrue(context), block);

        block = done;
        new StoreInst(zero, currentArg, block);
        ReturnInst::Create(context, status, block);

        return ctx.Func;
    }

    using TFlatMapPtr = std::conditional_t<IsInputStream,
                                           typename std::conditional_t<IsMultiRowPerItem, TStreamCodegenStatefulValue, TStreamCodegenValueStateless>::TFetchPtr,
                                           typename std::conditional_t<IsMultiRowPerItem, TCustomListCodegenStatefulValue, TCustomListCodegenValue>::TNextPtr>;

    Function* FlatMapFunc = nullptr;

    TFlatMapPtr FlatMap = nullptr;
#endif

    IComputationNode* const List;
    IComputationExternalNode* const Item;
    IComputationNode* const NewItem;
};

template <bool IsMultiRowPerItem, bool ResultContainerOpt>
class TStreamFlatMapWrapper: public TCustomValueCodegeneratorNode<TStreamFlatMapWrapper<IsMultiRowPerItem, ResultContainerOpt>>,
                             private TBaseFlatMapWrapper<true, IsMultiRowPerItem, ResultContainerOpt> {
    typedef TBaseFlatMapWrapper<true, IsMultiRowPerItem, ResultContainerOpt> TBaseWrapper;
    typedef TCustomValueCodegeneratorNode<TStreamFlatMapWrapper<IsMultiRowPerItem, ResultContainerOpt>> TBaseComputation;

public:
    TStreamFlatMapWrapper(TComputationMutables& mutables, IComputationNode* list, IComputationExternalNode* item, IComputationNode* newItem)
        : TBaseComputation(mutables)
        , TBaseWrapper(list, item, newItem)
    {
    }

    NUdf::TUnboxedValuePod DoCalculate(TComputationContext& ctx) const {
#ifndef MKQL_DISABLE_CODEGEN
        if (ctx.ExecuteLLVM && this->FlatMap) {
            return ctx.HolderFactory.Create<typename TBaseWrapper::TCodegenValue>(this->FlatMap, &ctx, this->List->GetValue(ctx));
        }
#endif
        return ctx.HolderFactory.Create<std::conditional_t<IsMultiRowPerItem, TStreamValue<ResultContainerOpt>, TSimpleStreamValue<ResultContainerOpt>>>(ctx, this->List->GetValue(ctx), this->Item, this->NewItem);
    }

private:
    void RegisterDependencies() const final {
        this->DependsOn(this->List);
        this->Own(this->Item);
        this->DependsOn(this->NewItem);
    }
#ifndef MKQL_DISABLE_CODEGEN
    void GenerateFunctions(NYql::NCodegen::ICodegen& codegen) final {
        this->FlatMapFunc = IsMultiRowPerItem ? this->GenerateMapper(codegen, TBaseComputation::MakeName("Fetch")) : this->GenerateSimpleMapper(codegen, TBaseComputation::MakeName("Fetch"));
        codegen.ExportSymbol(this->FlatMapFunc);
    }

    void FinalizeFunctions(NYql::NCodegen::ICodegen& codegen) final {
        if (this->FlatMapFunc) {
            this->FlatMap = reinterpret_cast<typename TBaseWrapper::TFlatMapPtr>(codegen.GetPointerToFunction(this->FlatMapFunc));
        }
    }
#endif
};

#ifndef MKQL_DISABLE_CODEGEN
NUdf::TUnboxedValuePod* MyArrayAlloc(const ui64 size) {
    return TMKQLAllocator<NUdf::TUnboxedValuePod>::allocate(size);
}

void MyArrayFree(const NUdf::TUnboxedValuePod* const ptr, const ui64 size) noexcept {
    TMKQLAllocator<NUdf::TUnboxedValuePod>::deallocate(ptr, size);
}
#endif
template <bool IsMultiRowPerItem, bool ResultContainerOpt>
class TListFlatMapWrapper: public TBothWaysCodegeneratorNode<TListFlatMapWrapper<IsMultiRowPerItem, ResultContainerOpt>>,
                           private TBaseFlatMapWrapper<false, IsMultiRowPerItem, ResultContainerOpt> {
    typedef TBaseFlatMapWrapper<false, IsMultiRowPerItem, ResultContainerOpt> TBaseWrapper;
    typedef TBothWaysCodegeneratorNode<TListFlatMapWrapper<IsMultiRowPerItem, ResultContainerOpt>> TBaseComputation;
    static constexpr size_t UseOnStack = 1ULL << 8ULL;

public:
    TListFlatMapWrapper(TComputationMutables& mutables, IComputationNode* list, IComputationExternalNode* item, IComputationNode* newItem)
        : TBaseComputation(mutables)
        , TBaseWrapper(list, item, newItem)
    {
    }

    NUdf::TUnboxedValuePod DoCalculate(TComputationContext& ctx) const {
        auto list = this->List->GetValue(ctx);
        if (const auto elements = list.GetElements()) {
            const auto size = list.GetListLength();
            TUnboxedValueVector values(size);

            auto it = values.begin();
            std::for_each(elements, elements + size, [&](NUdf::TUnboxedValue item) {
                this->Item->SetValue(ctx, std::move(item));
                *it = this->NewItem->GetValue(ctx);
                if (IsMultiRowPerItem || *it) {
                    auto value = it->GetOptionalValueIf < !IsMultiRowPerItem && ResultContainerOpt > ();
                    *it++ = value;
                }
            });

            if constexpr (IsMultiRowPerItem) {
                return ctx.HolderFactory.ExtendList<ResultContainerOpt>(values.data(), values.size());
            }

            NUdf::TUnboxedValue* items = nullptr;
            const auto result = ctx.HolderFactory.CreateDirectArrayHolder(std::distance(values.begin(), it), items);
            std::move(values.begin(), it, items);
            return result;
        }

        return ctx.HolderFactory.Create<std::conditional_t<IsMultiRowPerItem, TListValue<ResultContainerOpt>, TSimpleListValue<ResultContainerOpt>>>(ctx, std::move(list), this->Item, this->NewItem);
    }

#ifndef MKQL_DISABLE_CODEGEN
    NUdf::TUnboxedValuePod MakeLazyList(TComputationContext& ctx, const NUdf::TUnboxedValuePod value) const {
        return ctx.HolderFactory.Create<typename TBaseWrapper::TCodegenValue>(this->FlatMap, &ctx, value);
    }

    Value* DoGenerateGetValue(const TCodegenContext& ctx, BasicBlock*& block) const {
        auto& context = ctx.Codegen.GetContext();

        const auto codegenItem = dynamic_cast<ICodegeneratorExternalNode*>(this->Item);
        MKQL_ENSURE(codegenItem, "Item must be codegenerator node.");

        const auto list = GetNodeValue(this->List, ctx, block);

        const auto lazy = BasicBlock::Create(context, "lazy", ctx.Func);
        const auto hard = BasicBlock::Create(context, "hard", ctx.Func);
        const auto done = BasicBlock::Create(context, "done", ctx.Func);
        const auto map = PHINode::Create(list->getType(), 3U, "map", done);

        const auto elementsType = PointerType::getUnqual(list->getType());
        const auto elements = CallBoxedValueVirtualMethod<NUdf::TBoxedValueAccessor::EMethod::GetElements>(elementsType, list, ctx.Codegen, block);
        const auto fill = CmpInst::Create(Instruction::ICmp, ICmpInst::ICMP_NE, elements, ConstantPointerNull::get(elementsType), "fill", block);

        BranchInst::Create(hard, lazy, fill, block);

        {
            block = hard;

            const auto smsk = BasicBlock::Create(context, "smsk", ctx.Func);
            const auto hmsk = BasicBlock::Create(context, "hmsk", ctx.Func);
            const auto main = BasicBlock::Create(context, "main", ctx.Func);
            const auto free = BasicBlock::Create(context, "free", ctx.Func);

            const auto vector = PHINode::Create(PointerType::getUnqual(list->getType()), 2U, "vector", main);

            const auto size = CallBoxedValueVirtualMethod<NUdf::TBoxedValueAccessor::EMethod::GetListLength>(Type::getInt64Ty(context), list, ctx.Codegen, block);

            const auto zeroSize = ConstantInt::get(size->getType(), 0);
            const auto plusSize = ConstantInt::get(size->getType(), 1);

            const auto heap = CmpInst::Create(Instruction::ICmp, ICmpInst::ICMP_UGT, size, ConstantInt::get(size->getType(), UseOnStack), "heap", block);
            BranchInst::Create(hmsk, smsk, heap, block);

            {
                block = smsk;

                const auto arrayType = ArrayType::get(list->getType(), UseOnStack);
<<<<<<< HEAD
                const auto array = *this->Stateless_ || ctx.AlwaysInline ?
                    new AllocaInst(arrayType, 0U, "array", --ctx.Func->getEntryBlock().end()):
                    new AllocaInst(arrayType, 0U, "array", block);
=======
                const auto array = *this->Stateless_ || ctx.AlwaysInline ? new AllocaInst(arrayType, 0U, "array", &ctx.Func->getEntryBlock().back()) : new AllocaInst(arrayType, 0U, "array", block);
>>>>>>> 4490f978
                const auto ptr = GetElementPtrInst::CreateInBounds(arrayType, array, {zeroSize, zeroSize}, "ptr", block);

                vector->addIncoming(ptr, block);
                BranchInst::Create(main, block);
            }

            {
                block = hmsk;

                const auto fnType = FunctionType::get(vector->getType(), {size->getType()}, false);
                const auto name = "MyArrayAlloc";
                ctx.Codegen.AddGlobalMapping(name, reinterpret_cast<const void*>(&MyArrayAlloc));
                const auto func = ctx.Codegen.GetModule().getOrInsertFunction(name, fnType);
                const auto ptr = CallInst::Create(func, {size}, "ptr", block);
                vector->addIncoming(ptr, block);
                BranchInst::Create(main, block);
            }

            block = main;

            const auto loop = BasicBlock::Create(context, "loop", ctx.Func);
            const auto next = BasicBlock::Create(context, "next", ctx.Func);
            const auto stop = BasicBlock::Create(context, "stop", ctx.Func);

            const auto index = PHINode::Create(size->getType(), 2U, "index", loop);
            index->addIncoming(zeroSize, block);

            const auto idx = IsMultiRowPerItem ? index : PHINode::Create(size->getType(), 2U, "idx", loop);
            if constexpr (!IsMultiRowPerItem) {
                idx->addIncoming(zeroSize, block);
            }

            BranchInst::Create(loop, block);

            block = loop;

            const auto more = CmpInst::Create(Instruction::ICmp, ICmpInst::ICMP_UGT, size, index, "more", block);

            BranchInst::Create(next, stop, more, block);

            block = next;
            const auto src = GetElementPtrInst::CreateInBounds(list->getType(), elements, {index}, "src", block);
            const auto item = new LoadInst(list->getType(), src, "item", block);
            codegenItem->CreateSetValue(ctx, block, item);
            const auto dst = GetElementPtrInst::CreateInBounds(list->getType(), vector, {idx}, "dst", block);
            GetNodeValue(dst, this->NewItem, ctx, block);

            const auto inc = BinaryOperator::CreateAdd(index, plusSize, "inc", block);
            index->addIncoming(inc, block);

            if constexpr (!IsMultiRowPerItem) {
                const auto plus = BinaryOperator::CreateAdd(idx, plusSize, "plus", block);
                const auto load = new LoadInst(list->getType(), dst, "load", block);
                new StoreInst(GetOptionalValue(context, load, block), dst, block);
                const auto move = SelectInst::Create(IsExists(load, block, context), plus, idx, "move", block);
                idx->addIncoming(move, block);
            }

            BranchInst::Create(loop, block);

            block = stop;

            if (this->List->IsTemporaryValue()) {
                CleanupBoxed(list, ctx, block);
            }

            Value* res;
            if constexpr (!IsMultiRowPerItem) {
                const auto newType = PointerType::getUnqual(list->getType());
<<<<<<< HEAD
                const auto newPtr = *this->Stateless_ || ctx.AlwaysInline ?
                    new AllocaInst(newType, 0U, "new_ptr", --ctx.Func->getEntryBlock().end()):
                    new AllocaInst(newType, 0U, "new_ptr", block);
=======
                const auto newPtr = *this->Stateless_ || ctx.AlwaysInline ? new AllocaInst(newType, 0U, "new_ptr", &ctx.Func->getEntryBlock().back()) : new AllocaInst(newType, 0U, "new_ptr", block);
>>>>>>> 4490f978
                res = GenNewArray(ctx, idx, newPtr, block);
                const auto target = new LoadInst(newType, newPtr, "target", block);

                const auto pType = PointerType::getUnqual(Type::getInt8Ty(context));
                const auto pdst = CastInst::Create(Instruction::BitCast, target, pType, "pdst", block);
                const auto psrc = CastInst::Create(Instruction::BitCast, vector, pType, "psrc", block);
                const auto bytes = BinaryOperator::CreateShl(idx, ConstantInt::get(idx->getType(), 4), "bytes", block);

                const auto fnType = FunctionType::get(Type::getVoidTy(context), {pType, pType, bytes->getType(), Type::getInt1Ty(context)}, false);
                const auto memcpyName = (LLVM_VERSION_MAJOR < 16) ? "llvm.memcpy.p0i8.p0i8.i64" : "llvm.memcpy.p0.p0.i64";
                const auto func = ctx.Codegen.GetModule().getOrInsertFunction(memcpyName, fnType);
                CallInst::Create(func, {pdst, psrc, bytes, ConstantInt::getFalse(context)}, "", block);
            } else {
                const auto factory = ctx.GetFactory();

                const auto func = ConstantInt::get(Type::getInt64Ty(context), GetMethodPtr<&THolderFactory::ExtendList<ResultContainerOpt>>());

                const auto funType = FunctionType::get(list->getType(), {factory->getType(), vector->getType(), index->getType()}, false);
                const auto funcPtr = CastInst::Create(Instruction::IntToPtr, func, PointerType::getUnqual(funType), "function", block);
                res = CallInst::Create(funType, funcPtr, {factory, vector, index}, "res", block);
            }
            map->addIncoming(res, block);
            BranchInst::Create(free, done, heap, block);

            {
                block = free;

                const auto fnType = FunctionType::get(Type::getVoidTy(context), {vector->getType(), size->getType()}, false);
                const auto name = "MyArrayFree";
                ctx.Codegen.AddGlobalMapping(name, reinterpret_cast<const void*>(&MyArrayFree));
                const auto func = ctx.Codegen.GetModule().getOrInsertFunction(name, fnType);
                CallInst::Create(func, {vector, size}, "", block);

                map->addIncoming(res, block);
                BranchInst::Create(done, block);
            }
        }

        {
            block = lazy;

            const auto doFunc = ConstantInt::get(Type::getInt64Ty(context), GetMethodPtr<&TListFlatMapWrapper::MakeLazyList>());
            const auto ptrType = PointerType::getUnqual(StructType::get(context));
            const auto self = CastInst::Create(Instruction::IntToPtr, ConstantInt::get(Type::getInt64Ty(context), uintptr_t(this)), ptrType, "self", block);
            const auto funType = FunctionType::get(list->getType(), {self->getType(), ctx.Ctx->getType(), list->getType()}, false);
            const auto doFuncPtr = CastInst::Create(Instruction::IntToPtr, doFunc, PointerType::getUnqual(funType), "function", block);
            const auto value = CallInst::Create(funType, doFuncPtr, {self, ctx.Ctx, list}, "value", block);
            map->addIncoming(value, block);
            BranchInst::Create(done, block);
        }

        block = done;
        return map;
    }
#endif
private:
    void RegisterDependencies() const final {
        this->DependsOn(this->List);
        this->Own(this->Item);
        this->DependsOn(this->NewItem);
    }
#ifndef MKQL_DISABLE_CODEGEN
    void GenerateFunctions(NYql::NCodegen::ICodegen& codegen) final {
        TMutableCodegeneratorRootNode<TListFlatMapWrapper>::GenerateFunctions(codegen);
        this->FlatMapFunc = IsMultiRowPerItem ? this->GenerateMapper(codegen, TBaseComputation::MakeName("Next")) : this->GenerateSimpleMapper(codegen, TBaseComputation::MakeName("Next"));
        codegen.ExportSymbol(this->FlatMapFunc);
    }

    void FinalizeFunctions(NYql::NCodegen::ICodegen& codegen) final {
        TMutableCodegeneratorRootNode<TListFlatMapWrapper>::FinalizeFunctions(codegen);
        if (this->FlatMapFunc) {
            this->FlatMap = reinterpret_cast<typename TBaseWrapper::TFlatMapPtr>(codegen.GetPointerToFunction(this->FlatMapFunc));
        }
    }
#endif
};

} // namespace

IComputationNode* WrapFlatMap(TCallable& callable, const TComputationNodeFactoryContext& ctx) {
    MKQL_ENSURE(callable.GetInputsCount() == 3, "Expected 3 args");

    const auto listType = callable.GetInput(0).GetStaticType();
    ;
    const auto newListType = callable.GetInput(2).GetStaticType();

    const auto type = callable.GetType()->GetReturnType();
    const auto list = LocateNode(ctx.NodeLocator, callable, 0);
    const auto newItem = LocateNode(ctx.NodeLocator, callable, 2);
    const auto itemArg = LocateExternalNode(ctx.NodeLocator, callable, 1);
    const auto kind = GetValueRepresentation(type);
    if (listType->IsFlow()) {
        if (newListType->IsFlow()) {
            if (const auto wideOut = dynamic_cast<IComputationWideFlowNode*>(newItem)) {
                return new TFlowFlatMapWideWrapper(ctx.Mutables, list, itemArg, wideOut);
            } else {
                return new TFlowFlatMapFlowWrapper(ctx.Mutables, kind, list, itemArg, newItem);
            }
        } else if (newListType->IsList()) {
            return new TFlowFlatMapWrapper<true, false>(ctx.Mutables, kind, list, itemArg, newItem);
        } else if (newListType->IsStream()) {
            return new TFlowFlatMapWrapper<true, true>(ctx.Mutables, kind, list, itemArg, newItem);
        } else if (newListType->IsOptional()) {
            if (AS_TYPE(TOptionalType, newListType)->GetItemType()->IsOptional()) {
                return new TFlowFlatMapWrapper<false, true>(ctx.Mutables, kind, list, itemArg, newItem);
            } else {
                return new TFlowFlatMapWrapper<false, false>(ctx.Mutables, kind, list, itemArg, newItem);
            }
        }
    } else if (listType->IsStream()) {
        if (newListType->IsList()) {
            return new TStreamFlatMapWrapper<true, false>(ctx.Mutables, list, itemArg, newItem);
        } else if (newListType->IsStream()) {
            return new TStreamFlatMapWrapper<true, true>(ctx.Mutables, list, itemArg, newItem);
        } else if (newListType->IsOptional()) {
            if (AS_TYPE(TOptionalType, newListType)->GetItemType()->IsOptional()) {
                return new TStreamFlatMapWrapper<false, true>(ctx.Mutables, list, itemArg, newItem);
            } else {
                return new TStreamFlatMapWrapper<false, false>(ctx.Mutables, list, itemArg, newItem);
            }
        }
    } else if (listType->IsList()) {
        if (newListType->IsFlow()) {
            if (const auto wideOut = dynamic_cast<IComputationWideFlowNode*>(newItem)) {
                return new TListFlatMapWideWrapper(ctx.Mutables, list, itemArg, wideOut);
            } else {
                return new TListFlatMapFlowWrapper(ctx.Mutables, kind, list, itemArg, newItem);
            }
        } else if (newListType->IsList()) {
            return new TListFlatMapWrapper<true, false>(ctx.Mutables, list, itemArg, newItem);
        } else if (newListType->IsStream()) {
            return new TListFlatMapWrapper<true, true>(ctx.Mutables, list, itemArg, newItem);
        } else if (newListType->IsOptional()) {
            if (AS_TYPE(TOptionalType, newListType)->GetItemType()->IsOptional()) {
                return new TListFlatMapWrapper<false, true>(ctx.Mutables, list, itemArg, newItem);
            } else {
                return new TListFlatMapWrapper<false, false>(ctx.Mutables, list, itemArg, newItem);
            }
        }
    }

    THROW yexception() << "Expected flow, list or stream of lists, streams or optionals.";
}

IComputationNode* WrapNarrowFlatMap(TCallable& callable, const TComputationNodeFactoryContext& ctx) {
    MKQL_ENSURE(callable.GetInputsCount() > 1U, "Expected at least two args.");
    const auto width = GetWideComponentsCount(AS_TYPE(TFlowType, callable.GetInput(0U).GetStaticType()));
    MKQL_ENSURE(callable.GetInputsCount() == width + 2U, "Wrong signature.");

    const auto last = callable.GetInputsCount() - 1U;
    const auto flow = LocateNode(ctx.NodeLocator, callable, 0U);
    const auto newItem = LocateNode(ctx.NodeLocator, callable, last);

    TComputationExternalNodePtrVector args(width, nullptr);
    ui32 index = 0U;
    std::generate(args.begin(), args.end(), [&]() { return LocateExternalNode(ctx.NodeLocator, callable, ++index); });

    const auto newListType = callable.GetInput(last).GetStaticType();
    const auto kind = GetValueRepresentation(callable.GetType()->GetReturnType());
    if (const auto wide = dynamic_cast<IComputationWideFlowNode*>(flow)) {
        if (newListType->IsFlow()) {
            return new TNarrowFlatMapFlowWrapper(ctx.Mutables, kind, wide, std::move(args), newItem);
        } else if (newListType->IsList()) {
            return new TNarrowFlatMapWrapper<true, false>(ctx.Mutables, kind, wide, std::move(args), newItem);
        } else if (newListType->IsStream()) {
            return new TNarrowFlatMapWrapper<true, true>(ctx.Mutables, kind, wide, std::move(args), newItem);
        } else if (newListType->IsOptional()) {
            if (AS_TYPE(TOptionalType, newListType)->GetItemType()->IsOptional()) {
                return new TNarrowFlatMapWrapper<false, true>(ctx.Mutables, kind, wide, std::move(args), newItem);
            } else {
                return new TNarrowFlatMapWrapper<false, false>(ctx.Mutables, kind, wide, std::move(args), newItem);
            }
        }
    }

    THROW yexception() << "Expected wide flow.";
}

} // namespace NMiniKQL
} // namespace NKikimr<|MERGE_RESOLUTION|>--- conflicted
+++ resolved
@@ -1533,13 +1533,7 @@
                 block = smsk;
 
                 const auto arrayType = ArrayType::get(list->getType(), UseOnStack);
-<<<<<<< HEAD
-                const auto array = *this->Stateless_ || ctx.AlwaysInline ?
-                    new AllocaInst(arrayType, 0U, "array", --ctx.Func->getEntryBlock().end()):
-                    new AllocaInst(arrayType, 0U, "array", block);
-=======
                 const auto array = *this->Stateless_ || ctx.AlwaysInline ? new AllocaInst(arrayType, 0U, "array", &ctx.Func->getEntryBlock().back()) : new AllocaInst(arrayType, 0U, "array", block);
->>>>>>> 4490f978
                 const auto ptr = GetElementPtrInst::CreateInBounds(arrayType, array, {zeroSize, zeroSize}, "ptr", block);
 
                 vector->addIncoming(ptr, block);
@@ -1609,13 +1603,7 @@
             Value* res;
             if constexpr (!IsMultiRowPerItem) {
                 const auto newType = PointerType::getUnqual(list->getType());
-<<<<<<< HEAD
-                const auto newPtr = *this->Stateless_ || ctx.AlwaysInline ?
-                    new AllocaInst(newType, 0U, "new_ptr", --ctx.Func->getEntryBlock().end()):
-                    new AllocaInst(newType, 0U, "new_ptr", block);
-=======
                 const auto newPtr = *this->Stateless_ || ctx.AlwaysInline ? new AllocaInst(newType, 0U, "new_ptr", &ctx.Func->getEntryBlock().back()) : new AllocaInst(newType, 0U, "new_ptr", block);
->>>>>>> 4490f978
                 res = GenNewArray(ctx, idx, newPtr, block);
                 const auto target = new LoadInst(newType, newPtr, "target", block);
 
