--- conflicted
+++ resolved
@@ -358,13 +358,7 @@
 
             const auto size = CallBoxedValueVirtualMethod<NUdf::TBoxedValueAccessor::EMethod::GetListLength>(Type::getInt64Ty(context), list, ctx.Codegen, block);
 
-<<<<<<< HEAD
-            const auto itemsPtr = *Stateless_ || ctx.AlwaysInline ?
-                new AllocaInst(elementsType, 0U, "items_ptr", --ctx.Func->getEntryBlock().end()):
-                new AllocaInst(elementsType, 0U, "items_ptr", block);
-=======
             const auto itemsPtr = *Stateless_ || ctx.AlwaysInline ? new AllocaInst(elementsType, 0U, "items_ptr", &ctx.Func->getEntryBlock().back()) : new AllocaInst(elementsType, 0U, "items_ptr", block);
->>>>>>> 4490f978
             const auto array = GenNewArray(ctx, size, itemsPtr, block);
             const auto items = new LoadInst(elementsType, itemsPtr, "items", block);
 
