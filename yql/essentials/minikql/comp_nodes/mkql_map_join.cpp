--- conflicted
+++ resolved
@@ -519,11 +519,7 @@
         auto i = 0U;
         const auto values = ctx.GetMutables();
         std::generate_n(std::back_inserter(leftStoragePointers), TBase::LeftRenames.size() >> 1U,
-<<<<<<< HEAD
-            [&](){ return GetElementPtrInst::CreateInBounds(valueType, values, {ConstantInt::get(resultType, LeftRenamesStorageIndex + i++)}, (TString("left_out_") += ToString(i)).c_str(), --ctx.Func->getEntryBlock().end()); });
-=======
                         [&]() { return GetElementPtrInst::CreateInBounds(valueType, values, {ConstantInt::get(resultType, LeftRenamesStorageIndex + i++)}, (TString("left_out_") += ToString(i)).c_str(), &ctx.Func->getEntryBlock().back()); });
->>>>>>> 4490f978
 
         const auto work = BasicBlock::Create(context, "work", ctx.Func);
 
