--- conflicted
+++ resolved
@@ -245,13 +245,7 @@
             block = hard;
 
             const auto size = CallBoxedValueVirtualMethod<NUdf::TBoxedValueAccessor::EMethod::GetListLength>(Type::getInt64Ty(context), list, ctx.Codegen, block);
-<<<<<<< HEAD
-            const auto itemsPtr = *Stateless_ || ctx.AlwaysInline ?
-                new AllocaInst(elementsType, 0U, "items_ptr", --ctx.Func->getEntryBlock().end()):
-                new AllocaInst(elementsType, 0U, "items_ptr", block);
-=======
             const auto itemsPtr = *Stateless_ || ctx.AlwaysInline ? new AllocaInst(elementsType, 0U, "items_ptr", &ctx.Func->getEntryBlock().back()) : new AllocaInst(elementsType, 0U, "items_ptr", block);
->>>>>>> 4490f978
             const auto full = BinaryOperator::CreateMul(size, ConstantInt::get(size->getType(), NewItems.size()), "full", block);
             const auto array = GenNewArray(ctx, full, itemsPtr, block);
             const auto items = new LoadInst(elementsType, itemsPtr, "items", block);
