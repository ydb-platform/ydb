#include "mkql_while.h"
#include <yql/essentials/minikql/computation/mkql_computation_node_holders.h>
#include <yql/essentials/minikql/computation/mkql_computation_node_codegen.h> // Y_IGNORE
#include <yql/essentials/minikql/mkql_node_cast.h>

namespace NKikimr {
namespace NMiniKQL {

namespace {

template <bool SkipOrTake, bool Inclusive>
class TWhileFlowWrapper: public TStatefulFlowCodegeneratorNode<TWhileFlowWrapper<SkipOrTake, Inclusive>> {
    using TBaseComputation = TStatefulFlowCodegeneratorNode<TWhileFlowWrapper<SkipOrTake, Inclusive>>;

public:
    TWhileFlowWrapper(TComputationMutables& mutables, EValueRepresentation kind, IComputationNode* flow, IComputationExternalNode* item, IComputationNode* predicate)
        : TBaseComputation(mutables, flow, kind, EValueRepresentation::Embedded)
        , Flow(flow)
        , Item(item)
        , Predicate(predicate)
    {
    }

    NUdf::TUnboxedValue DoCalculate(NUdf::TUnboxedValue& state, TComputationContext& ctx) const {
        if (state.HasValue() && state.Get<bool>()) {
            return SkipOrTake ? Flow->GetValue(ctx) : NUdf::TUnboxedValue(NUdf::TUnboxedValuePod::MakeFinish());
        }

        if constexpr (SkipOrTake) {
            do {
                if (auto item = Flow->GetValue(ctx); item.IsSpecial()) {
                    return item;
                } else {
                    Item->SetValue(ctx, std::move(item));
                }
            } while (Predicate->GetValue(ctx).template Get<bool>());

            state = NUdf::TUnboxedValuePod(true);
            return Inclusive ? Flow->GetValue(ctx) : Item->GetValue(ctx);
        } else {
            if (auto item = Flow->GetValue(ctx); item.IsSpecial()) {
                return item;
            } else {
                Item->SetValue(ctx, std::move(item));
            }

            if (Predicate->GetValue(ctx).template Get<bool>()) {
                return Item->GetValue(ctx);
            }

            state = NUdf::TUnboxedValuePod(true);
            return Inclusive ? Item->GetValue(ctx).Release() : NUdf::TUnboxedValuePod::MakeFinish();
        }
    }

#ifndef MKQL_DISABLE_CODEGEN
    Value* DoGenerateGetValue(const TCodegenContext& ctx, Value* statePtr, BasicBlock*& block) const {
        auto& context = ctx.Codegen.GetContext();

        const auto codegenItem = dynamic_cast<ICodegeneratorExternalNode*>(Item);
        MKQL_ENSURE(codegenItem, "Item must be codegenerator node.");

        const auto valueType = Type::getInt128Ty(context);

        const auto work = BasicBlock::Create(context, "work", ctx.Func);
        const auto good = BasicBlock::Create(context, "good", ctx.Func);
        const auto stop = BasicBlock::Create(context, "stop", ctx.Func);
        const auto skip = BasicBlock::Create(context, "skip", ctx.Func);
        const auto done = BasicBlock::Create(context, "done", ctx.Func);

        const auto result = PHINode::Create(valueType, SkipOrTake ? 3U : 4U, "result", done);

        const auto state = new LoadInst(valueType, statePtr, "state", block);
        const auto finished = CmpInst::Create(Instruction::ICmp, ICmpInst::ICMP_EQ, state, GetTrue(context), "finished", block);

        BranchInst::Create(skip, work, finished, block);

        block = work;
        const auto item = GetNodeValue(Flow, ctx, block);
        result->addIncoming(item, block);
        BranchInst::Create(done, good, IsSpecial(item, block, context), block);

        block = good;
        codegenItem->CreateSetValue(ctx, block, item);
        const auto pred = GetNodeValue(Predicate, ctx, block);
        const auto bit = CastInst::Create(Instruction::Trunc, pred, Type::getInt1Ty(context), "bit", block);

        if constexpr (SkipOrTake) {
            BranchInst::Create(work, stop, bit, block);
        } else {
            result->addIncoming(item, block);
            BranchInst::Create(done, stop, bit, block);
        }

        block = stop;
        new StoreInst(GetTrue(context), statePtr, block);
        const auto last = Inclusive ? (SkipOrTake ? GetNodeValue(Flow, ctx, block) : item) : (SkipOrTake ? item : GetFinish(context));
        result->addIncoming(last, block);
        BranchInst::Create(done, block);

        block = skip;
        const auto res = SkipOrTake ? GetNodeValue(Flow, ctx, block) : GetFinish(context);
        result->addIncoming(res, block);
        BranchInst::Create(done, block);

        block = done;
        return result;
    }
#endif
private:
    void RegisterDependencies() const final {
        if (const auto flow = this->FlowDependsOn(Flow)) {
            this->Own(flow, Item);
            this->DependsOn(flow, Predicate);
        }
    }

    IComputationNode* const Flow;
    IComputationExternalNode* const Item;
    IComputationNode* const Predicate;
};

template <bool SkipOrTake, bool Inclusive, bool IsStream>
class TBaseWhileWrapper {
protected:
    class TListValue: public TCustomListValue {
    public:
        class TIterator: public TComputationValue<TIterator> {
        public:
            TIterator(TMemoryUsageInfo* memInfo, TComputationContext& compCtx, NUdf::TUnboxedValue&& iter, IComputationExternalNode* item, IComputationNode* predicate)
                : TComputationValue<TIterator>(memInfo)
                , CompCtx(compCtx)
                , Iter(std::move(iter))
                , Item(item)
                , Predicate(predicate)
            {
            }

        private:
            bool Next(NUdf::TUnboxedValue& value) override {
                if (FilterWorkFinished) {
                    return SkipOrTake ? Iter.Next(value) : false;
                }

                if constexpr (SkipOrTake) {
                    while (Iter.Next(Item->RefValue(CompCtx))) {
                        if (!Predicate->GetValue(CompCtx).template Get<bool>()) {
                            FilterWorkFinished = true;
                            if constexpr (Inclusive) {
                                return Iter.Next(value);
                            } else {
                                value = Item->GetValue(CompCtx);
                                return true;
                            }
                        }
                    }
                } else {
                    if (Iter.Next(Item->RefValue(CompCtx))) {
                        if (Predicate->GetValue(CompCtx).template Get<bool>()) {
                            value = Item->GetValue(CompCtx);
                            return true;
                        } else {
                            FilterWorkFinished = true;
                            if constexpr (Inclusive) {
                                value = Item->GetValue(CompCtx);
                                return true;
                            }
                        }
                    }
                }

                return false;
            }

            TComputationContext& CompCtx;
            const NUdf::TUnboxedValue Iter;
            IComputationExternalNode* const Item;
            IComputationNode* const Predicate;
            bool FilterWorkFinished = false;
        };

        TListValue(TMemoryUsageInfo* memInfo, TComputationContext& compCtx, const NUdf::TUnboxedValue& list, IComputationExternalNode* item, IComputationNode* predicate)
            : TCustomListValue(memInfo)
            , CompCtx(compCtx)
            , List(list)
            , Item(item)
            , Predicate(predicate)
        {
        }

    private:
        NUdf::TUnboxedValue GetListIterator() const override {
            return CompCtx.HolderFactory.Create<TIterator>(CompCtx, List.GetListIterator(), Item, Predicate);
        }

        TComputationContext& CompCtx;
        const NUdf::TUnboxedValue List;
        IComputationExternalNode* const Item;
        IComputationNode* const Predicate;
    };

    class TStreamValue: public TComputationValue<TStreamValue> {
    public:
        using TBase = TComputationValue<TStreamValue>;

        TStreamValue(TMemoryUsageInfo* memInfo, TComputationContext& compCtx, const NUdf::TUnboxedValue& stream, IComputationExternalNode* item, IComputationNode* predicate)
            : TBase(memInfo)
            , CompCtx(compCtx)
            , Stream(stream)
            , Item(item)
            , Predicate(predicate)
        {
        }

    private:
        ui32 GetTraverseCount() const override {
            return 1;
        }

        NUdf::TUnboxedValue GetTraverseItem(ui32 index) const override {
            Y_UNUSED(index);
            return Stream;
        }

        NUdf::EFetchStatus Fetch(NUdf::TUnboxedValue& result) override {
            if (FilterWorkFinished) {
                return SkipOrTake ? Stream.Fetch(result) : NUdf::EFetchStatus::Finish;
            }

            if constexpr (SkipOrTake) {
                for (;;) {
                    if (const auto status = Stream.Fetch(Item->RefValue(CompCtx)); status != NUdf::EFetchStatus::Ok) {
                        return status;
                    }

                    if (!Predicate->GetValue(CompCtx).template Get<bool>()) {
                        FilterWorkFinished = true;
                        if constexpr (Inclusive) {
                            return Stream.Fetch(result);
                        } else {
                            result = Item->GetValue(CompCtx);
                            return NUdf::EFetchStatus::Ok;
                        }
                    }
                }
            } else {
                switch (const auto status = Stream.Fetch(Item->RefValue(CompCtx))) {
                    case NUdf::EFetchStatus::Yield:
                        return status;

                    case NUdf::EFetchStatus::Ok:
                        if (Predicate->GetValue(CompCtx).template Get<bool>()) {
                            result = Item->GetValue(CompCtx);
                            return NUdf::EFetchStatus::Ok;
                        }
                    case NUdf::EFetchStatus::Finish:
                        break;
                }

                FilterWorkFinished = true;
                if constexpr (Inclusive) {
                    result = Item->GetValue(CompCtx);
                    return NUdf::EFetchStatus::Ok;
                } else {
                    return NUdf::EFetchStatus::Finish;
                }
            }
        }

        TComputationContext& CompCtx;
        const NUdf::TUnboxedValue Stream;
        IComputationExternalNode* const Item;
        IComputationNode* const Predicate;
        bool FilterWorkFinished = false;
    };

#ifndef MKQL_DISABLE_CODEGEN
    class TStreamCodegenWhileValue: public TStreamCodegenStatefulValueT<> {
    public:
        TStreamCodegenWhileValue(TMemoryUsageInfo* memInfo, TFetchPtr fetch, TComputationContext* ctx, NUdf::TUnboxedValue&& stream)
            : TStreamCodegenStatefulValueT(memInfo, fetch, ctx, std::move(stream))
        {
        }

    private:
        NUdf::EFetchStatus Fetch(NUdf::TUnboxedValue& result) final {
            return State ? (SkipOrTake ? Stream.Fetch(result) : NUdf::EFetchStatus::Finish) : TStreamCodegenStatefulValueT::Fetch(result);
        }
    };

    class TCodegenIteratorWhile: public TCodegenStatefulIterator<> {
    public:
        TCodegenIteratorWhile(TMemoryUsageInfo* memInfo, TNextPtr next, TComputationContext* ctx, NUdf::TUnboxedValue&& iterator, const NUdf::TUnboxedValue& init)
            : TCodegenStatefulIterator(memInfo, next, ctx, std::move(iterator), init)
        {
        }

    private:
        bool Next(NUdf::TUnboxedValue& value) final {
            return State ? (SkipOrTake ? Iterator.Next(value) : false) : TCodegenStatefulIterator::Next(value);
        }
    };

    using TCustomListCodegenWhileValue = TCustomListCodegenStatefulValueT<TCodegenIteratorWhile>;
#endif

    TBaseWhileWrapper(IComputationNode* list, IComputationExternalNode* item, IComputationNode* predicate)
        : List(list)
        , Item(item)
        , Predicate(predicate)
    {
    }

#ifndef MKQL_DISABLE_CODEGEN
    Function* GenerateFilter(NYql::NCodegen::ICodegen& codegen, const TString& name) const {
        auto& module = codegen.GetModule();
        auto& context = codegen.GetContext();

        const auto codegenItem = dynamic_cast<ICodegeneratorExternalNode*>(Item);

        MKQL_ENSURE(codegenItem, "Item must be codegenerator node.");

        if (const auto f = module.getFunction(name.c_str())) {
            return f;
        }

        const auto valueType = Type::getInt128Ty(context);
        const auto containerType = static_cast<Type*>(valueType);
        const auto contextType = GetCompContextType(context);
        const auto statusType = IsStream ? Type::getInt32Ty(context) : Type::getInt1Ty(context);
        const auto funcType = FunctionType::get(statusType, {PointerType::getUnqual(contextType), containerType, PointerType::getUnqual(valueType), PointerType::getUnqual(valueType)}, false);

        TCodegenContext ctx(codegen);
        ctx.Func = cast<Function>(module.getOrInsertFunction(name.c_str(), funcType).getCallee());

        DISubprogramAnnotator annotator(ctx, ctx.Func);

        auto args = ctx.Func->arg_begin();

        ctx.Ctx = &*args;
        const auto containerArg = &*++args;
        const auto statePtr = &*++args;
        const auto valuePtr = &*++args;

        const auto main = BasicBlock::Create(context, "main", ctx.Func);
        auto block = main;

        const auto container = static_cast<Value*>(containerArg);

        const auto good = BasicBlock::Create(context, "good", ctx.Func);
        const auto stop = BasicBlock::Create(context, "stop", ctx.Func);
        const auto pass = BasicBlock::Create(context, "pass", ctx.Func);
        const auto done = BasicBlock::Create(context, "done", ctx.Func);

        const auto loop = SkipOrTake ? BasicBlock::Create(context, "loop", ctx.Func) : nullptr;
        if (loop) {
            BranchInst::Create(loop, block);
            block = loop;
        }

        const auto itemPtr = codegenItem->CreateRefValue(ctx, block);
        const auto status = IsStream ? CallBoxedValueVirtualMethod<NUdf::TBoxedValueAccessor::EMethod::Fetch>(statusType, container, codegen, block, itemPtr) : CallBoxedValueVirtualMethod<NUdf::TBoxedValueAccessor::EMethod::Next>(statusType, container, codegen, block, itemPtr);

        const auto icmp = IsStream ? CmpInst::Create(Instruction::ICmp, ICmpInst::ICMP_EQ, status, ConstantInt::get(statusType, static_cast<ui32>(NUdf::EFetchStatus::Ok)), "cond", block) : status;

        BranchInst::Create(good, done, icmp, block);
        block = good;

        const auto item = new LoadInst(valueType, itemPtr, "item", block);
        const auto predicate = GetNodeValue(Predicate, ctx, block);

        const auto boolPred = CastInst::Create(Instruction::Trunc, predicate, Type::getInt1Ty(context), "bool", block);

        BranchInst::Create(SkipOrTake ? loop : pass, stop, boolPred, block);

        block = stop;
        new StoreInst(GetTrue(context), statePtr, block);

        if constexpr (SkipOrTake) {
            if constexpr (Inclusive) {
                const auto last = IsStream ? CallBoxedValueVirtualMethod<NUdf::TBoxedValueAccessor::EMethod::Fetch>(statusType, container, codegen, block, valuePtr) : CallBoxedValueVirtualMethod<NUdf::TBoxedValueAccessor::EMethod::Next>(statusType, container, codegen, block, valuePtr);
                ReturnInst::Create(context, last, block);
            } else {
                BranchInst::Create(pass, block);
            }
        } else {
            if constexpr (Inclusive) {
                BranchInst::Create(pass, block);
            } else {
                ReturnInst::Create(context, IsStream ? ConstantInt::get(statusType, static_cast<ui32>(NUdf::EFetchStatus::Finish)) : ConstantInt::getFalse(context), block);
            }
        }

        block = pass;

        SafeUnRefUnboxedOne(valuePtr, ctx, block);
        new StoreInst(item, valuePtr, block);
        ValueAddRef(Item->GetRepresentation(), valuePtr, ctx, block);
        BranchInst::Create(done, block);

        block = done;
        ReturnInst::Create(context, status, block);
        return ctx.Func;
    }

    using TFilterPtr = std::conditional_t<IsStream, typename TStreamCodegenWhileValue::TFetchPtr, typename TCustomListCodegenWhileValue::TNextPtr>;

    Function* FilterFunc = nullptr;

    TFilterPtr Filter = nullptr;
#endif

    IComputationNode* const List;
    IComputationExternalNode* const Item;
    IComputationNode* const Predicate;
};

template <bool SkipOrTake, bool Inclusive>
class TStreamWhileWrapper: public TCustomValueCodegeneratorNode<TStreamWhileWrapper<SkipOrTake, Inclusive>>,
                           private TBaseWhileWrapper<SkipOrTake, Inclusive, true> {
    typedef TBaseWhileWrapper<SkipOrTake, Inclusive, true> TBaseWrapper;
    typedef TCustomValueCodegeneratorNode<TStreamWhileWrapper<SkipOrTake, Inclusive>> TBaseComputation;

public:
    TStreamWhileWrapper(TComputationMutables& mutables, IComputationNode* list, IComputationExternalNode* item, IComputationNode* predicate)
        : TBaseComputation(mutables)
        , TBaseWrapper(list, item, predicate)
    {
    }

    NUdf::TUnboxedValuePod DoCalculate(TComputationContext& ctx) const {
#ifndef MKQL_DISABLE_CODEGEN
        if (ctx.ExecuteLLVM && this->Filter) {
            return ctx.HolderFactory.Create<typename TBaseWrapper::TStreamCodegenWhileValue>(this->Filter, &ctx, this->List->GetValue(ctx));
        }
#endif
        return ctx.HolderFactory.Create<typename TBaseWrapper::TStreamValue>(ctx, this->List->GetValue(ctx), this->Item, this->Predicate);
    }

private:
    void RegisterDependencies() const final {
        this->DependsOn(this->List);
        this->Own(this->Item);
        this->DependsOn(this->Predicate);
    }
#ifndef MKQL_DISABLE_CODEGEN
    void GenerateFunctions(NYql::NCodegen::ICodegen& codegen) final {
        this->FilterFunc = this->GenerateFilter(codegen, TBaseComputation::MakeName("Fetch"));
        codegen.ExportSymbol(this->FilterFunc);
    }

    void FinalizeFunctions(NYql::NCodegen::ICodegen& codegen) final {
        if (this->FilterFunc) {
            this->Filter = reinterpret_cast<typename TBaseWrapper::TFilterPtr>(codegen.GetPointerToFunction(this->FilterFunc));
        }
    }
#endif
};

template <bool SkipOrTake, bool Inclusive>
class TListWhileWrapper: public TBothWaysCodegeneratorNode<TListWhileWrapper<SkipOrTake, Inclusive>>,
                         private TBaseWhileWrapper<SkipOrTake, Inclusive, false> {
    typedef TBaseWhileWrapper<SkipOrTake, Inclusive, false> TBaseWrapper;
    typedef TBothWaysCodegeneratorNode<TListWhileWrapper<SkipOrTake, Inclusive>> TBaseComputation;

public:
    TListWhileWrapper(TComputationMutables& mutables, IComputationNode* list, IComputationExternalNode* item, IComputationNode* predicate)
        : TBaseComputation(mutables)
        , TBaseWrapper(list, item, predicate)
    {
    }

    NUdf::TUnboxedValuePod DoCalculate(TComputationContext& ctx) const {
        auto list = this->List->GetValue(ctx);

        if (const auto elements = list.GetElements()) {
            const auto size = list.GetListLength();

            const ui64 init = Inclusive ? 1ULL : 0ULL;
            auto todo = size;

            for (auto e = elements; todo > init; --todo) {
                this->Item->SetValue(ctx, NUdf::TUnboxedValue(*e++));
                if (!this->Predicate->GetValue(ctx).template Get<bool>()) {
                    break;
                }
            }

            if (init && todo) {
                todo -= init;
            }

            const auto pass = size - todo;
            const auto copy = SkipOrTake ? todo : pass;

            if (copy == size) {
                return list.Release();
            }

            NUdf::TUnboxedValue* items = nullptr;
            const auto result = ctx.HolderFactory.CreateDirectArrayHolder(copy, items);
            const auto from = SkipOrTake ? elements + pass : elements;
            std::copy_n(from, copy, items);
            return result;
        }

        return ctx.HolderFactory.Create<typename TBaseWrapper::TListValue>(ctx, std::move(list), this->Item, this->Predicate);
    }

#ifndef MKQL_DISABLE_CODEGEN
    NUdf::TUnboxedValuePod MakeLazyList(TComputationContext& ctx, const NUdf::TUnboxedValuePod value) const {
        return ctx.HolderFactory.Create<typename TBaseWrapper::TCustomListCodegenWhileValue>(this->Filter, &ctx, value);
    }

    Value* DoGenerateGetValue(const TCodegenContext& ctx, BasicBlock*& block) const {
        auto& context = ctx.Codegen.GetContext();

        const auto codegenItem = dynamic_cast<ICodegeneratorExternalNode*>(this->Item);
        MKQL_ENSURE(codegenItem, "Item must be codegenerator node.");

        const auto list = GetNodeValue(this->List, ctx, block);

        const auto lazy = BasicBlock::Create(context, "lazy", ctx.Func);
        const auto hard = BasicBlock::Create(context, "hard", ctx.Func);
        const auto done = BasicBlock::Create(context, "done", ctx.Func);
        const auto out = PHINode::Create(list->getType(), 4U, "out", done);

        const auto elementsType = PointerType::getUnqual(list->getType());
        const auto elements = CallBoxedValueVirtualMethod<NUdf::TBoxedValueAccessor::EMethod::GetElements>(elementsType, list, ctx.Codegen, block);
        const auto fill = CmpInst::Create(Instruction::ICmp, ICmpInst::ICMP_NE, elements, ConstantPointerNull::get(elementsType), "fill", block);

        BranchInst::Create(hard, lazy, fill, block);

        {
            block = hard;

            const auto size = CallBoxedValueVirtualMethod<NUdf::TBoxedValueAccessor::EMethod::GetListLength>(Type::getInt64Ty(context), list, ctx.Codegen, block);

            const auto loop = BasicBlock::Create(context, "loop", ctx.Func);
            const auto test = BasicBlock::Create(context, "test", ctx.Func);
            const auto stop = BasicBlock::Create(context, "stop", ctx.Func);
            const auto make = BasicBlock::Create(context, "make", ctx.Func);

            const auto index = PHINode::Create(size->getType(), 2U, "index", loop);
            const auto zero = ConstantInt::get(size->getType(), 0);
            index->addIncoming(zero, block);

            const auto none = CmpInst::Create(Instruction::ICmp, ICmpInst::ICMP_EQ, zero, size, "none", block);

            out->addIncoming(list, block);
            BranchInst::Create(done, loop, none, block);

            block = loop;

            const auto ptr = GetElementPtrInst::CreateInBounds(list->getType(), elements, {index}, "ptr", block);
            const auto plus = BinaryOperator::CreateAdd(index, ConstantInt::get(size->getType(), 1), "plus", block);
            const auto more = CmpInst::Create(Instruction::ICmp, Inclusive ? ICmpInst::ICMP_ULT : ICmpInst::ICMP_ULE, plus, size, "more", block);
            BranchInst::Create(test, stop, more, block);

            block = test;

            const auto item = new LoadInst(list->getType(), ptr, "item", block);
            codegenItem->CreateSetValue(ctx, block, item);
            const auto predicate = GetNodeValue(this->Predicate, ctx, block);
            const auto boolPred = CastInst::Create(Instruction::Trunc, predicate, Type::getInt1Ty(context), "bool", block);
            index->addIncoming(plus, block);
            BranchInst::Create(loop, stop, boolPred, block);

            block = stop;

            const auto pass = Inclusive ? static_cast<Value*>(plus) : static_cast<Value*>(index);
            const auto copy = SkipOrTake ? BinaryOperator::CreateSub(size, pass, "copy", block) : pass;
            const auto asis = CmpInst::Create(Instruction::ICmp, ICmpInst::ICMP_EQ, size, copy, "asis", block);

            out->addIncoming(list, block);
            BranchInst::Create(done, make, asis, block);

            block = make;

            const auto itemsType = PointerType::getUnqual(list->getType());
<<<<<<< HEAD
            const auto itemsPtr = *this->Stateless_ || ctx.AlwaysInline ?
                new AllocaInst(itemsType, 0U, "items_ptr", --ctx.Func->getEntryBlock().end()):
                new AllocaInst(itemsType, 0U, "items_ptr", block);
=======
            const auto itemsPtr = *this->Stateless_ || ctx.AlwaysInline ? new AllocaInst(itemsType, 0U, "items_ptr", &ctx.Func->getEntryBlock().back()) : new AllocaInst(itemsType, 0U, "items_ptr", block);
>>>>>>> 4490f978
            const auto array = GenNewArray(ctx, copy, itemsPtr, block);
            const auto items = new LoadInst(itemsType, itemsPtr, "items", block);
            const auto from = SkipOrTake ? GetElementPtrInst::CreateInBounds(list->getType(), elements, {pass}, "from", block) : elements;

            const auto move = BasicBlock::Create(context, "move", ctx.Func);
            const auto step = BasicBlock::Create(context, "step", ctx.Func);
            const auto exit = BasicBlock::Create(context, "exit", ctx.Func);

            const auto idx = PHINode::Create(copy->getType(), 2U, "idx", move);
            idx->addIncoming(ConstantInt::get(copy->getType(), 0), block);

            BranchInst::Create(move, block);

            block = move;
            const auto finish = CmpInst::Create(Instruction::ICmp, ICmpInst::ICMP_UGE, idx, copy, "finish", block);
            BranchInst::Create(exit, step, finish, block);

            block = step;

            const auto src = GetElementPtrInst::CreateInBounds(list->getType(), from, {idx}, "src", block);
            const auto itm = new LoadInst(list->getType(), src, "item", block);
            ValueAddRef(this->Item->GetRepresentation(), itm, ctx, block);
            const auto dst = GetElementPtrInst::CreateInBounds(list->getType(), items, {idx}, "dst", block);
            new StoreInst(itm, dst, block);
            const auto inc = BinaryOperator::CreateAdd(idx, ConstantInt::get(idx->getType(), 1), "inc", block);
            idx->addIncoming(inc, block);
            BranchInst::Create(move, block);

            block = exit;
            if (this->List->IsTemporaryValue()) {
                CleanupBoxed(list, ctx, block);
            }
            out->addIncoming(array, block);
            BranchInst::Create(done, block);
        }

        {
            block = lazy;

            const auto doFunc = ConstantInt::get(Type::getInt64Ty(context), GetMethodPtr<&TListWhileWrapper::MakeLazyList>());
            const auto ptrType = PointerType::getUnqual(StructType::get(context));
            const auto self = CastInst::Create(Instruction::IntToPtr, ConstantInt::get(Type::getInt64Ty(context), uintptr_t(this)), ptrType, "self", block);
            const auto funType = FunctionType::get(list->getType(), {self->getType(), ctx.Ctx->getType(), list->getType()}, false);
            const auto doFuncPtr = CastInst::Create(Instruction::IntToPtr, doFunc, PointerType::getUnqual(funType), "function", block);
            const auto value = CallInst::Create(funType, doFuncPtr, {self, ctx.Ctx, list}, "value", block);
            out->addIncoming(value, block);
            BranchInst::Create(done, block);
        }

        block = done;
        return out;
    }
#endif

private:
    void RegisterDependencies() const final {
        this->DependsOn(this->List);
        this->Own(this->Item);
        this->DependsOn(this->Predicate);
    }
#ifndef MKQL_DISABLE_CODEGEN
    void GenerateFunctions(NYql::NCodegen::ICodegen& codegen) final {
        TMutableCodegeneratorRootNode<TListWhileWrapper<SkipOrTake, Inclusive>>::GenerateFunctions(codegen);
        this->FilterFunc = this->GenerateFilter(codegen, TBaseComputation::MakeName("Next"));
        codegen.ExportSymbol(this->FilterFunc);
    }

    void FinalizeFunctions(NYql::NCodegen::ICodegen& codegen) final {
        TMutableCodegeneratorRootNode<TListWhileWrapper<SkipOrTake, Inclusive>>::FinalizeFunctions(codegen);
        if (this->FilterFunc) {
            this->Filter = reinterpret_cast<typename TBaseWrapper::TFilterPtr>(codegen.GetPointerToFunction(this->FilterFunc));
        }
    }
#endif
};

template <bool SkipOrTake, bool Inclusive>
IComputationNode* WrapFilterWhile(TCallable& callable, const TComputationNodeFactoryContext& ctx) {
    MKQL_ENSURE(callable.GetInputsCount() == 3, "Expected 3 args");
    const auto type = callable.GetType()->GetReturnType();

    const auto predicateType = AS_TYPE(TDataType, callable.GetInput(2));
    MKQL_ENSURE(predicateType->GetSchemeType() == NUdf::TDataType<bool>::Id, "Expected bool");

    const auto flow = LocateNode(ctx.NodeLocator, callable, 0);
    const auto predicate = LocateNode(ctx.NodeLocator, callable, 2);
    const auto itemArg = LocateExternalNode(ctx.NodeLocator, callable, 1);
    if (type->IsFlow()) {
        return new TWhileFlowWrapper<SkipOrTake, Inclusive>(ctx.Mutables, GetValueRepresentation(type), flow, itemArg, predicate);
    } else if (type->IsStream()) {
        return new TStreamWhileWrapper<SkipOrTake, Inclusive>(ctx.Mutables, flow, itemArg, predicate);
    } else if (type->IsList()) {
        return new TListWhileWrapper<SkipOrTake, Inclusive>(ctx.Mutables, flow, itemArg, predicate);
    }

    THROW yexception() << "Expected flow, list or stream.";
}

} // namespace

IComputationNode* WrapTakeWhile(TCallable& callable, const TComputationNodeFactoryContext& ctx) {
    return WrapFilterWhile<false, false>(callable, ctx);
}

IComputationNode* WrapSkipWhile(TCallable& callable, const TComputationNodeFactoryContext& ctx) {
    return WrapFilterWhile<true, false>(callable, ctx);
}

IComputationNode* WrapTakeWhileInclusive(TCallable& callable, const TComputationNodeFactoryContext& ctx) {
    return WrapFilterWhile<false, true>(callable, ctx);
}

IComputationNode* WrapSkipWhileInclusive(TCallable& callable, const TComputationNodeFactoryContext& ctx) {
    return WrapFilterWhile<true, true>(callable, ctx);
}

} // namespace NMiniKQL
} // namespace NKikimr<|MERGE_RESOLUTION|>--- conflicted
+++ resolved
@@ -578,13 +578,7 @@
             block = make;
 
             const auto itemsType = PointerType::getUnqual(list->getType());
-<<<<<<< HEAD
-            const auto itemsPtr = *this->Stateless_ || ctx.AlwaysInline ?
-                new AllocaInst(itemsType, 0U, "items_ptr", --ctx.Func->getEntryBlock().end()):
-                new AllocaInst(itemsType, 0U, "items_ptr", block);
-=======
             const auto itemsPtr = *this->Stateless_ || ctx.AlwaysInline ? new AllocaInst(itemsType, 0U, "items_ptr", &ctx.Func->getEntryBlock().back()) : new AllocaInst(itemsType, 0U, "items_ptr", block);
->>>>>>> 4490f978
             const auto array = GenNewArray(ctx, copy, itemsPtr, block);
             const auto items = new LoadInst(itemsType, itemsPtr, "items", block);
             const auto from = SkipOrTake ? GetElementPtrInst::CreateInBounds(list->getType(), elements, {pass}, "from", block) : elements;
