--- conflicted
+++ resolved
@@ -2,10 +2,7 @@
 #include <yql/essentials/public/udf/udf_helpers.h>
 #include <yql/essentials/minikql/mkql_node_serialization.h>
 #include <yql/essentials/minikql/mkql_node_cast.h>
-<<<<<<< HEAD
-=======
 #include <yql/essentials/minikql/datetime/datetime64.h>
->>>>>>> 832cd121
 
 namespace NKikimr {
 namespace NMiniKQL {
@@ -533,8 +530,6 @@
         UNIT_ASSERT_STRINGS_EQUAL(TStringBuf(result.AsStringRef()), "Canary is still alive");
         UNIT_ASSERT(!iterator.Next(result));
     }
-<<<<<<< HEAD
-=======
 } // Y_UNIT_TEST_SUITE
 
 // XXX: Test the hack with on-the-fly argument convertion for the
@@ -905,7 +900,6 @@
     Y_UNIT_TEST_LLVM(C2toC1) {
         TestDateTimeFormat<LLVM, TTestC2DateTime2Module, TTestC1DateTime2Module>();
     }
->>>>>>> 832cd121
 } // Y_UNIT_TEST_SUITE
 
 } // namespace NMiniKQL
