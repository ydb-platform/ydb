--- conflicted
+++ resolved
@@ -599,11 +599,7 @@
     static pointer allocate(size_type n, const void* = nullptr) // NOLINT(readability-identifier-naming)
     {
         n = NYql::NUdf::GetSizeToAlloc(n);
-<<<<<<< HEAD
-        void* mem = allocateImpl(n);
-=======
         void* mem = AllocateImpl(n);
->>>>>>> 832cd121
         return static_cast<pointer>(NYql::NUdf::WrapPointerWithRedZones(mem, n));
     }
 
@@ -617,11 +613,7 @@
     {
         p = static_cast<const_pointer>(NYql::NUdf::UnwrapPointerWithRedZones(p, n));
         n = NYql::NUdf::GetSizeToAlloc(n);
-<<<<<<< HEAD
-        return deallocateImpl(p, n);
-=======
         return DeallocateImpl(p, n);
->>>>>>> 832cd121
     }
 };
 
@@ -655,15 +647,9 @@
             return;
         }
 
-<<<<<<< HEAD
-        auto ptr = NYql::NUdf::SanitizerMakeRegionAccessible(Pool.GetPage(), TAlignedPagePool::POOL_PAGE_SIZE);
-        IndexInLastPage = 1;
-        Pages.push_back(ptr);
-=======
         auto ptr = NYql::NUdf::SanitizerMakeRegionAccessible(Pool_.GetPage(), TAlignedPagePool::POOL_PAGE_SIZE);
         IndexInLastPage_ = 1;
         Pages_.push_back(ptr);
->>>>>>> 832cd121
         new(ptr) T(std::move(value));
     }
 
