--- conflicted
+++ resolved
@@ -352,11 +352,7 @@
     template <typename TType, EConfSettingType SettingType>
     TSettingHandlerImpl<TType, SettingType>& AddSetting(const TString& name, TConfSetting<TType, SettingType>& setting) {
         TIntrusivePtr<TSettingHandlerImpl<TType, SettingType>> handler = new TSettingHandlerImpl<TType, SettingType>(name, setting);
-<<<<<<< HEAD
-        if (!Handlers.insert({NormalizeName(name), handler}).second) {
-=======
         if (!Handlers_.insert({NormalizeName(name), handler}).second) {
->>>>>>> 832cd121
             ythrow yexception() << "Duplicate configuration setting name " << name.Quote();
         }
 
