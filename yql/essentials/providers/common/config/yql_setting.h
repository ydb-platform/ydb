#pragma once

#include <library/cpp/containers/sorted_vector/sorted_vector.h>

#include <util/generic/string.h>
#include <util/generic/strbuf.h>
#include <util/generic/maybe.h>
#include <util/generic/yexception.h>

namespace NYql {
namespace NCommon {

const TString ALL_CLUSTERS = "$all";

enum class EConfSettingType {
    Static,
    StaticPerCluster,
    Dynamic,
};

<<<<<<< HEAD
#define YQL_BETTER_CONF_SETTING_API
=======
>>>>>>> 832cd121
template <typename TType, EConfSettingType SettingType = EConfSettingType::Dynamic>
class TConfSetting {
public:
    TConfSetting() = default;
    TConfSetting(const TType& value) {
        PerClusterValue_[ALL_CLUSTERS] = value;
    }
    TConfSetting(const TConfSetting&) = default;
    TConfSetting(TConfSetting&&) = default;
    ~TConfSetting() = default;

    bool IsRuntime() const {
        return SettingType == EConfSettingType::Dynamic;
    }

    bool IsPerCluster() const {
        return SettingType == EConfSettingType::Dynamic || SettingType == EConfSettingType::StaticPerCluster;
    }

    TType& operator[](const TString& cluster) {
        if (ALL_CLUSTERS == cluster) {
            PerClusterValue_.clear();
        }
        return PerClusterValue_[cluster];
    }
    TConfSetting& operator =(const TType& value) {
        PerClusterValue_.clear();
        PerClusterValue_[ALL_CLUSTERS] = value;
        return *this;
    }
    TConfSetting& operator =(const TConfSetting&) = default;
    TConfSetting& operator =(TConfSetting&&) = default;

    template <typename TFunc>
    void UpdateAll(TFunc func) {
        PerClusterValue_[ALL_CLUSTERS]; // insert record for all clusters if it is not present
        for (auto& it: PerClusterValue_) {
            func(it.first, it.second);
        }
    }

    TMaybe<TType> Get(const TString& cluster) const {
        if (!PerClusterValue_.empty()) {
            auto it = PerClusterValue_.find(cluster);
            if (it != PerClusterValue_.end()) {
                return MakeMaybe(it->second);
            }
            it = PerClusterValue_.find(ALL_CLUSTERS);
            if (it != PerClusterValue_.end()) {
                return MakeMaybe(it->second);
            }
        }
        return Nothing();
    }

    void Clear() {
        PerClusterValue_.clear();
    }

    void Clear(const TString& cluster) {
        if (ALL_CLUSTERS == cluster) {
            PerClusterValue_.clear();
        } else {
            PerClusterValue_.erase(cluster);
        }
    }

private:
    NSorted::TSimpleMap<TString, TType> PerClusterValue_; // Uses special '$all' key for all clusters
};

template <typename TType>
class TConfSetting<TType, EConfSettingType::Static> {
public:
    TConfSetting() = default;
    TConfSetting(const TType& value)
        : Value_(value)
    {
    }
    TConfSetting(const TConfSetting&) = default;
    TConfSetting(TConfSetting&&) = default;
    ~TConfSetting() = default;

    bool IsRuntime() const {
        return false;
    }

    bool IsPerCluster() const {
        return false;
    }

    TType& operator[](const TString& cluster) {
        if (cluster != ALL_CLUSTERS) {
            ythrow yexception() << "Global static setting cannot be set for specific cluster";
        }
        Value_.ConstructInPlace();
        return Value_.GetRef();
    }
    TConfSetting& operator =(const TType& value) {
        Value_ = value;
        return *this;
    }
    TConfSetting& operator =(const TConfSetting&) = default;
    TConfSetting& operator =(TConfSetting&&) = default;

    TMaybe<TType> Get() const {
        return Value_;
    }

    void Clear() {
        Value_.Clear();
    }

    void Clear(const TString&) {
        Value_.Clear();
    }

private:
    TMaybe<TType> Value_;
};

} // namespace NCommon
} // namespace NYql<|MERGE_RESOLUTION|>--- conflicted
+++ resolved
@@ -18,10 +18,6 @@
     Dynamic,
 };
 
-<<<<<<< HEAD
-#define YQL_BETTER_CONF_SETTING_API
-=======
->>>>>>> 832cd121
 template <typename TType, EConfSettingType SettingType = EConfSettingType::Dynamic>
 class TConfSetting {
 public:
