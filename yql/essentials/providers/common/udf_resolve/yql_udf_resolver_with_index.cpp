--- conflicted
+++ resolved
@@ -31,16 +31,6 @@
         TResourceFile(TString alias, const TVector<TString>& modules, TFileLinkPtr link)
             : Link(std::move(link))
         {
-<<<<<<< HEAD
-            Import_.FileAlias = alias;
-            Import_.Block = &Block_;
-            Import_.Modules = MakeMaybe(modules);
-
-            Block_.Type = EUserDataType::PATH;
-            Block_.Data = Link_->GetPath();
-            Block_.Usage.Set(EUserDataBlockUsage::Udf);
-            Block_.FrozenFile = Link_;
-=======
             Import.FileAlias = alias;
             Import.Block = &Block;
             Import.Modules = MakeMaybe(modules);
@@ -49,7 +39,6 @@
             Block.Data = Link->GetPath();
             Block.Usage.Set(EUserDataBlockUsage::Udf);
             Block.FrozenFile = Link;
->>>>>>> 832cd121
         }
 
         static TResourceFile::TPtr Create(const TString& packageName, const TSet<TString>& modules, TFileLinkPtr link) {
