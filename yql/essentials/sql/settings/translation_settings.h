#pragma once

#include <yql/essentials/core/pg_settings/guc_settings.h>
#include <yql/essentials/public/langver/yql_langver.h>

#include <util/generic/hash.h>
#include <util/generic/hash_set.h>
#include <util/generic/map.h>
#include <util/generic/maybe.h>
#include <util/generic/vector.h>

namespace google::protobuf {
    class Arena;
}

namespace NYql {
    class TIssues;
    class IAutoParamBuilderFactory;
}

namespace NSQLTranslation {
    constexpr const size_t SQL_MAX_PARSER_ERRORS = 100;

    enum class ESqlMode {
        QUERY = 0,
        LIMITED_VIEW = 1,
        LIBRARY = 2,
        SUBQUERY = 3,
        DISCOVERY = 4,
    };

    enum class EBindingsMode {
        // raise error
        DISABLED,
        // classic support for bindings
        ENABLED,
        // bindings.my_binding -> current_cluster.my_binding + raise warning
        DROP_WITH_WARNING,
        // bindings.my_binding -> current_cluster.my_binding
        DROP
    };

    inline bool IsQueryMode(NSQLTranslation::ESqlMode mode) {
        return mode == NSQLTranslation::ESqlMode::QUERY || mode == NSQLTranslation::ESqlMode::DISCOVERY;
    }

    using TIncrementMonCounterFunction = std::function<void(const TString&, const TString&)>;

    // persisted
    enum class EV0Behavior : ui32 {
        Silent = 0,
        Report,
        Disable
    };

    class ISqlFeaturePolicy : public TThrRefBase {
    public:
        virtual ~ISqlFeaturePolicy() = default;
        virtual bool Allow() const = 0;

        using TPtr = TIntrusivePtr<ISqlFeaturePolicy>;

        static TPtr MakeAlwaysDisallow();

        static TPtr MakeAlwaysAllow();

        static TPtr Make(bool allow);
    };

    struct TTableBindingSettings {
        TString ClusterType;
        THashMap<TString, TString> Settings;
    };

    struct TTranslationSettings
    {
        TTranslationSettings();
        google::protobuf::Arena* Arena = nullptr;

        NYql::TLangVersion LangVer = NYql::MinLangVersion;
<<<<<<< HEAD
=======
        NYql::EBackportCompatibleFeaturesMode BackportMode = NYql::EBackportCompatibleFeaturesMode::None;
>>>>>>> 832cd121
        THashMap<TString, TString> ClusterMapping;
        TString PathPrefix;
        // keys (cluster name) should be normalized
        THashMap<TString, TString> ClusterPathPrefixes;
        THashMap<TString, TString> ModuleMapping;
        THashSet<TString> Libraries;
        THashSet<TString> Flags;

        EBindingsMode BindingsMode;
        THashMap<TString, TTableBindingSettings> Bindings;
        bool SaveWorldDependencies = false;

        // each (name, type) entry in this map is equivalent to
        // DECLARE $name AS type;
        // NOTE: DECLARE statement in SQL text overrides entry in DeclaredNamedExprs
        TMap<TString, TString> DeclaredNamedExprs;

        ESqlMode Mode;
        TString DefaultCluster;
        TIncrementMonCounterFunction IncrementCounter;
        size_t MaxErrors;
        bool EndOfQueryCommit;
        TString File;
        bool EnableGenericUdfs;
        ui16 SyntaxVersion;
        bool AnsiLexer;
        bool Antlr4Parser;
        bool PgParser;
        bool InferSyntaxVersion;
        EV0Behavior V0Behavior;
        bool V0ForceDisable;
        bool PGDisable;
        bool WarnOnV0;
        bool TestAntlr4;
        ISqlFeaturePolicy::TPtr V0WarnAsError;
        ISqlFeaturePolicy::TPtr DqDefaultAuto;
        ISqlFeaturePolicy::TPtr BlockDefaultAuto;
        bool AssumeYdbOnClusterWithSlash;
        TString DynamicClusterProvider;
        TString FileAliasPrefix;

        TVector<ui32> PgParameterTypeOids;
        bool AutoParametrizeEnabled = false;
        bool AutoParametrizeValuesStmt = false;

        TGUCSettings::TPtr GUCSettings = std::make_shared<TGUCSettings>();
        bool UnicodeLiterals = false;

        TMaybe<TString> ApplicationName;
        bool PgSortNulls = false;
        NYql::IAutoParamBuilderFactory* AutoParamBuilderFactory = nullptr;
        bool EmitReadsForExists = false;
        bool AlwaysAllowExports = false;
        bool IsReplay = false;
    };

    bool ParseTranslationSettings(const TString& query, NSQLTranslation::TTranslationSettings& settings, NYql::TIssues& issues);

}  // namespace NSQLTranslation<|MERGE_RESOLUTION|>--- conflicted
+++ resolved
@@ -78,10 +78,7 @@
         google::protobuf::Arena* Arena = nullptr;
 
         NYql::TLangVersion LangVer = NYql::MinLangVersion;
-<<<<<<< HEAD
-=======
         NYql::EBackportCompatibleFeaturesMode BackportMode = NYql::EBackportCompatibleFeaturesMode::None;
->>>>>>> 832cd121
         THashMap<TString, TString> ClusterMapping;
         TString PathPrefix;
         // keys (cluster name) should be normalized
