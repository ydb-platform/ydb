#include "global.h"

<<<<<<< HEAD
=======
#include "column.h"
#include "function.h"
>>>>>>> 832cd121
#include "named_node.h"
#include "parse_tree.h"
#include "use.h"

#include <yql/essentials/sql/v1/complete/antlr4/pipeline.h>
#include <yql/essentials/sql/v1/complete/syntax/ansi.h>

#include <library/cpp/iterator/functools.h>

#include <util/string/join.h>

namespace NSQLComplete {

    TVector<TTableId> TColumnContext::TablesWithAlias(TStringBuf alias) const {
        if (alias.empty()) {
            return TVector<TTableId>(Tables.begin(), Tables.end());
        }

        auto filtered = NFuncTools::Filter([&](const auto& x) { return x.Alias == alias; }, Tables);
        return TVector<TTableId>(filtered.begin(), filtered.end());
    }

    class TErrorStrategy: public antlr4::DefaultErrorStrategy {
    public:
        antlr4::Token* singleTokenDeletion(antlr4::Parser* /* recognizer */) override {
            return nullptr;
        }
    };

    template <bool IsAnsiLexer>
    class TSpecializedGlobalAnalysis: public IGlobalAnalysis {
    public:
        using TDefaultYQLGrammar = TAntlrGrammar<
            NALADefaultAntlr4::SQLv1Antlr4Lexer,
            NALADefaultAntlr4::SQLv1Antlr4Parser>;

        using TAnsiYQLGrammar = TAntlrGrammar<
            NALAAnsiAntlr4::SQLv1Antlr4Lexer,
            NALAAnsiAntlr4::SQLv1Antlr4Parser>;

        using G = std::conditional_t<
            IsAnsiLexer,
            TAnsiYQLGrammar,
            TDefaultYQLGrammar>;

        TSpecializedGlobalAnalysis()
            : Chars_()
            , Lexer_(&Chars_)
            , Tokens_(&Lexer_)
            , Parser_(&Tokens_)
        {
            Lexer_.removeErrorListeners();
            Parser_.removeErrorListeners();
            Parser_.setErrorHandler(std::make_shared<TErrorStrategy>());
        }

        TGlobalContext Analyze(TCompletionInput input, TEnvironment env) override {
            SQLv1::Sql_queryContext* sqlQuery = Parse(input.Text);
            Y_ENSURE(sqlQuery);

            TGlobalContext ctx;

            // TODO(YQL-19747): Add ~ParseContext(Tokens, ParseTree, CursorPosition)
            ctx.Use = FindUseStatement(sqlQuery, &Tokens_, input.CursorPosition, env);
            ctx.Names = CollectNamedNodes(sqlQuery, &Tokens_, input.CursorPosition);
<<<<<<< HEAD
=======
            ctx.EnclosingFunction = EnclosingFunction(sqlQuery, &Tokens_, input.CursorPosition);
            ctx.Column = InferColumnContext(sqlQuery, &Tokens_, input.CursorPosition);

            if (ctx.Use && ctx.Column) {
                EnrichTableClusters(*ctx.Column, *ctx.Use);
            }
>>>>>>> 832cd121

            return ctx;
        }

    private:
        SQLv1::Sql_queryContext* Parse(TStringBuf input) {
            Chars_.load(input.Data(), input.Size(), /* lenient = */ false);
            Lexer_.reset();
            Tokens_.setTokenSource(&Lexer_);
            Parser_.reset();
            return Parser_.sql_query();
        }

        void EnrichTableClusters(TColumnContext& column, const TUseContext& use) {
            for (auto& table : column.Tables) {
                if (table.Cluster.empty()) {
                    table.Cluster = use.Cluster;
                }
            }
        }

        antlr4::ANTLRInputStream Chars_;
        G::TLexer Lexer_;
        antlr4::CommonTokenStream Tokens_;
        TDefaultYQLGrammar::TParser Parser_;
    };

    class TGlobalAnalysis: public IGlobalAnalysis {
    public:
        TGlobalContext Analyze(TCompletionInput input, TEnvironment env) override {
            const bool isAnsiLexer = IsAnsiQuery(TString(input.Text));
            return GetSpecialized(isAnsiLexer).Analyze(std::move(input), std::move(env));
        }

    private:
        IGlobalAnalysis& GetSpecialized(bool isAnsiLexer) {
            if (isAnsiLexer) {
                return AnsiAnalysis_;
            }
            return DefaultAnalysis_;
        }

        TSpecializedGlobalAnalysis</* IsAnsiLexer = */ false> DefaultAnalysis_;
        TSpecializedGlobalAnalysis</* IsAnsiLexer = */ true> AnsiAnalysis_;
    };

    IGlobalAnalysis::TPtr MakeGlobalAnalysis() {
        return MakeHolder<TGlobalAnalysis>();
    }

} // namespace NSQLComplete

template <>
void Out<NSQLComplete::TAliased<NSQLComplete::TTableId>>(IOutputStream& out, const NSQLComplete::TAliased<NSQLComplete::TTableId>& value) {
    Out<NSQLComplete::TTableId>(out, value);
    out << " AS " << value.Alias;
}

template <>
void Out<NSQLComplete::TColumnContext>(IOutputStream& out, const NSQLComplete::TColumnContext& value) {
    out << "TColumnContext { ";
    out << "Tables: " << JoinSeq(", ", value.Tables);
    out << " }";
}<|MERGE_RESOLUTION|>--- conflicted
+++ resolved
@@ -1,10 +1,7 @@
 #include "global.h"
 
-<<<<<<< HEAD
-=======
 #include "column.h"
 #include "function.h"
->>>>>>> 832cd121
 #include "named_node.h"
 #include "parse_tree.h"
 #include "use.h"
@@ -70,15 +67,12 @@
             // TODO(YQL-19747): Add ~ParseContext(Tokens, ParseTree, CursorPosition)
             ctx.Use = FindUseStatement(sqlQuery, &Tokens_, input.CursorPosition, env);
             ctx.Names = CollectNamedNodes(sqlQuery, &Tokens_, input.CursorPosition);
-<<<<<<< HEAD
-=======
             ctx.EnclosingFunction = EnclosingFunction(sqlQuery, &Tokens_, input.CursorPosition);
             ctx.Column = InferColumnContext(sqlQuery, &Tokens_, input.CursorPosition);
 
             if (ctx.Use && ctx.Column) {
                 EnrichTableClusters(*ctx.Column, *ctx.Use);
             }
->>>>>>> 832cd121
 
             return ctx;
         }
