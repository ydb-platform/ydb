--- conflicted
+++ resolved
@@ -2,20 +2,13 @@
 
 #include <yql/essentials/sql/v1/complete/core/environment.h>
 #include <yql/essentials/sql/v1/complete/core/input.h>
-<<<<<<< HEAD
-#include <yql/essentials/sql/v1/complete/core/environment.h>
-=======
 #include <yql/essentials/sql/v1/complete/core/name.h>
->>>>>>> 832cd121
 
 #include <util/generic/ptr.h>
 #include <util/generic/maybe.h>
 #include <util/generic/string.h>
 #include <util/generic/vector.h>
-<<<<<<< HEAD
-=======
 #include <util/generic/hash.h>
->>>>>>> 832cd121
 
 namespace NSQLComplete {
 
@@ -59,11 +52,8 @@
     struct TGlobalContext {
         TMaybe<TUseContext> Use;
         TVector<TString> Names;
-<<<<<<< HEAD
-=======
         TMaybe<TString> EnclosingFunction;
         TMaybe<TColumnContext> Column;
->>>>>>> 832cd121
     };
 
     // TODO(YQL-19747): Make it thread-safe to make ISqlCompletionEngine thread-safe.
