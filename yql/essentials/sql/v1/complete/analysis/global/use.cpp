--- conflicted
+++ resolved
@@ -54,16 +54,6 @@
                 };
             }
 
-<<<<<<< HEAD
-            std::any aggregateResult(std::any aggregate, std::any nextResult) override {
-                if (nextResult.has_value()) {
-                    return nextResult;
-                }
-                return aggregate;
-            }
-
-=======
->>>>>>> 832cd121
         private:
             TMaybe<TString> GetId(SQLv1::Pure_column_or_namedContext* ctx) const {
                 if (auto* x = ctx->bind_parameter()) {
