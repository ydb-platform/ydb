LIBRARY()

SRCS(
<<<<<<< HEAD
    evaluate.cpp
=======
    column.cpp
    evaluate.cpp
    function.cpp
>>>>>>> 832cd121
    global.cpp
    named_node.cpp
    narrowing_visitor.cpp
    parse_tree.cpp
    use.cpp
)

PEERDIR(
    yql/essentials/sql/v1/complete/core
    yql/essentials/sql/v1/complete/syntax
    yql/essentials/parser/antlr_ast/gen/v1_antlr4
    yql/essentials/parser/antlr_ast/gen/v1_ansi_antlr4
)

END()

RECURSE_FOR_TESTS(
    ut
)<|MERGE_RESOLUTION|>--- conflicted
+++ resolved
@@ -1,13 +1,9 @@
 LIBRARY()
 
 SRCS(
-<<<<<<< HEAD
-    evaluate.cpp
-=======
     column.cpp
     evaluate.cpp
     function.cpp
->>>>>>> 832cd121
     global.cpp
     named_node.cpp
     narrowing_visitor.cpp
