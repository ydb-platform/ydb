--- conflicted
+++ resolved
@@ -37,11 +37,8 @@
             std::unordered_set<TTokenId> IgnoredTokens;
             std::unordered_set<TRuleId> PreferredRules;
             std::unordered_set<TRuleId> IgnoredRules;
-<<<<<<< HEAD
-=======
             std::unordered_map<TTokenId, std::unordered_set<TTokenId>> DisabledPreviousByToken;
             std::unordered_map<TTokenId, std::unordered_set<TTokenId>> ForcedPreviousByToken;
->>>>>>> 832cd121
         };
 
         virtual ~IC3Engine() = default;
