#pragma once

#include "c3i.h"
#include "pipeline.h"

#include <yql/essentials/sql/v1/complete/text/word.h>

#include <contrib/libs/antlr4_cpp_runtime/src/ANTLRInputStream.h>
#include <contrib/libs/antlr4_cpp_runtime/src/BufferedTokenStream.h>
#include <contrib/libs/antlr4_cpp_runtime/src/Vocabulary.h>
#include <contrib/libs/antlr4-c3/src/CodeCompletionCore.hpp>

#include <util/generic/fwd.h>
#include <util/generic/string.h>
#include <util/generic/vector.h>
#include <util/generic/yexception.h>

namespace NSQLComplete {

    template <class G>
    class TC3Engine: public IC3Engine {
    public:
        explicit TC3Engine(TConfig config)
            : Chars_()
            , Lexer_(&Chars_)
            , Tokens_(&Lexer_)
            , Parser_(&Tokens_)
            , CompletionCore_(&Parser_)
            , IgnoredRules_(std::move(config.IgnoredRules))
<<<<<<< HEAD
=======
            , DisabledPreviousByToken_(std::move(config.DisabledPreviousByToken))
            , ForcedPreviousByToken_(std::move(config.ForcedPreviousByToken))
>>>>>>> 832cd121
        {
            Lexer_.removeErrorListeners();
            Parser_.removeErrorListeners();

            CompletionCore_.ignoredTokens = std::move(config.IgnoredTokens);
            CompletionCore_.preferredRules = std::move(config.PreferredRules);

            for (TRuleId rule : IgnoredRules_) {
                CompletionCore_.preferredRules.emplace(rule);
            }
<<<<<<< HEAD
=======

            PurifyForcedTokens();
>>>>>>> 832cd121
        }

        TC3Candidates Complete(TStringBuf text, size_t caretTokenIndex) override {
            Assign(text);
            auto candidates = CompletionCore_.collectCandidates(caretTokenIndex);
            return Converted(std::move(candidates), caretTokenIndex);
        }

    private:
        void PurifyForcedTokens() {
            for (auto it = ForcedPreviousByToken_.begin(); it != ForcedPreviousByToken_.end();) {
                const auto& [token, previous] = *it;
                if (previous.empty()) {
                    CompletionCore_.ignoredTokens.emplace(token);
                    it = ForcedPreviousByToken_.erase(it);
                } else {
                    it = std::next(it);
                }
            }
        }

        void Assign(TStringBuf prefix) {
            Chars_.load(prefix.Data(), prefix.Size(), /* lenient = */ false);
            Lexer_.reset();
            Tokens_.setTokenSource(&Lexer_);
            Tokens_.fill();
        }

<<<<<<< HEAD
        TC3Candidates Converted(c3::CandidatesCollection candidates) const {
=======
        TC3Candidates Converted(c3::CandidatesCollection candidates, size_t caretTokenIndex) {
>>>>>>> 832cd121
            TC3Candidates converted;

            for (auto& [token, following] : candidates.tokens) {
                if (IsIgnored(token, caretTokenIndex)) {
                    continue;
                }

                converted.Tokens.emplace_back(token, std::move(following));
            }

            for (auto& [rule, data] : candidates.rules) {
                if (IsIgnored(rule, data.ruleList)) {
                    continue;
                }

                converted.Rules.emplace_back(rule, std::move(data.ruleList));
                converted.Rules.back().ParserCallStack.emplace_back(rule);
            }

            return converted;
        }

<<<<<<< HEAD
=======
        bool IsIgnored(TTokenId token, size_t caretTokenIndex) {
            auto previous = PreviousToken(caretTokenIndex);

            auto disabled = DisabledPreviousByToken_.find(token);
            auto forced = ForcedPreviousByToken_.find(token);

            return (disabled != DisabledPreviousByToken_.end() && disabled->second.contains(previous)) ||
                   (forced != ForcedPreviousByToken_.end() && !forced->second.contains(previous));
        }

>>>>>>> 832cd121
        bool IsIgnored(TRuleId head, const std::vector<TRuleId> tail) const {
            return IgnoredRules_.contains(head) ||
                   AnyOf(tail, [this](TRuleId r) { return IgnoredRules_.contains(r); });
        }

<<<<<<< HEAD
=======
        TTokenId PreviousToken(size_t caretTokenIndex) {
            ssize_t index = static_cast<ssize_t>(caretTokenIndex) - 1;
            while (0 <= index && Tokens_.get(index)->getChannel() == antlr4::Token::HIDDEN_CHANNEL) {
                --index;
            }

            if (index < 0) {
                return antlr4::Token::INVALID_TYPE;
            }

            return Tokens_.get(index)->getType();
        }

>>>>>>> 832cd121
        antlr4::ANTLRInputStream Chars_;
        G::TLexer Lexer_;
        antlr4::BufferedTokenStream Tokens_;
        G::TParser Parser_;
        c3::CodeCompletionCore CompletionCore_;
<<<<<<< HEAD
        std::unordered_set<TRuleId> IgnoredRules_;
=======

        std::unordered_set<TRuleId> IgnoredRules_;
        std::unordered_map<TTokenId, std::unordered_set<TTokenId>> DisabledPreviousByToken_;
        std::unordered_map<TTokenId, std::unordered_set<TTokenId>> ForcedPreviousByToken_;
>>>>>>> 832cd121
    };

} // namespace NSQLComplete<|MERGE_RESOLUTION|>--- conflicted
+++ resolved
@@ -27,11 +27,8 @@
             , Parser_(&Tokens_)
             , CompletionCore_(&Parser_)
             , IgnoredRules_(std::move(config.IgnoredRules))
-<<<<<<< HEAD
-=======
             , DisabledPreviousByToken_(std::move(config.DisabledPreviousByToken))
             , ForcedPreviousByToken_(std::move(config.ForcedPreviousByToken))
->>>>>>> 832cd121
         {
             Lexer_.removeErrorListeners();
             Parser_.removeErrorListeners();
@@ -42,11 +39,8 @@
             for (TRuleId rule : IgnoredRules_) {
                 CompletionCore_.preferredRules.emplace(rule);
             }
-<<<<<<< HEAD
-=======
 
             PurifyForcedTokens();
->>>>>>> 832cd121
         }
 
         TC3Candidates Complete(TStringBuf text, size_t caretTokenIndex) override {
@@ -75,11 +69,7 @@
             Tokens_.fill();
         }
 
-<<<<<<< HEAD
-        TC3Candidates Converted(c3::CandidatesCollection candidates) const {
-=======
         TC3Candidates Converted(c3::CandidatesCollection candidates, size_t caretTokenIndex) {
->>>>>>> 832cd121
             TC3Candidates converted;
 
             for (auto& [token, following] : candidates.tokens) {
@@ -102,8 +92,6 @@
             return converted;
         }
 
-<<<<<<< HEAD
-=======
         bool IsIgnored(TTokenId token, size_t caretTokenIndex) {
             auto previous = PreviousToken(caretTokenIndex);
 
@@ -114,14 +102,11 @@
                    (forced != ForcedPreviousByToken_.end() && !forced->second.contains(previous));
         }
 
->>>>>>> 832cd121
         bool IsIgnored(TRuleId head, const std::vector<TRuleId> tail) const {
             return IgnoredRules_.contains(head) ||
                    AnyOf(tail, [this](TRuleId r) { return IgnoredRules_.contains(r); });
         }
 
-<<<<<<< HEAD
-=======
         TTokenId PreviousToken(size_t caretTokenIndex) {
             ssize_t index = static_cast<ssize_t>(caretTokenIndex) - 1;
             while (0 <= index && Tokens_.get(index)->getChannel() == antlr4::Token::HIDDEN_CHANNEL) {
@@ -135,20 +120,15 @@
             return Tokens_.get(index)->getType();
         }
 
->>>>>>> 832cd121
         antlr4::ANTLRInputStream Chars_;
         G::TLexer Lexer_;
         antlr4::BufferedTokenStream Tokens_;
         G::TParser Parser_;
         c3::CodeCompletionCore CompletionCore_;
-<<<<<<< HEAD
-        std::unordered_set<TRuleId> IgnoredRules_;
-=======
 
         std::unordered_set<TRuleId> IgnoredRules_;
         std::unordered_map<TTokenId, std::unordered_set<TTokenId>> DisabledPreviousByToken_;
         std::unordered_map<TTokenId, std::unordered_set<TTokenId>> ForcedPreviousByToken_;
->>>>>>> 832cd121
     };
 
 } // namespace NSQLComplete