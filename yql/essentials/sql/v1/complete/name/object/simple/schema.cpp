#include "schema.h"

#include <library/cpp/case_insensitive_string/case_insensitive_string.h>

#include <util/charset/utf8.h>

namespace NSQLComplete {

    namespace {

        class TSimpleSchema: public ISchema {
        private:
            static auto FilterEntriesByName(TString name) {
                return [name = std::move(name)](auto f) {
                    TVector<TFolderEntry> entries = f.ExtractValue();
                    EraseIf(entries, [prefix = TCaseInsensitiveStringBuf(name)](const TFolderEntry& entry) {
                        return !TCaseInsensitiveStringBuf(entry.Name).StartsWith(prefix);
                    });
                    return entries;
                };
            }

<<<<<<< HEAD
            static auto FilterByTypes(TMaybe<THashSet<TString>> types) {
=======
            static auto FilterEntriesByTypes(TMaybe<THashSet<TString>> types) {
>>>>>>> 832cd121
                return [types = std::move(types)](auto f) mutable {
                    TVector<TFolderEntry> entries = f.ExtractValue();
                    EraseIf(entries, [types = std::move(types)](const TFolderEntry& entry) {
                        return types && !types->contains(entry.Type);
                    });
                    return entries;
                };
            }

            static auto CropEntries(size_t limit) {
                return [limit](auto f) {
                    TVector<TFolderEntry> entries = f.ExtractValue();
                    entries.crop(limit);
                    return entries;
                };
            }

            static auto ToListResponse(TStringBuf name) {
                const auto length = name.length();
                return [length](auto f) {
                    return TListResponse{
                        .NameHintLength = length,
                        .Entries = f.ExtractValue(),
                    };
                };
            }

            static auto FilterColumnsByName(TString name) {
                return [name = std::move(name)](auto f) {
                    return f.ExtractValue().Transform([&](auto&& table) {
                        EraseIf(table.Columns, [prefix = TCaseInsensitiveStringBuf(name)](const TString& name) {
                            return !TCaseInsensitiveStringBuf(name).StartsWith(prefix);
                        });
                        return table;
                    });
                };
            }

            static auto CropColumns(size_t limit) {
                return [limit](auto f) {
                    return f.ExtractValue().Transform([&](auto&& table) {
                        table.Columns.crop(limit);
                        return table;
                    });
                };
            }

            static auto ToTableDescribeResponse() {
                return [](auto f) {
                    TMaybe<TTableDetails> table = f.ExtractValue();
                    return TDescribeTableResponse{
                        .IsExisting = table.Defined(),
                        .Columns = table
                                       .Transform([](auto&& table) { return table.Columns; })
                                       .GetOrElse({}),
                    };
                };
            }

        public:
            explicit TSimpleSchema(ISimpleSchema::TPtr simple)
                : Simple_(std::move(simple))
            {
            }

            NThreading::TFuture<TListResponse> List(const TListRequest& request) const override {
                auto [path, name] = Simple_->Split(request.Path);
                return Simple_->List(request.Cluster, TString(path))
<<<<<<< HEAD
                    .Apply(FilterByName(TString(name)))
                    .Apply(FilterByTypes(request.Filter.Types))
                    .Apply(Crop(request.Limit))
                    .Apply(ToResponse(name));
=======
                    .Apply(FilterEntriesByName(TString(name)))
                    .Apply(FilterEntriesByTypes(request.Filter.Types))
                    .Apply(CropEntries(request.Limit))
                    .Apply(ToListResponse(name));
            }

            NThreading::TFuture<TDescribeTableResponse>
            Describe(const TDescribeTableRequest& request) const override {
                return Simple_
                    ->DescribeTable(request.TableCluster, request.TablePath)
                    .Apply(FilterColumnsByName(TString(request.ColumnPrefix)))
                    .Apply(CropColumns(request.ColumnsLimit))
                    .Apply(ToTableDescribeResponse());
>>>>>>> 832cd121
            }

        private:
            ISimpleSchema::TPtr Simple_;
        };

    } // namespace

    NThreading::TFuture<TVector<TFolderEntry>>
    ISimpleSchema::List(TString folder) const {
        return List(/* cluster = */ "", std::move(folder));
    }

    NThreading::TFuture<TVector<TFolderEntry>>
    ISimpleSchema::List(TString /* cluster */, TString folder) const {
        return List(std::move(folder));
<<<<<<< HEAD
=======
    }

    NThreading::TFuture<TMaybe<TTableDetails>>
    ISimpleSchema::DescribeTable(const TString& cluster, const TString& path) const {
        Y_UNUSED(cluster, path);
        return NThreading::MakeFuture<TMaybe<TTableDetails>>(Nothing());
>>>>>>> 832cd121
    }

    ISchema::TPtr MakeSimpleSchema(ISimpleSchema::TPtr simple) {
        return ISchema::TPtr(new TSimpleSchema(std::move(simple)));
    }

} // namespace NSQLComplete<|MERGE_RESOLUTION|>--- conflicted
+++ resolved
@@ -20,11 +20,7 @@
                 };
             }
 
-<<<<<<< HEAD
-            static auto FilterByTypes(TMaybe<THashSet<TString>> types) {
-=======
             static auto FilterEntriesByTypes(TMaybe<THashSet<TString>> types) {
->>>>>>> 832cd121
                 return [types = std::move(types)](auto f) mutable {
                     TVector<TFolderEntry> entries = f.ExtractValue();
                     EraseIf(entries, [types = std::move(types)](const TFolderEntry& entry) {
@@ -93,12 +89,6 @@
             NThreading::TFuture<TListResponse> List(const TListRequest& request) const override {
                 auto [path, name] = Simple_->Split(request.Path);
                 return Simple_->List(request.Cluster, TString(path))
-<<<<<<< HEAD
-                    .Apply(FilterByName(TString(name)))
-                    .Apply(FilterByTypes(request.Filter.Types))
-                    .Apply(Crop(request.Limit))
-                    .Apply(ToResponse(name));
-=======
                     .Apply(FilterEntriesByName(TString(name)))
                     .Apply(FilterEntriesByTypes(request.Filter.Types))
                     .Apply(CropEntries(request.Limit))
@@ -112,7 +102,6 @@
                     .Apply(FilterColumnsByName(TString(request.ColumnPrefix)))
                     .Apply(CropColumns(request.ColumnsLimit))
                     .Apply(ToTableDescribeResponse());
->>>>>>> 832cd121
             }
 
         private:
@@ -129,15 +118,12 @@
     NThreading::TFuture<TVector<TFolderEntry>>
     ISimpleSchema::List(TString /* cluster */, TString folder) const {
         return List(std::move(folder));
-<<<<<<< HEAD
-=======
     }
 
     NThreading::TFuture<TMaybe<TTableDetails>>
     ISimpleSchema::DescribeTable(const TString& cluster, const TString& path) const {
         Y_UNUSED(cluster, path);
         return NThreading::MakeFuture<TMaybe<TTableDetails>>(Nothing());
->>>>>>> 832cd121
     }
 
     ISchema::TPtr MakeSimpleSchema(ISimpleSchema::TPtr simple) {
