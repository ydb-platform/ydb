#include "schema.h"

#include <library/cpp/iterator/concatenate.h>

namespace NSQLComplete {

    namespace {

        class TSimpleSchema: public ISimpleSchema {
        public:
<<<<<<< HEAD
            explicit TSimpleSchema(THashMap<TString, THashMap<TString, TVector<TFolderEntry>>> data)
                : Data_(std::move(data))
            {
                for (const auto& [_, tables] : Data_) {
                    for (const auto& [k, _] : tables) {
                        Y_ENSURE(k.StartsWith("/"), k << " must start with the '/'");
                        Y_ENSURE(k.EndsWith("/"), k << " must end with the '/'");
                    }
=======
            explicit TSimpleSchema(
                THashMap<TString, THashMap<TString, TVector<TFolderEntry>>> folders,
                THashMap<TString, THashMap<TString, TTableDetails>> tables)
                : Folders_(std::move(folders))
                , Tables_(std::move(tables))
            {
                for (const auto& [_, paths] : Folders_) {
                    for (const auto& [k, _] : paths) {
                        Y_ENSURE(k.StartsWith("/"), k << " must start with the '/'");
                        Y_ENSURE(k.EndsWith("/"), k << " must end with the '/'");
                    }
                }

                for (const auto& [_, paths] : Tables_) {
                    for (const auto& [k, _] : paths) {
                        Y_ENSURE(k.StartsWith("/"), k << " must start with the '/'");
                        Y_ENSURE(!k.EndsWith("/"), k << " must not end with the '/'");
                    }
>>>>>>> 832cd121
                }
            }

            TSplittedPath Split(TStringBuf path) const override {
                size_t pos = path.find_last_of('/');
                if (pos == TString::npos) {
                    return {"", path};
                }

                TStringBuf head, tail;
                TStringBuf(path).SplitAt(pos + 1, head, tail);
                return {head, tail};
            }

            NThreading::TFuture<TVector<TFolderEntry>> List(TString cluster, TString folder) const override {
<<<<<<< HEAD
                if (!folder.StartsWith('/')) {
                    folder.prepend('/');
                }

=======
>>>>>>> 832cd121
                TVector<TFolderEntry> entries;

                const THashMap<TString, TVector<TFolderEntry>>* tables = nullptr;
                const TVector<TFolderEntry>* items = nullptr;
<<<<<<< HEAD
                if ((tables = Data_.FindPtr(cluster)) &&
                    (items = tables->FindPtr(folder))) {
=======
                if ((tables = Folders_.FindPtr(cluster)) &&
                    (items = tables->FindPtr(Qualified(folder)))) {
>>>>>>> 832cd121
                    entries = *items;
                }

                return NThreading::MakeFuture(std::move(entries));
            }

            NThreading::TFuture<TMaybe<TTableDetails>>
            DescribeTable(const TString& cluster, const TString& path) const override {
                auto* tables = Tables_.FindPtr(cluster);
                if (tables == nullptr) {
                    return NThreading::MakeFuture<TMaybe<TTableDetails>>(Nothing());
                }

                auto* details = tables->FindPtr(Qualified(path));
                if (details == nullptr) {
                    return NThreading::MakeFuture<TMaybe<TTableDetails>>(Nothing());
                }

                return NThreading::MakeFuture<TMaybe<TTableDetails>>(*details);
            }

        private:
<<<<<<< HEAD
            THashMap<TString, THashMap<TString, TVector<TFolderEntry>>> Data_;
=======
            TString Qualified(TString path) const {
                if (!path.StartsWith('/')) {
                    path.prepend('/');
                }
                return path;
            }

            THashMap<TString, THashMap<TString, TVector<TFolderEntry>>> Folders_;
            THashMap<TString, THashMap<TString, TTableDetails>> Tables_;
>>>>>>> 832cd121
        };

    } // namespace

<<<<<<< HEAD
    ISimpleSchema::TPtr MakeStaticSimpleSchema(
        THashMap<TString, THashMap<TString, TVector<TFolderEntry>>> fs) {
        return new TSimpleSchema(std::move(fs));
=======
    ISimpleSchema::TPtr MakeStaticSimpleSchema(TSchemaData data) {
        return new TSimpleSchema(std::move(data.Folders), std::move(data.Tables));
>>>>>>> 832cd121
    }

} // namespace NSQLComplete<|MERGE_RESOLUTION|>--- conflicted
+++ resolved
@@ -8,16 +8,6 @@
 
         class TSimpleSchema: public ISimpleSchema {
         public:
-<<<<<<< HEAD
-            explicit TSimpleSchema(THashMap<TString, THashMap<TString, TVector<TFolderEntry>>> data)
-                : Data_(std::move(data))
-            {
-                for (const auto& [_, tables] : Data_) {
-                    for (const auto& [k, _] : tables) {
-                        Y_ENSURE(k.StartsWith("/"), k << " must start with the '/'");
-                        Y_ENSURE(k.EndsWith("/"), k << " must end with the '/'");
-                    }
-=======
             explicit TSimpleSchema(
                 THashMap<TString, THashMap<TString, TVector<TFolderEntry>>> folders,
                 THashMap<TString, THashMap<TString, TTableDetails>> tables)
@@ -36,7 +26,6 @@
                         Y_ENSURE(k.StartsWith("/"), k << " must start with the '/'");
                         Y_ENSURE(!k.EndsWith("/"), k << " must not end with the '/'");
                     }
->>>>>>> 832cd121
                 }
             }
 
@@ -52,24 +41,12 @@
             }
 
             NThreading::TFuture<TVector<TFolderEntry>> List(TString cluster, TString folder) const override {
-<<<<<<< HEAD
-                if (!folder.StartsWith('/')) {
-                    folder.prepend('/');
-                }
-
-=======
->>>>>>> 832cd121
                 TVector<TFolderEntry> entries;
 
                 const THashMap<TString, TVector<TFolderEntry>>* tables = nullptr;
                 const TVector<TFolderEntry>* items = nullptr;
-<<<<<<< HEAD
-                if ((tables = Data_.FindPtr(cluster)) &&
-                    (items = tables->FindPtr(folder))) {
-=======
                 if ((tables = Folders_.FindPtr(cluster)) &&
                     (items = tables->FindPtr(Qualified(folder)))) {
->>>>>>> 832cd121
                     entries = *items;
                 }
 
@@ -92,9 +69,6 @@
             }
 
         private:
-<<<<<<< HEAD
-            THashMap<TString, THashMap<TString, TVector<TFolderEntry>>> Data_;
-=======
             TString Qualified(TString path) const {
                 if (!path.StartsWith('/')) {
                     path.prepend('/');
@@ -104,19 +78,12 @@
 
             THashMap<TString, THashMap<TString, TVector<TFolderEntry>>> Folders_;
             THashMap<TString, THashMap<TString, TTableDetails>> Tables_;
->>>>>>> 832cd121
         };
 
     } // namespace
 
-<<<<<<< HEAD
-    ISimpleSchema::TPtr MakeStaticSimpleSchema(
-        THashMap<TString, THashMap<TString, TVector<TFolderEntry>>> fs) {
-        return new TSimpleSchema(std::move(fs));
-=======
     ISimpleSchema::TPtr MakeStaticSimpleSchema(TSchemaData data) {
         return new TSimpleSchema(std::move(data.Folders), std::move(data.Tables));
->>>>>>> 832cd121
     }
 
 } // namespace NSQLComplete