--- conflicted
+++ resolved
@@ -9,10 +9,7 @@
 
 #include <util/generic/string.h>
 #include <util/generic/vector.h>
-<<<<<<< HEAD
-=======
 #include <util/generic/hash.h>
->>>>>>> 832cd121
 #include <util/generic/hash_set.h>
 
 namespace NSQLComplete {
@@ -31,10 +28,7 @@
         FolderName,
         TableName,
         ClusterName,
-<<<<<<< HEAD
-=======
         ColumnName,
->>>>>>> 832cd121
         BindingName,
         UnknownName,
     };
@@ -65,14 +59,6 @@
 
         public:
             size_t Limit = 256;
-<<<<<<< HEAD
-            THashSet<TString> IgnoredRules;
-        };
-
-        virtual ~ISqlCompletionEngine() = default;
-        virtual TCompletion
-        Complete(TCompletionInput input, TEnvironment env = {}) = 0;
-=======
 
         private:
             THashSet<TString> IgnoredRules_;
@@ -85,7 +71,6 @@
         virtual TCompletion
         Complete(TCompletionInput input, TEnvironment env = {}) = 0;
 
->>>>>>> 832cd121
         virtual NThreading::TFuture<TCompletion> // TODO(YQL-19747): Migrate YDB CLI to `Complete` method
         CompleteAsync(TCompletionInput input, TEnvironment env = {}) = 0;
     };
