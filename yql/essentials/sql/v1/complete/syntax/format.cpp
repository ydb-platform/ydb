--- conflicted
+++ resolved
@@ -22,26 +22,6 @@
             return keywords;
         }();
 
-<<<<<<< HEAD
-        const THashSet<TString> TypeConstructors = {
-            "DECIMAL",
-            "OPTIONAL",
-            "TUPLE",
-            "STRUCT",
-            "VARIANT",
-            "LIST",
-            "STREAM",
-            "FLOW",
-            "DICT",
-            "SET",
-            "ENUM",
-            "RESOURCE",
-            "TAGGED",
-            "CALLABLE",
-        };
-
-=======
->>>>>>> 832cd121
     } // namespace
 
     TString FormatKeywords(const TVector<TString>& seq) {
