--- conflicted
+++ resolved
@@ -22,10 +22,7 @@
         virtual ~ISqlGrammar() = default;
         virtual const antlr4::dfa::Vocabulary& GetVocabulary() const = 0;
         virtual const std::string& SymbolizedRule(TRuleId rule) const = 0;
-<<<<<<< HEAD
-=======
         virtual TTokenId GetTokenId(std::string_view symbolized) const = 0;
->>>>>>> 832cd121
         virtual TRuleId GetRuleId(std::string_view symbolized) const = 0;
         virtual const std::vector<std::string>& GetAllRules() const = 0;
         virtual const std::unordered_set<TTokenId>& GetAllTokens() const = 0;
