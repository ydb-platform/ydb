--- conflicted
+++ resolved
@@ -3078,10 +3078,6 @@
         bool prevAddLine = false;
         TMaybe<ui32> prevStmtCoreAltCase;
         for (const TString& currentQuery : statements) {
-<<<<<<< HEAD
-
-=======
->>>>>>> 9933314f
             TVector<NSQLTranslation::TParsedToken> comments;
             TParsedTokenList parsedTokens, stmtTokens;
             auto onNextRawToken = [&](NSQLTranslation::TParsedToken&& token) {
