Y_UNIT_TEST(Pragma) {
    TCases cases = {
        {"pragma user = user;", "PRAGMA user = user;\n"},
        {"pragma user = default;", "PRAGMA user = default;\n"},
        {"pragma user.user = user;", "PRAGMA user.user = user;\n"},
        {"pragma user.user(user);", "PRAGMA user.user(user);\n"},
        {"pragma user.user(user, user);", "PRAGMA user.user(user, user);\n"},
    };

    TSetup setup;
    setup.Run(cases);
}

Y_UNIT_TEST(DotAfterDigits) {
    TCases cases = {
        {"select a.1 .b from plato.foo;","SELECT\n\ta.1 .b\nFROM\n\tplato.foo\n;\n"},
    };

    TSetup setup;
    setup.Run(cases);
}

Y_UNIT_TEST(AlterDatabase) {
    TCases cases {
        {"use plato;alter database `/Root/test` owner to user1;", "USE plato;\n\nALTER DATABASE `/Root/test` OWNER TO user1;\n"},
        {"use plato;alter database `/Root/test` set (key1 = 1);", "USE plato;\n\nALTER DATABASE `/Root/test` SET (key1 = 1);\n"},
        {"use plato;alter database `/Root/test` set (\n\tkey1 = 1,\n\tkey2 = \"2\"\n);", "USE plato;\n\nALTER DATABASE `/Root/test` SET (key1 = 1, key2 = '2');\n"}
    };

    TSetup setup;
    setup.Run(cases);
}

Y_UNIT_TEST(GrantPermissions) {
    TCases cases {
        {"use plato;grant connect, modify tables, list on `/Root` to user;", "USE plato;\n\nGRANT CONNECT, MODIFY TABLES, LIST ON `/Root` TO user;\n"},
        {"use plato;grant select , select tables, select attributes on `/Root` to user;", "USE plato;\n\nGRANT SELECT, SELECT TABLES, SELECT ATTRIBUTES ON `/Root` TO user;\n"},
        {"use plato;grant insert, modify attributes on `/Root` to user;", "USE plato;\n\nGRANT INSERT, MODIFY ATTRIBUTES ON `/Root` TO user;\n"},
        {"use plato;grant use legacy, use on `/Root` to user1, user2;", "USE plato;\n\nGRANT USE LEGACY, USE ON `/Root` TO user1, user2;\n"},
        {"use plato;grant manage, full legacy, full, create on `/Root` to user;", "USE plato;\n\nGRANT MANAGE, FULL LEGACY, FULL, CREATE ON `/Root` TO user;\n"},
        {"use plato;grant drop, grant, select row, update row on `/Root` to user;", "USE plato;\n\nGRANT DROP, GRANT, SELECT ROW, UPDATE ROW ON `/Root` TO user;\n"},
        {"use plato;grant erase row, create directory on `/Root` to user;", "USE plato;\n\nGRANT ERASE ROW, CREATE DIRECTORY ON `/Root` TO user;\n"},
        {"use plato;grant create table, create queue, remove schema on `/Root` to user;", "USE plato;\n\nGRANT CREATE TABLE, CREATE QUEUE, REMOVE SCHEMA ON `/Root` TO user;\n"},
        {"use plato;grant describe schema, alter schema on `/Root` to user;", "USE plato;\n\nGRANT DESCRIBE SCHEMA, ALTER SCHEMA ON `/Root` TO user;\n"},
        {"use plato;grant select, on `/Root` to user, with grant option;", "USE plato;\n\nGRANT SELECT, ON `/Root` TO user, WITH GRANT OPTION;\n"},
        {"use plato;grant all privileges on `/Root` to user;", "USE plato;\n\nGRANT ALL PRIVILEGES ON `/Root` TO user;\n"},
        {"use plato;grant list on `/Root/db1`, `/Root/db2` to user;", "USE plato;\n\nGRANT LIST ON `/Root/db1`, `/Root/db2` TO user;\n"}
    };

    TSetup setup;
    setup.Run(cases);
}

Y_UNIT_TEST(RevokePermissions) {
    TCases cases {
        {"use plato;revoke connect, modify tables, list on `/Root` from user;", "USE plato;\n\nREVOKE CONNECT, MODIFY TABLES, LIST ON `/Root` FROM user;\n"},
        {"use plato;revoke select , select tables, select attributes on `/Root` from user;", "USE plato;\n\nREVOKE SELECT, SELECT TABLES, SELECT ATTRIBUTES ON `/Root` FROM user;\n"},
        {"use plato;revoke insert, modify attributes on `/Root` from user;", "USE plato;\n\nREVOKE INSERT, MODIFY ATTRIBUTES ON `/Root` FROM user;\n"},
        {"use plato;revoke use legacy, use on `/Root` from user1, user2;", "USE plato;\n\nREVOKE USE LEGACY, USE ON `/Root` FROM user1, user2;\n"},
        {"use plato;revoke manage, full legacy, full, create on `/Root` from user;", "USE plato;\n\nREVOKE MANAGE, FULL LEGACY, FULL, CREATE ON `/Root` FROM user;\n"},
        {"use plato;revoke drop, grant, select row, update row on `/Root` from user;", "USE plato;\n\nREVOKE DROP, GRANT, SELECT ROW, UPDATE ROW ON `/Root` FROM user;\n"},
        {"use plato;revoke erase row, create directory on `/Root` from user;", "USE plato;\n\nREVOKE ERASE ROW, CREATE DIRECTORY ON `/Root` FROM user;\n"},
        {"use plato;revoke create table, create queue, remove schema on `/Root` from user;", "USE plato;\n\nREVOKE CREATE TABLE, CREATE QUEUE, REMOVE SCHEMA ON `/Root` FROM user;\n"},
        {"use plato;revoke describe schema, alter schema on `/Root` from user;", "USE plato;\n\nREVOKE DESCRIBE SCHEMA, ALTER SCHEMA ON `/Root` FROM user;\n"},
        {"use plato;revoke grant option for insert, on `/Root` from user;", "USE plato;\n\nREVOKE GRANT OPTION FOR INSERT, ON `/Root` FROM user;\n"},
        {"use plato;revoke all privileges on `/Root` from user;", "USE plato;\n\nREVOKE ALL PRIVILEGES ON `/Root` FROM user;\n"},
        {"use plato;revoke list on `/Root/db1`, `/Root/db2` from user;", "USE plato;\n\nREVOKE LIST ON `/Root/db1`, `/Root/db2` FROM user;\n"}
    };

    TSetup setup;
    setup.Run(cases);
}

Y_UNIT_TEST(DropRole) {
    TCases cases = {
        {"use plato;drop user user,user,user;","USE plato;\n\nDROP USER user, user, user;\n"},
        {"use plato;drop group if exists user;","USE plato;\n\nDROP GROUP IF EXISTS user;\n"},
        {"use plato;drop group user,;","USE plato;\n\nDROP GROUP user,;\n"},
    };

    TSetup setup;
    setup.Run(cases);
}

Y_UNIT_TEST(CreateUser) {
    TCases cases = {
        {"use plato;create user user;", "USE plato;\n\nCREATE USER user;\n"},
        {"use plato;create user user encrypted password 'foo';", "USE plato;\n\nCREATE USER user ENCRYPTED PASSWORD 'foo';\n"},
        {"use plato;CREATE USER user1;", "USE plato;\n\nCREATE USER user1;\n"},
        {"use plato;create user user1 encrypted password '123' login;", "USE plato;\n\nCREATE USER user1 ENCRYPTED PASSWORD '123' LOGIN;\n"},
        {"use plato;cREATE USER user1 PASSWORD '123' NOLOGIN;", "USE plato;\n\nCREATE USER user1 PASSWORD '123' NOLOGIN;\n"},
        {"use plato;CREATE USER user1 LOGIN;", "USE plato;\n\nCREATE USER user1 LOGIN;\n"},
        {"use plato;CREATE USER user1 NOLOGIN;", "USE plato;\n\nCREATE USER user1 NOLOGIN;\n"},
        {"use plato;CReATE UseR user1 HasH '{\"hash\": \"p4ffeMugohqyBwyckYCK1TjJfz3LIHbKiGL+t+oEhzw=\",\"salt\": \"U+tzBtgo06EBQCjlARA6Jg==\",\"type\": \"argon2id\"}'",
            "USE plato;\n\nCREATE USER user1 HASH '{\"hash\": \"p4ffeMugohqyBwyckYCK1TjJfz3LIHbKiGL+t+oEhzw=\",\"salt\": \"U+tzBtgo06EBQCjlARA6Jg==\",\"type\": \"argon2id\"}';\n"},
    };

    TSetup setup;
    setup.Run(cases);
}

Y_UNIT_TEST(CreateGroup) {
    TCases cases = {
        {"use plato;create group user;","USE plato;\n\nCREATE GROUP user;\n"},
        {"use plato;create group user with user user;","USE plato;\n\nCREATE GROUP user WITH USER user;\n"},
        {"use plato;create group user with user user, user,;","USE plato;\n\nCREATE GROUP user WITH USER user, user,;\n"},
    };

    TSetup setup;
    setup.Run(cases);
}

Y_UNIT_TEST(AlterUser) {
    TCases cases = {
        {"use plato;alter user user rename to user;","USE plato;\n\nALTER USER user RENAME TO user;\n"},
        {"use plato;alter user user encrypted password 'foo';","USE plato;\n\nALTER USER user ENCRYPTED PASSWORD 'foo';\n"},
        {"use plato;alter user user with encrypted password 'foo';","USE plato;\n\nALTER USER user WITH ENCRYPTED PASSWORD 'foo';\n"},
        {"use plato;ALTER USER user1 NOLOGIN;", "USE plato;\n\nALTER USER user1 NOLOGIN;\n"},
        {"use plato;alter UseR user1 HasH '{\"hash\": \"p4ffeMugohqyBwyckYCK1TjJfz3LIHbKiGL+t+oEhzw=\",\"salt\": \"U+tzBtgo06EBQCjlARA6Jg==\",\"type\": \"argon2id\"}'",
            "USE plato;\n\nALTER USER user1 HASH '{\"hash\": \"p4ffeMugohqyBwyckYCK1TjJfz3LIHbKiGL+t+oEhzw=\",\"salt\": \"U+tzBtgo06EBQCjlARA6Jg==\",\"type\": \"argon2id\"}';\n"},
    };

    TSetup setup;
    setup.Run(cases);
}

Y_UNIT_TEST(AlterGroup) {
    TCases cases = {
        {"use plato;alter group user add user user;","USE plato;\n\nALTER GROUP user ADD USER user;\n"},
        {"use plato;alter group user drop user user;","USE plato;\n\nALTER GROUP user DROP USER user;\n"},
        {"use plato;alter group user add user user, user,;","USE plato;\n\nALTER GROUP user ADD USER user, user,;\n"},
        {"use plato;alter group user rename to user;","USE plato;\n\nALTER GROUP user RENAME TO user;\n"},
    };

    TSetup setup;
    setup.Run(cases);
}

Y_UNIT_TEST(AlterSequence) {
    TCases cases = {
        {"use plato;alter sequence sequence start with 10 increment 2 restart with 5;","USE plato;\n\nALTER SEQUENCE sequence START WITH 10 INCREMENT 2 RESTART WITH 5;\n"},
        {"use plato;alter sequence if exists sequence increment 1000 start 100 restart;","USE plato;\n\nALTER SEQUENCE IF EXISTS sequence INCREMENT 1000 START 100 RESTART;\n"},
    };

    TSetup setup;
    setup.Run(cases);
}

Y_UNIT_TEST(ShowCreateTable) {
    TCases cases = {
        {"use plato;show create table user;","USE plato;\n\nSHOW CREATE TABLE user;\n"},
    };

    TSetup setup;
    setup.Run(cases);
}

Y_UNIT_TEST(ShowCreateView) {
    TCases cases = {
        {"use plato;show create view user;","USE plato;\n\nSHOW CREATE VIEW user;\n"},
    };

    TSetup setup;
    setup.Run(cases);
}

Y_UNIT_TEST(Use) {
    TCases cases = {
        {"use user;","USE user;\n"},
        {"use user:user;","USE user: user;\n"},
        {"use user:*;","USE user: *;\n"},
    };

    TSetup setup;
    setup.Run(cases);
}

Y_UNIT_TEST(Commit) {
    TCases cases = {
        {"commit;","COMMIT;\n"},
    };

    TSetup setup;
    setup.Run(cases);
}

Y_UNIT_TEST(Rollback) {
    TCases cases = {
        {"rollback;","ROLLBACK;\n"},
    };

    TSetup setup;
    setup.Run(cases);
}

Y_UNIT_TEST(Export) {
    TCases cases = {
        {"export $foo;","EXPORT\n\t$foo\n;\n"},
        {"export $foo, $bar;","EXPORT\n\t$foo,\n\t$bar\n;\n"},
    };

    TSetup setup;
    setup.Run(cases);
}

Y_UNIT_TEST(Import) {
    TCases cases = {
        {"import user symbols $foo;","IMPORT user SYMBOLS $foo;\n"},
        {"import user symbols $foo,$bar;","IMPORT user SYMBOLS $foo, $bar;\n"},
    };

    TSetup setup;
    setup.Run(cases);
}

Y_UNIT_TEST(Values) {
    TCases cases = {
        {"values (1);","VALUES\n\t(1)\n;\n"},
        {"values (1,2),(3,4);","VALUES\n\t(1, 2),\n\t(3, 4)\n;\n"},
        {"values ('a\nb');","VALUES\n\t('a\nb')\n;\n"},
    };

    TSetup setup;
    setup.Run(cases);
}

Y_UNIT_TEST(Declare) {
    TCases cases = {
        {"declare $foo as int32;","DECLARE $foo AS int32;\n"},
        {"declare $foo as bool ?","DECLARE $foo AS bool?;\n"},
        {"declare $foo as bool ? ?","DECLARE $foo AS bool??;\n"},
    };

    TSetup setup;
    setup.Run(cases);
}

Y_UNIT_TEST(NamedNode) {
    TCases cases = {
        {"$x=1",
            "$x = 1;\n"},
        {"$x,$y=(2,3)",
            "$x, $y = (2, 3);\n"},
        {"$a = select 1 union all select 2",
            "$a = (\n\tSELECT\n\t\t1\n\tUNION ALL\n\tSELECT\n\t\t2\n);\n"},
        {"$a = select 1 from $as;",
            "$a = (\n\tSELECT\n\t\t1\n\tFROM\n\t\t$as\n);\n"},
        {"$a = select * from $t -- comment",
            "$a = (\n\tSELECT\n\t\t*\n\tFROM\n\t\t$t -- comment\n);\n"},
        {"-- comment\r\r\r$a=1;",
            "-- comment\r\n$a = 1;\n"},
        {"$a=1;-- comment\n$b=2;/* comment */ /* comment */\n$c = 3;/* comment */ -- comment",
            "$a = 1; -- comment\n$b = 2; /* comment */ /* comment */\n$c = 3; /* comment */ -- comment\n"},
    };

    TSetup setup;
    setup.Run(cases);
}

Y_UNIT_TEST(DropTable) {
    TCases cases = {
        {"drop table user","DROP TABLE user;\n"},
        {"drop table if exists user","DROP TABLE IF EXISTS user;\n"},
    };

    TSetup setup;
    setup.Run(cases);
}

Y_UNIT_TEST(CreateTable) {
    TCases cases = {
        {"create table user(user int32)","CREATE TABLE user (\n\tuser int32\n);\n"},
        {"create table user(user int32,user bool ?)","CREATE TABLE user (\n\tuser int32,\n\tuser bool?\n);\n"},
        {"create table user(user int32) with (user=user)","CREATE TABLE user (\n\tuser int32\n)\nWITH (user = user);\n"},
        {"create table user(primary key (user))","CREATE TABLE user (\n\tPRIMARY KEY (user)\n);\n"},
        {"create table user(primary key (user,user))","CREATE TABLE user (\n\tPRIMARY KEY (user, user)\n);\n"},
        {"create table user(partition by (user))","CREATE TABLE user (\n\tPARTITION BY (user)\n);\n"},
        {"create table user(partition by (user,user))","CREATE TABLE user (\n\tPARTITION BY (user, user)\n);\n"},
        {"create table user(order by (user asc))","CREATE TABLE user (\n\tORDER BY (user ASC)\n);\n"},
        {"create table user(order by (user desc,user))","CREATE TABLE user (\n\tORDER BY (user DESC, user)\n);\n"},
        {"create table user(user int32) with (ttl=interval('P1D') on user as seconds)",
            "CREATE TABLE user (\n\tuser int32\n)\nWITH (ttl = interval('P1D') ON user AS SECONDS);\n"},
        {"create table user(user int32) with (ttl=interval('P1D') on user as MilliSeconds)",
            "CREATE TABLE user (\n\tuser int32\n)\nWITH (ttl = interval('P1D') ON user AS MILLISECONDS);\n"},
        {"create table user(user int32) with (ttl=interval('P1D') on user as microSeconds)",
            "CREATE TABLE user (\n\tuser int32\n)\nWITH (ttl = interval('P1D') ON user AS MICROSECONDS);\n"},
        {"create table user(user int32) with (ttl=interval('P1D') on user as nAnOsEcOnDs)",
            "CREATE TABLE user (\n\tuser int32\n)\nWITH (ttl = interval('P1D') ON user AS NANOSECONDS);\n"},
        {"create table user(user int32) with (ttl=interval('P1D') delete on user as nAnOsEcOnDs)",
            "CREATE TABLE user (\n\tuser int32\n)\nWITH (ttl = interval('P1D') DELETE ON user AS NANOSECONDS);\n"},
        {"create table user(user int32) with (ttl=interval('P1D')to external data source tier1 ,interval('P10D')delete on user as seconds)",
            "CREATE TABLE user (\n"
            "\tuser int32\n"
            ")\n"
            "WITH (ttl =\n"
            "\tinterval('P1D') TO EXTERNAL DATA SOURCE tier1,\n"
            "\tinterval('P10D') DELETE\n"
            "ON user AS SECONDS);\n"},
        {"create table user(index user global unique sync on (user,user) with (user=user,user=user))",
            "CREATE TABLE user (\n\tINDEX user GLOBAL UNIQUE SYNC ON (user, user) WITH (user = user, user = user)\n);\n"},
        {"create table user(index user global async on (user) with (user=user,))",
            "CREATE TABLE user (\n\tINDEX user GLOBAL ASYNC ON (user) WITH (user = user,)\n);\n"},
        {"create table user(index user local on (user) cover (user))",
            "CREATE TABLE user (\n\tINDEX user LOCAL ON (user) COVER (user)\n);\n"},
        {"create table user(index user local on (user) cover (user,user))",
            "CREATE TABLE user (\n\tINDEX user LOCAL ON (user) COVER (user, user)\n);\n"},
        {"create table user(index idx global using subtype on (col) cover (col) with (setting = foo, another_setting = bar));",
            "CREATE TABLE user (\n\tINDEX idx GLOBAL USING subtype ON (col) COVER (col) WITH (setting = foo, another_setting = bar)\n);\n"},
        {"create table user(family user (user='foo'))",
            "CREATE TABLE user (\n\tFAMILY user (user = 'foo')\n);\n"},
        {"create table user(family user (user='foo',user='bar'))",
            "CREATE TABLE user (\n\tFAMILY user (user = 'foo', user = 'bar')\n);\n"},
        {"create table user(changefeed user with (user='foo'))",
            "CREATE TABLE user (\n\tCHANGEFEED user WITH (user = 'foo')\n);\n"},
        {"create table user(changefeed user with (user='foo',user='bar'))",
            "CREATE TABLE user (\n\tCHANGEFEED user WITH (user = 'foo', user = 'bar')\n);\n"},
        {"create table user(user) AS SELECT 1","CREATE TABLE user (\n\tuser\n)\nAS\nSELECT\n\t1\n;\n"},
        {"create table user(user) AS VALUES (1), (2)","CREATE TABLE user (\n\tuser\n)\nAS\nVALUES\n\t(1),\n\t(2)\n;\n"},
        {"create table user(foo int32, bar bool ?) inherits (s3:$cluster.xxx) partition by hash(a,b,hash) with (inherits=interval('PT1D') ON logical_time) tablestore tablestore",
            "CREATE TABLE user (\n"
            "\tfoo int32,\n"
            "\tbar bool?\n"
            ")\n"
            "INHERITS (s3: $cluster.xxx)\n"
            "PARTITION BY HASH (a, b, hash)\n"
            "WITH (inherits = interval('PT1D') ON logical_time)\n"
            "TABLESTORE tablestore;\n"},
        {"create table user(foo int32, bar bool ?) partition by hash(a,b,hash) with (tiering='some')",
            "CREATE TABLE user (\n"
            "\tfoo int32,\n"
            "\tbar bool?\n"
            ")\n"
            "PARTITION BY HASH (a, b, hash)\n"
            "WITH (tiering = 'some');\n"},
        {"create table if not  exists user(user int32)", "CREATE TABLE IF NOT EXISTS user (\n\tuser int32\n);\n"},
        {"create temp   table    user(user int32)", "CREATE TEMP TABLE user (\n\tuser int32\n);\n"},
        {"create   temporary   table    user(user int32)", "CREATE TEMPORARY TABLE user (\n\tuser int32\n);\n"}
    };

    TSetup setup;
    setup.Run(cases);
}

Y_UNIT_TEST(ObjectOperations) {
    TCases cases = {
        {"alter oBject usEr (TYpe abcde) Set (a = b)",
            "ALTER OBJECT usEr (TYPE abcde) SET (a = b);\n"},
        {"creAte oBject usEr (tYpe abcde) With (a = b)",
            "CREATE OBJECT usEr (TYPE abcde) WITH (a = b);\n"},
            {"creAte oBject if not exIstS usEr (tYpe abcde) With (a = b)",
            "CREATE OBJECT IF NOT EXISTS usEr (TYPE abcde) WITH (a = b);\n"},
        {"creAte oBject usEr (tYpe abcde) With a = b",
            "CREATE OBJECT usEr (TYPE abcde) WITH a = b;\n"},
        {"dRop oBject usEr (tYpe abcde) With (aeEE)",
            "DROP OBJECT usEr (TYPE abcde) WITH (aeEE);\n"},
            {"dRop oBject If ExistS usEr (tYpe abcde) With (aeEE)",
            "DROP OBJECT IF EXISTS usEr (TYPE abcde) WITH (aeEE);\n"},
        {"dRop oBject usEr (tYpe abcde) With aeEE",
            "DROP OBJECT usEr (TYPE abcde) WITH aeEE;\n"}
    };

    TSetup setup;
    setup.Run(cases);
}

Y_UNIT_TEST(TableStoreOperations) {
    TCases cases = {
        {"alter tableStore uSer aDd column usEr int32",
            "ALTER TABLESTORE uSer ADD COLUMN usEr int32;\n"},
            {"alter tableStore uSer drOp column usEr",
            "ALTER TABLESTORE uSer DROP COLUMN usEr;\n"}
    };

    TSetup setup;
    setup.Run(cases);
}

Y_UNIT_TEST(ExternalDataSourceOperations) {
    TCases cases = {
        {"creAte exTernAl daTa SouRce usEr With (a = \"b\")",
            "CREATE EXTERNAL DATA SOURCE usEr WITH (a = 'b');\n"},
        {"creAte exTernAl daTa SouRce if not exists usEr With (a = \"b\")",
            "CREATE EXTERNAL DATA SOURCE IF NOT EXISTS usEr WITH (a = 'b');\n"},
        {"creAte oR rePlaCe exTernAl daTa SouRce usEr With (a = \"b\")",
            "CREATE OR REPLACE EXTERNAL DATA SOURCE usEr WITH (a = 'b');\n"},
        {"create external data source eds with (a=\"a\",b=\"b\",c = true)",
            "CREATE EXTERNAL DATA SOURCE eds WITH (\n\ta = 'a',\n\tb = 'b',\n\tc = TRUE\n);\n"},
        {"alter external data source eds set a true, reset (b, c), set (x=y, z=false)",
            "ALTER EXTERNAL DATA SOURCE eds\n\tSET a TRUE,\n\tRESET (b, c),\n\tSET (x = y, z = FALSE)\n;\n"},
        {"alter external data source eds reset (a), set (x=y)",
            "ALTER EXTERNAL DATA SOURCE eds\n\tRESET (a),\n\tSET (x = y)\n;\n"},
        {"dRop exTerNal Data SouRce usEr",
            "DROP EXTERNAL DATA SOURCE usEr;\n"},
        {"dRop exTerNal Data SouRce if exists usEr",
            "DROP EXTERNAL DATA SOURCE IF EXISTS usEr;\n"},
    };

    TSetup setup;
    setup.Run(cases);
}

Y_UNIT_TEST(AsyncReplication) {
    TCases cases = {
        {"create async replication user for table1 AS table2 with (user='foo')",
            "CREATE ASYNC REPLICATION user FOR table1 AS table2 WITH (user = 'foo');\n"},
        {"alter async replication user set (user='foo')",
            "ALTER ASYNC REPLICATION user SET (user = 'foo');\n"},
        {"drop async replication user",
            "DROP ASYNC REPLICATION user;\n"},
        {"drop async replication user cascade",
            "DROP ASYNC REPLICATION user CASCADE;\n"},
    };

    TSetup setup;
    setup.Run(cases);
}

Y_UNIT_TEST(Transfer) {
    TCases cases = {
        {"create transfer user from topic1 to table1 with (user='foo')",
            "CREATE TRANSFER user FROM topic1 TO table1 WITH (user = 'foo');\n"},
        {"alter transfer user set (user='foo')",
            "ALTER TRANSFER user SET (user = 'foo');\n"},
        {"drop transfer user",
            "DROP TRANSFER user;\n"},
        {"drop transfer user cascade",
            "DROP TRANSFER user CASCADE;\n"},
        {"create transfer user from topic1 to table1 using ($x) -> { $y = cast($x as String); return $y ; } with (user='foo')",
            "CREATE TRANSFER user FROM topic1 TO table1 USING ($x) -> {\n    $y = CAST($x AS String);\n    RETURN $y;\n} WITH (user = 'foo');\n"},
        {"create transfer user from topic1 to table1 using $xxx with (user='foo')",
            "CREATE TRANSFER user FROM topic1 TO table1 USING $xxx WITH (user = 'foo');\n"},
    };

    TSetup setup;
    setup.Run(cases);
}

Y_UNIT_TEST(ExternalTableOperations) {
    TCases cases = {
        {"creAte exTernAl TabLe usEr (a int) With (a = \"b\")",
            "CREATE EXTERNAL TABLE usEr (\n\ta int\n)\nWITH (a = 'b');\n"},
        {"creAte oR rePlaCe exTernAl TabLe usEr (a int) With (a = \"b\")",
            "CREATE OR REPLACE EXTERNAL TABLE usEr (\n\ta int\n)\nWITH (a = 'b');\n"},
        {"creAte exTernAl TabLe iF NOt Exists usEr (a int) With (a = \"b\")",
            "CREATE EXTERNAL TABLE IF NOT EXISTS usEr (\n\ta int\n)\nWITH (a = 'b');\n"},
        {"create external table user (a int) with (a=\"b\",c=\"d\")",
            "CREATE EXTERNAL TABLE user (\n\ta int\n)\nWITH (\n\ta = 'b',\n\tc = 'd'\n);\n"},
        {"alter  external table user add column col1 int32, drop column col2, reset(prop), set (prop2 = 42, x=y), set a true",
            "ALTER EXTERNAL TABLE user\n\tADD COLUMN col1 int32,\n\tDROP COLUMN col2,\n\tRESET (prop),\n\tSET (prop2 = 42, x = y),\n\tSET a TRUE\n;\n"},
        {"dRop exTerNal taBlE usEr",
            "DROP EXTERNAL TABLE usEr;\n"},
        {"dRop exTerNal taBlE iF eXiStS usEr",
            "DROP EXTERNAL TABLE IF EXISTS usEr;\n"},
    };

    TSetup setup;
    setup.Run(cases);
}

Y_UNIT_TEST(TypeSelection) {
    TCases cases = {
        {"Select tYpe.* frOm Table tYpe",
            "SELECT\n\ttYpe.*\nFROM\n\tTable tYpe\n;\n"}
    };

    TSetup setup;
    setup.Run(cases);
}

Y_UNIT_TEST(AlterTable) {
    TCases cases = {
        {"alter table user add user int32",
            "ALTER TABLE user\n\tADD user int32\n;\n"},
        {"alter table user add user int32, add user bool ?",
            "ALTER TABLE user\n\tADD user int32,\n\tADD user bool?\n;\n"},
        {"alter table user add column user int32",
            "ALTER TABLE user\n\tADD COLUMN user int32\n;\n"},
        {"alter table user drop user",
            "ALTER TABLE user\n\tDROP user\n;\n"},
        {"alter table user drop column user",
            "ALTER TABLE user\n\tDROP COLUMN user\n;\n"},
        {"alter table user alter column user set family user",
            "ALTER TABLE user\n\tALTER COLUMN user SET FAMILY user\n;\n"},
        {"alter table t alter column c drop not null",
            "ALTER TABLE t\n\tALTER COLUMN c DROP NOT NULL\n;\n"},
        {"alter table user add family user(user='foo')",
            "ALTER TABLE user\n\tADD FAMILY user (user = 'foo')\n;\n"},
        {"alter table user alter family user set user 'foo'",
            "ALTER TABLE user\n\tALTER FAMILY user SET user 'foo'\n;\n"},
        {"alter table user set user user",
            "ALTER TABLE user\n\tSET user user\n;\n"},
        {"alter table user set (user=user)",
            "ALTER TABLE user\n\tSET (user = user)\n;\n"},
        {"alter table user set (user=user,user=user)",
            "ALTER TABLE user\n\tSET (user = user, user = user)\n;\n"},
        {"alter table user reset(user)",
            "ALTER TABLE user\n\tRESET (user)\n;\n"},
        {"alter table user reset(user, user)",
            "ALTER TABLE user\n\tRESET (user, user)\n;\n"},
        {"alter table user add index user local on (user)",
            "ALTER TABLE user\n\tADD INDEX user LOCAL ON (user)\n;\n"},
        {"alter table user alter index idx set setting 'foo'",
            "ALTER TABLE user\n\tALTER INDEX idx SET setting 'foo'\n;\n"},
        {"alter table user alter index idx set (setting = 'foo', another_setting = 'bar')",
            "ALTER TABLE user\n\tALTER INDEX idx SET (setting = 'foo', another_setting = 'bar')\n;\n"},
        {"alter table user alter index idx reset (setting, another_setting)",
            "ALTER TABLE user\n\tALTER INDEX idx RESET (setting, another_setting)\n;\n"},
        {"alter table user add index idx global using subtype on (col) cover (col) with (setting = foo, another_setting = 'bar');",
            "ALTER TABLE user\n\tADD INDEX idx GLOBAL USING subtype ON (col) COVER (col) WITH (setting = foo, another_setting = 'bar')\n;\n"},
        {"alter table user drop index user",
            "ALTER TABLE user\n\tDROP INDEX user\n;\n"},
        {"alter table user rename to user",
            "ALTER TABLE user\n\tRENAME TO user\n;\n"},
        {"alter table user add changefeed user with (user = 'foo')",
            "ALTER TABLE user\n\tADD CHANGEFEED user WITH (user = 'foo')\n;\n"},
        {"alter table user alter changefeed user disable",
            "ALTER TABLE user\n\tALTER CHANGEFEED user DISABLE\n;\n"},
        {"alter table user alter changefeed user set(user='foo')",
            "ALTER TABLE user\n\tALTER CHANGEFEED user SET (user = 'foo')\n;\n"},
        {"alter table user drop changefeed user",
            "ALTER TABLE user\n\tDROP CHANGEFEED user\n;\n"},
        {"alter table user add changefeed user with (initial_scan = tRUe)",
            "ALTER TABLE user\n\tADD CHANGEFEED user WITH (initial_scan = TRUE)\n;\n"},
        {"alter table user add changefeed user with (initial_scan = FaLsE)",
            "ALTER TABLE user\n\tADD CHANGEFEED user WITH (initial_scan = FALSE)\n;\n"},
        {"alter table user add changefeed user with (retention_period = Interval(\"P1D\"))",
            "ALTER TABLE user\n\tADD CHANGEFEED user WITH (retention_period = Interval('P1D'))\n;\n"},
        {"alter table user add changefeed user with (virtual_timestamps = TruE)",
            "ALTER TABLE user\n\tADD CHANGEFEED user WITH (virtual_timestamps = TRUE)\n;\n"},
        {"alter table user add changefeed user with (virtual_timestamps = fAlSe)",
            "ALTER TABLE user\n\tADD CHANGEFEED user WITH (virtual_timestamps = FALSE)\n;\n"},
        {"alter table user add changefeed user with (barriers_interval = Interval(\"PT1S\"))",
            "ALTER TABLE user\n\tADD CHANGEFEED user WITH (barriers_interval = Interval('PT1S'))\n;\n"},
        {"alter table user add changefeed user with (schema_changes = TruE)",
            "ALTER TABLE user\n\tADD CHANGEFEED user WITH (schema_changes = TRUE)\n;\n"},
        {"alter table user add changefeed user with (schema_changes = fAlSe)",
            "ALTER TABLE user\n\tADD CHANGEFEED user WITH (schema_changes = FALSE)\n;\n"},
        {"alter table user add changefeed user with (topic_min_active_partitions = 1)",
            "ALTER TABLE user\n\tADD CHANGEFEED user WITH (topic_min_active_partitions = 1)\n;\n"},
        {"alter table user add changefeed user with (topic_auto_partitioning = 'ENABLED', topic_min_active_partitions = 1, topic_max_active_partitions = 7)",
            "ALTER TABLE user\n\tADD CHANGEFEED user WITH (topic_auto_partitioning = 'ENABLED', topic_min_active_partitions = 1, topic_max_active_partitions = 7)\n;\n"},
    };

    TSetup setup;
    setup.Run(cases);
}

Y_UNIT_TEST(CreateTopic) {
    TCases cases = {
        {"create topic topic1",
            "CREATE TOPIC topic1;\n"},
        {"create topic topic1 (consumer c1)",
            "CREATE TOPIC topic1 (\n\tCONSUMER c1\n);\n"},
        {"create topic topic1 (consumer c1, consumer c2 with (important = True))",
            "CREATE TOPIC topic1 (\n\tCONSUMER c1,\n\tCONSUMER c2 WITH (important = TRUE)\n);\n"},
        {"create topic topic1 (consumer c1) with (partition_count_limit = 5)",
            "CREATE TOPIC topic1 (\n\tCONSUMER c1\n) WITH (\n\tpartition_count_limit = 5\n);\n"},
    };

    TSetup setup;
    setup.Run(cases);
}

Y_UNIT_TEST(AlterTopic) {
    TCases cases = {
        {"alter topic topic1 alter consumer c1 set (important = false)",
            "ALTER TOPIC topic1\n\tALTER CONSUMER c1 SET (important = FALSE)\n;\n"},
        {"alter topic topic1 alter consumer c1 set (important = false), alter consumer c2 reset (read_from)",
            "ALTER TOPIC topic1\n\tALTER CONSUMER c1 SET (important = FALSE),\n\tALTER CONSUMER c2 RESET (read_from)\n;\n"},
        {"alter topic topic1 add consumer c1, drop consumer c2",
            "ALTER TOPIC topic1\n\tADD CONSUMER c1,\n\tDROP CONSUMER c2\n;\n"},
        {"alter topic topic1 set (supported_codecs = 'RAW'), RESET (retention_period)",
            "ALTER TOPIC topic1\n\tSET (supported_codecs = 'RAW'),\n\tRESET (retention_period)\n;\n"},

    };

    TSetup setup;
    setup.Run(cases);
}

Y_UNIT_TEST(DropTopic) {
    TCases cases = {
        {"drop topic topic1",
            "DROP TOPIC topic1;\n"},
    };

    TSetup setup;
    setup.Run(cases);
}

Y_UNIT_TEST(TopicExistsStatement) {
    TCases cases = {
        {"drop topic if exists topic1",
            "DROP TOPIC IF EXISTS topic1;\n"},
        {"create topic if not exists topic1 with (partition_count_limit = 5)",
            "CREATE TOPIC IF NOT EXISTS topic1 WITH (\n\tpartition_count_limit = 5\n);\n"},
        {"alter topic if exists topic1 alter consumer c1 set (important = false)",
            "ALTER TOPIC IF EXISTS topic1\n\tALTER CONSUMER c1 SET (important = FALSE)\n;\n"},
    };

    TSetup setup;
    setup.Run(cases);
}

Y_UNIT_TEST(Do) {
    TCases cases = {
        {"do $a(1,2,3)",
            "DO\n\t$a(1, 2, 3)\n;\n"},
        {"do begin values(1); end do;",
            "DO BEGIN\n\tVALUES\n\t\t(1)\n\t;\nEND DO;\n"},
    };

    TSetup setup;
    setup.Run(cases);
}

Y_UNIT_TEST(DefineActionOrSubquery) {
    TCases cases = {
        {"define action $a() as "
            "define action $b() as "
            "values(1); "
            "end define; "
            "define subquery $c() as "
            "select 1; "
            "end define; "
            "do $b(); "
            "process $c(); "
            "end define",
            "DEFINE ACTION $a() AS\n\tDEFINE ACTION $b() AS\n\t\t"
            "VALUES\n\t\t\t(1)\n\t\t;\n\tEND DEFINE;\n\n\t"
            "DEFINE SUBQUERY $c() AS\n\t\tSELECT\n\t\t\t1\n\t\t;\n\t"
            "END DEFINE;\n\tDO\n\t\t$b()\n\t;\n\n\tPROCESS $c();\nEND DEFINE;\n"},
        {"define action $foo($bar) as;"
            "$a = 10;; "
            "$b = 20;;; "
            "$c = $a + $b "
            "end define",
            "DEFINE ACTION $foo($bar) AS\n\t"
            "$a = 10;\n\t"
            "$b = 20;\n\t"
            "$c = $a + $b;\n"
            "END DEFINE;\n"},
        {"define subquery $s() as;"
            "select * from $t1 "
            "union all select * from $t2 "
            "end define",
            "DEFINE SUBQUERY $s() AS\n\t"
            "SELECT\n\t\t*\n\tFROM\n\t\t$t1\n\t"
            "UNION ALL\n\t"
            "SELECT\n\t\t*\n\tFROM\n\t\t$t2\n\t;\n"
            "END DEFINE;\n"},
        {"define subquery $s() as $t = select * from $a end define",
            "DEFINE SUBQUERY $s() AS\n\t"
            "$t = (\n\t\tSELECT\n\t\t\t*\n\t\tFROM\n\t\t\t$a\n\t);\n"
            "END DEFINE;\n"},
        {"define subquery $s() as; $t = select * from $a; end define",
            "DEFINE SUBQUERY $s() AS\n\t"
            "$t = (\n\t\tSELECT\n\t\t\t*\n\t\tFROM\n\t\t\t$a\n\t);\n"
            "END DEFINE;\n"},
    };

    TSetup setup;
    setup.Run(cases);
}

Y_UNIT_TEST(If) {
    TCases cases = {
        {"evaluate if 1=1 do $a()",
            "EVALUATE IF 1 == 1 DO\n\t$a()\n;\n"},
        {"evaluate if 1=1 do $a() else do $b()",
            "EVALUATE IF 1 == 1 DO\n\t$a()\nELSE DO\n\t$b()\n;\n"},
        {"evaluate if 1=1 do begin select 1; end do",
            "EVALUATE IF 1 == 1 DO BEGIN\n\tSELECT\n\t\t1\n\t;\nEND DO;\n"},
        {"evaluate if 1=1 do begin select 1; end do else do begin select 2; end do",
            "EVALUATE IF 1 == 1 DO BEGIN\n\tSELECT\n\t\t1\n\t;\nEND DO "
            "ELSE DO BEGIN\n\tSELECT\n\t\t2\n\t;\nEND DO;\n"},
        {"evaluate if 1=1 do begin; select 1 end do else do begin select 2;; select 3 end do",
            "EVALUATE IF 1 == 1 DO BEGIN\n\tSELECT\n\t\t1\n\t;\nEND DO ELSE DO BEGIN\n\t"
            "SELECT\n\t\t2\n\t;\n\n\tSELECT\n\t\t3\n\t;\nEND DO;\n"},
        {"evaluate if 1=1 do begin (select 1) end do",
            "EVALUATE IF 1 == 1 DO BEGIN\n\t(\n\t\tSELECT\n\t\t\t1\n\t);\nEND DO;\n"},
        {"evaluate if 1=1 do begin $a = select * from $begin; $end = 1; end do",
            "EVALUATE IF 1 == 1 DO BEGIN\n\t$a = (\n\t\tSELECT\n\t\t\t*\n\t\tFROM\n\t\t\t$begin\n\t);\n\t$end = 1;\nEND DO;\n"},
    };

    TSetup setup;
    setup.Run(cases);
}

Y_UNIT_TEST(For) {
    TCases cases = {
        {"evaluate for $x in [] do $a($x)",
            "EVALUATE FOR $x IN [] DO\n\t$a($x)\n;\n"},
        {"evaluate for $x in [] do $a($x) else do $b()",
            "EVALUATE FOR $x IN [] DO\n\t$a($x)\nELSE DO\n\t$b()\n;\n"},
        {"evaluate for $x in [] do begin select $x; end do",
            "EVALUATE FOR $x IN [] DO BEGIN\n\tSELECT\n\t\t$x\n\t;\nEND DO;\n"},
        {"evaluate for $x in [] do begin select $x; end do else do begin select 2; end do",
            "EVALUATE FOR $x IN [] DO BEGIN\n\tSELECT\n\t\t$x\n\t;\nEND DO ELSE DO BEGIN\n\tSELECT\n\t\t2\n\t;\nEND DO;\n"},
        {"evaluate parallel for $x in [] do $a($x)",
            "EVALUATE PARALLEL FOR $x IN [] DO\n\t$a($x)\n;\n"},
        {"evaluate for $x in [] do begin; select $x;; select $y end do",
            "EVALUATE FOR $x IN [] DO BEGIN\n\tSELECT\n\t\t$x\n\t;\n\n\tSELECT\n\t\t$y\n\t;\nEND DO;\n"},
        {"evaluate for $x in [] do begin (select 1) end do",
            "EVALUATE FOR $x IN [] DO BEGIN\n\t(\n\t\tSELECT\n\t\t\t1\n\t);\nEND DO;\n"},
        {"evaluate for $x in [] do begin $a = select * from $begin; $end = 1; end do",
            "EVALUATE FOR $x IN [] DO BEGIN\n\t$a = (\n\t\tSELECT\n\t\t\t*\n\t\tFROM\n\t\t\t$begin\n\t);\n\t$end = 1;\nEND DO;\n"},
    };

    TSetup setup;
    setup.Run(cases);
}

Y_UNIT_TEST(Update) {
    TCases cases = {
        {"update user on default values",
            "UPDATE user\nON DEFAULT VALUES;\n"},
        {"update user on values (1),(2)",
            "UPDATE user\nON\nVALUES\n\t(1),\n\t(2)\n;\n"},
        {"update user on select 1 as x, 2 as y",
            "UPDATE user\nON\nSELECT\n\t1 AS x,\n\t2 AS y\n;\n"},
        {"update user on (x) values (1),(2),(3)",
            "UPDATE user\nON (\n\tx\n)\nVALUES\n\t(1),\n\t(2),\n\t(3)\n;\n"},
        {"update user on (x,y) values (1,2),(2,3),(3,4)",
            "UPDATE user\nON (\n\tx,\n\ty\n)\nVALUES\n\t(1, 2),\n\t(2, 3),\n\t(3, 4)\n;\n"},
        {"update user on (x) select 1",
            "UPDATE user\nON (\n\tx\n)\nSELECT\n\t1\n;\n"},
        {"update user on (x,y) select 1,2",
            "UPDATE user\nON (\n\tx,\n\ty\n)\nSELECT\n\t1,\n\t2\n;\n"},
        {"update user set x=1",
            "UPDATE user\nSET\n\tx = 1\n;\n"},
        {"update user set (x)=(1)",
            "UPDATE user\nSET\n(\n\tx\n) = (\n\t1\n);\n"},
        {"update user set (x,y)=(1,2)",
            "UPDATE user\nSET\n(\n\tx,\n\ty\n) = (\n\t1,\n\t2\n);\n"},
        {"update user set (x,y)=(select 1,2)",
            "UPDATE user\nSET\n(\n\tx,\n\ty\n) = (\n\tSELECT\n\t\t1,\n\t\t2\n);\n"},
        {"update user set x=1,y=2 where z=3",
            "UPDATE user\nSET\n\tx = 1,\n\ty = 2\nWHERE z == 3;\n"},
    };

    TSetup setup;
    setup.Run(cases);
}

Y_UNIT_TEST(Delete) {
    TCases cases = {
        {"delete from user",
            "DELETE FROM user;\n"},
        {"delete from user where 1=1",
            "DELETE FROM user\nWHERE 1 == 1;\n"},
        {"delete from user on select 1 as x, 2 as y",
            "DELETE FROM user\nON\nSELECT\n\t1 AS x,\n\t2 AS y\n;\n"},
        {"delete from user on (x) values (1)",
            "DELETE FROM user\nON (\n\tx\n)\nVALUES\n\t(1)\n;\n"},
        {"delete from user on (x,y) values (1,2), (3,4)",
            "DELETE FROM user\nON (\n\tx,\n\ty\n)\nVALUES\n\t(1, 2),\n\t(3, 4)\n;\n"},
    };

    TSetup setup;
    setup.Run(cases);
}

Y_UNIT_TEST(Into) {
    TCases cases = {
        {"insert into user select 1 as x",
            "INSERT INTO user\nSELECT\n\t1 AS x\n;\n"},
        {"insert or abort into user select 1 as x",
            "INSERT OR ABORT INTO user\nSELECT\n\t1 AS x\n;\n"},
        {"insert or revert into user select 1 as x",
            "INSERT OR REVERT INTO user\nSELECT\n\t1 AS x\n;\n"},
        {"insert or ignore into user select 1 as x",
            "INSERT OR IGNORE INTO user\nSELECT\n\t1 AS x\n;\n"},
        {"upsert into user select 1 as x",
            "UPSERT INTO user\nSELECT\n\t1 AS x\n;\n"},
        {"replace into user select 1 as x",
            "REPLACE INTO user\nSELECT\n\t1 AS x\n;\n"},
        {"insert into user(x) values (1)",
            "INSERT INTO user (\n\tx\n)\nVALUES\n\t(1)\n;\n"},
        {"insert into user(x,y) values (1,2)",
            "INSERT INTO user (\n\tx,\n\ty\n)\nVALUES\n\t(1, 2)\n;\n"},
        {"insert into plato.user select 1 as x",
            "INSERT INTO plato.user\nSELECT\n\t1 AS x\n;\n"},
        {"insert into @user select 1 as x",
            "INSERT INTO @user\nSELECT\n\t1 AS x\n;\n"},
        {"insert into $user select 1 as x",
            "INSERT INTO $user\nSELECT\n\t1 AS x\n;\n"},
        {"insert into @$user select 1 as x",
            "INSERT INTO @$user\nSELECT\n\t1 AS x\n;\n"},
        {"upsert into user erase by (x,y) values (1)",
            "UPSERT INTO user\n\tERASE BY (\n\t\tx,\n\t\ty\n\t)\nVALUES\n\t(1)\n;\n"},
        {"insert into user with truncate select 1 as x",
            "INSERT INTO user WITH truncate\nSELECT\n\t1 AS x\n;\n"},
        {"insert into user with (truncate,inferscheme='1') select 1 as x",
            "INSERT INTO user WITH (\n\ttruncate,\n\tinferscheme = '1'\n)\nSELECT\n\t1 AS x\n;\n"},
        {"insert into user with schema Struct<user:int32> select 1 as user",
            "INSERT INTO user WITH SCHEMA Struct<user: int32>\nSELECT\n\t1 AS user\n;\n"},
        {"insert into user with schema (int32 as user) select 1 as user",
            "INSERT INTO user WITH SCHEMA (int32 AS user)\nSELECT\n\t1 AS user\n;\n"},
    };

    TSetup setup;
    setup.Run(cases);
}

Y_UNIT_TEST(Process) {
    TCases cases = {
        {"process user",
            "PROCESS user;\n"},
        {"process user using $f() as user",
            "PROCESS user\nUSING $f() AS user;\n"},
        {"process user,user using $f()",
            "PROCESS user, user\nUSING $f();\n"},
        {"process user using $f() where 1=1 having 1=1 assume order by user",
            "PROCESS user\nUSING $f()\nWHERE\n\t1 == 1\nHAVING\n\t1 == 1\nASSUME ORDER BY\n\tuser\n;\n"},
        {"process user using $f() union all process user using $f()",
            "PROCESS user\nUSING $f()\nUNION ALL\nPROCESS user\nUSING $f();\n"},
        {"process user using $f() with foo=bar",
            "PROCESS user\nUSING $f()\nWITH foo = bar;\n"},
        {"discard process user using $f()",
            "DISCARD PROCESS user\nUSING $f();\n"},
        {"process user using $f() into result user",
            "PROCESS user\nUSING $f()\nINTO RESULT user;\n"},
    };

    TSetup setup;
    setup.Run(cases);
}

Y_UNIT_TEST(Reduce) {
    TCases cases = {
        {"reduce user on user using $f()",
            "REDUCE user\nON\n\tuser\nUSING $f();\n"},
        {"reduce user on user, using $f()",
            "REDUCE user\nON\n\tuser,\nUSING $f();\n"},
        {"discard reduce user on user using $f();",
            "DISCARD REDUCE user\nON\n\tuser\nUSING $f();\n"},
        {"reduce user on user using $f() into result user",
            "REDUCE user\nON\n\tuser\nUSING $f()\nINTO RESULT user;\n"},
        {"reduce user on user using all $f()",
            "REDUCE user\nON\n\tuser\nUSING ALL $f();\n"},
        {"reduce user on user using $f() as user",
            "REDUCE user\nON\n\tuser\nUSING $f() AS user;\n"},
        {"reduce user,user on user using $f()",
            "REDUCE user, user\nON\n\tuser\nUSING $f();\n"},
        {"reduce user on user,user using $f()",
            "REDUCE user\nON\n\tuser,\n\tuser\nUSING $f();\n"},
        {"reduce user on user using $f() where 1=1 having 1=1 assume order by user",
            "REDUCE user\nON\n\tuser\nUSING $f()\nWHERE\n\t1 == 1\nHAVING\n\t1 == 1\nASSUME ORDER BY\n\tuser\n;\n"},
        {"reduce user presort user,user on user using $f();",
            "REDUCE user\nPRESORT\n\tuser,\n\tuser\nON\n\tuser\nUSING $f();\n"},
    };

    TSetup setup;
    setup.Run(cases);
}

Y_UNIT_TEST(Select) {
    TCases cases = {
        {"select 1",
            "SELECT\n\t1\n;\n"},
        {"select 1,",
            "SELECT\n\t1,\n;\n"},
        {"select 1 as x",
            "SELECT\n\t1 AS x\n;\n"},
        {"select *",
            "SELECT\n\t*\n;\n"},
        {"select a.*",
            "SELECT\n\ta.*\n;\n"},
        {"select * without a",
            "SELECT\n\t*\nWITHOUT\n\ta\n;\n"},
        {"select * without a,b",
            "SELECT\n\t*\nWITHOUT\n\ta,\n\tb\n;\n"},
        {"select * without a,",
            "SELECT\n\t*\nWITHOUT\n\ta,\n;\n"},
        {"select * without if exists a",
            "SELECT\n\t*\nWITHOUT IF EXISTS\n\ta\n;\n"},
        {"select 1 from user",
            "SELECT\n\t1\nFROM\n\tuser\n;\n"},
        {"select 1 from plato.user",
            "SELECT\n\t1\nFROM\n\tplato.user\n;\n"},
        {"select 1 from $user",
            "SELECT\n\t1\nFROM\n\t$user\n;\n"},
        {"select 1 from @user",
            "SELECT\n\t1\nFROM\n\t@user\n;\n"},
        {"select 1 from @$user",
            "SELECT\n\t1\nFROM\n\t@$user\n;\n"},
        {"select 1 from user view user",
            "SELECT\n\t1\nFROM\n\tuser VIEW user\n;\n"},
        {"select 1 from user as user",
            "SELECT\n\t1\nFROM\n\tuser AS user\n;\n"},
        {"select 1 from user as user(user)",
            "SELECT\n\t1\nFROM\n\tuser AS user (\n\t\tuser\n\t)\n;\n"},
        {"select 1 from user as user(user, user)",
            "SELECT\n\t1\nFROM\n\tuser AS user (\n\t\tuser,\n\t\tuser\n\t)\n;\n"},
        {"select 1 from user with user=user",
            "SELECT\n\t1\nFROM\n\tuser WITH user = user\n;\n"},
        {"select 1 from user with (user=user, user=user)",
            "SELECT\n\t1\nFROM\n\tuser WITH (\n\t\tuser = user,\n\t\tuser = user\n\t)\n;\n"},
        {"select 1 from user sample 0.1",
            "SELECT\n\t1\nFROM\n\tuser\n\tSAMPLE 0.1\n;\n"},
        {"select 1 from user tablesample system(0.1)",
            "SELECT\n\t1\nFROM\n\tuser\n\tTABLESAMPLE SYSTEM (0.1)\n;\n"},
        {"select 1 from user tablesample bernoulli(0.1) repeatable(10)",
            "SELECT\n\t1\nFROM\n\tuser\n\tTABLESAMPLE BERNOULLI (0.1) REPEATABLE (10)\n;\n"},
        {"select 1 from user flatten columns",
            "SELECT\n\t1\nFROM\n\tuser\n\tFLATTEN COLUMNS\n;\n"},
        {"select 1 from user flatten list by user",
            "SELECT\n\t1\nFROM\n\tuser\n\tFLATTEN LIST BY user\n;\n"},
        {"select 1 from user flatten list by (user,user)",
            "SELECT\n\t1\nFROM\n\tuser\n\tFLATTEN LIST BY (\n\t\tuser,\n\t\tuser\n\t)\n;\n"},
        {"select 1 from $user(1,2)",
            "SELECT\n\t1\nFROM\n\t$user(1, 2)\n;\n"},
        {"select 1 from $user(1,2) view user",
            "SELECT\n\t1\nFROM\n\t$user(1, 2) VIEW user\n;\n"},
        {"select 1 from range('a','b')",
            "SELECT\n\t1\nFROM\n\trange('a', 'b')\n;\n"},
        {"from user select 1",
            "FROM\n\tuser\nSELECT\n\t1\n;\n"},
        {"select * from user as a join user as b on a.x=b.y",
            "SELECT\n\t*\nFROM\n\tuser AS a\nJOIN\n\tuser AS b\nON\n\ta.x == b.y\n;\n"},
        {"select * from user as a join user as b using(x)",
            "SELECT\n\t*\nFROM\n\tuser AS a\nJOIN\n\tuser AS b\nUSING (x);\n"},
        {"select * from any user as a full join user as b on a.x=b.y",
            "SELECT\n\t*\nFROM ANY\n\tuser AS a\nFULL JOIN\n\tuser AS b\nON\n\ta.x == b.y\n;\n"},
        {"select * from user as a left join any user as b on a.x=b.y",
            "SELECT\n\t*\nFROM\n\tuser AS a\nLEFT JOIN ANY\n\tuser AS b\nON\n\ta.x == b.y\n;\n"},
        {"select * from any user as a right join any user as b on a.x=b.y",
            "SELECT\n\t*\nFROM ANY\n\tuser AS a\nRIGHT JOIN ANY\n\tuser AS b\nON\n\ta.x == b.y\n;\n"},
        {"select * from user as a cross join user as b",
            "SELECT\n\t*\nFROM\n\tuser AS a\nCROSS JOIN\n\tuser AS b\n;\n"},
        {"select 1 from user where key = 1",
            "SELECT\n\t1\nFROM\n\tuser\nWHERE\n\tkey == 1\n;\n"},
        {"select 1 from user having count(*) = 1",
            "SELECT\n\t1\nFROM\n\tuser\nHAVING\n\tcount(*) == 1\n;\n"},
        {"select 1 from user group by key",
            "SELECT\n\t1\nFROM\n\tuser\nGROUP BY\n\tkey\n;\n"},
        {"select 1 from user group compact by key, value as v",
            "SELECT\n\t1\nFROM\n\tuser\nGROUP COMPACT BY\n\tkey,\n\tvalue AS v\n;\n"},
        {"select 1 from user group by key with combine",
            "SELECT\n\t1\nFROM\n\tuser\nGROUP BY\n\tkey\n\tWITH combine\n;\n"},
        {"select 1 from user order by key asc",
            "SELECT\n\t1\nFROM\n\tuser\nORDER BY\n\tkey ASC\n;\n"},
        {"select 1 from user order by key, value desc",
            "SELECT\n\t1\nFROM\n\tuser\nORDER BY\n\tkey,\n\tvalue DESC\n;\n"},
        {"select 1 from user assume order by key",
            "SELECT\n\t1\nFROM\n\tuser\nASSUME ORDER BY\n\tkey\n;\n"},
        {"select 1 from user window w1 as (), w2 as ()",
            "SELECT\n\t1\nFROM\n\tuser\nWINDOW\n\tw1 AS (),\n\tw2 AS ()\n;\n"},
        {"select 1 from user window w1 as (user)",
            "SELECT\n\t1\nFROM\n\tuser\nWINDOW\n\tw1 AS (\n\t\tuser\n\t)\n;\n"},
        {"select 1 from user window w1 as (partition by user)",
            "SELECT\n\t1\nFROM\n\tuser\nWINDOW\n\tw1 AS (\n\t\tPARTITION BY\n\t\t\tuser\n\t)\n;\n"},
        {"select 1 from user window w1 as (partition by user, user)",
            "SELECT\n\t1\nFROM\n\tuser\nWINDOW\n\tw1 AS (\n\t\tPARTITION BY\n\t\t\tuser,\n\t\t\tuser\n\t)\n;\n"},
        {"select 1 from user window w1 as (order by user asc)",
            "SELECT\n\t1\nFROM\n\tuser\nWINDOW\n\tw1 AS (\n\t\tORDER BY\n\t\t\tuser ASC\n\t)\n;\n"},
        {"select 1 from user window w1 as (order by user, user desc)",
            "SELECT\n\t1\nFROM\n\tuser\nWINDOW\n\tw1 AS (\n\t\tORDER BY\n\t\t\tuser,\n\t\t\tuser DESC\n\t)\n;\n"},
        {"select 1 from user window w1 as (rows between 1 preceding and 1 following)",
            "SELECT\n\t1\nFROM\n\tuser\nWINDOW\n\tw1 AS (\n\t\tROWS BETWEEN 1 PRECEDING AND 1 FOLLOWING\n\t)\n;\n"},
        {"select 1 limit 10",
            "SELECT\n\t1\nLIMIT 10;\n"},
        {"select 1 limit 10 offset 5",
            "SELECT\n\t1\nLIMIT 10 OFFSET 5;\n"},
        {"select 1 union all select 2",
            "SELECT\n\t1\nUNION ALL\nSELECT\n\t2\n;\n" },
        {"select * from $user where key == 1 -- comment",
            "SELECT\n\t*\nFROM\n\t$user\nWHERE\n\tkey == 1 -- comment\n;\n"},
    };

    TSetup setup;
    setup.Run(cases);
}

Y_UNIT_TEST(CompositeTypesAndQuestions) {
    TCases cases = {
        {"declare $_x AS list<int32>??;declare $_y AS int32 ? ? ;select 1<>2, 1??2,"
            "formattype(list<int32>), formattype(resource<user>),formattype(tuple<>), formattype(tuple<  >), formattype(int32 ? ? )",
            "DECLARE $_x AS list<int32>??;\nDECLARE $_y AS int32??;\n\nSELECT\n\t1 != 2,\n\t1 ?? 2,\n\tformattype(list<int32>),"
        "\n\tformattype(resource<user>),\n\tformattype(tuple<>),\n\tformattype(tuple< >),\n\tformattype(int32??" ")\n;\n"
        },
    };

    TSetup setup;
    setup.Run(cases);
}

Y_UNIT_TEST(Lambda) {
    TCases cases = {
        {"$f=($a,$b)->{$x=$a+$b;return $a*$x};$g=($a,$b?)->($a+$b??0);select $f(10,4),$g(1,2);",
            "$f = ($a, $b) -> {\n\t$x = $a + $b;\n\tRETURN $a * $x;\n};\n\n"
            "$g = ($a, $b?) -> ($a + $b ?? 0);\n\n"
            "SELECT\n\t$f(10, 4),\n\t$g(1, 2)\n;\n"},
        {"$f=($arg)->{;$a=10;;$b=20;;;RETURN $a+$b}",
            "$f = ($arg) -> {\n\t$a = 10;\n\t$b = 20;\n\tRETURN $a + $b;\n};\n"},
    };

    TSetup setup;
    setup.Run(cases);
}

Y_UNIT_TEST(NestedSelect) {
    TCases cases = {
        {"$x=select 1",
            "$x = (\n\tSELECT\n\t\t1\n);\n"},
        {"$x=(select 1)",
            "$x = (\n\tSELECT\n\t\t1\n);\n"},
        {"$x=((select 1))",
            "$x = (\n\t(\n\t\tSELECT\n\t\t\t1\n\t)\n);\n"},
        {"select 1 in (select 1)",
            "SELECT\n\t1 IN (\n\t\tSELECT\n\t\t\t1\n\t)\n;\n"},
        {"select 1 in ((select 1))",
            "SELECT\n\t1 IN (\n\t\t(\n\t\t\tSELECT\n\t\t\t\t1\n\t\t)\n\t)\n;\n"},
        {"select 1 in (\nselect 1)",
            "SELECT\n\t1 IN (\n\t\tSELECT\n\t\t\t1\n\t)\n;\n"},
    };

    TSetup setup;
    setup.Run(cases);
}

Y_UNIT_TEST(Cast) {
    TCases cases = {
        {"select cast(1 as string)","SELECT\n\tCAST(1 AS string)\n;\n"},
        {"select bitcast(1 as int32)","SELECT\n\tBITCAST(1 AS int32)\n;\n"},
    };

    TSetup setup;
    setup.Run(cases);
}

Y_UNIT_TEST(StructLiteral) {
    TCases cases = {
        {"select <||>","SELECT\n\t<||>\n;\n"},
        {"select <|a:1|>","SELECT\n\t<|a: 1|>\n;\n"},
        {"select <|a:1,b:2|>","SELECT\n\t<|a: 1, b: 2|>\n;\n"},
    };

    TSetup setup;
    setup.Run(cases);
}

Y_UNIT_TEST(TableHints) {
    TCases cases = {
        {"select * from plato.T with schema(foo int32, bar list<string>) where key is not null",
            "SELECT\n\t*\nFROM\n\tplato.T WITH SCHEMA (foo int32, bar list<string>)\nWHERE\n\tkey IS NOT NULL\n;\n"},
        {"select * from plato.T with schema struct<foo:integer, Bar:list<string?>> where key<0",
            "SELECT\n\t*\nFROM\n\tplato.T WITH SCHEMA struct<foo: integer, Bar: list<string?>>\nWHERE\n\tkey < 0\n;\n"},
        {"select * from plato.T with (foo=bar, x=$y, a=(a, b, c), u='aaa', schema (foo int32, bar list<string>))",
            "SELECT\n\t*\nFROM\n\tplato.T WITH (\n\t\tfoo = bar,\n\t\tx = $y,\n\t\ta = (a, b, c),\n\t\tu = 'aaa',\n\t\tSCHEMA (foo int32, bar list<string>)\n\t)\n;\n"},
        {"select * from plato.T with schema struct<\nfoo:int32,\nbar:double\n> as a",
            "SELECT\n\t*\nFROM\n\tplato.T WITH SCHEMA struct<\n\t\tfoo: int32,\n\t\tbar: double\n\t> AS a\n;\n"},
    };

    TSetup setup;
    setup.Run(cases);
}

Y_UNIT_TEST(BoolAsVariableName) {
    TCases cases = {
        {"$ False = True; select $ False;",
            "$False = TRUE;\n\nSELECT\n\t$False\n;\n"},
    };

    TSetup setup;
    setup.Run(cases);
}

Y_UNIT_TEST(WithSchemaEquals) {
    TCases cases = {
        {"select * from plato.T with (format= csv_with_names, schema=(year int32 Null, month String, day String not   null, a Utf8, b Uint16));",
            "SELECT\n\t*\nFROM\n\tplato.T WITH (\n\t\tformat = csv_with_names,\n\t\tSCHEMA = (year int32 NULL, month String, day String NOT NULL, a Utf8, b Uint16)\n\t)\n;\n"},
            };

    TSetup setup;
    setup.Run(cases);
}

Y_UNIT_TEST(SquareBrackets) {
    TCases cases = {
        {"select a[0]",
            "SELECT\n\ta[0]\n;\n"},
    };

    TSetup setup;
    setup.Run(cases);
}

Y_UNIT_TEST(MultiLineList) {
    TCases cases = {
        {"select [\n]",
            "SELECT\n\t[\n\t]\n;\n"},
        {"select [1\n]",
            "SELECT\n\t[\n\t\t1\n\t]\n;\n"},
        {"select [\n1]",
            "SELECT\n\t[\n\t\t1\n\t]\n;\n"},
        {"select [1,\n]",
            "SELECT\n\t[\n\t\t1,\n\t]\n;\n"},
        {"select [1\n,]",
            "SELECT\n\t[\n\t\t1,\n\t]\n;\n"},
        {"select [\n1,]",
            "SELECT\n\t[\n\t\t1,\n\t]\n;\n"},
        {"select [1,2,\n3,4]",
            "SELECT\n\t[\n\t\t1, 2,\n\t\t3, 4\n\t]\n;\n"},
        {"select [1,2,\n3,4,]",
            "SELECT\n\t[\n\t\t1, 2,\n\t\t3, 4,\n\t]\n;\n"},
        {"select [1,2\n,3,\n4\n,5]",
            "SELECT\n\t[\n\t\t1, 2,\n\t\t3,\n\t\t4,\n\t\t5\n\t]\n;\n"},
    };

    TSetup setup;
    setup.Run(cases);
}

Y_UNIT_TEST(MultiLineTuple) {
    TCases cases = {
        {"select (\n)",
            "SELECT\n\t(\n\t)\n;\n"},
        {"select (1,\n)",
            "SELECT\n\t(\n\t\t1,\n\t)\n;\n"},
        {"select (1\n,)",
            "SELECT\n\t(\n\t\t1,\n\t)\n;\n"},
        {"select (\n1,)",
            "SELECT\n\t(\n\t\t1,\n\t)\n;\n"},
        {"select (1,2,\n3,4)",
            "SELECT\n\t(\n\t\t1, 2,\n\t\t3, 4\n\t)\n;\n"},
        {"select (1,2,\n3,4,)",
            "SELECT\n\t(\n\t\t1, 2,\n\t\t3, 4,\n\t)\n;\n"},
    };

    TSetup setup;
    setup.Run(cases);
}

Y_UNIT_TEST(MultiLineSet) {
    TCases cases = {
        {"select {\n}",
            "SELECT\n\t{\n\t}\n;\n"},
        {"select {1\n}",
            "SELECT\n\t{\n\t\t1\n\t}\n;\n"},
        {"select {\n1}",
            "SELECT\n\t{\n\t\t1\n\t}\n;\n"},
        {"select {1,\n}",
            "SELECT\n\t{\n\t\t1,\n\t}\n;\n"},
        {"select {1\n,}",
            "SELECT\n\t{\n\t\t1,\n\t}\n;\n"},
        {"select {\n1,}",
            "SELECT\n\t{\n\t\t1,\n\t}\n;\n"},
        {"select {1,2,\n3,4}",
            "SELECT\n\t{\n\t\t1, 2,\n\t\t3, 4\n\t}\n;\n"},
        {"select {1,2,\n3,4,}",
            "SELECT\n\t{\n\t\t1, 2,\n\t\t3, 4,\n\t}\n;\n"},
    };

    TSetup setup;
    setup.Run(cases);
}

Y_UNIT_TEST(MultiLineDict) {
    TCases cases = {
        {"select {0:1\n}",
            "SELECT\n\t{\n\t\t0: 1\n\t}\n;\n"},
        {"select {\n0:1}",
            "SELECT\n\t{\n\t\t0: 1\n\t}\n;\n"},
        {"select {0:1,\n}",
            "SELECT\n\t{\n\t\t0: 1,\n\t}\n;\n"},
        {"select {0:1\n,}",
            "SELECT\n\t{\n\t\t0: 1,\n\t}\n;\n"},
        {"select {\n0:1,}",
            "SELECT\n\t{\n\t\t0: 1,\n\t}\n;\n"},
        {"select {10:1,20:2,\n30:3,40:4}",
            "SELECT\n\t{\n\t\t10: 1, 20: 2,\n\t\t30: 3, 40: 4\n\t}\n;\n"},
        {"select {10:1,20:2,\n30:3,40:4,}",
            "SELECT\n\t{\n\t\t10: 1, 20: 2,\n\t\t30: 3, 40: 4,\n\t}\n;\n"},
    };

    TSetup setup;
    setup.Run(cases);
}

Y_UNIT_TEST(MultiLineFuncCall) {
    TCases cases = {
        {"select f(\n)",
            "SELECT\n\tf(\n\t)\n;\n"},
        {"select f(1\n)",
            "SELECT\n\tf(\n\t\t1\n\t)\n;\n"},
        {"select f(\n1)",
            "SELECT\n\tf(\n\t\t1\n\t)\n;\n"},
        {"select f(1,\n)",
            "SELECT\n\tf(\n\t\t1,\n\t)\n;\n"},
        {"select f(1\n,)",
            "SELECT\n\tf(\n\t\t1,\n\t)\n;\n"},
        {"select f(\n1,)",
            "SELECT\n\tf(\n\t\t1,\n\t)\n;\n"},
        {"select f(1,2,\n3,4)",
            "SELECT\n\tf(\n\t\t1, 2,\n\t\t3, 4\n\t)\n;\n"},
        {"select f(1,2,\n3,4,)",
            "SELECT\n\tf(\n\t\t1, 2,\n\t\t3, 4,\n\t)\n;\n"},
    };

    TSetup setup;
    setup.Run(cases);
}

Y_UNIT_TEST(MultiLineStruct) {
    TCases cases = {
        {"select <|\n|>",
            "SELECT\n\t<|\n\t|>\n;\n"},
        {"select <|a:1\n|>",
            "SELECT\n\t<|\n\t\ta: 1\n\t|>\n;\n"},
        {"select <|\na:1|>",
            "SELECT\n\t<|\n\t\ta: 1\n\t|>\n;\n"},
        {"select <|a:1,\n|>",
            "SELECT\n\t<|\n\t\ta: 1,\n\t|>\n;\n"},
        {"select <|a:1\n,|>",
            "SELECT\n\t<|\n\t\ta: 1,\n\t|>\n;\n"},
        {"select <|\na:1,|>",
            "SELECT\n\t<|\n\t\ta: 1,\n\t|>\n;\n"},
        {"select <|a:1,b:2,\nc:3,d:4|>",
            "SELECT\n\t<|\n\t\ta: 1, b: 2,\n\t\tc: 3, d: 4\n\t|>\n;\n"},
        {"select <|a:1,b:2,\nc:3,d:4,|>",
            "SELECT\n\t<|\n\t\ta: 1, b: 2,\n\t\tc: 3, d: 4,\n\t|>\n;\n"},
    };

    TSetup setup;
    setup.Run(cases);
}

Y_UNIT_TEST(MultiLineListType) {
    TCases cases = {
        {"select list<int32\n>",
            "SELECT\n\tlist<\n\t\tint32\n\t>\n;\n"},
        {"select list<\nint32>",
            "SELECT\n\tlist<\n\t\tint32\n\t>\n;\n"},
    };

    TSetup setup;
    setup.Run(cases);
}

Y_UNIT_TEST(MultiLineOptionalType) {
    TCases cases = {
        {"select optional<int32\n>",
            "SELECT\n\toptional<\n\t\tint32\n\t>\n;\n"},
        {"select optional<\nint32>",
            "SELECT\n\toptional<\n\t\tint32\n\t>\n;\n"},
    };

    TSetup setup;
    setup.Run(cases);
}

Y_UNIT_TEST(MultiLineStreamType) {
    TCases cases = {
        {"select stream<int32\n>",
            "SELECT\n\tstream<\n\t\tint32\n\t>\n;\n"},
        {"select stream<\nint32>",
            "SELECT\n\tstream<\n\t\tint32\n\t>\n;\n"},
    };

    TSetup setup;
    setup.Run(cases);
}

Y_UNIT_TEST(MultiLineFlowType) {
    TCases cases = {
        {"select flow<int32\n>",
            "SELECT\n\tflow<\n\t\tint32\n\t>\n;\n"},
        {"select flow<\nint32>",
            "SELECT\n\tflow<\n\t\tint32\n\t>\n;\n"},
    };

    TSetup setup;
    setup.Run(cases);
}

Y_UNIT_TEST(MultiLineSetType) {
    TCases cases = {
        {"select set<int32\n>",
            "SELECT\n\tset<\n\t\tint32\n\t>\n;\n"},
        {"select set<\nint32>",
            "SELECT\n\tset<\n\t\tint32\n\t>\n;\n"},
    };

    TSetup setup;
    setup.Run(cases);
}

Y_UNIT_TEST(MultiLineTupleType) {
    TCases cases = {
        {"select tuple<\n>",
            "SELECT\n\ttuple<\n\t\t \n\t>\n;\n"},
        {"select tuple<int32\n>",
            "SELECT\n\ttuple<\n\t\tint32\n\t>\n;\n"},
        {"select tuple<\nint32>",
            "SELECT\n\ttuple<\n\t\tint32\n\t>\n;\n"},
        {"select tuple<int32,\n>",
            "SELECT\n\ttuple<\n\t\tint32,\n\t>\n;\n"},
        {"select tuple<int32\n,>",
            "SELECT\n\ttuple<\n\t\tint32,\n\t>\n;\n"},
        {"select tuple<\nint32,>",
            "SELECT\n\ttuple<\n\t\tint32,\n\t>\n;\n"},
        {"select tuple<\nint32,string,\ndouble,bool>",
            "SELECT\n\ttuple<\n\t\tint32, string,\n\t\tdouble, bool\n\t>\n;\n"},
        {"select tuple<\nint32,string,\ndouble,bool,>",
            "SELECT\n\ttuple<\n\t\tint32, string,\n\t\tdouble, bool,\n\t>\n;\n"},
    };

    TSetup setup;
    setup.Run(cases);
}

Y_UNIT_TEST(MultiLineStructType) {
    TCases cases = {
        {"select struct<\n>",
            "SELECT\n\tstruct<\n\t\t \n\t>\n;\n"},
        {"select struct<a:int32\n>",
            "SELECT\n\tstruct<\n\t\ta: int32\n\t>\n;\n"},
        {"select struct<\na:int32>",
            "SELECT\n\tstruct<\n\t\ta: int32\n\t>\n;\n"},
        {"select struct<a:int32,\n>",
            "SELECT\n\tstruct<\n\t\ta: int32,\n\t>\n;\n"},
        {"select struct<a:int32\n,>",
            "SELECT\n\tstruct<\n\t\ta: int32,\n\t>\n;\n"},
        {"select struct<\na:int32,>",
            "SELECT\n\tstruct<\n\t\ta: int32,\n\t>\n;\n"},
        {"select struct<\na:int32,b:string,\nc:double,d:bool>",
            "SELECT\n\tstruct<\n\t\ta: int32, b: string,\n\t\tc: double, d: bool\n\t>\n;\n"},
        {"select struct<\na:int32,b:string,\nc:double,d:bool,>",
            "SELECT\n\tstruct<\n\t\ta: int32, b: string,\n\t\tc: double, d: bool,\n\t>\n;\n"},
    };

    TSetup setup;
    setup.Run(cases);
}

Y_UNIT_TEST(MultiLineVariantOverTupleType) {
    TCases cases = {
        {"select variant<int32\n>",
            "SELECT\n\tvariant<\n\t\tint32\n\t>\n;\n"},
        {"select variant<\nint32>",
            "SELECT\n\tvariant<\n\t\tint32\n\t>\n;\n"},
        {"select variant<int32,\n>",
            "SELECT\n\tvariant<\n\t\tint32,\n\t>\n;\n"},
        {"select variant<int32\n,>",
            "SELECT\n\tvariant<\n\t\tint32,\n\t>\n;\n"},
        {"select variant<\nint32,>",
            "SELECT\n\tvariant<\n\t\tint32,\n\t>\n;\n"},
        {"select variant<\nint32,string,\ndouble,bool>",
            "SELECT\n\tvariant<\n\t\tint32, string,\n\t\tdouble, bool\n\t>\n;\n"},
        {"select variant<\nint32,string,\ndouble,bool,>",
            "SELECT\n\tvariant<\n\t\tint32, string,\n\t\tdouble, bool,\n\t>\n;\n"},
    };

    TSetup setup;
    setup.Run(cases);
}

Y_UNIT_TEST(MultiLineVariantOverStructType) {
    TCases cases = {
        {"select variant<a:int32\n>",
            "SELECT\n\tvariant<\n\t\ta: int32\n\t>\n;\n"},
        {"select variant<\na:int32>",
            "SELECT\n\tvariant<\n\t\ta: int32\n\t>\n;\n"},
        {"select variant<a:int32,\n>",
            "SELECT\n\tvariant<\n\t\ta: int32,\n\t>\n;\n"},
        {"select variant<a:int32\n,>",
            "SELECT\n\tvariant<\n\t\ta: int32,\n\t>\n;\n"},
        {"select variant<\na:int32,>",
            "SELECT\n\tvariant<\n\t\ta: int32,\n\t>\n;\n"},
        {"select variant<\na:int32,b:string,\nc:double,d:bool>",
            "SELECT\n\tvariant<\n\t\ta: int32, b: string,\n\t\tc: double, d: bool\n\t>\n;\n"},
        {"select variant<\na:int32,b:string,\nc:double,d:bool,>",
            "SELECT\n\tvariant<\n\t\ta: int32, b: string,\n\t\tc: double, d: bool,\n\t>\n;\n"},
    };

    TSetup setup;
    setup.Run(cases);
}

Y_UNIT_TEST(MultiLineEnum) {
    TCases cases = {
        {"select enum<a\n>",
            "SELECT\n\tenum<\n\t\ta\n\t>\n;\n"},
        {"select enum<\na>",
            "SELECT\n\tenum<\n\t\ta\n\t>\n;\n"},
        {"select enum<a,\n>",
            "SELECT\n\tenum<\n\t\ta,\n\t>\n;\n"},
        {"select enum<a\n,>",
            "SELECT\n\tenum<\n\t\ta,\n\t>\n;\n"},
        {"select enum<\na,>",
            "SELECT\n\tenum<\n\t\ta,\n\t>\n;\n"},
        {"select enum<\na,b,\nc,d>",
            "SELECT\n\tenum<\n\t\ta, b,\n\t\tc, d\n\t>\n;\n"},
        {"select enum<\na,b,\nc,d,>",
            "SELECT\n\tenum<\n\t\ta, b,\n\t\tc, d,\n\t>\n;\n"},
    };

    TSetup setup;
    setup.Run(cases);
}

Y_UNIT_TEST(MultiLineResourceType) {
    TCases cases = {
        {"select resource<foo\n>",
            "SELECT\n\tresource<\n\t\tfoo\n\t>\n;\n"},
        {"select resource<\nfoo>",
            "SELECT\n\tresource<\n\t\tfoo\n\t>\n;\n"},
    };

    TSetup setup;
    setup.Run(cases);
}

Y_UNIT_TEST(MultiLineTaggedType) {
    TCases cases = {
        {"select tagged<int32,foo\n>",
            "SELECT\n\ttagged<\n\t\tint32, foo\n\t>\n;\n"},
        {"select tagged<int32,\nfoo>",
            "SELECT\n\ttagged<\n\t\tint32,\n\t\tfoo\n\t>\n;\n"},
        {"select tagged<int32\n,foo>",
            "SELECT\n\ttagged<\n\t\tint32,\n\t\tfoo\n\t>\n;\n"},
        {"select tagged<\nint32,foo>",
            "SELECT\n\ttagged<\n\t\tint32, foo\n\t>\n;\n"},
    };

    TSetup setup;
    setup.Run(cases);
}

Y_UNIT_TEST(MultiLineDictType) {
    TCases cases = {
        {"select dict<int32,string\n>",
            "SELECT\n\tdict<\n\t\tint32, string\n\t>\n;\n"},
        {"select dict<int32,\nstring>",
            "SELECT\n\tdict<\n\t\tint32,\n\t\tstring\n\t>\n;\n"},
        {"select dict<int32\n,string>",
            "SELECT\n\tdict<\n\t\tint32,\n\t\tstring\n\t>\n;\n"},
        {"select dict<\nint32,string>",
            "SELECT\n\tdict<\n\t\tint32, string\n\t>\n;\n"},
    };

    TSetup setup;
    setup.Run(cases);
}

Y_UNIT_TEST(MultiLineCallableType) {
    TCases cases = {
        {"select callable<()->int32\n>",
            "SELECT\n\tcallable<\n\t\t() -> int32\n\t>\n;\n"},
        {"select callable<\n()->int32>",
            "SELECT\n\tcallable<\n\t\t() -> int32\n\t>\n;\n"},
        {"select callable<\n(int32)->int32>",
            "SELECT\n\tcallable<\n\t\t(int32) -> int32\n\t>\n;\n"},
        {"select callable<\n(int32,\ndouble)->int32>",
            "SELECT\n\tcallable<\n\t\t(\n\t\t\tint32,\n\t\t\tdouble\n\t\t) -> int32\n\t>\n;\n"},
        {"select callable<\n(int32\n,double)->int32>",
            "SELECT\n\tcallable<\n\t\t(\n\t\t\tint32,\n\t\t\tdouble\n\t\t) -> int32\n\t>\n;\n"},
    };

    TSetup setup;
    setup.Run(cases);
}

Y_UNIT_TEST(UnaryOp) {
    TCases cases = {
        {"select -x,+x,~x,-1,-1.0,+1,+1.0,~1u",
            "SELECT\n\t-x,\n\t+x,\n\t~x,\n\t-1,\n\t-1.0,\n\t+1,\n\t+1.0,\n\t~1u\n;\n"},
    };

    TSetup setup;
    setup.Run(cases);
}

Y_UNIT_TEST(MatchRecognize) {
    TCases cases = {{R"(
pragma FeatureR010="prototype";
USE plato;
SELECT
    *
FROM Input MATCH_RECOGNIZE(
    PARTITION BY a, b, c
    ORDER BY ts
    MEASURES LAST(B1.ts) AS b1, LAST(B3.ts) AS b3
    ONE ROW PER MATCH AFTER MATCH SKIP TO NEXT ROW INITIAL
    PATTERN ( A B2 + B3 )
    SUBSET U = (C, D), W = (Q, P)
    DEFINE A as A, B as B
);
)",
R"(PRAGMA FeatureR010 = 'prototype';

USE plato;

SELECT
    *
FROM
    Input MATCH_RECOGNIZE (
        PARTITION BY
            a,
            b,
            c
        ORDER BY
            ts
        MEASURES
            LAST(B1.ts) AS b1,
            LAST(B3.ts) AS b3
        ONE ROW PER MATCH
        AFTER MATCH SKIP TO NEXT ROW
        INITIAL PATTERN (A B2 + B3)
        SUBSET
            U = (C, D),
            W = (Q, P)
        DEFINE
            A AS A,
            B AS B
    )
;
)"
    }};
    TSetup setup;
    setup.Run(cases);
}

Y_UNIT_TEST(CreateTableTrailingComma) {
    TCases cases = {
        {"CREATE TABLE tableName (Key Uint32, PRIMARY KEY (Key),);",
            "CREATE TABLE tableName (\n\tKey Uint32,\n\tPRIMARY KEY (Key),\n);\n"},
        {"CREATE TABLE tableName (Key Uint32,);",
            "CREATE TABLE tableName (\n\tKey Uint32,\n);\n"},
    };
    TSetup setup;
    setup.Run(cases);
}

Y_UNIT_TEST(Union) {
    TCases cases = {
        {"select 1 union all select 2 union select 3 union all select 4 union select 5",
            "SELECT\n\t1\nUNION ALL\nSELECT\n\t2\nUNION\nSELECT\n\t3\nUNION ALL\nSELECT\n\t4\nUNION\nSELECT\n\t5\n;\n"},
        {"select 1 union all (select 2)",
            "SELECT\n\t1\nUNION ALL\n(\n\tSELECT\n\t\t2\n);\n"},
        {"select 1 union distinct select 2 union select 3 union distinct select 4 union select 5",
            "SELECT\n\t1\nUNION DISTINCT\nSELECT\n\t2\nUNION\nSELECT\n\t3\nUNION DISTINCT\nSELECT\n\t4\nUNION\nSELECT\n\t5\n;\n"},
<<<<<<< HEAD
=======
    };

    TSetup setup;
    setup.Run(cases);
}

Y_UNIT_TEST(Intersect) {
    TCases cases = {
        {"select 1 intersect all select 2 intersect select 3 intersect all select 4 intersect select 5",
            "SELECT\n\t1\nINTERSECT ALL\nSELECT\n\t2\nINTERSECT\nSELECT\n\t3\nINTERSECT ALL\nSELECT\n\t4\nINTERSECT\nSELECT\n\t5\n;\n"},
        {"select 1 intersect all (select 2)",
            "SELECT\n\t1\nINTERSECT ALL\n(\n\tSELECT\n\t\t2\n);\n"},
        {"select 1 intersect distinct select 2 intersect select 3 intersect distinct select 4 intersect select 5",
            "SELECT\n\t1\nINTERSECT DISTINCT\nSELECT\n\t2\nINTERSECT\nSELECT\n\t3\nINTERSECT DISTINCT\nSELECT\n\t4\nINTERSECT\nSELECT\n\t5\n;\n"},
    };

    TSetup setup;
    setup.Run(cases);
}

Y_UNIT_TEST(Except) {
    TCases cases = {
        {"select 1 except all select 2 except select 3 except all select 4 except select 5",
            "SELECT\n\t1\nEXCEPT ALL\nSELECT\n\t2\nEXCEPT\nSELECT\n\t3\nEXCEPT ALL\nSELECT\n\t4\nEXCEPT\nSELECT\n\t5\n;\n"},
        {"select 1 except all (select 2)",
            "SELECT\n\t1\nEXCEPT ALL\n(\n\tSELECT\n\t\t2\n);\n"},
        {"select 1 except distinct select 2 except select 3 except distinct select 4 except select 5",
            "SELECT\n\t1\nEXCEPT DISTINCT\nSELECT\n\t2\nEXCEPT\nSELECT\n\t3\nEXCEPT DISTINCT\nSELECT\n\t4\nEXCEPT\nSELECT\n\t5\n;\n"},
>>>>>>> 832cd121
    };

    TSetup setup;
    setup.Run(cases);
}

Y_UNIT_TEST(Comment) {
    TCases cases = {
        {"/*\nmulti\nline\ncomment\n*/\npragma foo = \"true\";\npragma bar = \"1\"",
            "/*\nmulti\nline\ncomment\n*/\nPRAGMA foo = 'true';\nPRAGMA bar = '1';\n"},
    };

    TSetup setup;
    setup.Run(cases);
}

Y_UNIT_TEST(CommentAfterLastSelect) {
    TCases cases = {
        {"SELECT 1--comment\n",
            "SELECT\n\t1 --comment\n;\n"},
        {"SELECT 1\n\n--comment\n",
            "SELECT\n\t1\n\n--comment\n;\n"},
        {"SELECT 1\n\n--comment",
            "SELECT\n\t1\n\n--comment\n;\n"},
        {"SELECT * FROM Input /* comment */\n\n\n",
            "SELECT\n\t*\nFROM\n\tInput /* comment */\n;\n"},
        {"SELECT * FROM Input\n\n\n\n/* comment */\n\n\n",
            "SELECT\n\t*\nFROM\n\tInput\n\n/* comment */;\n"},
    };

    TSetup setup;
    setup.Run(cases);
}

Y_UNIT_TEST(WindowFunctionInsideExpr) {
    TCases cases = {
        {"SELECT CAST(ROW_NUMBER() OVER () AS String) AS x,\nFROM Input;",
            "SELECT\n\tCAST(ROW_NUMBER() OVER () AS String) AS x,\nFROM\n\tInput\n;\n"},
        {"SELECT CAST(ROW_NUMBER() OVER (PARTITION BY key) AS String) AS x,\nFROM Input;",
            "SELECT\n\tCAST(\n\t\tROW_NUMBER() OVER (\n\t\t\tPARTITION BY\n\t\t\t\tkey\n\t\t) AS String\n\t) AS x,\nFROM\n\tInput\n;\n"},
        {"SELECT CAST(ROW_NUMBER() OVER (users) AS String) AS x,\nFROM Input;",
            "SELECT\n\tCAST(\n\t\tROW_NUMBER() OVER (\n\t\t\tusers\n\t\t) AS String\n\t) AS x,\nFROM\n\tInput\n;\n"},
    };

    TSetup setup;
    setup.Run(cases);
}

Y_UNIT_TEST(ExistsExpr) {
    TCases cases = {
        {"SELECT EXISTS (SELECT 1);",
            "SELECT\n\tEXISTS (\n\t\tSELECT\n\t\t\t1\n\t)\n;\n"},
        {"SELECT CAST(EXISTS(SELECT 1) AS Int) AS x,\nFROM Input;",
            "SELECT\n\tCAST(\n\t\tEXISTS (\n\t\t\tSELECT\n\t\t\t\t1\n\t\t) AS Int\n\t) AS x,\nFROM\n\tInput\n;\n"},
    };

    TSetup setup;
    setup.Run(cases);
}

Y_UNIT_TEST(LambdaInsideExpr) {
    TCases cases = {
        {"SELECT ListMap(AsList(1,2),($x)->{return $x+1});",
            "SELECT\n\tListMap(\n\t\tAsList(1, 2), ($x) -> {\n\t\t\tRETURN $x + 1;\n\t\t}\n\t)\n;\n"},
    };

    TSetup setup;
    setup.Run(cases);
}

Y_UNIT_TEST(CaseExpr) {
    TCases cases = {
        {"SELECT CASE WHEN 1 == 2 THEN 3 WHEN 4 == 5 THEN 6 WHEN 7 == 8 THEN 9 ELSE 10 END;",
            "SELECT\n\tCASE\n\t\tWHEN 1 == 2 THEN 3\n\t\tWHEN 4 == 5 THEN 6\n\t\tWHEN 7 == 8 THEN 9\n\t\tELSE 10\n\tEND\n;\n"},
        {"SELECT CAST(CASE WHEN 1 == 2 THEN 3 WHEN 4 == 5 THEN 6 ELSE 10 END AS String);",
            "SELECT\n\tCAST(\n\t\tCASE\n\t\t\tWHEN 1 == 2 THEN 3\n\t\t\tWHEN 4 == 5 THEN 6\n\t\t\tELSE 10\n\t\tEND AS String\n\t)\n;\n"},
        {"SELECT CASE x WHEN 1 THEN 2 WHEN 3 THEN 4 WHEN 5 THEN 6 ELSE 10 END;",
            "SELECT\n\tCASE x\n\t\tWHEN 1 THEN 2\n\t\tWHEN 3 THEN 4\n\t\tWHEN 5 THEN 6\n\t\tELSE 10\n\tEND\n;\n"},
    };

    TSetup setup;
    setup.Run(cases);
}

Y_UNIT_TEST(MultiTokenOperations) {
    TCases cases = {
        {"$x = 1 >>| 2;",
            "$x = 1 >>| 2;\n"},
        {"$x = 1 >> 2;",
            "$x = 1 >> 2;\n"},
        {"$x = 1 ?? 2;",
            "$x = 1 ?? 2;\n"},
        {"$x = 1 >  /*comment*/  >  /*comment*/  | 2;",
            "$x = 1 > /*comment*/> /*comment*/| 2;\n"},
    };

    TSetup setup;
    setup.Run(cases);
}

Y_UNIT_TEST(OperatorNewlines) {
    TCases cases = {
        {"$x = TRUE\nOR\nFALSE;",
            "$x = TRUE\n\tOR\n\tFALSE;\n"},
        {"$x = TRUE OR\nFALSE;",
            "$x = TRUE\n\tOR FALSE;\n"},
        {"$x = TRUE\nOR FALSE;",
            "$x = TRUE\n\tOR FALSE;\n"},
        {"$x = 1+\n2*\n3;",
            "$x = 1\n\t+ 2\n\t* 3;\n"},
        {"$x = 1\n+\n2\n*3\n*5\n+\n4;",
            "$x = 1\n\t+\n\t2\n\t* 3\n\t* 5\n\t+\n\t4;\n"},
        {"$x = 1\n+2+3+4\n+5+6+7+\n\n8+9+10;",
            "$x = 1\n\t+ 2 + 3 + 4\n\t+ 5 + 6 + 7\n\t+ 8 + 9 + 10;\n"},
        {"$x = TRUE\nAND\nTRUE OR\nFALSE\nAND TRUE\nOR FALSE\nAND TRUE\nOR FALSE;",
            "$x = TRUE\n\tAND\n\tTRUE\n\tOR FALSE\n\tAND TRUE\n\tOR FALSE\n\tAND TRUE\n\tOR FALSE;\n"},
        {"$x = 1 -- comment\n+ 2;",
            "$x = 1 -- comment\n\t+ 2;\n"},
        {"$x = 1 -- comment\n+ -- comment\n2;",
            "$x = 1 -- comment\n\t+ -- comment\n\t2;\n"},
        {"$x = 1 + -- comment\n2;",
            "$x = 1\n\t+ -- comment\n\t2;\n"},
        {"$x = 1\n>\n>\n|\n2;",
            "$x = 1\n\t>>|\n\t2;\n"},
        {"$x = 1\n?? 2 ??\n3\n??\n4 +\n5\n*\n6 +\n7 ??\n8;",
            "$x = 1 ??\n\t2 ??\n\t3\n\t??\n\t4\n\t+ 5\n\t*\n\t6\n\t+ 7 ??\n\t8;\n"},
        {"select 1 ??\n2 ?? 3,\n4;",
            "SELECT\n\t1 ??\n\t\t2 ?? 3,\n\t4\n;\n"},
        {"select 1\n?? 2 ?? 3,\n4;",
            "SELECT\n\t1 ??\n\t\t2 ?? 3,\n\t4\n;\n"},
        {"select 1\n?? 2 ??\n3 ?? 4,\n5;",
            "SELECT\n\t1 ??\n\t\t2 ??\n\t\t3 ?? 4,\n\t5\n;\n"},
        {"select 1\n?? 2 ?? 3 ??\n4 ?? 5,\n6;",
            "SELECT\n\t1 ??\n\t\t2 ?? 3 ??\n\t\t4 ?? 5,\n\t6\n;\n"},
    };

    TSetup setup;
    setup.Run(cases);
}

Y_UNIT_TEST(ObfuscateSelect) {
    TCases cases = {
        {"select 1;",
            "SELECT\n\t0\n;\n"},
        {"select true;",
            "SELECT\n\tFALSE\n;\n"},
        {"select 'foo';",
            "SELECT\n\t'str'\n;\n"},
        {"select 3.0;",
            "SELECT\n\t0.0\n;\n"},
        {"select col;",
            "SELECT\n\tid\n;\n"},
        {"select * from tab;",
            "SELECT\n\t*\nFROM\n\tid\n;\n"},
        {"select cast(col as int32);",
            "SELECT\n\tCAST(id AS int32)\n;\n"},
        {"select func(col);",
            "SELECT\n\tfunc(id)\n;\n"},
        {"select mod::func(col);",
            "SELECT\n\tmod::func(id)\n;\n"},
        {"declare $a as int32;",
            "DECLARE $id AS int32;\n"},
        {"select * from `logs/of/bob` where pwd='foo';",
            "SELECT\n\t*\nFROM\n\tid\nWHERE\n\tid == 'str'\n;\n"},
        {"select $f();",
            "SELECT\n\t$id()\n;\n"},
    };

    TSetup setup;
    setup.Run(cases, NSQLFormat::EFormatMode::Obfuscate);
}

Y_UNIT_TEST(ObfuscatePragma) {
    TCases cases = {
        {"pragma a=1",
            "PRAGMA id = 0;\n"},
        {"pragma a='foo';",
            "PRAGMA id = 'str';\n"},
        {"pragma a=true;",
            "PRAGMA id = FALSE;\n"},
        {"pragma a=$foo;",
            "PRAGMA id = $id;\n"},
        {"pragma a=foo;",
            "PRAGMA id = id;\n"},
    };

    TSetup setup;
    setup.Run(cases, NSQLFormat::EFormatMode::Obfuscate);
}

Y_UNIT_TEST(CreateView) {
    TCases cases = {{
            "creAte vIEw TheView As SELect 1",
            "CREATE VIEW TheView AS\nSELECT\n\t1\n;\n"
        }, {
            "creAte vIEw If Not ExIsTs TheView As SELect 1",
            "CREATE VIEW IF NOT EXISTS TheView AS\nSELECT\n\t1\n;\n"
        }, {
            "creAte vIEw TheView wiTh (option = tRuE) As SELect 1",
            "CREATE VIEW TheView WITH (option = TRUE) AS\nSELECT\n\t1\n;\n"
        }
    };

    TSetup setup;
    setup.Run(cases);
}

Y_UNIT_TEST(DropView) {
    TCases cases = {{
            "dRop viEW theVIEW",
            "DROP VIEW theVIEW;\n"
        }, {
            "dRop viEW iF EXistS theVIEW",
            "DROP VIEW IF EXISTS theVIEW;\n"
        }
    };

    TSetup setup;
    setup.Run(cases);
}

Y_UNIT_TEST(ResourcePoolOperations) {
    TCases cases = {
        {"creAte reSourCe poOl naMe With (a = \"b\")",
            "CREATE RESOURCE POOL naMe WITH (a = 'b');\n"},
        {"create resource pool eds with (a=\"a\",b=\"b\",c = true)",
            "CREATE RESOURCE POOL eds WITH (\n\ta = 'a',\n\tb = 'b',\n\tc = TRUE\n);\n"},
        {"alTer reSOurcE poOl naMe resEt (b, c), seT (x=y, z=false)",
            "ALTER RESOURCE POOL naMe\n\tRESET (b, c),\n\tSET (x = y, z = FALSE)\n;\n"},
        {"alter resource pool eds reset (a), set (x=y)",
            "ALTER RESOURCE POOL eds\n\tRESET (a),\n\tSET (x = y)\n;\n"},
        {"dRop reSourCe poOl naMe",
            "DROP RESOURCE POOL naMe;\n"},
    };

    TSetup setup;
    setup.Run(cases);
}

Y_UNIT_TEST(BackupCollectionOperations) {
    TCases cases = {
        {"creAte  BackuP colLection `-naMe` wIth (a = \"b\")",
            "CREATE BACKUP COLLECTION `-naMe` WITH (a = 'b');\n"},
        {"creAte  BackuP colLection `-naMe`     DATabase wIth (a = 'b')",
            "CREATE BACKUP COLLECTION `-naMe` DATABASE WITH (a = 'b');\n"},
        {"creAte  BackuP colLection    `-naMe`   (   tabLe      `tbl1`      , TablE `tbl2`) wIth (a = \"b\")",
            "CREATE BACKUP COLLECTION `-naMe` (TABLE `tbl1`, TABLE `tbl2`) WITH (a = 'b');\n"},
        {"alTer bACKuP coLLECTION naMe resEt (b, c), seT (x=y, z=false)",
            "ALTER BACKUP COLLECTION naMe\n\tRESET (b, c),\n\tSET (x = y, z = FALSE)\n;\n"},
        {"alTer bACKuP coLLECTION naMe aDD         DATAbase",
            "ALTER BACKUP COLLECTION naMe\n\tADD DATABASE\n;\n"},
        {"alTer bACKuP coLLECTION naMe DRoP    \n\n    DaTAbase",
            "ALTER BACKUP COLLECTION naMe\n\tDROP DATABASE\n;\n"},
        {"alTer bACKuP coLLECTION naMe add    \n\n    tablE\n\tsometable,drOp TABle `other`",
            "ALTER BACKUP COLLECTION naMe\n\tADD TABLE sometable,\n\tDROP TABLE `other`\n;\n"},
        {"DROP backup collectiOn       `/some/path`",
            "DROP BACKUP COLLECTION `/some/path`;\n"},
    };

    TSetup setup;
    setup.Run(cases);
}

Y_UNIT_TEST(Analyze) {
    TCases cases = {
        {"analyze table (col1, col2, col3)",
            "ANALYZE table (col1, col2, col3);\n"},
        {"analyze table",
            "ANALYZE table;\n"}
    };

    TSetup setup;
    setup.Run(cases);
}

Y_UNIT_TEST(ResourcePoolClassifierOperations) {
    TCases cases = {
        {"creAte reSourCe poOl ClaSsiFIer naMe With (a = \"b\")",
            "CREATE RESOURCE POOL CLASSIFIER naMe WITH (a = 'b');\n"},
        {"create resource pool classifier eds with (a=\"a\",b=\"b\",c = true)",
            "CREATE RESOURCE POOL CLASSIFIER eds WITH (\n\ta = 'a',\n\tb = 'b',\n\tc = TRUE\n);\n"},
        {"alTer reSOurcE poOl ClaSsiFIer naMe resEt (b, c), seT (x=y, z=false)",
            "ALTER RESOURCE POOL CLASSIFIER naMe\n\tRESET (b, c),\n\tSET (x = y, z = FALSE)\n;\n"},
        {"alter resource pool classifier eds reset (a), set (x=y)",
            "ALTER RESOURCE POOL CLASSIFIER eds\n\tRESET (a),\n\tSET (x = y)\n;\n"},
        {"dRop reSourCe poOl ClaSsiFIer naMe",
            "DROP RESOURCE POOL CLASSIFIER naMe;\n"},
    };

    TSetup setup;
    setup.Run(cases);
}

Y_UNIT_TEST(Backup) {
    TCases cases = {
        {"\tBaCKup\n\n TestCollection      incremENTAl",
            "BACKUP TestCollection INCREMENTAL;\n"},
    };

    TSetup setup;
    setup.Run(cases);
}

Y_UNIT_TEST(Restore) {
    TCases cases = {
        {"resToRe\n\n\n TestCollection       aT\n  \t \n     '2024-06-16_20-14-02'",
            "RESTORE TestCollection AT '2024-06-16_20-14-02';\n"},
    };

    TSetup setup;
    setup.Run(cases);
}

Y_UNIT_TEST(AnsiLexer) {
    TCases cases = {
        {"select 'a', \"a\" from (select 1 as \"a\")",
            "SELECT\n\t'a',\n\t\"a\"\nFROM (\n\tSELECT\n\t\t1 AS \"a\"\n);\n"},
    };

    TSetup setup(/* ansiLexer = */ true);
    setup.Run(cases);
}

Y_UNIT_TEST(ValueConstructor) {
    TCases cases = {
        {"select Enum('a', Enum<'a','b'>)",
            "SELECT\n\tEnum('a', Enum<'a', 'b'>)\n;\n"},
        {"select Variant(true, '0', Variant<bool>)",
            "SELECT\n\tVariant(TRUE, '0', Variant<bool>)\n;\n"},
        {"select Callable(Callable<(Int32)->Int32>,($x)->($x))(0)",
            "SELECT\n\tCallable(Callable<(Int32) -> Int32>, ($x) -> ($x))(0)\n;\n"},
    };

    TSetup setup;
    setup.Run(cases);
}<|MERGE_RESOLUTION|>--- conflicted
+++ resolved
@@ -1542,8 +1542,6 @@
             "SELECT\n\t1\nUNION ALL\n(\n\tSELECT\n\t\t2\n);\n"},
         {"select 1 union distinct select 2 union select 3 union distinct select 4 union select 5",
             "SELECT\n\t1\nUNION DISTINCT\nSELECT\n\t2\nUNION\nSELECT\n\t3\nUNION DISTINCT\nSELECT\n\t4\nUNION\nSELECT\n\t5\n;\n"},
-<<<<<<< HEAD
-=======
     };
 
     TSetup setup;
@@ -1572,7 +1570,6 @@
             "SELECT\n\t1\nEXCEPT ALL\n(\n\tSELECT\n\t\t2\n);\n"},
         {"select 1 except distinct select 2 except select 3 except distinct select 4 except select 5",
             "SELECT\n\t1\nEXCEPT DISTINCT\nSELECT\n\t2\nEXCEPT\nSELECT\n\t3\nEXCEPT DISTINCT\nSELECT\n\t4\nEXCEPT\nSELECT\n\t5\n;\n"},
->>>>>>> 832cd121
     };
 
     TSetup setup;
