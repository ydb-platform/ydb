#pragma once

#include <yql/essentials/parser/lexer_common/lexer.h>

namespace NSQLTranslationV1 {

NSQLTranslation::ILexer::TPtr MakeLexer(bool ansi, bool antlr4);

// "Probably" because YQL keyword can be an identifier
// depending on a query context. For example
// in SELECT * FROM group - group is an identifier, but
// in SELECT * FROM ... GROUP BY ... - group is a keyword.
bool IsProbablyKeyword(const NSQLTranslation::TParsedToken& token);

bool SplitQueryToStatements(const TString& query, NSQLTranslation::ILexer::TPtr& lexer,
    TVector<TString>& statements, NYql::TIssues& issues);
<<<<<<< HEAD

=======
>>>>>>> 9933314f
}<|MERGE_RESOLUTION|>--- conflicted
+++ resolved
@@ -14,8 +14,4 @@
 
 bool SplitQueryToStatements(const TString& query, NSQLTranslation::ILexer::TPtr& lexer,
     TVector<TString>& statements, NYql::TIssues& issues);
-<<<<<<< HEAD
-
-=======
->>>>>>> 9933314f
 }