--- conflicted
+++ resolved
@@ -1359,14 +1359,7 @@
         if (!InitDatabaseSettings(ctx, src, Params_.DatabaseSettings)) {
             return false;
         }
-<<<<<<< HEAD
-        if (!InitDatabaseSettings(ctx, src, Params.DatabaseSettings)) {
-            return false;
-        }
-        AddDatabaseSettings(options, Params.DatabaseSettings);
-=======
         AddDatabaseSettings(options, Params_.DatabaseSettings);
->>>>>>> 832cd121
 
         Add("block", Q(Y(
             Y("let", "sink", Y("DataSink", BuildQuotedAtom(Pos_, Service_), cluster)),
@@ -1382,16 +1375,6 @@
     }
 
 private:
-<<<<<<< HEAD
-    const TAlterDatabaseParameters Params;
-    TScopedStatePtr Scoped;
-    TDeferredAtom Cluster;
-    TString Service;
-
-    void AddDatabaseSettings(TNodePtr& options, const THashMap<TString, TNodePtr>& settings) {
-        for (const auto& [setting, value] : settings) {
-            options = L(options, Q(Y(BuildQuotedAtom(Pos, setting), value)));
-=======
     const TAlterDatabaseParameters Params_;
     TScopedStatePtr Scoped_;
     TDeferredAtom Cluster_;
@@ -1400,7 +1383,6 @@
     void AddDatabaseSettings(TNodePtr& options, const THashMap<TString, TNodePtr>& settings) {
         for (const auto& [setting, value] : settings) {
             options = L(options, Q(Y(BuildQuotedAtom(Pos_, setting), value)));
->>>>>>> 832cd121
         }
     }
 
