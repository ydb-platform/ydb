#include "sql_query.h"
#include "sql_expression.h"
#include "sql_select.h"
#include "sql_into_tables.h"
#include "sql_values.h"
#include "node.h"
#include "antlr_token.h"
#include <yql/essentials/sql/v1/object_processing.h>
#include <yql/essentials/utils/yql_paths.h>
#include <yql/essentials/public/udf/udf_log.h>
#include <util/generic/scope.h>
#include <util/string/join.h>
#ifdef GetMessage
#undef GetMessage
#endif

namespace NSQLTranslationV1 {

using NALPDefault::SQLv1LexerTokens;
using NALPDefaultAntlr4::SQLv1Antlr4Lexer;

using namespace NSQLv1Generated;

void FillTargetList(TTranslation& ctx, const TRule_set_target_list& node, TVector<TString>& targetList) {
    targetList.push_back(ColumnNameAsSingleStr(ctx, node.GetRule_set_target2().GetRule_column_name1()));
    for (auto& block: node.GetBlock3()) {
        targetList.push_back(ColumnNameAsSingleStr(ctx, block.GetRule_set_target2().GetRule_column_name1()));
    }
}

bool PackageVersionFromString(const TString& s, ui32& version) {
    if (s == "release") {
        version = 0;
        return true;
    }
    if (s == "draft") {
        version = 1;
        return true;
    }
    return TryFromString(s, version);
}

void TSqlQuery::AddStatementToBlocks(TVector<TNodePtr>& blocks, TNodePtr node) {
    blocks.emplace_back(node);
}

static bool AsyncReplicationSettingsEntry(std::map<TString, TNodePtr>& out,
        const TRule_replication_settings_entry& in, TSqlExpression& ctx, bool create)
{
    auto key = IdEx(in.GetRule_an_id1(), ctx);
    auto value = ctx.Build(in.GetRule_expr3());

    if (!value) {
        ctx.Context().Error() << "Invalid replication setting: " << key.Name;
        return false;
    }

    TSet<TString> configSettings = {
        "connection_string",
        "endpoint",
        "database",
        "token",
        "token_secret_name",
        "user",
        "password",
        "password_secret_name",
    };

    TSet<TString> modeSettings = {
        "consistency_level",
        "commit_interval",
    };

    TSet<TString> stateSettings = {
        "state",
        "failover_mode",
    };

    const auto keyName = to_lower(key.Name);
    if (!configSettings.count(keyName) && !modeSettings.count(keyName) && !stateSettings.count(keyName)) {
        ctx.Context().Error() << "Unknown replication setting: " << key.Name;
        return false;
    }

    if (create && stateSettings.count(keyName)) {
        ctx.Context().Error() << key.Name << " is not supported in CREATE";
        return false;
    }

    if (!create && modeSettings.count(keyName)) {
        ctx.Context().Error() << key.Name << " is not supported in ALTER";
        return false;
    }

    if (keyName == "commit_interval") {
        if (value->GetOpName() != "Interval") {
            ctx.Context().Error() << "Literal of Interval type is expected for " << key.Name;
            return false;
        }
    } else {
        if (!value->IsLiteral() || value->GetLiteralType() != "String") {
            ctx.Context().Error() << "Literal of String type is expected for " << key.Name;
            return false;
        }
    }

    if (!out.emplace(keyName, value).second) {
        ctx.Context().Error() << "Duplicate replication setting: " << key.Name;
    }

    return true;
}

static bool AsyncReplicationSettings(std::map<TString, TNodePtr>& out,
        const TRule_replication_settings& in, TSqlExpression& ctx, bool create)
{
    if (!AsyncReplicationSettingsEntry(out, in.GetRule_replication_settings_entry1(), ctx, create)) {
        return false;
    }

    for (auto& block : in.GetBlock2()) {
        if (!AsyncReplicationSettingsEntry(out, block.GetRule_replication_settings_entry2(), ctx, create)) {
            return false;
        }
    }

    return true;
}

static bool AsyncReplicationTarget(std::vector<std::pair<TString, TString>>& out, TStringBuf prefixPath,
        const TRule_replication_target& in, TTranslation& ctx)
{
    const TString remote = Id(in.GetRule_object_ref1().GetRule_id_or_at2(), ctx).second;
    const TString local = Id(in.GetRule_object_ref3().GetRule_id_or_at2(), ctx).second;
    out.emplace_back(remote, BuildTablePath(prefixPath, local));
    return true;
}

static bool AsyncReplicationAlterAction(std::map<TString, TNodePtr>& settings,
        const TRule_alter_replication_action& in, TSqlExpression& ctx)
{
    // TODO(ilnaz): support other actions
    return AsyncReplicationSettings(settings, in.GetRule_alter_replication_set_setting1().GetRule_replication_settings3(), ctx, false);
}

static bool TransferSettingsEntry(std::map<TString, TNodePtr>& out,
        const TRule_transfer_settings_entry& in, TSqlExpression& ctx, bool create)
{
    auto key = IdEx(in.GetRule_an_id1(), ctx);
    auto value = ctx.Build(in.GetRule_expr3());

    if (!value) {
        ctx.Context().Error() << "Invalid transfer setting: " << key.Name;
        return false;
    }

    TSet<TString> configSettings = {
        "connection_string",
        "endpoint",
        "database",
        "token",
        "token_secret_name",
        "user",
        "password",
        "password_secret_name",
        "flush_interval",
        "batch_size_bytes",
    };

    TSet<TString> stateSettings = {
        "state",
        "failover_mode",
    };

    TSet<TString> crateOnlySettings = {
        "consumer",
    };

    const auto keyName = to_lower(key.Name);
    if (!configSettings.count(keyName) && !stateSettings.contains(keyName) && !crateOnlySettings.contains(keyName)) {
        ctx.Context().Error() << "Unknown transfer setting: " << key.Name;
        return false;
    }

    if (create && stateSettings.count(keyName)) {
        ctx.Context().Error() << key.Name << " is not supported in CREATE";
        return false;
    }

    if (!create && crateOnlySettings.contains(keyName)) {
        ctx.Context().Error() << key.Name << " is not supported in ALTER";
        return false;
    }

    if (!out.emplace(keyName, value).second) {
        ctx.Context().Error() << "Duplicate transfer setting: " << key.Name;
    }

    return true;
}

static bool TransferSettings(std::map<TString, TNodePtr>& out,
        const TRule_transfer_settings& in, TSqlExpression& ctx, bool create)
{
    if (!TransferSettingsEntry(out, in.GetRule_transfer_settings_entry1(), ctx, create)) {
        return false;
    }

    for (auto& block : in.GetBlock2()) {
        if (!TransferSettingsEntry(out, block.GetRule_transfer_settings_entry2(), ctx, create)) {
            return false;
        }
    }

    return true;
}

bool TSqlQuery::Statement(TVector<TNodePtr>& blocks, const TRule_sql_stmt_core& core, size_t statementNumber) {
    TString internalStatementName;
    TString humanStatementName;
    ParseStatementName(core, internalStatementName, humanStatementName);
    const auto& altCase = core.Alt_case();
    if (Mode_ == NSQLTranslation::ESqlMode::LIMITED_VIEW && (altCase >= TRule_sql_stmt_core::kAltSqlStmtCore4 &&
        altCase != TRule_sql_stmt_core::kAltSqlStmtCore13 && altCase != TRule_sql_stmt_core::kAltSqlStmtCore18)) {
        Error() << humanStatementName << " statement is not supported in limited views";
        return false;
    }

    if (Mode_ == NSQLTranslation::ESqlMode::SUBQUERY && (altCase >= TRule_sql_stmt_core::kAltSqlStmtCore4 &&
        altCase != TRule_sql_stmt_core::kAltSqlStmtCore13 && altCase != TRule_sql_stmt_core::kAltSqlStmtCore6 &&
        altCase != TRule_sql_stmt_core::kAltSqlStmtCore18)) {
        Error() << humanStatementName << " statement is not supported in subqueries";
        return false;
    }

    if (NeedUseForAllStatements(altCase)) {
        Ctx_.ForAllStatementsParts.push_back(statementNumber);
    }

    switch (altCase) {
        case TRule_sql_stmt_core::kAltSqlStmtCore1: {
            bool success = false;
            TNodePtr nodeExpr = PragmaStatement(core.GetAlt_sql_stmt_core1().GetRule_pragma_stmt1(), success);
            if (!success) {
                return false;
            }
            if (nodeExpr) {
                AddStatementToBlocks(blocks, nodeExpr);
            }
            break;
        }
        case TRule_sql_stmt_core::kAltSqlStmtCore2: {
            if (Ctx_.ParallelModeCount > 0) {
                Error() << humanStatementName << " statement is not supported in parallel mode";
                return false;
            }

            Ctx_.BodyPart();
            TSqlSelect select(Ctx_, Mode_);
            TPosition pos;
            auto source = select.Build(core.GetAlt_sql_stmt_core2().GetRule_select_stmt1(), pos);
            if (!source) {
                return false;
            }
            blocks.emplace_back(BuildSelectResult(pos, std::move(source),
                Mode_ != NSQLTranslation::ESqlMode::LIMITED_VIEW && Mode_ != NSQLTranslation::ESqlMode::SUBQUERY, Mode_ == NSQLTranslation::ESqlMode::SUBQUERY,
                Ctx_.Scoped));
            break;
        }
        case TRule_sql_stmt_core::kAltSqlStmtCore3: {
            Ctx_.BodyPart();
            TVector<TSymbolNameWithPos> names;
            auto nodeExpr = NamedNode(core.GetAlt_sql_stmt_core3().GetRule_named_nodes_stmt1(), names);
            if (!nodeExpr) {
                return false;
            }
            TVector<TNodePtr> nodes;
            auto subquery = nodeExpr->GetSource();
            if (subquery && Mode_ == NSQLTranslation::ESqlMode::LIBRARY && Ctx_.ScopeLevel == 0) {
                for (size_t i = 0; i < names.size(); ++i) {
                    nodes.push_back(BuildInvalidSubqueryRef(subquery->GetPos()));
                }
            } else if (subquery) {
                const auto alias = Ctx_.MakeName("subquerynode");
                const auto ref = Ctx_.MakeName("subquery");
                blocks.push_back(BuildSubquery(subquery, alias,
                    Mode_ == NSQLTranslation::ESqlMode::SUBQUERY, names.size() == 1 ? -1 : names.size(), Ctx_.Scoped));
                blocks.back()->SetLabel(ref);

                for (size_t i = 0; i < names.size(); ++i) {
                    nodes.push_back(BuildSubqueryRef(blocks.back(), ref, names.size() == 1 ? -1 : i));
                }
            } else if (!Ctx_.CompactNamedExprs || nodeExpr->GetUdfNode()) {
                // Unlike other nodes, TUdfNode is not an independent node, but more like a set of parameters which should be
                // applied on UDF call site. For example, TUdfNode can not be Translate()d
                // So we can't add it to blocks and use reference, instead we store the TUdfNode itself as named node
                // TODO: remove this special case
                if (names.size() > 1) {
                    auto tupleRes = BuildTupleResult(nodeExpr, names.size());
                    for (size_t i = 0; i < names.size(); ++i) {
                        nodes.push_back(nodeExpr->Y("Nth", tupleRes, nodeExpr->Q(ToString(i))));
                    }
                } else {
                    nodes.push_back(std::move(nodeExpr));
                }
            } else {
                const auto ref = Ctx_.MakeName("namedexprnode");
                blocks.push_back(BuildNamedExpr(names.size() > 1 ? BuildTupleResult(nodeExpr, names.size()) : nodeExpr));
                blocks.back()->SetLabel(ref);
                for (size_t i = 0; i < names.size(); ++i) {
                    nodes.push_back(BuildNamedExprReference(blocks.back(), ref, names.size() == 1 ? TMaybe<size_t>() : i));
                }
            }

            for (size_t i = 0; i < names.size(); ++i) {
                PushNamedNode(names[i].Pos, names[i].Name, nodes[i]);
            }
            break;
        }
        case TRule_sql_stmt_core::kAltSqlStmtCore4: {
            Ctx_.BodyPart();
            const auto& rule = core.GetAlt_sql_stmt_core4().GetRule_create_table_stmt1();

            bool replaceIfExists = false;
            if (rule.HasBlock2()) { // OR REPLACE
                replaceIfExists = true;
                Y_DEBUG_ABORT_UNLESS(
                    (IS_TOKEN(Ctx_.Settings.Antlr4Parser, rule.GetBlock2().GetToken1().GetId(), OR) &&
                     IS_TOKEN(Ctx_.Settings.Antlr4Parser, rule.GetBlock2().GetToken2().GetId(), REPLACE))
                );
            }

            const bool isCreateTableAs = rule.HasBlock15();
            const auto& block = rule.GetBlock3();
            ETableType tableType = ETableType::Table;
            bool temporary = false;
            if (block.HasAlt2() &&
                IS_TOKEN(Ctx_.Settings.Antlr4Parser, block.GetAlt2().GetToken1().GetId(), TABLESTORE)
            ) {
                tableType = ETableType::TableStore;
                if (isCreateTableAs) {
                    Context().Error(GetPos(block.GetAlt2().GetToken1()))
                        << "CREATE TABLE AS is not supported for TABLESTORE";
                    return false;
                }
            } else if (block.HasAlt3() &&
                       IS_TOKEN(Ctx_.Settings.Antlr4Parser, block.GetAlt3().GetToken1().GetId(), EXTERNAL)
                    ) {
                tableType = ETableType::ExternalTable;
                if (isCreateTableAs) {
                    Context().Error(GetPos(block.GetAlt3().GetToken1()))
                        << "CREATE TABLE AS is not supported for EXTERNAL TABLE";
                    return false;
                }
            } else if (block.HasAlt4() && IS_TOKEN(Ctx_.Settings.Antlr4Parser, block.GetAlt4().GetToken1().GetId(), TEMP) ||
                       block.HasAlt5() && IS_TOKEN(Ctx_.Settings.Antlr4Parser, block.GetAlt5().GetToken1().GetId(), TEMPORARY)) {
                temporary = true;
            }

            bool existingOk = false;
            if (rule.HasBlock4()) { // IF NOT EXISTS
                existingOk = true;
                Y_DEBUG_ABORT_UNLESS(
                    IS_TOKEN(Ctx_.Settings.Antlr4Parser, rule.GetBlock4().GetToken1().GetId(), IF) &&
                    IS_TOKEN(Ctx_.Settings.Antlr4Parser, rule.GetBlock4().GetToken2().GetId(), NOT) &&
                    IS_TOKEN(Ctx_.Settings.Antlr4Parser, rule.GetBlock4().GetToken3().GetId(), EXISTS)
                );
            }

            if (replaceIfExists && tableType != ETableType::ExternalTable) {
                Context().Error(GetPos(rule.GetBlock2().GetToken1()))
                    << "OR REPLACE feature is supported only for EXTERNAL DATA SOURCE and EXTERNAL TABLE";
                return false;
            }

            TTableRef tr;
            if (!SimpleTableRefImpl(rule.GetRule_simple_table_ref5(), tr)) {
                return false;
            }

            TCreateTableParameters params{.TableType=tableType, .Temporary=temporary};
            if (!CreateTableEntry(rule.GetRule_create_table_entry7(), params, isCreateTableAs)) {
                return false;
            }
            for (auto& block: rule.GetBlock8()) {
                if (!CreateTableEntry(block.GetRule_create_table_entry2(), params, isCreateTableAs)) {
                    return false;
                }
            }

            if (rule.HasBlock11()) {
                Context().Error(GetPos(rule.GetBlock11().GetRule_table_inherits1().GetToken1()))
                    << "INHERITS clause is not supported yet";
                return false;
            }

            if (rule.HasBlock12()) {
                if (tableType == ETableType::TableStore) {
                    Context().Error(GetPos(rule.GetBlock12().GetRule_table_partition_by1().GetToken1()))
                        << "PARTITION BY is not supported for TABLESTORE";
                    return false;
                }
                const auto list = rule.GetBlock12().GetRule_table_partition_by1().GetRule_pure_column_list4();
                params.PartitionByColumns.push_back(IdEx(list.GetRule_an_id2(), *this));
                for (auto& node : list.GetBlock3()) {
                    params.PartitionByColumns.push_back(IdEx(node.GetRule_an_id2(), *this));
                }
            }

            if (rule.HasBlock13()) {
                if (!CreateTableSettings(rule.GetBlock13().GetRule_with_table_settings1(), params)) {
                    return false;
                }
            }

            if (rule.HasBlock14()) {
                Context().Error(GetPos(rule.GetBlock14().GetRule_table_tablestore1().GetToken1()))
                    << "TABLESTORE clause is not supported yet";
                return false;
            }

            TSourcePtr tableSource = nullptr;
            if (isCreateTableAs) {
                tableSource = TSqlAsValues(Ctx_, Mode_).Build(rule.GetBlock15().GetRule_table_as_source1().GetRule_values_source2(), "CreateTableAs");
                if (!tableSource) {
                    return false;
                }
            }

            if (!ValidateExternalTable(params)) {
                return false;
            }

            AddStatementToBlocks(blocks, BuildCreateTable(Ctx_.Pos(), tr, existingOk, replaceIfExists, params, std::move(tableSource), Ctx_.Scoped));
            break;
        }
        case TRule_sql_stmt_core::kAltSqlStmtCore5: {
            Ctx_.BodyPart();
            const auto& rule = core.GetAlt_sql_stmt_core5().GetRule_drop_table_stmt1();
            const auto& block = rule.GetBlock2();
            ETableType tableType = ETableType::Table;
            if (block.HasAlt2()) {
                tableType = ETableType::TableStore;
            }
            if (block.HasAlt3()) {
                tableType = ETableType::ExternalTable;
            }

            bool missingOk = false;
            if (rule.HasBlock3()) { // IF EXISTS
                missingOk = true;
                Y_DEBUG_ABORT_UNLESS(
                    IS_TOKEN(Ctx_.Settings.Antlr4Parser, rule.GetBlock3().GetToken1().GetId(), IF) &&
                    IS_TOKEN(Ctx_.Settings.Antlr4Parser, rule.GetBlock3().GetToken2().GetId(), EXISTS)
                );
            }

            TTableRef tr;
            if (!SimpleTableRefImpl(rule.GetRule_simple_table_ref4(), tr)) {
                return false;
            }

            AddStatementToBlocks(blocks, BuildDropTable(Ctx_.Pos(), tr, missingOk, tableType, Ctx_.Scoped));
            break;
        }
        case TRule_sql_stmt_core::kAltSqlStmtCore6: {
            const auto& rule = core.GetAlt_sql_stmt_core6().GetRule_use_stmt1();
            Token(rule.GetToken1());
            if (!ClusterExpr(rule.GetRule_cluster_expr2(), true, Ctx_.Scoped->CurrService, Ctx_.Scoped->CurrCluster)) {
                return false;
            }

            break;
        }
        case TRule_sql_stmt_core::kAltSqlStmtCore7: {
            Ctx_.BodyPart();
            TSqlIntoTable intoTable(Ctx_, Mode_);
            TNodePtr block(intoTable.Build(core.GetAlt_sql_stmt_core7().GetRule_into_table_stmt1()));
            if (!block) {
                return false;
            }
            blocks.emplace_back(block);
            break;
        }
        case TRule_sql_stmt_core::kAltSqlStmtCore8: {
            if (Ctx_.ParallelModeCount > 0) {
                Error() << humanStatementName << " statement is not supported in parallel mode";
                return false;
            }

            Ctx_.BodyPart();
            const auto& rule = core.GetAlt_sql_stmt_core8().GetRule_commit_stmt1();
            Token(rule.GetToken1());
            blocks.emplace_back(BuildCommitClusters(Ctx_.Pos()));
            break;
        }
        case TRule_sql_stmt_core::kAltSqlStmtCore9: {
            Ctx_.BodyPart();
            auto updateNode = Build(core.GetAlt_sql_stmt_core9().GetRule_update_stmt1());
            if (!updateNode) {
                return false;
            }
            AddStatementToBlocks(blocks, updateNode);
            break;
        }
        case TRule_sql_stmt_core::kAltSqlStmtCore10: {
            Ctx_.BodyPart();
            auto deleteNode = Build(core.GetAlt_sql_stmt_core10().GetRule_delete_stmt1());
            if (!deleteNode) {
                return false;
            }
            blocks.emplace_back(deleteNode);
            break;
        }
        case TRule_sql_stmt_core::kAltSqlStmtCore11: {
            if (Ctx_.ParallelModeCount > 0) {
                Error() << humanStatementName << " statement is not supported in parallel mode";
                return false;
            }

            Ctx_.BodyPart();
            const auto& rule = core.GetAlt_sql_stmt_core11().GetRule_rollback_stmt1();
            Token(rule.GetToken1());
            blocks.emplace_back(BuildRollbackClusters(Ctx_.Pos()));
            break;
        }
        case TRule_sql_stmt_core::kAltSqlStmtCore12:
            if (!DeclareStatement(core.GetAlt_sql_stmt_core12().GetRule_declare_stmt1())) {
                return false;
            }
            break;
        case TRule_sql_stmt_core::kAltSqlStmtCore13:
            if (!ImportStatement(core.GetAlt_sql_stmt_core13().GetRule_import_stmt1())) {
                return false;
            }
            break;
        case TRule_sql_stmt_core::kAltSqlStmtCore14:
            if (!ExportStatement(core.GetAlt_sql_stmt_core14().GetRule_export_stmt1())) {
                return false;
            }
            break;
        case TRule_sql_stmt_core::kAltSqlStmtCore15: {
            Ctx_.BodyPart();
            const auto& rule = core.GetAlt_sql_stmt_core15().GetRule_alter_table_stmt1();
            const bool isTablestore = IS_TOKEN(Ctx_.Settings.Antlr4Parser, rule.GetToken2().GetId(), TABLESTORE);
            TTableRef tr;
            if (!SimpleTableRefImpl(rule.GetRule_simple_table_ref3(), tr)) {
                return false;
            }

            TAlterTableParameters params;
            if (isTablestore) {
                params.TableType = ETableType::TableStore;
            }
            if (!AlterTableAction(rule.GetRule_alter_table_action4(), params)) {
                return false;
            }

            for (auto& block : rule.GetBlock5()) {
                if (!AlterTableAction(block.GetRule_alter_table_action2(), params)) {
                    return false;
                }
            }

            AddStatementToBlocks(blocks, BuildAlterTable(Ctx_.Pos(), tr, params, Ctx_.Scoped));
            break;
        }
        case TRule_sql_stmt_core::kAltSqlStmtCore16: {
            // alter_external_table_stmt: ALTER EXTERNAL TABLE simple_table_ref alter_external_table_action (COMMA alter_external_table_action)*
            Ctx_.BodyPart();
            const auto& rule = core.GetAlt_sql_stmt_core16().GetRule_alter_external_table_stmt1();
            TTableRef tr;
            if (!SimpleTableRefImpl(rule.GetRule_simple_table_ref4(), tr)) {
                return false;
            }

            TAlterTableParameters params;
            params.TableType = ETableType::ExternalTable;
            if (!AlterExternalTableAction(rule.GetRule_alter_external_table_action5(), params)) {
                return false;
            }

            for (auto& block : rule.GetBlock6()) {
                if (!AlterExternalTableAction(block.GetRule_alter_external_table_action2(), params)) {
                    return false;
                }
            }

            AddStatementToBlocks(blocks, BuildAlterTable(Ctx_.Pos(), tr, params, Ctx_.Scoped));
            break;
        }
        case TRule_sql_stmt_core::kAltSqlStmtCore17: {
            Ctx_.BodyPart();
            auto node = DoStatement(core.GetAlt_sql_stmt_core17().GetRule_do_stmt1(), false);
            if (!node) {
                return false;
            }

            blocks.push_back(node);
            break;
        }
        case TRule_sql_stmt_core::kAltSqlStmtCore18: {
            Ctx_.BodyPart();
            TNodePtr lambda;
            TSymbolNameWithPos nameAndPos;
            const auto& stmt = core.GetAlt_sql_stmt_core18().GetRule_define_action_or_subquery_stmt1();
            const TString kind = to_lower(Ctx_.Token(stmt.GetToken2()));
            YQL_ENSURE(kind == "action" || kind == "subquery");
            if (!DefineActionOrSubqueryStatement(stmt, nameAndPos, lambda)) {
                return false;
            }

            if (Ctx_.CompactNamedExprs) {
                const auto ref = Ctx_.MakeName("named" + kind + "node");
                blocks.push_back(BuildNamedExpr(lambda));
                blocks.back()->SetLabel(ref);
                lambda = BuildNamedExprReference(blocks.back(), ref, {});
            }

            PushNamedNode(nameAndPos.Pos, nameAndPos.Name, lambda);
            break;
        }
        case TRule_sql_stmt_core::kAltSqlStmtCore19: {
            Ctx_.BodyPart();
            auto node = IfStatement(core.GetAlt_sql_stmt_core19().GetRule_if_stmt1());
            if (!node) {
                return false;
            }

            blocks.push_back(node);
            break;
        }
        case TRule_sql_stmt_core::kAltSqlStmtCore20: {
            Ctx_.BodyPart();
            auto node = ForStatement(core.GetAlt_sql_stmt_core20().GetRule_for_stmt1());
            if (!node) {
                return false;
            }

            blocks.push_back(node);
            break;
        }
        case TRule_sql_stmt_core::kAltSqlStmtCore21: {
            if (Ctx_.ParallelModeCount > 0) {
                Error() << humanStatementName << " statement is not supported in parallel mode";
                return false;
            }

            Ctx_.BodyPart();
            TSqlValues values(Ctx_, Mode_);
            TPosition pos;
            auto source = values.Build(core.GetAlt_sql_stmt_core21().GetRule_values_stmt1(), pos, {}, TPosition());
            if (!source) {
                return false;
            }
            blocks.emplace_back(BuildSelectResult(pos, std::move(source),
                Mode_ != NSQLTranslation::ESqlMode::LIMITED_VIEW && Mode_ != NSQLTranslation::ESqlMode::SUBQUERY, Mode_ == NSQLTranslation::ESqlMode::SUBQUERY,
                Ctx_.Scoped));
            break;
        }
        case TRule_sql_stmt_core::kAltSqlStmtCore22: {
            // create_user_stmt: CREATE USER role_name (user_option)*;
            Ctx_.BodyPart();
            auto& node = core.GetAlt_sql_stmt_core22().GetRule_create_user_stmt1();

            Ctx_.Token(node.GetToken1());
            const TPosition pos = Ctx_.Pos();

            TString service = Ctx_.Scoped->CurrService;
            TDeferredAtom cluster = Ctx_.Scoped->CurrCluster;
            if (cluster.Empty()) {
                Error() << "USE statement is missing - no default cluster is selected";
                return false;
            }

            TDeferredAtom roleName;
            bool allowSystemRoles = false;
            if (!RoleNameClause(node.GetRule_role_name3(), roleName, allowSystemRoles)) {
                return false;
            }

            TMaybe<TUserParameters> createUserParams;
            const auto& options = node.GetBlock4();

            createUserParams.ConstructInPlace();
            std::vector<TRule_user_option> opts;
            opts.reserve(options.size());
            for (const auto& opt : options) {
                opts.push_back(opt.GetRule_user_option1());
            }

            bool isCreateUser = true;
            if (!UserParameters(opts, *createUserParams, isCreateUser)) {
                return false;
            }

            AddStatementToBlocks(blocks, BuildControlUser(pos, service, cluster, roleName, createUserParams, Ctx_.Scoped, isCreateUser));
            break;
        }
        case TRule_sql_stmt_core::kAltSqlStmtCore23: {
            // alter_user_stmt: ALTER USER role_name (WITH? user_option+ | RENAME TO role_name);
            Ctx_.BodyPart();
            auto& node = core.GetAlt_sql_stmt_core23().GetRule_alter_user_stmt1();

            Ctx_.Token(node.GetToken1());
            const TPosition pos = Ctx_.Pos();

            TString service = Ctx_.Scoped->CurrService;
            TDeferredAtom cluster = Ctx_.Scoped->CurrCluster;
            if (cluster.Empty()) {
                Error() << "USE statement is missing - no default cluster is selected";
                return false;
            }

            TDeferredAtom roleName;
            {
                bool allowSystemRoles = true;
                if (!RoleNameClause(node.GetRule_role_name3(), roleName, allowSystemRoles)) {
                    return false;
                }
            }

            TNodePtr stmt;
            switch (node.GetBlock4().Alt_case()) {
                case TRule_alter_user_stmt_TBlock4::kAlt1: {
                    TUserParameters alterUserParams;

                    auto options = node.GetBlock4().GetAlt1().GetBlock2();
                    std::vector<TRule_user_option> opts;
                    opts.reserve(options.size());
                    for (const auto& opt : options) {
                        opts.push_back(opt.GetRule_user_option1());
                    }

                    bool isCreateUser = false;
                    if (!UserParameters(opts, alterUserParams, isCreateUser)) {
                        return false;
                    }
                    stmt = BuildControlUser(pos, service, cluster, roleName, alterUserParams, Ctx_.Scoped, isCreateUser);
                    break;
                }
                case TRule_alter_user_stmt_TBlock4::kAlt2: {
                    TDeferredAtom tgtRoleName;
                    bool allowSystemRoles = false;
                    if (!RoleNameClause(node.GetBlock4().GetAlt2().GetRule_role_name3(), tgtRoleName, allowSystemRoles)) {
                        return false;
                    }
                    stmt = BuildRenameUser(pos, service, cluster, roleName, tgtRoleName, Ctx_.Scoped);
                    break;
                }
                case TRule_alter_user_stmt_TBlock4::ALT_NOT_SET:
                    Y_ABORT("You should change implementation according to grammar changes");
            }

            AddStatementToBlocks(blocks, stmt);
            break;
        }
        case TRule_sql_stmt_core::kAltSqlStmtCore24: {
            // create_group_stmt: CREATE GROUP role_name (WITH USER role_name (COMMA role_name)* COMMA?)?;
            Ctx_.BodyPart();
            auto& node = core.GetAlt_sql_stmt_core24().GetRule_create_group_stmt1();

            Ctx_.Token(node.GetToken1());
            const TPosition pos = Ctx_.Pos();

            TString service = Ctx_.Scoped->CurrService;
            TDeferredAtom cluster = Ctx_.Scoped->CurrCluster;
            if (cluster.Empty()) {
                Error() << "USE statement is missing - no default cluster is selected";
                return false;
            }

            TDeferredAtom roleName;
            bool allowSystemRoles = false;
            if (!RoleNameClause(node.GetRule_role_name3(), roleName, allowSystemRoles)) {
                return false;
            }

            TCreateGroupParameters createGroupParams;
            if (node.HasBlock4()) {
                auto& addDropNode = node.GetBlock4();
                TVector<TDeferredAtom> roles;
                bool allowSystemRoles = false;
                createGroupParams.Roles.emplace_back();
                if (!RoleNameClause(addDropNode.GetRule_role_name3(), createGroupParams.Roles.back(), allowSystemRoles)) {
                    return false;
                }

                for (auto& item : addDropNode.GetBlock4()) {
                    createGroupParams.Roles.emplace_back();
                    if (!RoleNameClause(item.GetRule_role_name2(), createGroupParams.Roles.back(), allowSystemRoles)) {
                        return false;
                    }
                }
            }

            AddStatementToBlocks(blocks, BuildCreateGroup(pos, service, cluster, roleName, createGroupParams, Ctx_.Scoped));
            break;
        }
        case TRule_sql_stmt_core::kAltSqlStmtCore25: {
            // alter_group_stmt: ALTER GROUP role_name ((ADD|DROP) USER role_name (COMMA role_name)* COMMA? | RENAME TO role_name);
            Ctx_.BodyPart();
            auto& node = core.GetAlt_sql_stmt_core25().GetRule_alter_group_stmt1();

            Ctx_.Token(node.GetToken1());
            const TPosition pos = Ctx_.Pos();

            TString service = Ctx_.Scoped->CurrService;
            TDeferredAtom cluster = Ctx_.Scoped->CurrCluster;
            if (cluster.Empty()) {
                Error() << "USE statement is missing - no default cluster is selected";
                return false;
            }

            TDeferredAtom roleName;
            {
                bool allowSystemRoles = true;
                if (!RoleNameClause(node.GetRule_role_name3(), roleName, allowSystemRoles)) {
                    return false;
                }
            }

            TNodePtr stmt;
            switch (node.GetBlock4().Alt_case()) {
                case TRule_alter_group_stmt_TBlock4::kAlt1: {
                    auto& addDropNode = node.GetBlock4().GetAlt1();
                    const bool isDrop = IS_TOKEN(Ctx_.Settings.Antlr4Parser, addDropNode.GetToken1().GetId(), DROP);
                    TVector<TDeferredAtom> roles;
                    bool allowSystemRoles = false;
                    roles.emplace_back();
                    if (!RoleNameClause(addDropNode.GetRule_role_name3(), roles.back(), allowSystemRoles)) {
                        return false;
                    }

                    for (auto& item : addDropNode.GetBlock4()) {
                        roles.emplace_back();
                        if (!RoleNameClause(item.GetRule_role_name2(), roles.back(), allowSystemRoles)) {
                            return false;
                        }
                    }

                    stmt = BuildAlterGroup(pos, service, cluster, roleName, roles, isDrop, Ctx_.Scoped);
                    break;
                }
                case TRule_alter_group_stmt_TBlock4::kAlt2: {
                    TDeferredAtom tgtRoleName;
                    bool allowSystemRoles = false;
                    if (!RoleNameClause(node.GetBlock4().GetAlt2().GetRule_role_name3(), tgtRoleName, allowSystemRoles)) {
                        return false;
                    }
                    stmt = BuildRenameGroup(pos, service, cluster, roleName, tgtRoleName, Ctx_.Scoped);
                    break;
                }
                case TRule_alter_group_stmt_TBlock4::ALT_NOT_SET:
                    Y_ABORT("You should change implementation according to grammar changes");
            }

            AddStatementToBlocks(blocks, stmt);
            break;
        }
        case TRule_sql_stmt_core::kAltSqlStmtCore26: {
            // drop_role_stmt: DROP (USER|GROUP) (IF EXISTS)? role_name (COMMA role_name)* COMMA?;
            Ctx_.BodyPart();
            auto& node = core.GetAlt_sql_stmt_core26().GetRule_drop_role_stmt1();

            Ctx_.Token(node.GetToken1());
            const TPosition pos = Ctx_.Pos();

            TString service = Ctx_.Scoped->CurrService;
            TDeferredAtom cluster = Ctx_.Scoped->CurrCluster;
            if (cluster.Empty()) {
                Error() << "USE statement is missing - no default cluster is selected";
                return false;
            }

            const bool isUser = IS_TOKEN(Ctx_.Settings.Antlr4Parser, node.GetToken2().GetId(), USER);
            bool missingOk = false;
            if (node.HasBlock3()) { // IF EXISTS
                missingOk = true;
                Y_DEBUG_ABORT_UNLESS(
                    IS_TOKEN(Ctx_.Settings.Antlr4Parser, node.GetBlock3().GetToken1().GetId(), IF) &&
                    IS_TOKEN(Ctx_.Settings.Antlr4Parser, node.GetBlock3().GetToken2().GetId(), EXISTS)
                );
            }

            TVector<TDeferredAtom> roles;
            bool allowSystemRoles = true;
            roles.emplace_back();
            if (!RoleNameClause(node.GetRule_role_name4(), roles.back(), allowSystemRoles)) {
                return false;
            }

            for (auto& item : node.GetBlock5()) {
                roles.emplace_back();
                if (!RoleNameClause(item.GetRule_role_name2(), roles.back(), allowSystemRoles)) {
                    return false;
                }
            }

            AddStatementToBlocks(blocks, BuildDropRoles(pos, service, cluster, roles, isUser, missingOk, Ctx_.Scoped));
            break;
        }
        case TRule_sql_stmt_core::kAltSqlStmtCore27: {
            // create_object_stmt: CREATE OBJECT (IF NOT EXISTS)? name (TYPE type [WITH k=v,...]);
            auto& node = core.GetAlt_sql_stmt_core27().GetRule_create_object_stmt1();
            TObjectOperatorContext context(Ctx_.Scoped);
            if (node.GetRule_object_ref4().HasBlock1()) {
                if (!ClusterExpr(node.GetRule_object_ref4().GetBlock1().GetRule_cluster_expr1(),
                    false, context.ServiceId, context.Cluster)) {
                    return false;
                }
            }

            bool existingOk = false;
            if (node.HasBlock3()) { // IF NOT EXISTS
                existingOk = true;
                Y_DEBUG_ABORT_UNLESS(
                    IS_TOKEN(Ctx_.Settings.Antlr4Parser, node.GetBlock3().GetToken1().GetId(), IF) &&
                    IS_TOKEN(Ctx_.Settings.Antlr4Parser, node.GetBlock3().GetToken2().GetId(), NOT) &&
                    IS_TOKEN(Ctx_.Settings.Antlr4Parser, node.GetBlock3().GetToken3().GetId(), EXISTS)
                );
            }

            const TString& objectId = Id(node.GetRule_object_ref4().GetRule_id_or_at2(), *this).second;
            const TString& typeId = Id(node.GetRule_object_type_ref7().GetRule_an_id_or_type1(), *this);
            std::map<TString, TDeferredAtom> kv;
            if (node.HasBlock9()) {
                if (!ParseObjectFeatures(kv, node.GetBlock9().GetRule_create_object_features1().GetRule_object_features2())) {
                    return false;
                }
            }

            AddStatementToBlocks(blocks, BuildCreateObjectOperation(Ctx_.Pos(), objectId, typeId, existingOk, false, std::move(kv), context));
            break;
        }
        case TRule_sql_stmt_core::kAltSqlStmtCore28: {
            // alter_object_stmt: ALTER OBJECT name (TYPE type [SET k=v,...]);
            auto& node = core.GetAlt_sql_stmt_core28().GetRule_alter_object_stmt1();
            TObjectOperatorContext context(Ctx_.Scoped);
            if (node.GetRule_object_ref3().HasBlock1()) {
                if (!ClusterExpr(node.GetRule_object_ref3().GetBlock1().GetRule_cluster_expr1(),
                    false, context.ServiceId, context.Cluster)) {
                    return false;
                }
            }

            const TString& objectId = Id(node.GetRule_object_ref3().GetRule_id_or_at2(), *this).second;
            const TString& typeId = Id(node.GetRule_object_type_ref6().GetRule_an_id_or_type1(), *this);
            std::map<TString, TDeferredAtom> kv;
            if (!ParseObjectFeatures(kv, node.GetRule_alter_object_features8().GetRule_object_features2())) {
                return false;
            }

            AddStatementToBlocks(blocks, BuildAlterObjectOperation(Ctx_.Pos(), objectId, typeId, std::move(kv), std::set<TString>(), context));
            break;
        }
        case TRule_sql_stmt_core::kAltSqlStmtCore29: {
            // drop_object_stmt: DROP OBJECT (IF EXISTS)? name (TYPE type [WITH k=v,...]);
            auto& node = core.GetAlt_sql_stmt_core29().GetRule_drop_object_stmt1();
            TObjectOperatorContext context(Ctx_.Scoped);
            if (node.GetRule_object_ref4().HasBlock1()) {
                if (!ClusterExpr(node.GetRule_object_ref4().GetBlock1().GetRule_cluster_expr1(),
                    false, context.ServiceId, context.Cluster)) {
                    return false;
                }
            }

            bool missingOk = false;
            if (node.HasBlock3()) { // IF EXISTS
                missingOk = true;
                Y_DEBUG_ABORT_UNLESS(
                    IS_TOKEN(Ctx_.Settings.Antlr4Parser, node.GetBlock3().GetToken1().GetId(), IF) &&
                    IS_TOKEN(Ctx_.Settings.Antlr4Parser, node.GetBlock3().GetToken2().GetId(), EXISTS)
                );
            }

            const TString& objectId = Id(node.GetRule_object_ref4().GetRule_id_or_at2(), *this).second;
            const TString& typeId = Id(node.GetRule_object_type_ref7().GetRule_an_id_or_type1(), *this);
            std::map<TString, TDeferredAtom> kv;
            if (node.HasBlock9()) {
                if (!ParseObjectFeatures(kv, node.GetBlock9().GetRule_drop_object_features1().GetRule_object_features2())) {
                    return false;
                }
            }

            AddStatementToBlocks(blocks, BuildDropObjectOperation(Ctx_.Pos(), objectId, typeId, missingOk, std::move(kv), context));
            break;
        }
        case TRule_sql_stmt_core::kAltSqlStmtCore30: {
            // create_external_data_source_stmt: CREATE (OR REPLACE)? EXTERNAL DATA SOURCE (IF NOT EXISTS)? name WITH (k=v,...);
            auto& node = core.GetAlt_sql_stmt_core30().GetRule_create_external_data_source_stmt1();
            TObjectOperatorContext context(Ctx_.Scoped);
            if (node.GetRule_object_ref7().HasBlock1()) {
                if (!ClusterExpr(node.GetRule_object_ref7().GetBlock1().GetRule_cluster_expr1(),
                    false, context.ServiceId, context.Cluster)) {
                    return false;
                }
            }

            bool replaceIfExists = false;
            if (node.HasBlock2()) { // OR REPLACE
                replaceIfExists = true;
                Y_DEBUG_ABORT_UNLESS(
                    IS_TOKEN(Ctx_.Settings.Antlr4Parser, node.GetBlock2().GetToken1().GetId(), OR) &&
                    IS_TOKEN(Ctx_.Settings.Antlr4Parser, node.GetBlock2().GetToken2().GetId(), REPLACE)
                );
            }

            bool existingOk = false;
            if (node.HasBlock6()) { // IF NOT EXISTS
                existingOk = true;
                Y_DEBUG_ABORT_UNLESS(
                    IS_TOKEN(Ctx_.Settings.Antlr4Parser, node.GetBlock6().GetToken1().GetId(), IF) &&
                    IS_TOKEN(Ctx_.Settings.Antlr4Parser, node.GetBlock6().GetToken2().GetId(), NOT) &&
                    IS_TOKEN(Ctx_.Settings.Antlr4Parser, node.GetBlock6().GetToken3().GetId(), EXISTS)
                );
            }

            const TString& objectId = Id(node.GetRule_object_ref7().GetRule_id_or_at2(), *this).second;
            std::map<TString, TDeferredAtom> kv;
            if (!ParseExternalDataSourceSettings(kv, node.GetRule_with_table_settings8())) {
                return false;
            }

            AddStatementToBlocks(blocks, BuildCreateObjectOperation(Ctx_.Pos(), BuildTablePath(Ctx_.GetPrefixPath(context.ServiceId, context.Cluster), objectId), "EXTERNAL_DATA_SOURCE", existingOk, replaceIfExists, std::move(kv), context));
            break;
        }
        case TRule_sql_stmt_core::kAltSqlStmtCore31: {
            // alter_external_data_source_stmt: ALTER EXTERNAL DATA SOURCE object_ref alter_external_data_source_action (COMMA alter_external_data_source_action)*
            Ctx_.BodyPart();
            const auto& node = core.GetAlt_sql_stmt_core31().GetRule_alter_external_data_source_stmt1();
            TObjectOperatorContext context(Ctx_.Scoped);
            if (node.GetRule_object_ref5().HasBlock1()) {
                if (!ClusterExpr(node.GetRule_object_ref5().GetBlock1().GetRule_cluster_expr1(),
                    false, context.ServiceId, context.Cluster)) {
                    return false;
                }
            }

            const TString& objectId = Id(node.GetRule_object_ref5().GetRule_id_or_at2(), *this).second;
            std::map<TString, TDeferredAtom> kv;
            std::set<TString> toReset;
            if (!ParseExternalDataSourceSettings(kv, toReset, node.GetRule_alter_external_data_source_action6())) {
                return false;
            }

            for (const auto& action : node.GetBlock7()) {
                if (!ParseExternalDataSourceSettings(kv, toReset, action.GetRule_alter_external_data_source_action2())) {
                    return false;
                }
            }

            AddStatementToBlocks(blocks, BuildAlterObjectOperation(Ctx_.Pos(), objectId, "EXTERNAL_DATA_SOURCE", std::move(kv), std::move(toReset), context));
            break;
        }
        case TRule_sql_stmt_core::kAltSqlStmtCore32: {
            // drop_external_data_source_stmt: DROP EXTERNAL DATA SOURCE (IF EXISTS)? name;
            auto& node = core.GetAlt_sql_stmt_core32().GetRule_drop_external_data_source_stmt1();
            TObjectOperatorContext context(Ctx_.Scoped);
            if (node.GetRule_object_ref6().HasBlock1()) {
                if (!ClusterExpr(node.GetRule_object_ref6().GetBlock1().GetRule_cluster_expr1(),
                    false, context.ServiceId, context.Cluster)) {
                    return false;
                }
            }

            bool missingOk = false;
            if (node.HasBlock5()) { // IF EXISTS
                missingOk = true;
                Y_DEBUG_ABORT_UNLESS(
                    IS_TOKEN(Ctx_.Settings.Antlr4Parser, node.GetBlock5().GetToken1().GetId(), IF) &&
                    IS_TOKEN(Ctx_.Settings.Antlr4Parser, node.GetBlock5().GetToken2().GetId(), EXISTS)
                );
            }

            const TString& objectId = Id(node.GetRule_object_ref6().GetRule_id_or_at2(), *this).second;
            AddStatementToBlocks(blocks, BuildDropObjectOperation(Ctx_.Pos(), BuildTablePath(Ctx_.GetPrefixPath(context.ServiceId, context.Cluster), objectId), "EXTERNAL_DATA_SOURCE", missingOk, {}, context));
            break;
        }
        case TRule_sql_stmt_core::kAltSqlStmtCore33: {
            // create_replication_stmt: CREATE ASYNC REPLICATION
            auto& node = core.GetAlt_sql_stmt_core33().GetRule_create_replication_stmt1();
            TObjectOperatorContext context(Ctx_.Scoped);
            if (node.GetRule_object_ref4().HasBlock1()) {
                const auto& cluster = node.GetRule_object_ref4().GetBlock1().GetRule_cluster_expr1();
                if (!ClusterExpr(cluster, false, context.ServiceId, context.Cluster)) {
                    return false;
                }
            }

            auto prefixPath = Ctx_.GetPrefixPath(context.ServiceId, context.Cluster);

            std::vector<std::pair<TString, TString>> targets;
            if (!AsyncReplicationTarget(targets, prefixPath, node.GetRule_replication_target6(), *this)) {
                return false;
            }
            for (auto& block : node.GetBlock7()) {
                if (!AsyncReplicationTarget(targets, prefixPath, block.GetRule_replication_target2(), *this)) {
                    return false;
                }
            }

            std::map<TString, TNodePtr> settings;
            TSqlExpression expr(Ctx_, Mode_);
            if (!AsyncReplicationSettings(settings, node.GetRule_replication_settings10(), expr, true)) {
                return false;
            }

            const TString id = Id(node.GetRule_object_ref4().GetRule_id_or_at2(), *this).second;
            AddStatementToBlocks(blocks, BuildCreateAsyncReplication(Ctx_.Pos(), BuildTablePath(prefixPath, id),
                std::move(targets), std::move(settings), context));
            break;
        }
        case TRule_sql_stmt_core::kAltSqlStmtCore34: {
            // drop_replication_stmt: DROP ASYNC REPLICATION
            auto& node = core.GetAlt_sql_stmt_core34().GetRule_drop_replication_stmt1();
            TObjectOperatorContext context(Ctx_.Scoped);
            if (node.GetRule_object_ref4().HasBlock1()) {
                const auto& cluster = node.GetRule_object_ref4().GetBlock1().GetRule_cluster_expr1();
                if (!ClusterExpr(cluster, false, context.ServiceId, context.Cluster)) {
                    return false;
                }
            }

            const TString id = Id(node.GetRule_object_ref4().GetRule_id_or_at2(), *this).second;
            AddStatementToBlocks(blocks, BuildDropAsyncReplication(Ctx_.Pos(),
                BuildTablePath(Ctx_.GetPrefixPath(context.ServiceId, context.Cluster), id),
                node.HasBlock5(), context));
            break;
        }
        case TRule_sql_stmt_core::kAltSqlStmtCore35: {
            Ctx_.BodyPart();
            // create_topic_stmt: CREATE TOPIC (IF NOT EXISTS)? topic1 (CONSUMER ...)? [WITH (opt1 = val1, ...]?
            auto& rule = core.GetAlt_sql_stmt_core35().GetRule_create_topic_stmt1();
            TTopicRef tr;
            if (!TopicRefImpl(rule.GetRule_topic_ref4(), tr)) {
                return false;
            }
            bool existingOk = false;
            if (rule.HasBlock3()) { // if not exists
                existingOk = true;
            }

            TCreateTopicParameters params;
            params.ExistingOk = existingOk;
            if (rule.HasBlock5()) { //create_topic_entry (consumers)
                auto& entries = rule.GetBlock5().GetRule_create_topic_entries1();
                auto& firstEntry = entries.GetRule_create_topic_entry2();
                if (!CreateTopicEntry(firstEntry, params)) {
                    return false;
                }
                const auto& list = entries.GetBlock3();
                for (auto& node : list) {
                    if (!CreateTopicEntry(node.GetRule_create_topic_entry2(), params)) {
                        return false;
                    }
                }

            }
            if (rule.HasBlock6()) { // with_topic_settings
                auto& topic_settings_node = rule.GetBlock6().GetRule_with_topic_settings1().GetRule_topic_settings3();
                CreateTopicSettings(topic_settings_node, params.TopicSettings);
            }

            AddStatementToBlocks(blocks, BuildCreateTopic(Ctx_.Pos(), tr, params, Ctx_.Scoped));
            break;
        }
        case TRule_sql_stmt_core::kAltSqlStmtCore36: {
//            alter_topic_stmt: ALTER TOPIC topic_ref alter_topic_action (COMMA alter_topic_action)*;
//            alter_topic_stmt: ALTER TOPIC IF EXISTS topic_ref alter_topic_action (COMMA alter_topic_action)*;

            Ctx_.BodyPart();
            auto& rule = core.GetAlt_sql_stmt_core36().GetRule_alter_topic_stmt1();
            TTopicRef tr;
            bool missingOk = false;
            if (rule.HasBlock3()) { // IF EXISTS
                missingOk = true;
            }
            if (!TopicRefImpl(rule.GetRule_topic_ref4(), tr)) {
                return false;
            }

            TAlterTopicParameters params;
            params.MissingOk = missingOk;
            auto& firstEntry = rule.GetRule_alter_topic_action5();
            if (!AlterTopicAction(firstEntry, params)) {
                return false;
            }
            const auto& list = rule.GetBlock6();
            for (auto& node : list) {
                if (!AlterTopicAction(node.GetRule_alter_topic_action2(), params)) {
                    return false;
                }
            }

            AddStatementToBlocks(blocks, BuildAlterTopic(Ctx_.Pos(), tr, params, Ctx_.Scoped));
            break;
        }
        case TRule_sql_stmt_core::kAltSqlStmtCore37: {
            // drop_topic_stmt: DROP TOPIC (IF EXISTS)? topic_ref;
            Ctx_.BodyPart();
            const auto& rule = core.GetAlt_sql_stmt_core37().GetRule_drop_topic_stmt1();

            TDropTopicParameters params;
            if (rule.HasBlock3()) { // IF EXISTS
                params.MissingOk = true;
            } else {
                params.MissingOk = false;
            }

            TTopicRef tr;
            if (!TopicRefImpl(rule.GetRule_topic_ref4(), tr)) {
                return false;
            }
            AddStatementToBlocks(blocks, BuildDropTopic(Ctx_.Pos(), tr, params, Ctx_.Scoped));
            break;
        }
        case TRule_sql_stmt_core::kAltSqlStmtCore38: {
            // GRANT permission_name_target ON an_id_schema (COMMA an_id_schema)* TO role_name (COMMA role_name)* COMMA? (WITH GRANT OPTION)?;
            Ctx_.BodyPart();
            auto& node = core.GetAlt_sql_stmt_core38().GetRule_grant_permissions_stmt1();

            Ctx_.Token(node.GetToken1());
            const TPosition pos = Ctx_.Pos();

            TString service = Ctx_.Scoped->CurrService;
            TDeferredAtom cluster = Ctx_.Scoped->CurrCluster;
            if (cluster.Empty()) {
                Error() << "USE statement is missing - no default cluster is selected";
                return false;
            }

            TVector<TDeferredAtom> permissions;
            if (!PermissionNameClause(node.GetRule_permission_name_target2(), permissions, node.has_block10())) {
                return false;
            }

            TVector<TDeferredAtom> schemaPaths;
            schemaPaths.emplace_back(Ctx_.Pos(), Id(node.GetRule_an_id_schema4(), *this));
            for (const auto& item : node.GetBlock5()) {
                schemaPaths.emplace_back(Ctx_.Pos(), Id(item.GetRule_an_id_schema2(), *this));
            }

            TVector<TDeferredAtom> roleNames;
            const bool allowSystemRoles = false;
            roleNames.emplace_back();
            if (!RoleNameClause(node.GetRule_role_name7(), roleNames.back(), allowSystemRoles)) {
                return false;
            }
            for (const auto& item : node.GetBlock8()) {
                roleNames.emplace_back();
                if (!RoleNameClause(item.GetRule_role_name2(), roleNames.back(), allowSystemRoles)) {
                    return false;
                }
            }

            AddStatementToBlocks(blocks, BuildGrantPermissions(pos, service, cluster, permissions, schemaPaths, roleNames, Ctx_.Scoped));
            break;
        }
        case TRule_sql_stmt_core::kAltSqlStmtCore39:
        {
            // REVOKE (GRANT OPTION FOR)? permission_name_target ON an_id_schema (COMMA an_id_schema)* FROM role_name (COMMA role_name)*;
            Ctx_.BodyPart();
            auto& node = core.GetAlt_sql_stmt_core39().GetRule_revoke_permissions_stmt1();

            Ctx_.Token(node.GetToken1());
            const TPosition pos = Ctx_.Pos();

            TString service = Ctx_.Scoped->CurrService;
            TDeferredAtom cluster = Ctx_.Scoped->CurrCluster;
            if (cluster.Empty()) {
                Error() << "USE statement is missing - no default cluster is selected";
                return false;
            }

            TVector<TDeferredAtom> permissions;
            if (!PermissionNameClause(node.GetRule_permission_name_target3(), permissions, node.HasBlock2())) {
                return false;
            }

            TVector<TDeferredAtom> schemaPaths;
            schemaPaths.emplace_back(Ctx_.Pos(), Id(node.GetRule_an_id_schema5(), *this));
            for (const auto& item : node.GetBlock6()) {
                schemaPaths.emplace_back(Ctx_.Pos(), Id(item.GetRule_an_id_schema2(), *this));
            }

            TVector<TDeferredAtom> roleNames;
            const bool allowSystemRoles = false;
            roleNames.emplace_back();
            if (!RoleNameClause(node.GetRule_role_name8(), roleNames.back(), allowSystemRoles)) {
                return false;
            }
            for (const auto& item : node.GetBlock9()) {
                roleNames.emplace_back();
                if (!RoleNameClause(item.GetRule_role_name2(), roleNames.back(), allowSystemRoles)) {
                    return false;
                }
            }

            AddStatementToBlocks(blocks, BuildRevokePermissions(pos, service, cluster, permissions, schemaPaths, roleNames, Ctx_.Scoped));
            break;
        }
        case TRule_sql_stmt_core::kAltSqlStmtCore40:
        {
            // ALTER TABLESTORE object_ref alter_table_store_action (COMMA alter_table_store_action)*;
            auto& node = core.GetAlt_sql_stmt_core40().GetRule_alter_table_store_stmt1();
            TObjectOperatorContext context(Ctx_.Scoped);

            if (node.GetRule_object_ref3().HasBlock1()) {
                if (!ClusterExpr(node.GetRule_object_ref3().GetBlock1().GetRule_cluster_expr1(),
                    false, context.ServiceId, context.Cluster)) {
                    return false;
                }
            }

            const TString& objectId = Id(node.GetRule_object_ref3().GetRule_id_or_at2(), *this).second;
            const TString& typeId = "TABLESTORE";
            std::map<TString, TDeferredAtom> kv;
            if (!ParseTableStoreFeatures(kv, node.GetRule_alter_table_store_action4())) {
                return false;
            }

            AddStatementToBlocks(blocks, BuildAlterObjectOperation(Ctx_.Pos(), objectId, typeId, std::move(kv), std::set<TString>(), context));
            break;
        }
        case TRule_sql_stmt_core::kAltSqlStmtCore41:
        {
            // create_object_stmt: UPSERT OBJECT name (TYPE type [WITH k=v,...]);
            auto& node = core.GetAlt_sql_stmt_core41().GetRule_upsert_object_stmt1();
            TObjectOperatorContext context(Ctx_.Scoped);
            if (node.GetRule_object_ref3().HasBlock1()) {
                if (!ClusterExpr(node.GetRule_object_ref3().GetBlock1().GetRule_cluster_expr1(),
                    false, context.ServiceId, context.Cluster)) {
                    return false;
                }
            }

            const TString& objectId = Id(node.GetRule_object_ref3().GetRule_id_or_at2(), *this).second;
            const TString& typeId = Id(node.GetRule_object_type_ref6().GetRule_an_id_or_type1(), *this);
            std::map<TString, TDeferredAtom> kv;
            if (node.HasBlock8()) {
                if (!ParseObjectFeatures(kv, node.GetBlock8().GetRule_create_object_features1().GetRule_object_features2())) {
                    return false;
                }
            }

            AddStatementToBlocks(blocks, BuildUpsertObjectOperation(Ctx_.Pos(), objectId, typeId, std::move(kv), context));
            break;
        }
        case TRule_sql_stmt_core::kAltSqlStmtCore42: {
            // create_view_stmt: CREATE VIEW (IF NOT EXISTS)? name (WITH (k = v, ...))? AS select_stmt;
            auto& node = core.GetAlt_sql_stmt_core42().GetRule_create_view_stmt1();
            TObjectOperatorContext context(Ctx_.Scoped);
            if (node.GetRule_object_ref4().HasBlock1()) {
                if (!ClusterExpr(node.GetRule_object_ref4().GetBlock1().GetRule_cluster_expr1(),
                                 false,
                                 context.ServiceId,
                                 context.Cluster)) {
                    return false;
                }
            }

            const bool existingOk = node.HasBlock3();

            std::map<TString, TDeferredAtom> features;
            if (node.HasBlock5()) {
                if (!ParseObjectFeatures(features, node.GetBlock5().GetRule_create_object_features1().GetRule_object_features2())) {
                    return false;
                }
            }
            if (!ParseViewQuery(features, node.GetRule_select_stmt7())) {
                return false;
            }

            const TString objectId = Id(node.GetRule_object_ref4().GetRule_id_or_at2(), *this).second;
            constexpr const char* TypeId = "VIEW";
            AddStatementToBlocks(blocks,
                                 BuildCreateObjectOperation(Ctx_.Pos(),
                                                            BuildTablePath(Ctx_.GetPrefixPath(context.ServiceId, context.Cluster), objectId),
                                                            TypeId,
                                                            existingOk,
                                                            false,
                                                            std::move(features),
                                                            context));
            break;
        }
        case TRule_sql_stmt_core::kAltSqlStmtCore43: {
            // drop_view_stmt: DROP VIEW (IF EXISTS)? name;
            auto& node = core.GetAlt_sql_stmt_core43().GetRule_drop_view_stmt1();
            TObjectOperatorContext context(Ctx_.Scoped);
            if (node.GetRule_object_ref4().HasBlock1()) {
                if (!ClusterExpr(node.GetRule_object_ref4().GetBlock1().GetRule_cluster_expr1(),
                                 false,
                                 context.ServiceId,
                                 context.Cluster)) {
                    return false;
                }
            }

            const bool missingOk = node.HasBlock3();

            const TString objectId = Id(node.GetRule_object_ref4().GetRule_id_or_at2(), *this).second;
            constexpr const char* TypeId = "VIEW";
            AddStatementToBlocks(blocks,
                                 BuildDropObjectOperation(Ctx_.Pos(),
                                                          BuildTablePath(Ctx_.GetPrefixPath(context.ServiceId, context.Cluster), objectId),
                                                          TypeId,
                                                          missingOk,
                                                          {},
                                                          context));
            break;
        }
        case TRule_sql_stmt_core::kAltSqlStmtCore44: {
            // alter_replication_stmt: ALTER ASYNC REPLICATION
            auto& node = core.GetAlt_sql_stmt_core44().GetRule_alter_replication_stmt1();
            TObjectOperatorContext context(Ctx_.Scoped);
            if (node.GetRule_object_ref4().HasBlock1()) {
                const auto& cluster = node.GetRule_object_ref4().GetBlock1().GetRule_cluster_expr1();
                if (!ClusterExpr(cluster, false, context.ServiceId, context.Cluster)) {
                    return false;
                }
            }

            std::map<TString, TNodePtr> settings;
            TSqlExpression expr(Ctx_, Mode_);
            if (!AsyncReplicationAlterAction(settings, node.GetRule_alter_replication_action5(), expr)) {
                return false;
            }
            for (auto& block : node.GetBlock6()) {
                if (!AsyncReplicationAlterAction(settings, block.GetRule_alter_replication_action2(), expr)) {
                    return false;
                }
            }

            const TString id = Id(node.GetRule_object_ref4().GetRule_id_or_at2(), *this).second;
            AddStatementToBlocks(blocks, BuildAlterAsyncReplication(Ctx_.Pos(),
                BuildTablePath(Ctx_.GetPrefixPath(context.ServiceId, context.Cluster), id),
                std::move(settings), context));
            break;
        }
        case TRule_sql_stmt_core::kAltSqlStmtCore45: {
            // create_resource_pool_stmt: CREATE RESOURCE POOL name WITH (k=v,...);
            auto& node = core.GetAlt_sql_stmt_core45().GetRule_create_resource_pool_stmt1();
            TObjectOperatorContext context(Ctx_.Scoped);
            if (node.GetRule_object_ref4().HasBlock1()) {
                if (!ClusterExpr(node.GetRule_object_ref4().GetBlock1().GetRule_cluster_expr1(),
                    false, context.ServiceId, context.Cluster)) {
                    return false;
                }
            }

            const TString& objectId = Id(node.GetRule_object_ref4().GetRule_id_or_at2(), *this).second;
            std::map<TString, TDeferredAtom> kv;
            if (!ParseResourcePoolSettings(kv, node.GetRule_with_table_settings5())) {
                return false;
            }

            AddStatementToBlocks(blocks, BuildCreateObjectOperation(Ctx_.Pos(), objectId, "RESOURCE_POOL", false, false, std::move(kv), context));
            break;
        }
        case TRule_sql_stmt_core::kAltSqlStmtCore46: {
            // alter_resource_pool_stmt: ALTER RESOURCE POOL object_ref alter_resource_pool_action (COMMA alter_external_data_source_action)*
            Ctx_.BodyPart();
            const auto& node = core.GetAlt_sql_stmt_core46().GetRule_alter_resource_pool_stmt1();
            TObjectOperatorContext context(Ctx_.Scoped);
            if (node.GetRule_object_ref4().HasBlock1()) {
                if (!ClusterExpr(node.GetRule_object_ref4().GetBlock1().GetRule_cluster_expr1(),
                    false, context.ServiceId, context.Cluster)) {
                    return false;
                }
            }

            const TString& objectId = Id(node.GetRule_object_ref4().GetRule_id_or_at2(), *this).second;
            std::map<TString, TDeferredAtom> kv;
            std::set<TString> toReset;
            if (!ParseResourcePoolSettings(kv, toReset, node.GetRule_alter_resource_pool_action5())) {
                return false;
            }

            for (const auto& action : node.GetBlock6()) {
                if (!ParseResourcePoolSettings(kv, toReset, action.GetRule_alter_resource_pool_action2())) {
                    return false;
                }
            }

            AddStatementToBlocks(blocks, BuildAlterObjectOperation(Ctx_.Pos(), objectId, "RESOURCE_POOL", std::move(kv), std::move(toReset), context));
            break;
        }
        case TRule_sql_stmt_core::kAltSqlStmtCore47: {
            // drop_resource_pool_stmt: DROP RESOURCE POOL name;
            auto& node = core.GetAlt_sql_stmt_core47().GetRule_drop_resource_pool_stmt1();
            TObjectOperatorContext context(Ctx_.Scoped);
            if (node.GetRule_object_ref4().HasBlock1()) {
                if (!ClusterExpr(node.GetRule_object_ref4().GetBlock1().GetRule_cluster_expr1(),
                    false, context.ServiceId, context.Cluster)) {
                    return false;
                }
            }

            const TString& objectId = Id(node.GetRule_object_ref4().GetRule_id_or_at2(), *this).second;
            AddStatementToBlocks(blocks, BuildDropObjectOperation(Ctx_.Pos(), objectId, "RESOURCE_POOL", false, {}, context));
            break;
        }
        case TRule_sql_stmt_core::kAltSqlStmtCore48: {
            // create_backup_collection_stmt: CREATE BACKUP COLLECTION name WITH (k=v,...);
            auto& node = core.GetAlt_sql_stmt_core48().GetRule_create_backup_collection_stmt1();
            TObjectOperatorContext context(Ctx_.Scoped);
            if (node.GetRule_backup_collection2().GetRule_object_ref3().HasBlock1()) {
                if (!ClusterExpr(node.GetRule_backup_collection2().GetRule_object_ref3().GetBlock1().GetRule_cluster_expr1(),
                                 false,
                                 context.ServiceId,
                                 context.Cluster)) {
                    return false;
                }
            }

            std::map<TString, TDeferredAtom> kv;
            if (!ParseBackupCollectionSettings(kv, node.GetRule_backup_collection_settings6())) {
                 return false;
            }

            bool database = false;
            TVector<TDeferredAtom> tables;
            if (node.HasBlock3()) {
                 database = node.GetBlock3().GetRule_create_backup_collection_entries1().has_alt_create_backup_collection_entries1();
                 if (node.GetBlock3().GetRule_create_backup_collection_entries1().has_alt_create_backup_collection_entries2()) {
                     if (!ParseBackupCollectionTables(
                             tables,
                             node
                                 .GetBlock3()
                                 .GetRule_create_backup_collection_entries1()
                                 .alt_create_backup_collection_entries2()
                                 .GetRule_create_backup_collection_entries_many1()
                                 .GetRule_table_list2()))
                     {
                         return false;
                     }
                 }
            }

            const TString& objectId = Id(node.GetRule_backup_collection2().GetRule_object_ref3().GetRule_id_or_at2(), *this).second;
            AddStatementToBlocks(blocks,
                                 BuildCreateBackupCollection(Ctx_.Pos(),
                                                             TString(Ctx_.GetPrefixPath(context.ServiceId, context.Cluster)),
                                                             objectId,
                                                             TCreateBackupCollectionParameters {
                                                                .Settings = std::move(kv),
                                                                .Database = database,
                                                                .Tables = tables,
                                                                .ExistingOk = false,
                                                             },
                                                             context));
            break;
        }
        case TRule_sql_stmt_core::kAltSqlStmtCore49: {
            // alter_backup_collection_stmt: ALTER BACKUP COLLECTION name alter_backup_collection_action (COMMA alter_backup_collection_action)*;
            auto& node = core.GetAlt_sql_stmt_core49().GetRule_alter_backup_collection_stmt1();
            TObjectOperatorContext context(Ctx_.Scoped);
            if (node.GetRule_backup_collection2().GetRule_object_ref3().HasBlock1()) {
                if (!ClusterExpr(node.GetRule_backup_collection2().GetRule_object_ref3().GetBlock1().GetRule_cluster_expr1(),
                                 false,
                                 context.ServiceId,
                                 context.Cluster)) {
                    return false;
                }
            }

            std::map<TString, TDeferredAtom> kv;
            std::set<TString> toReset;

            bool addDatabase = false;
            bool dropDatabase = false;
            TVector<TDeferredAtom> addTables;
            TVector<TDeferredAtom> removeTables;

            switch (node.GetBlock3().Alt_case()) {
            case TRule_alter_backup_collection_stmt_TBlock3::kAlt1: {
                if (!ParseBackupCollectionSettings(kv, toReset, node.GetBlock3().GetAlt1().GetRule_alter_backup_collection_actions1())) {
                    return false;
                }
                break;
            }
            case TRule_alter_backup_collection_stmt_TBlock3::kAlt2: {
                if (!ParseBackupCollectionEntries(
                        addDatabase,
                        dropDatabase,
                        addTables,
                        removeTables,
                        node.GetBlock3().GetAlt2().GetRule_alter_backup_collection_entries1()))
                {
                    return false;
                }
                break;
            }
            case TRule_alter_backup_collection_stmt_TBlock3::ALT_NOT_SET: {} // do nothing
            }

            auto database = addDatabase ?
                            TAlterBackupCollectionParameters::EDatabase::Add :
                            dropDatabase ?
                            TAlterBackupCollectionParameters::EDatabase::Drop :
                            TAlterBackupCollectionParameters::EDatabase::Unchanged;

            const TString& objectId = Id(node.GetRule_backup_collection2().GetRule_object_ref3().GetRule_id_or_at2(), *this).second;
            AddStatementToBlocks(blocks,
                                 BuildAlterBackupCollection(Ctx_.Pos(),
                                                            TString(Ctx_.GetPrefixPath(context.ServiceId, context.Cluster)),
                                                            objectId,
                                                            TAlterBackupCollectionParameters {
                                                                .Settings = std::move(kv),
                                                                .SettingsToReset = std::move(toReset),
                                                                .Database = database,
                                                                .TablesToAdd = addTables,
                                                                .TablesToDrop = removeTables,
                                                                .MissingOk = false,
                                                            },
                                                            context));
            break;
        }
        case TRule_sql_stmt_core::kAltSqlStmtCore50: {
            // drop_backup_collection_stmt: DROP BACKUP COLLECTION name;
            auto& node = core.GetAlt_sql_stmt_core50().GetRule_drop_backup_collection_stmt1();
            TObjectOperatorContext context(Ctx_.Scoped);
            if (node.GetRule_backup_collection2().GetRule_object_ref3().HasBlock1()) {
                if (!ClusterExpr(node.GetRule_backup_collection2().GetRule_object_ref3().GetBlock1().GetRule_cluster_expr1(),
                                 false,
                                 context.ServiceId,
                                 context.Cluster)) {
                    return false;
                }
            }

            const TString& objectId = Id(node.GetRule_backup_collection2().GetRule_object_ref3().GetRule_id_or_at2(), *this).second;
            AddStatementToBlocks(blocks,
                                 BuildDropBackupCollection(Ctx_.Pos(),
                                                           TString(Ctx_.GetPrefixPath(context.ServiceId, context.Cluster)),
                                                           objectId,
                                                           TDropBackupCollectionParameters {
                                                               .MissingOk = false,
                                                           },
                                                           context));
            break;
        }
        case TRule_sql_stmt_core::kAltSqlStmtCore51: {
            // analyze_stmt: ANALYZE table_ref
            Ctx_.BodyPart();
            const auto& rule = core.GetAlt_sql_stmt_core51().GetRule_analyze_stmt1();

            if (!rule.GetRule_analyze_table_list2().GetBlock2().empty()) {
                Error() << "ANALYZE with multitables hasn't been implemented yet";
                return false;
            }
            auto analyzeTable = rule.GetRule_analyze_table_list2().GetRule_analyze_table1();

            TVector<TString> columns;
            if (analyzeTable.HasBlock2()) {
                auto columnsNode =
                    analyzeTable.GetBlock2().GetRule_column_list2();

                if (columnsNode.HasRule_column_name1()) {
                    columns.push_back(Id(columnsNode.GetRule_column_name1().GetRule_an_id2(), *this));
                    for (const auto& columnNode: columnsNode.GetBlock2()) {
                        columns.push_back(Id(columnNode.GetRule_column_name2().GetRule_an_id2(), *this));
                    }
                }
            }

            TTableRef tr;
            if (!SimpleTableRefImpl(rule.GetRule_analyze_table_list2().GetRule_analyze_table1().GetRule_simple_table_ref1(), tr)) {
                return false;
            }

            auto params = TAnalyzeParams{.Table = std::make_shared<TTableRef>(tr), .Columns = std::move(columns)};
            AddStatementToBlocks(blocks, BuildAnalyze(Ctx_.Pos(), tr.Service, tr.Cluster, params, Ctx_.Scoped));
            break;
        }
        case TRule_sql_stmt_core::kAltSqlStmtCore52: {
            // create_resource_pool_classifier_stmt: CREATE RESOURCE POOL CLASSIFIER name WITH (k=v,...);
            auto& node = core.GetAlt_sql_stmt_core52().GetRule_create_resource_pool_classifier_stmt1();
            TObjectOperatorContext context(Ctx_.Scoped);
            if (node.GetRule_object_ref5().HasBlock1()) {
                if (!ClusterExpr(node.GetRule_object_ref5().GetBlock1().GetRule_cluster_expr1(),
                    false, context.ServiceId, context.Cluster)) {
                    return false;
                }
            }

            const TString& objectId = Id(node.GetRule_object_ref5().GetRule_id_or_at2(), *this).second;
            std::map<TString, TDeferredAtom> kv;
            if (!ParseResourcePoolClassifierSettings(kv, node.GetRule_with_table_settings6())) {
                return false;
            }

            AddStatementToBlocks(blocks, BuildCreateObjectOperation(Ctx_.Pos(), objectId, "RESOURCE_POOL_CLASSIFIER", false, false, std::move(kv), context));
            break;
        }
        case TRule_sql_stmt_core::kAltSqlStmtCore53: {
            // alter_resource_pool_classifier_stmt: ALTER RESOURCE POOL CLASSIFIER object_ref alter_resource_pool_classifier_action (COMMA alter_resource_pool_classifier_action)*
            Ctx_.BodyPart();
            const auto& node = core.GetAlt_sql_stmt_core53().GetRule_alter_resource_pool_classifier_stmt1();
            TObjectOperatorContext context(Ctx_.Scoped);
            if (node.GetRule_object_ref5().HasBlock1()) {
                if (!ClusterExpr(node.GetRule_object_ref5().GetBlock1().GetRule_cluster_expr1(),
                    false, context.ServiceId, context.Cluster)) {
                    return false;
                }
            }

            const TString& objectId = Id(node.GetRule_object_ref5().GetRule_id_or_at2(), *this).second;
            std::map<TString, TDeferredAtom> kv;
            std::set<TString> toReset;
            if (!ParseResourcePoolClassifierSettings(kv, toReset, node.GetRule_alter_resource_pool_classifier_action6())) {
                return false;
            }

            for (const auto& action : node.GetBlock7()) {
                if (!ParseResourcePoolClassifierSettings(kv, toReset, action.GetRule_alter_resource_pool_classifier_action2())) {
                    return false;
                }
            }

            AddStatementToBlocks(blocks, BuildAlterObjectOperation(Ctx_.Pos(), objectId, "RESOURCE_POOL_CLASSIFIER", std::move(kv), std::move(toReset), context));
            break;
        }
        case TRule_sql_stmt_core::kAltSqlStmtCore54: {
            // drop_resource_pool_classifier_stmt: DROP RESOURCE POOL CLASSIFIER name;
            auto& node = core.GetAlt_sql_stmt_core54().GetRule_drop_resource_pool_classifier_stmt1();
            TObjectOperatorContext context(Ctx_.Scoped);
            if (node.GetRule_object_ref5().HasBlock1()) {
                if (!ClusterExpr(node.GetRule_object_ref5().GetBlock1().GetRule_cluster_expr1(),
                    false, context.ServiceId, context.Cluster)) {
                    return false;
                }
            }

            const TString& objectId = Id(node.GetRule_object_ref5().GetRule_id_or_at2(), *this).second;
            AddStatementToBlocks(blocks, BuildDropObjectOperation(Ctx_.Pos(), objectId, "RESOURCE_POOL_CLASSIFIER", false, {}, context));
            break;
        }
        case TRule_sql_stmt_core::kAltSqlStmtCore55: {
            // backup_stmt: BACKUP object_ref (INCREMENTAL)?;
            auto& node = core.GetAlt_sql_stmt_core55().GetRule_backup_stmt1();
            TObjectOperatorContext context(Ctx_.Scoped);
            if (node.GetRule_object_ref2().HasBlock1()) {
                if (!ClusterExpr(node.GetRule_object_ref2().GetBlock1().GetRule_cluster_expr1(),
                    false, context.ServiceId, context.Cluster)) {
                    return false;
                }
            }

            bool incremental = node.HasBlock3();

            const TString& objectId = Id(node.GetRule_object_ref2().GetRule_id_or_at2(), *this).second;
            AddStatementToBlocks(blocks,
                                 BuildBackup(
                                     Ctx_.Pos(),
                                     TString(Ctx_.GetPrefixPath(context.ServiceId, context.Cluster)),
                                     objectId,
                                     TBackupParameters{
                                         .Incremental = incremental,
                                     },
                                     context));
            break;
        }
        case TRule_sql_stmt_core::kAltSqlStmtCore56: {
            // restore_stmt: RESTORE object_ref (AT STRING_VALUE)?;
            auto& node = core.GetAlt_sql_stmt_core56().GetRule_restore_stmt1();
            TObjectOperatorContext context(Ctx_.Scoped);
            if (node.GetRule_object_ref2().HasBlock1()) {
                if (!ClusterExpr(node.GetRule_object_ref2().GetBlock1().GetRule_cluster_expr1(),
                    false, context.ServiceId, context.Cluster)) {
                    return false;
                }
            }

            TString at;
            if (node.HasBlock3()) {
                const TString stringValue = Ctx_.Token(node.GetBlock3().GetToken2());
                const auto unescaped = StringContent(Ctx_, Ctx_.Pos(), stringValue);
                if (!unescaped) {
                    return false;
                }
                at = unescaped->Content;
            }

            const TString& objectId = Id(node.GetRule_object_ref2().GetRule_id_or_at2(), *this).second;
            AddStatementToBlocks(blocks,
                                 BuildRestore(
                                     Ctx_.Pos(),
                                     TString(Ctx_.GetPrefixPath(context.ServiceId, context.Cluster)),
                                     objectId,
                                     TRestoreParameters{
                                         .At = at,
                                     },
                                     context));
            break;
        }
        case TRule_sql_stmt_core::kAltSqlStmtCore57: {
            // alter_sequence_stmt: ALTER SEQUENCE (IF EXISTS)? object_ref alter_sequence_action (COMMA alter_sequence_action)*;
            Ctx_.BodyPart();
            auto& node = core.GetAlt_sql_stmt_core57().GetRule_alter_sequence_stmt1();

            Ctx_.Token(node.GetToken1());
            const TPosition pos = Ctx_.Pos();

            TString service = Ctx_.Scoped->CurrService;
            TDeferredAtom cluster = Ctx_.Scoped->CurrCluster;
            if (cluster.Empty()) {
                Error() << "USE statement is missing - no default cluster is selected";
                return false;
            }
            TObjectOperatorContext context(Ctx_.Scoped);

            if (node.GetRule_object_ref4().HasBlock1()) {
                if (!ClusterExpr(node.GetRule_object_ref4().GetBlock1().GetRule_cluster_expr1(),
                    false, context.ServiceId, context.Cluster)) {
                    return false;
                }
            }

            const TString id = Id(node.GetRule_object_ref4().GetRule_id_or_at2(), *this).second;

            TSequenceParameters params;

            if (node.HasBlock3()) { // IF EXISTS
                params.MissingOk = true;
                Y_DEBUG_ABORT_UNLESS(
                    IS_TOKEN(Ctx_.Settings.Antlr4Parser, node.GetBlock3().GetToken1().GetId(), IF) &&
                    IS_TOKEN(Ctx_.Settings.Antlr4Parser, node.GetBlock3().GetToken2().GetId(), EXISTS)
                );
            }

            for (const auto& block : node.GetBlock5()) {
                if (!AlterSequenceAction(block.GetRule_alter_sequence_action1(), params)) {
                    return false;
                }
            }

            AddStatementToBlocks(blocks, BuildAlterSequence(pos, service, cluster, id, params, Ctx_.Scoped));
            break;
        }
       case TRule_sql_stmt_core::kAltSqlStmtCore58: {
            // create_transfer_stmt: CREATE TRANSFER

            auto& node = core.GetAlt_sql_stmt_core58().GetRule_create_transfer_stmt1();
            TObjectOperatorContext context(Ctx_.Scoped);
            if (node.GetRule_object_ref3().HasBlock1()) {
                const auto& cluster = node.GetRule_object_ref3().GetBlock1().GetRule_cluster_expr1();
                if (!ClusterExpr(cluster, false, context.ServiceId, context.Cluster)) {
                    return false;
                }
            }

            auto prefixPath = Ctx_.GetPrefixPath(context.ServiceId, context.Cluster);

            std::map<TString, TNodePtr> settings;
            TSqlExpression expr(Ctx_, Mode_);
            if (!TransferSettings(settings, node.GetRule_transfer_settings11(), expr, true)) {
                return false;
            }

            const TString id = Id(node.GetRule_object_ref3().GetRule_id_or_at2(), *this).second;
            const TString source = Id(node.GetRule_object_ref5().GetRule_id_or_at2(), *this).second;
            const TString target = Id(node.GetRule_object_ref7().GetRule_id_or_at2(), *this).second;
            TString transformLambda;
            if (node.GetBlock8().HasRule_lambda_or_parameter2()) {
                if (!ParseTransferLambda(transformLambda, node.GetBlock8().GetRule_lambda_or_parameter2())) {
                    return false;
                }
            }

            AddStatementToBlocks(blocks, BuildCreateTransfer(Ctx_.Pos(), BuildTablePath(prefixPath, id),
                std::move(source), std::move(target), std::move(transformLambda), std::move(settings), context));
            break;
        }
        case TRule_sql_stmt_core::kAltSqlStmtCore59: {
            // alter_transfer_stmt: ALTER TRANSFER
            auto& node = core.GetAlt_sql_stmt_core59().GetRule_alter_transfer_stmt1();
            TObjectOperatorContext context(Ctx_.Scoped);
            if (node.GetRule_object_ref3().HasBlock1()) {
                const auto& cluster = node.GetRule_object_ref3().GetBlock1().GetRule_cluster_expr1();
                if (!ClusterExpr(cluster, false, context.ServiceId, context.Cluster)) {
                    return false;
                }
            }

            std::map<TString, TNodePtr> settings;
            std::optional<TString> transformLambda;
            TSqlExpression expr(Ctx_, Mode_);

            auto transferAlterAction = [&](std::optional<TString>& transformLambda, const TRule_alter_transfer_action& in)
            {
                if (in.HasAlt_alter_transfer_action1()) {
                    return TransferSettings(settings, in.GetAlt_alter_transfer_action1().GetRule_alter_transfer_set_setting1().GetRule_transfer_settings3(), expr, false);
                } else if (in.HasAlt_alter_transfer_action2()) {
                    TString lb;
                    if (!ParseTransferLambda(lb, in.GetAlt_alter_transfer_action2().GetRule_alter_transfer_set_using1().GetRule_lambda_or_parameter3())) {
                        return false;
                    }
                    transformLambda = lb;
                    return true;
                }

                return false;
            };

            if (!transferAlterAction(transformLambda, node.GetRule_alter_transfer_action4())) {
                return false;
            }
            for (auto& block : node.GetBlock5()) {
                if (!transferAlterAction(transformLambda, block.GetRule_alter_transfer_action2())) {
                    return false;
                }
            }

            const TString id = Id(node.GetRule_object_ref3().GetRule_id_or_at2(), *this).second;
            AddStatementToBlocks(blocks, BuildAlterTransfer(Ctx_.Pos(),
                BuildTablePath(Ctx_.GetPrefixPath(context.ServiceId, context.Cluster), id),
                std::move(transformLambda), std::move(settings), context));
            break;
        }
        case TRule_sql_stmt_core::kAltSqlStmtCore60: {
            // drop_transfer_stmt: DROP TRANSFER
            auto& node = core.GetAlt_sql_stmt_core60().GetRule_drop_transfer_stmt1();
            TObjectOperatorContext context(Ctx_.Scoped);
            if (node.GetRule_object_ref3().HasBlock1()) {
                const auto& cluster = node.GetRule_object_ref3().GetBlock1().GetRule_cluster_expr1();
                if (!ClusterExpr(cluster, false, context.ServiceId, context.Cluster)) {
                    return false;
                }
            }

            const TString id = Id(node.GetRule_object_ref3().GetRule_id_or_at2(), *this).second;
            AddStatementToBlocks(blocks, BuildDropTransfer(Ctx_.Pos(),
                BuildTablePath(Ctx_.GetPrefixPath(context.ServiceId, context.Cluster), id),
                node.HasBlock4(), context));
            break;
        }
        case TRule_sql_stmt_core::kAltSqlStmtCore61: {
            // alter_database_stmt: ALTER DATABASE an_id_schema alter_database_action
            const auto& node = core.GetAlt_sql_stmt_core61().GetRule_alter_database_stmt1();
            const auto& action = node.GetRule_alter_database_action4();

            TAlterDatabaseParameters params;
<<<<<<< HEAD
            params.DbPath = TDeferredAtom(Ctx.Pos(), Id(node.GetRule_an_id_schema3(), *this));
=======
            params.DbPath = TDeferredAtom(Ctx_.Pos(), Id(node.GetRule_an_id_schema3(), *this));
>>>>>>> 832cd121

            switch (action.GetAltCase()) {
                case TRule_alter_database_action::kAltAlterDatabaseAction1: {
                    // OWNER TO role_name
                    const auto& ownerAction = action.GetAlt_alter_database_action1();
                    TDeferredAtom roleName;
                    {
                        bool allowSystemRoles = true;
                        if (!RoleNameClause(ownerAction.GetRule_role_name3(), roleName, allowSystemRoles)) {
                            return false;
                        }
                    }
                    params.Owner = roleName;
                    break;
                }
                case TRule_alter_database_action::kAltAlterDatabaseAction2: {
                    // SET ( database_settings )
                    const auto& settings = action.GetAlt_alter_database_action2().GetRule_set_database_settings1().GetRule_database_settings3();
                    if (!ParseDatabaseSettings(settings, params.DatabaseSettings)) {
                        return false;
                    }
                    break;
                }
                case TRule_alter_database_action::ALT_NOT_SET:
                    AltNotImplemented("alter_database_action", action);
                    return false;
            }

<<<<<<< HEAD
            const TPosition pos = Ctx.Pos();
            TString service = Ctx.Scoped->CurrService;
            TDeferredAtom cluster = Ctx.Scoped->CurrCluster;

            auto stmt = BuildAlterDatabase(pos, service, cluster, params, Ctx.Scoped);
=======
            const TPosition pos = Ctx_.Pos();
            TString service = Ctx_.Scoped->CurrService;
            TDeferredAtom cluster = Ctx_.Scoped->CurrCluster;

            auto stmt = BuildAlterDatabase(pos, service, cluster, params, Ctx_.Scoped);
>>>>>>> 832cd121
            AddStatementToBlocks(blocks, stmt);
            break;
        }
        case TRule_sql_stmt_core::kAltSqlStmtCore62: {
            // show_create_table_stmt: SHOW CREATE (TABLE | VIEW) table_ref
            Ctx_.BodyPart();
            const auto& rule = core.GetAlt_sql_stmt_core62().GetRule_show_create_table_stmt1();

            TTableRef tr;
            if (!SimpleTableRefImpl(rule.GetRule_simple_table_ref4(), tr)) {
                return false;
            }
            TString type;
            if (auto typeToken = to_lower(rule.GetToken3().GetValue()); typeToken == "table") {
                type = "showCreateTable";
            } else if (typeToken == "view") {
                type = "showCreateView";
            } else {
                YQL_ENSURE(false, "Unsupported SHOW CREATE statement type: " << typeToken);
            }

            AddStatementToBlocks(blocks, BuildShowCreate(Ctx_.Pos(), tr, type, Ctx_.Scoped));
            break;
        }
        case TRule_sql_stmt_core::ALT_NOT_SET:
            Ctx_.IncrementMonCounter("sql_errors", "UnknownStatement" + internalStatementName);
            AltNotImplemented("sql_stmt_core", core);
            return false;
    }

    Ctx_.IncrementMonCounter("sql_features", internalStatementName);
    return !Ctx_.HasPendingErrors;
}

bool TSqlQuery::DeclareStatement(const TRule_declare_stmt& stmt) {
    TNodePtr defaultValue;
    if (stmt.HasBlock5()) {
        TSqlExpression sqlExpr(Ctx_, Mode_);
        auto exprOrId = sqlExpr.LiteralExpr(stmt.GetBlock5().GetRule_literal_value2());
        if (!exprOrId) {
            return false;
        }
        if (!exprOrId->Expr) {
            Ctx_.Error() << "Identifier is not expected here";
            return false;
        }
        defaultValue = exprOrId->Expr;
    }
    if (defaultValue) {
        Error() << "DEFAULT value not supported yet";
        return false;
    }
    if (!Ctx_.IsParseHeading()) {
        Error() << "DECLARE statement should be in beginning of query, but it's possible to use PRAGMA or USE before it";
        return false;
    }

    TString varName;
    if (!NamedNodeImpl(stmt.GetRule_bind_parameter2(), varName, *this)) {
        return false;
    }
    const auto varPos = Ctx_.Pos();
    const auto typeNode = TypeNode(stmt.GetRule_type_name4());
    if (!typeNode) {
        return false;
    }
    if (IsAnonymousName(varName)) {
        Ctx_.Error(varPos) << "Can not use anonymous name '" << varName << "' in DECLARE statement";
        return false;
    }

    if (Ctx_.IsAlreadyDeclared(varName)) {
        Ctx_.Warning(varPos, TIssuesIds::YQL_DUPLICATE_DECLARE) << "Duplicate declaration of '" << varName << "' will be ignored";
    } else {
        PushNamedAtom(varPos, varName);
        Ctx_.DeclareVariable(varName, varPos, typeNode);
    }
    return true;
}

bool TSqlQuery::ExportStatement(const TRule_export_stmt& stmt) {
    if ((!Ctx_.Settings.AlwaysAllowExports && Mode_ != NSQLTranslation::ESqlMode::LIBRARY) || !TopLevel_) {
        Error() << "EXPORT statement should be used only in a library on the top level";
        return false;
    }

    TVector<TSymbolNameWithPos> bindNames;
    if (!BindList(stmt.GetRule_bind_parameter_list2(), bindNames)) {
        return false;
    }

    for (auto& bindName : bindNames) {
        if (!Ctx_.AddExport(bindName.Pos, bindName.Name)) {
            return false;
        }
    }
    return true;
}

bool TSqlQuery::AlterTableAction(const TRule_alter_table_action& node, TAlterTableParameters& params) {
    if (params.RenameTo) {
        // rename action is followed by some other actions
        Error() << "RENAME TO can not be used together with another table action";
        return false;
    }

    switch (node.Alt_case()) {
    case TRule_alter_table_action::kAltAlterTableAction1: {
        // ADD COLUMN
        const auto& addRule = node.GetAlt_alter_table_action1().GetRule_alter_table_add_column1();
        if (!AlterTableAddColumn(addRule, params)) {
            return false;
        }
        break;
    }
    case TRule_alter_table_action::kAltAlterTableAction2: {
        // DROP COLUMN
        const auto& dropRule = node.GetAlt_alter_table_action2().GetRule_alter_table_drop_column1();
        if (!AlterTableDropColumn(dropRule, params)) {
            return false;
        }
        break;
    }
    case TRule_alter_table_action::kAltAlterTableAction3: {
        // ALTER COLUMN
        const auto& alterRule = node.GetAlt_alter_table_action3().GetRule_alter_table_alter_column1();
        if (!AlterTableAlterColumn(alterRule, params)) {
            return false;
        }
        break;
    }
    case TRule_alter_table_action::kAltAlterTableAction4: {
        // ADD FAMILY
        const auto& familyEntry = node.GetAlt_alter_table_action4().GetRule_alter_table_add_column_family1()
            .GetRule_family_entry2();
        if (!AlterTableAddFamily(familyEntry, params)) {
            return false;
        }
        break;
    }
    case TRule_alter_table_action::kAltAlterTableAction5: {
        // ALTER FAMILY
        const auto& alterRule = node.GetAlt_alter_table_action5().GetRule_alter_table_alter_column_family1();
        if (!AlterTableAlterFamily(alterRule, params)) {
            return false;
        }
        break;
    }
    case TRule_alter_table_action::kAltAlterTableAction6: {
        // SET (uncompat)
        const auto& setRule = node.GetAlt_alter_table_action6().GetRule_alter_table_set_table_setting_uncompat1();
        if (!AlterTableSetTableSetting(setRule, params.TableSettings, params.TableType)) {
            return false;
        }
        break;
    }
    case TRule_alter_table_action::kAltAlterTableAction7: {
        // SET (compat)
        const auto& setRule = node.GetAlt_alter_table_action7().GetRule_alter_table_set_table_setting_compat1();
        if (!AlterTableSetTableSetting(setRule, params.TableSettings, params.TableType)) {
            return false;
        }
        break;
    }
    case TRule_alter_table_action::kAltAlterTableAction8: {
        // RESET
        const auto& setRule = node.GetAlt_alter_table_action8().GetRule_alter_table_reset_table_setting1();
        if (!AlterTableResetTableSetting(setRule, params.TableSettings, params.TableType)) {
            return false;
        }
        break;
    }
    case TRule_alter_table_action::kAltAlterTableAction9: {
        // ADD INDEX
        const auto& addIndex = node.GetAlt_alter_table_action9().GetRule_alter_table_add_index1();
        if (!AlterTableAddIndex(addIndex, params)) {
            return false;
        }
        break;
    }
    case TRule_alter_table_action::kAltAlterTableAction10: {
        // DROP INDEX
        const auto& dropIndex = node.GetAlt_alter_table_action10().GetRule_alter_table_drop_index1();
        AlterTableDropIndex(dropIndex, params);
        break;
    }
    case TRule_alter_table_action::kAltAlterTableAction11: {
        // RENAME TO
        if (!params.IsEmpty()) {
            // rename action follows some other actions
            Error() << "RENAME TO can not be used together with another table action";
            return false;
        }

        const auto& renameTo = node.GetAlt_alter_table_action11().GetRule_alter_table_rename_to1();
        AlterTableRenameTo(renameTo, params);
        break;
    }
    case TRule_alter_table_action::kAltAlterTableAction12: {
        // ADD CHANGEFEED
        const auto& rule = node.GetAlt_alter_table_action12().GetRule_alter_table_add_changefeed1();
        if (!AlterTableAddChangefeed(rule, params)) {
            return false;
        }
        break;
    }
    case TRule_alter_table_action::kAltAlterTableAction13: {
        // ALTER CHANGEFEED
        const auto& rule = node.GetAlt_alter_table_action13().GetRule_alter_table_alter_changefeed1();
        if (!AlterTableAlterChangefeed(rule, params)) {
            return false;
        }
        break;
    }
    case TRule_alter_table_action::kAltAlterTableAction14: {
        // DROP CHANGEFEED
        const auto& rule = node.GetAlt_alter_table_action14().GetRule_alter_table_drop_changefeed1();
        AlterTableDropChangefeed(rule, params);
        break;
    }
    case TRule_alter_table_action::kAltAlterTableAction15: {
        // RENAME INDEX TO
        if (!params.IsEmpty()) {
            // rename action follows some other actions
            Error() << "RENAME INDEX TO can not be used together with another table action";
            return false;
        }

        const auto& renameTo = node.GetAlt_alter_table_action15().GetRule_alter_table_rename_index_to1();
        AlterTableRenameIndexTo(renameTo, params);
        break;
    }
    case TRule_alter_table_action::kAltAlterTableAction16: {
        // ALTER INDEX
        const auto& rule = node.GetAlt_alter_table_action16().GetRule_alter_table_alter_index1();
        if (!AlterTableAlterIndex(rule, params)) {
            return false;
        }
        break;
    }
    case TRule_alter_table_action::kAltAlterTableAction17: {
        // ALTER COLUMN id DROP NOT NULL
        const auto& alterRule = node.GetAlt_alter_table_action17().GetRule_alter_table_alter_column_drop_not_null1();

        if (!AlterTableAlterColumnDropNotNull(alterRule, params)) {
            return false;
        }

        break;
    }

    case TRule_alter_table_action::ALT_NOT_SET: {
        AltNotImplemented("alter_table_action", node);
        return false;
    }
    }
    return true;
}

bool TSqlQuery::AlterExternalTableAction(const TRule_alter_external_table_action& node, TAlterTableParameters& params) {
    if (params.RenameTo) {
        // rename action is followed by some other actions
        Error() << "RENAME TO can not be used together with another table action";
        return false;
    }

    switch (node.Alt_case()) {
    case TRule_alter_external_table_action::kAltAlterExternalTableAction1: {
        // ADD COLUMN
        const auto& addRule = node.GetAlt_alter_external_table_action1().GetRule_alter_table_add_column1();
        if (!AlterTableAddColumn(addRule, params)) {
            return false;
        }
        break;
    }
    case TRule_alter_external_table_action::kAltAlterExternalTableAction2: {
        // DROP COLUMN
        const auto& dropRule = node.GetAlt_alter_external_table_action2().GetRule_alter_table_drop_column1();
        if (!AlterTableDropColumn(dropRule, params)) {
            return false;
        }
        break;
    }
    case TRule_alter_external_table_action::kAltAlterExternalTableAction3: {
        // SET (uncompat)
        const auto& setRule = node.GetAlt_alter_external_table_action3().GetRule_alter_table_set_table_setting_uncompat1();
        if (!AlterTableSetTableSetting(setRule, params.TableSettings, params.TableType)) {
            return false;
        }
        break;
    }
    case TRule_alter_external_table_action::kAltAlterExternalTableAction4: {
        // SET (compat)
        const auto& setRule = node.GetAlt_alter_external_table_action4().GetRule_alter_table_set_table_setting_compat1();
        if (!AlterTableSetTableSetting(setRule, params.TableSettings, params.TableType)) {
            return false;
        }
        break;
    }
    case TRule_alter_external_table_action::kAltAlterExternalTableAction5: {
        // RESET
        const auto& setRule = node.GetAlt_alter_external_table_action5().GetRule_alter_table_reset_table_setting1();
        if (!AlterTableResetTableSetting(setRule, params.TableSettings, params.TableType)) {
            return false;
        }
        break;
    }

    case TRule_alter_external_table_action::ALT_NOT_SET:
        AltNotImplemented("alter_external_table_action", node);
        return false;
    }
    return true;
}

bool TSqlQuery::AlterTableAddColumn(const TRule_alter_table_add_column& node, TAlterTableParameters& params) {
    auto columnSchema = ColumnSchemaImpl(node.GetRule_column_schema3());
    if (!columnSchema) {
        return false;
    }
    if (columnSchema->Families.size() > 1) {
        Ctx_.Error() << "Several column families for a single column are not yet supported";
        return false;
    }
    params.AddColumns.push_back(*columnSchema);
    return true;
}

bool TSqlQuery::AlterTableDropColumn(const TRule_alter_table_drop_column& node, TAlterTableParameters& params) {
    TString name = Id(node.GetRule_an_id3(), *this);
    params.DropColumns.push_back(name);
    return true;
}

bool TSqlQuery::AlterTableAlterColumn(const TRule_alter_table_alter_column& node,
        TAlterTableParameters& params)
{
    TString name = Id(node.GetRule_an_id3(), *this);
    const TPosition pos(Context().Pos());
    TVector<TIdentifier> families;
    const auto& familyRelation = node.GetRule_family_relation5();
    families.push_back(IdEx(familyRelation.GetRule_an_id2(), *this));
    params.AlterColumns.emplace_back(pos, name, nullptr, false, families, false, nullptr, TColumnSchema::ETypeOfChange::SetFamily);
    return true;
}

bool TSqlQuery::AlterTableAddFamily(const TRule_family_entry& node, TAlterTableParameters& params) {
    TFamilyEntry family(IdEx(node.GetRule_an_id2(), *this));
    if (!FillFamilySettings(node.GetRule_family_settings3(), family)) {
        return false;
    }
    params.AddColumnFamilies.push_back(family);
    return true;
}

bool TSqlQuery::AlterTableAlterFamily(const TRule_alter_table_alter_column_family& node,
        TAlterTableParameters& params)
{
    TFamilyEntry* entry = nullptr;
    TIdentifier name = IdEx(node.GetRule_an_id3(), *this);
    for (auto& family : params.AlterColumnFamilies) {
        if (family.Name.Name == name.Name) {
            entry = &family;
            break;
        }
    }
    if (!entry) {
        entry = &params.AlterColumnFamilies.emplace_back(name);
    }
    TIdentifier settingName = IdEx(node.GetRule_an_id5(), *this);
    const TRule_family_setting_value& value = node.GetRule_family_setting_value6();
    if (to_lower(settingName.Name) == "data") {
        if (entry->Data) {
            Ctx_.Error() << "Redefinition of 'data' setting for column family '" << name.Name
                << "' in one alter";
            return false;
        }
        if (!StoreString(value, entry->Data, Ctx_)) {
            Ctx_.Error() << to_upper(settingName.Name) << " value should be a string literal";
            return false;
        }
    } else if (to_lower(settingName.Name) == "compression") {
        if (entry->Compression) {
            Ctx_.Error() << "Redefinition of 'compression' setting for column family '" << name.Name
                << "' in one alter";
            return false;
        }
        if (!StoreString(value, entry->Compression, Ctx_)) {
            Ctx_.Error() << to_upper(settingName.Name) << " value should be a string literal";
            return false;
        }
    } else if (to_lower(settingName.Name) == "compression_level") {
        if (entry->CompressionLevel) {
            Ctx_.Error() << "Redefinition of 'compression_level' setting for column family '" << name.Name << "' in one alter";
            return false;
        }
        if (!StoreInt(value, entry->CompressionLevel, Ctx_)) {
            Ctx_.Error() << to_upper(settingName.Name) << " value should be an integer";
            return false;
        }
    } else {
        Ctx_.Error() << "Unknown table setting: " << settingName.Name;
        return false;
    }
    return true;
}

bool TSqlQuery::AlterTableSetTableSetting(
    const TRule_alter_table_set_table_setting_uncompat& node, TTableSettings& tableSettings, ETableType tableType
) {
    return StoreTableSettingsEntry(
        IdEx(node.GetRule_an_id2(), *this),
        node.GetRule_table_setting_value3(),
        tableSettings,
        tableType,
        true
    );
}

bool TSqlQuery::AlterTableSetTableSetting(
    const TRule_alter_table_set_table_setting_compat& node, TTableSettings& tableSettings, ETableType tableType
) {
    const auto storeSetting = [&](const TRule_alter_table_setting_entry& entry) {
        return StoreTableSettingsEntry(
            IdEx(entry.GetRule_an_id1(), *this),
            entry.GetRule_table_setting_value3(),
            tableSettings,
            tableType,
            true
        );
    };

    const auto& firstEntry = node.GetRule_alter_table_setting_entry3();
    if (!storeSetting(firstEntry)) {
        return false;
    }
    for (const auto& block : node.GetBlock4()) {
        const auto& entry = block.GetRule_alter_table_setting_entry2();
        if (!storeSetting(entry)) {
            return false;
        }
    }
    return true;
}

bool TSqlQuery::AlterTableResetTableSetting(
    const TRule_alter_table_reset_table_setting& node, TTableSettings& tableSettings, ETableType tableType
) {
    const auto resetSetting = [&](const TRule_an_id& id) {
        return ResetTableSettingsEntry(IdEx(id, *this), tableSettings, tableType);
    };

    const auto& firstEntry = node.GetRule_an_id3();
    if (!resetSetting(firstEntry)) {
        return false;
    }
    for (const auto& block : node.GetBlock4()) {
        const auto& entry = block.GetRule_an_id2();
        if (!resetSetting(entry)) {
            return false;
        }
    }
    return true;
}

bool TSqlQuery::AlterTableAddIndex(const TRule_alter_table_add_index& node, TAlterTableParameters& params) {
    if (!CreateTableIndex(node.GetRule_table_index2(), params.AddIndexes)) {
        return false;
    }
    return true;
}

void TSqlQuery::AlterTableDropIndex(const TRule_alter_table_drop_index& node, TAlterTableParameters& params) {
    params.DropIndexes.emplace_back(IdEx(node.GetRule_an_id3(), *this));
}

void TSqlQuery::AlterTableRenameTo(const TRule_alter_table_rename_to& node, TAlterTableParameters& params) {
    params.RenameTo = IdEx(node.GetRule_an_id_table3(), *this);
}

void TSqlQuery::AlterTableRenameIndexTo(const TRule_alter_table_rename_index_to& node, TAlterTableParameters& params) {
    auto src = IdEx(node.GetRule_an_id3(), *this);
    auto dst = IdEx(node.GetRule_an_id5(), *this);

    params.RenameIndexTo = std::make_pair(src, dst);
}

bool TSqlQuery::AlterTableAlterIndex(const TRule_alter_table_alter_index& node, TAlterTableParameters& params) {
    const auto indexName = IdEx(node.GetRule_an_id3(), *this);
    params.AlterIndexes.emplace_back(indexName);
    TTableSettings& indexTableSettings = params.AlterIndexes.back().TableSettings;

    const auto& action = node.GetRule_alter_table_alter_index_action4();

    switch (action.Alt_case()) {
    case TRule_alter_table_alter_index_action::kAltAlterTableAlterIndexAction1: {
        // SET setting value
        const auto& rule = action.GetAlt_alter_table_alter_index_action1().GetRule_alter_table_set_table_setting_uncompat1();
        if (!AlterTableSetTableSetting(rule, indexTableSettings, params.TableType)) {
            return false;
        }
        break;
    }
    case TRule_alter_table_alter_index_action::kAltAlterTableAlterIndexAction2: {
        // SET (setting1 = value1, ...)
        const auto& rule = action.GetAlt_alter_table_alter_index_action2().GetRule_alter_table_set_table_setting_compat1();
        if (!AlterTableSetTableSetting(rule, indexTableSettings, params.TableType)) {
            return false;
        }
        break;
    }
    case TRule_alter_table_alter_index_action::kAltAlterTableAlterIndexAction3: {
        // RESET (setting1, ...)
        const auto& rule = action.GetAlt_alter_table_alter_index_action3().GetRule_alter_table_reset_table_setting1();
        if (!AlterTableResetTableSetting(rule, indexTableSettings, params.TableType)) {
            return false;
        }
        break;
    }
    case TRule_alter_table_alter_index_action::ALT_NOT_SET:
        AltNotImplemented("alter_table_alter_index_action", action);
        return false;
    }

    return true;
}

bool TSqlQuery::AlterSequenceAction(const TRule_alter_sequence_action& node, TSequenceParameters& params) {
    switch (node.Alt_case()) {
        case TRule_alter_sequence_action::kAltAlterSequenceAction1: {
            if (params.StartValue) {
                Ctx_.Error(Ctx_.Pos()) << "Start value defined more than once";
                return false;
            }
            auto literalNumber = LiteralNumber(Ctx_, node.GetAlt_alter_sequence_action1().GetRule_integer3());
            if (literalNumber) {
                params.StartValue = TDeferredAtom(literalNumber, Ctx_);
            } else {
                return false;
            }
            break;
        }
        case TRule_alter_sequence_action::kAltAlterSequenceAction2: {
            if (params.IsRestart) {
                Ctx_.Error(Ctx_.Pos()) << "Restart value defined more than once";
                return false;
            }
            auto literalNumber = LiteralNumber(Ctx_, node.GetAlt_alter_sequence_action2().GetRule_integer3());
            if (literalNumber) {
                params.IsRestart = true;
                params.RestartValue = TDeferredAtom(literalNumber, Ctx_);
            } else {
                return false;
            }
            break;
        }
        case TRule_alter_sequence_action::kAltAlterSequenceAction3: {
            if (params.IsRestart) {
                Ctx_.Error(Ctx_.Pos()) << "Restart value defined more than once";
                return false;
            }
            params.IsRestart = true;
            break;
        }
        case TRule_alter_sequence_action::kAltAlterSequenceAction4: {
            if (params.Increment) {
                Ctx_.Error(Ctx_.Pos()) << "Increment defined more than once";
                return false;
            }
            auto literalNumber = LiteralNumber(Ctx_, node.GetAlt_alter_sequence_action4().GetRule_integer3());
            if (literalNumber) {
                params.Increment = TDeferredAtom(literalNumber, Ctx_);
            } else {
                return false;
            }
            break;
        }
        case TRule_alter_sequence_action::ALT_NOT_SET:
            Y_ABORT("You should change implementation according to grammar changes");
    }

    return true;
}

bool TSqlQuery::AlterTableAlterColumnDropNotNull(const TRule_alter_table_alter_column_drop_not_null& node, TAlterTableParameters& params) {
    TString name = Id(node.GetRule_an_id3(), *this);
    const TPosition pos(Context().Pos());
    params.AlterColumns.emplace_back(pos, name, nullptr, false, TVector<TIdentifier>(), false, nullptr, TColumnSchema::ETypeOfChange::DropNotNullConstraint);
    return true;
}

bool TSqlQuery::AlterTableAddChangefeed(const TRule_alter_table_add_changefeed& node, TAlterTableParameters& params) {
    TSqlExpression expr(Ctx_, Mode_);
    return CreateChangefeed(node.GetRule_changefeed2(), expr, params.AddChangefeeds);
}

bool TSqlQuery::AlterTableAlterChangefeed(const TRule_alter_table_alter_changefeed& node, TAlterTableParameters& params) {
    params.AlterChangefeeds.emplace_back(IdEx(node.GetRule_an_id3(), *this));

    const auto& alter = node.GetRule_changefeed_alter_settings4();
    switch (alter.Alt_case()) {
        case TRule_changefeed_alter_settings::kAltChangefeedAlterSettings1: {
            // DISABLE
            params.AlterChangefeeds.back().Disable = true;
            break;
        }
        case TRule_changefeed_alter_settings::kAltChangefeedAlterSettings2: {
            // SET
            const auto& rule = alter.GetAlt_changefeed_alter_settings2().GetRule_changefeed_settings3();
            TSqlExpression expr(Ctx_, Mode_);
            if (!ChangefeedSettings(rule, expr, params.AlterChangefeeds.back().Settings, true)) {
                return false;
            }
            break;
        }

        case TRule_changefeed_alter_settings::ALT_NOT_SET:
            AltNotImplemented("changefeed_alter_settings", alter);
            return false;
    }

    return true;
}

void TSqlQuery::AlterTableDropChangefeed(const TRule_alter_table_drop_changefeed& node, TAlterTableParameters& params) {
    params.DropChangefeeds.emplace_back(IdEx(node.GetRule_an_id3(), *this));
}

/// @see EnumeratePragmas too
TNodePtr TSqlQuery::PragmaStatement(const TRule_pragma_stmt& stmt, bool& success) {
    success = false;
    const TString& prefix = OptIdPrefixAsStr(stmt.GetRule_opt_id_prefix_or_type2(), *this);
    const TString& lowerPrefix = to_lower(prefix);
    const TString pragma(Id(stmt.GetRule_an_id3(), *this));
    TString normalizedPragma(pragma);
    TMaybe<TIssue> normalizeError = NormalizeName(Ctx_.Pos(), normalizedPragma);
    if (!normalizeError.Empty()) {
        Error() << normalizeError->GetMessage();
        Ctx_.IncrementMonCounter("sql_errors", "NormalizePragmaError");
        return {};
    }

    TVector<TDeferredAtom> values;
    TVector<const TRule_pragma_value*> pragmaValues;
    bool pragmaValueDefault = false;
    if (stmt.GetBlock4().HasAlt1()) {
        pragmaValues.push_back(&stmt.GetBlock4().GetAlt1().GetRule_pragma_value2());
    }
    else if (stmt.GetBlock4().HasAlt2()) {
        pragmaValues.push_back(&stmt.GetBlock4().GetAlt2().GetRule_pragma_value2());
        for (auto& additionalValue : stmt.GetBlock4().GetAlt2().GetBlock3()) {
            pragmaValues.push_back(&additionalValue.GetRule_pragma_value2());
        }
    }

    const bool withConfigure = prefix || normalizedPragma == "file" || normalizedPragma == "folder" || normalizedPragma == "udf";
    static const THashSet<TStringBuf> lexicalScopePragmas = {
        "classicdivision",
        "strictjoinkeytypes",
        "disablestrictjoinkeytypes",
        "checkedops",
        "unicodeliterals",
        "disableunicodeliterals",
        "warnuntypedstringliterals",
        "disablewarnuntypedstringliterals",
    };
    const bool hasLexicalScope = withConfigure || lexicalScopePragmas.contains(normalizedPragma);
    const bool withFileAlias = normalizedPragma == "file" || normalizedPragma == "folder" || normalizedPragma == "library" || normalizedPragma == "udf";
    for (auto pragmaValue : pragmaValues) {
        if (pragmaValue->HasAlt_pragma_value3()) {
            auto value = Token(pragmaValue->GetAlt_pragma_value3().GetToken1());
            auto parsed = StringContentOrIdContent(Ctx_, Ctx_.Pos(), value);
            if (!parsed) {
                return {};
            }

            TString prefix;
            if (withFileAlias && (values.size() == 0)) {
                prefix = Ctx_.Settings.FileAliasPrefix;
            }

            values.push_back(TDeferredAtom(Ctx_.Pos(), prefix + parsed->Content));
        }
        else if (pragmaValue->HasAlt_pragma_value2()
            && pragmaValue->GetAlt_pragma_value2().GetRule_id1().HasAlt_id2()
            && "default" == to_lower(Id(pragmaValue->GetAlt_pragma_value2().GetRule_id1(), *this)))
        {
            pragmaValueDefault = true;
        }
        else if (withConfigure && pragmaValue->HasAlt_pragma_value5()) {
            TString bindName;
            if (!NamedNodeImpl(pragmaValue->GetAlt_pragma_value5().GetRule_bind_parameter1(), bindName, *this)) {
                return {};
            }
            auto namedNode = GetNamedNode(bindName);
            if (!namedNode) {
                return {};
            }

            TString prefix;
            if (withFileAlias && (values.size() == 0)) {
                prefix = Ctx_.Settings.FileAliasPrefix;
            }

            TDeferredAtom atom;
            MakeTableFromExpression(Ctx_.Pos(), Ctx_, namedNode, atom, prefix);
            values.push_back(atom);
        } else {
            Error() << "Expected string" << (withConfigure ? ", named parameter" : "") << " or 'default' keyword as pragma value for pragma: " << pragma;
            Ctx_.IncrementMonCounter("sql_errors", "BadPragmaValue");
            return {};
        }
    }

    if (prefix.empty()) {
        if (!TopLevel_ && !hasLexicalScope) {
            Error() << "This pragma '" << pragma << "' is not allowed to be used in actions or subqueries";
            Ctx_.IncrementMonCounter("sql_errors", "BadPragmaValue");
            return{};
        }

        if (normalizedPragma == "refselect") {
            Ctx_.PragmaRefSelect = true;
            Ctx_.IncrementMonCounter("sql_pragma", "RefSelect");
        } else if (normalizedPragma == "sampleselect") {
            Ctx_.PragmaSampleSelect = true;
            Ctx_.IncrementMonCounter("sql_pragma", "SampleSelect");
        } else if (normalizedPragma == "allowdotinalias") {
            Ctx_.PragmaAllowDotInAlias = true;
            Ctx_.IncrementMonCounter("sql_pragma", "AllowDotInAlias");
        } else if (normalizedPragma == "udf") {
            if ((values.size() != 1 && values.size() != 2) || pragmaValueDefault) {
                Error() << "Expected file alias as pragma value";
                Ctx_.IncrementMonCounter("sql_errors", "BadPragmaValue");
                return {};
            }

            if (Ctx_.Settings.FileAliasPrefix) {
                if (values.size() == 1) {
                    values.emplace_back(TDeferredAtom(Ctx_.Pos(), ""));
                }

                TString prefix;
                if (!values[1].GetLiteral(prefix, Ctx_)) {
                    Error() << "Expected literal UDF module prefix in views";
                    Ctx_.IncrementMonCounter("sql_errors", "BadPragmaValue");
                    return {};
                }

                values[1] = TDeferredAtom(Ctx_.Pos(), Ctx_.Settings.FileAliasPrefix + prefix);
            }

            Ctx_.IncrementMonCounter("sql_pragma", "udf");
            success = true;
            return BuildPragma(Ctx_.Pos(), TString(ConfigProviderName), "ImportUdfs", values, false);
        } else if (normalizedPragma == "packageversion") {
            if (values.size() != 2 || pragmaValueDefault) {
                Error() << "Expected package name and version";
                Ctx_.IncrementMonCounter("sql_errors", "BadPragmaValue");
                return {};
            }

            ui32 version = 0;
            TString versionString;
            TString packageName;
            if (!values[0].GetLiteral(packageName, Ctx_) || !values[1].GetLiteral(versionString, Ctx_)) {
                Ctx_.IncrementMonCounter("sql_errors", "BadPragmaValue");
                return {};
            }

            if (!PackageVersionFromString(versionString, version)) {
                Error() << "Unable to parse package version, possible values 0, 1, draft, release";
                Ctx_.IncrementMonCounter("sql_errors", "BadPragmaValue");
                return {};
            }

            Ctx_.SetPackageVersion(packageName, version);
            Ctx_.IncrementMonCounter("sql_pragma", "PackageVersion");
            success = true;
            return BuildPragma(Ctx_.Pos(), TString(ConfigProviderName), "SetPackageVersion", TVector<TDeferredAtom>{ values[0], TDeferredAtom(values[1].Build()->GetPos(), ToString(version)) }, false);
        } else if (normalizedPragma == "file") {
            if (values.size() < 2U || values.size() > 3U || pragmaValueDefault) {
                Error() << "Expected file alias, url and optional token name as pragma values";
                Ctx_.IncrementMonCounter("sql_errors", "BadPragmaValue");
                return {};
            }

            Ctx_.IncrementMonCounter("sql_pragma", "file");
            success = true;
            return BuildPragma(Ctx_.Pos(), TString(ConfigProviderName), "AddFileByUrl", values, false);
        } else if (normalizedPragma == "fileoption") {
            if (values.size() < 3U) {
                Error() << "Expected file alias, option key and value";
                Ctx_.IncrementMonCounter("sql_errors", "BadPragmaValue");
                return {};
            }

            Ctx_.IncrementMonCounter("sql_pragma", "FileOption");
            success = true;
            return BuildPragma(Ctx_.Pos(), TString(ConfigProviderName), "SetFileOption", values, false);
        } else if (normalizedPragma == "folder") {
            if (values.size() < 2U || values.size() > 3U || pragmaValueDefault) {
                Error() << "Expected folder alias, url and optional token name as pragma values";
                Ctx_.IncrementMonCounter("sql_errors", "BadPragmaValue");
                return {};
            }
            Ctx_.IncrementMonCounter("sql_pragma", "folder");
            success = true;
            return BuildPragma(Ctx_.Pos(), TString(ConfigProviderName), "AddFolderByUrl", values, false);
        } else if (normalizedPragma == "library") {
            if (values.size() < 1) {
                Error() << "Expected non-empty file alias";
                Ctx_.IncrementMonCounter("sql_errors", "BadPragmaValue");
                return{};
            }
            if (values.size() > 3) {
                Error() << "Expected file alias and optional url and token name as pragma values";
                Ctx_.IncrementMonCounter("sql_errors", "BadPragmaValue");
                return{};
            }

            TString alias;
            if (!values.front().GetLiteral(alias, Ctx_)) {
                Ctx_.IncrementMonCounter("sql_errors", "BadPragmaValue");
                return{};
            }

            TContext::TLibraryStuff library;
            std::get<TPosition>(library) = values.front().Build()->GetPos();
            if (values.size() > 1) {
                auto& first = std::get<1U>(library);
                first.emplace();
                first->second = values[1].Build()->GetPos();
                if (!values[1].GetLiteral(first->first, Ctx_)) {
                    Ctx_.IncrementMonCounter("sql_errors", "BadPragmaValue");
                    return{};
                }

                TSet<TString> names;
                SubstParameters(first->first, Nothing(), &names);
                for (const auto& name : names) {
                    auto namedNode = GetNamedNode(name);
                    if (!namedNode) {
                        return{};
                    }
                }
                if (values.size() > 2) {
                    auto& second = std::get<2U>(library);
                    second.emplace();
                    second->second = values[2].Build()->GetPos();
                    if (!values[2].GetLiteral(second->first, Ctx_)) {
                        Ctx_.IncrementMonCounter("sql_errors", "BadPragmaValue");
                        return{};
                    }
                }
            }

            Ctx_.Libraries[alias] = std::move(library);
            Ctx_.IncrementMonCounter("sql_pragma", "library");
        } else if (normalizedPragma == "package") {
            if (values.size() < 2U || values.size() > 3U) {
                Error() << "Expected package name, url and optional token name as pragma values";
                Ctx_.IncrementMonCounter("sql_errors", "BadPragmaValue");
                return {};
            }

            TString packageName;
            if (!values.front().GetLiteral(packageName, Ctx_)) {
                Ctx_.IncrementMonCounter("sql_errors", "BadPragmaValue");
                return {};
            }

            TContext::TPackageStuff package;
            std::get<TPosition>(package) = values.front().Build()->GetPos();

            auto fillLiteral = [&](auto& literal, size_t index) {
                if (values.size() <= index) {
                    return true;
                }

                constexpr bool optional = std::is_base_of_v<
                    std::optional<TContext::TLiteralWithPosition>,
                    std::decay_t<decltype(literal)>
                >;

                TContext::TLiteralWithPosition* literalPtr;

                if constexpr (optional) {
                    literal.emplace();
                    literalPtr = &*literal;
                } else {
                    literalPtr = &literal;
                }

                literalPtr->second = values[index].Build()->GetPos();

                if (!values[index].GetLiteral(literalPtr->first, Ctx_)) {
                    Ctx_.IncrementMonCounter("sql_errors", "BadPragmaValue");
                    return false;
                }

                return true;
            };

            // fill url
            auto& urlLiteral = std::get<1U>(package);
            if (!fillLiteral(urlLiteral, 1U)) {
                return {};
            }

            TSet<TString> names;
            SubstParameters(urlLiteral.first, Nothing(), &names);
            for (const auto& name : names) {
                auto namedNode = GetNamedNode(name);
                if (!namedNode) {
                    return {};
                }
            }

            // fill token
            if (!fillLiteral(std::get<2U>(package), 2U)) {
                return {};
            }

            Ctx_.Packages[packageName] = std::move(package);
            Ctx_.IncrementMonCounter("sql_pragma", "package");
        } else if (normalizedPragma == "overridelibrary") {
            if (values.size() != 1U) {
                Error() << "Expected override library alias as pragma value";
                Ctx_.IncrementMonCounter("sql_errors", "BadPragmaValue");
                return {};
            }

            TString alias;
            if (!values.front().GetLiteral(alias, Ctx_)) {
                Ctx_.IncrementMonCounter("sql_errors", "BadPragmaValue");
                return {};
            }

            TContext::TOverrideLibraryStuff overrideLibrary;
            std::get<TPosition>(overrideLibrary) = values.front().Build()->GetPos();

            Ctx_.OverrideLibraries[alias] = std::move(overrideLibrary);
            Ctx_.IncrementMonCounter("sql_pragma", "overridelibrary");
        } else if (normalizedPragma == "directread") {
            Ctx_.PragmaDirectRead = true;
            Ctx_.IncrementMonCounter("sql_pragma", "DirectRead");
        } else if (normalizedPragma == "equijoin") {
            Ctx_.IncrementMonCounter("sql_pragma", "EquiJoin");
        } else if (normalizedPragma == "autocommit") {
            Ctx_.PragmaAutoCommit = true;
            Ctx_.IncrementMonCounter("sql_pragma", "AutoCommit");
        } else if (normalizedPragma == "usetableprefixforeach") {
            Ctx_.PragmaUseTablePrefixForEach = true;
            Ctx_.IncrementMonCounter("sql_pragma", "UseTablePrefixForEach");
        } else if (normalizedPragma == "tablepathprefix") {
            TString value;
            TMaybe<TString> arg;

            if (values.size() == 1 || values.size() == 2) {
                if (!values.front().GetLiteral(value, Ctx_)) {
                    Ctx_.IncrementMonCounter("sql_errors", "BadPragmaValue");
                    return {};
                }

                if (values.size() == 2) {
                    arg = value;
                    if (!values.back().GetLiteral(value, Ctx_)) {
                        Ctx_.IncrementMonCounter("sql_errors", "BadPragmaValue");
                        return {};
                    }
                }

                if (!Ctx_.SetPathPrefix(value, arg)) {
                    return {};
                }
            } else {
                Error() << "Expected path prefix or tuple of (Provider, PathPrefix) or"
                        << " (Cluster, PathPrefix) as pragma value";
                Ctx_.IncrementMonCounter("sql_errors", "BadPragmaValue");
                return {};
            }

            Ctx_.IncrementMonCounter("sql_pragma", "PathPrefix");
        } else if (normalizedPragma == "groupbylimit") {
            if (values.size() != 1 || !values[0].GetLiteral() || !TryFromString(*values[0].GetLiteral(), Ctx_.PragmaGroupByLimit)) {
                Error() << "Expected unsigned integer literal as a single argument for: " << pragma;
                Ctx_.IncrementMonCounter("sql_errors", "BadPragmaValue");
                return {};
            }
            Ctx_.IncrementMonCounter("sql_pragma", "GroupByLimit");
        } else if (normalizedPragma == "groupbycubelimit") {
            if (values.size() != 1 || !values[0].GetLiteral() || !TryFromString(*values[0].GetLiteral(), Ctx_.PragmaGroupByCubeLimit)) {
                Error() << "Expected unsigned integer literal as a single argument for: " << pragma;
                Ctx_.IncrementMonCounter("sql_errors", "BadPragmaValue");
                return {};
            }
            Ctx_.IncrementMonCounter("sql_pragma", "GroupByCubeLimit");
        } else if (normalizedPragma == "simplecolumns") {
            Ctx_.SimpleColumns = true;
            Ctx_.IncrementMonCounter("sql_pragma", "SimpleColumns");
        } else if (normalizedPragma == "disablesimplecolumns") {
            Ctx_.SimpleColumns = false;
            Ctx_.IncrementMonCounter("sql_pragma", "DisableSimpleColumns");
        } else if (normalizedPragma == "coalescejoinkeysonqualifiedall") {
            Ctx_.CoalesceJoinKeysOnQualifiedAll = true;
            Ctx_.IncrementMonCounter("sql_pragma", "CoalesceJoinKeysOnQualifiedAll");
        } else if (normalizedPragma == "disablecoalescejoinkeysonqualifiedall") {
            Ctx_.CoalesceJoinKeysOnQualifiedAll = false;
            Ctx_.IncrementMonCounter("sql_pragma", "DisableCoalesceJoinKeysOnQualifiedAll");
        } else if (normalizedPragma == "resultrowslimit") {
            if (values.size() != 1 || !values[0].GetLiteral() || !TryFromString(*values[0].GetLiteral(), Ctx_.ResultRowsLimit)) {
                Error() << "Expected unsigned integer literal as a single argument for: " << pragma;
                Ctx_.IncrementMonCounter("sql_errors", "BadPragmaValue");
                return {};
            }

            Ctx_.IncrementMonCounter("sql_pragma", "ResultRowsLimit");
        } else if (normalizedPragma == "resultsizelimit") {
            if (values.size() != 1 || !values[0].GetLiteral() || !TryFromString(*values[0].GetLiteral(), Ctx_.ResultSizeLimit)) {
                Error() << "Expected unsigned integer literal as a single argument for: " << pragma;
                Ctx_.IncrementMonCounter("sql_errors", "BadPragmaValue");
                return {};
            }

            Ctx_.IncrementMonCounter("sql_pragma", "ResultSizeLimit");
        } else if (normalizedPragma == "runtimeloglevel") {
            if (values.size() != 1 || !values[0].GetLiteral()) {
                Error() << "Expected LogLevel as a single argument for: " << pragma;
                Ctx_.IncrementMonCounter("sql_errors", "BadPragmaValue");
                return {};
            }

            auto value = to_title(*values[0].GetLiteral());
            if (!NUdf::TryLevelFromString(value)) {
                Error() << "Expected LogLevel as a single argument for: " << pragma;
                Ctx_.IncrementMonCounter("sql_errors", "BadPragmaValue");
                return {};
            }

            Ctx_.RuntimeLogLevel = value;
            Ctx_.IncrementMonCounter("sql_pragma", "RuntimeLogLevel");
        } else if (normalizedPragma == "warning") {
            if (values.size() != 2U || values.front().Empty() || values.back().Empty()) {
                Error() << "Expected arguments <action>, <issueId> for: " << pragma;
                Ctx_.IncrementMonCounter("sql_errors", "BadPragmaValue");
                return {};
            }

            TString action;
            TString codePattern;
            if (!values[0].GetLiteral(action, Ctx_) || !values[1].GetLiteral(codePattern, Ctx_)) {
                Ctx_.IncrementMonCounter("sql_errors", "BadPragmaValue");
                return {};
            }

            TWarningRule rule;
            TString parseError;
            auto parseResult = TWarningRule::ParseFrom(codePattern, action, rule, parseError);
            switch (parseResult) {
                case TWarningRule::EParseResult::PARSE_OK:
                    break;
                case TWarningRule::EParseResult::PARSE_PATTERN_FAIL:
                case TWarningRule::EParseResult::PARSE_ACTION_FAIL:
                    Ctx_.Error() << parseError;
                    return {};
                default:
                    Y_ENSURE(false, "Unknown parse result");
            }

            Ctx_.WarningPolicy.AddRule(rule);
            if (rule.GetPattern() == "*" && rule.GetAction() == EWarningAction::ERROR) {
                // Keep 'unused symbol' warning as warning unless explicitly set to error
                Ctx_.SetWarningPolicyFor(TIssuesIds::YQL_UNUSED_SYMBOL, EWarningAction::DEFAULT);
            }

            Ctx_.IncrementMonCounter("sql_pragma", "warning");
        } else if (normalizedPragma == "greetings") {
            if (values.size() > 1) {
                Error() << "Multiple arguments are not expected for " << pragma;
                Ctx_.IncrementMonCounter("sql_errors", "BadPragmaValue");
                return {};
            }

            if (values.empty()) {
                values.emplace_back(TDeferredAtom(Ctx_.Pos(), "Hello, world! And best wishes from the YQL Team!"));
            }

            TString arg;
            if (!values.front().GetLiteral(arg, Ctx_)) {
                Ctx_.IncrementMonCounter("sql_errors", "BadPragmaValue");
                return {};
            }
            Ctx_.Info(Ctx_.Pos()) << arg;
        } else if (normalizedPragma == "warningmsg") {
            if (values.size() != 1 || !values[0].GetLiteral()) {
                Error() << "Expected string literal as a single argument for: " << pragma;
                Ctx_.IncrementMonCounter("sql_errors", "BadPragmaValue");
                return {};
            }
            Ctx_.Warning(Ctx_.Pos(), TIssuesIds::YQL_PRAGMA_WARNING_MSG) << *values[0].GetLiteral();
        } else if (normalizedPragma == "errormsg") {
            if (values.size() != 1 || !values[0].GetLiteral()) {
                Error() << "Expected string literal as a single argument for: " << pragma;
                Ctx_.IncrementMonCounter("sql_errors", "BadPragmaValue");
                return {};
            }
            Ctx_.Error(Ctx_.Pos()) << *values[0].GetLiteral();
        } else if (normalizedPragma == "classicdivision") {
            if (values.size() != 1 || !values[0].GetLiteral() || !TryFromString(*values[0].GetLiteral(), Ctx_.Scoped->PragmaClassicDivision)) {
                Error() << "Expected boolean literal as a single argument for: " << pragma;
                Ctx_.IncrementMonCounter("sql_errors", "BadPragmaValue");
                return {};
            }
            Ctx_.IncrementMonCounter("sql_pragma", "ClassicDivision");
        } else if (normalizedPragma == "checkedops") {
            if (values.size() != 1 || !values[0].GetLiteral() || !TryFromString(*values[0].GetLiteral(), Ctx_.Scoped->PragmaCheckedOps)) {
                Error() << "Expected boolean literal as a single argument for: " << pragma;
                Ctx_.IncrementMonCounter("sql_errors", "BadPragmaValue");
                return {};
            }
            Ctx_.IncrementMonCounter("sql_pragma", "CheckedOps");
        } else if (normalizedPragma == "disableunordered") {
            Ctx_.Warning(Ctx_.Pos(), TIssuesIds::YQL_DEPRECATED_PRAGMA)
                << "Use of deprecated DisableUnordered pragma. It will be dropped soon";
        } else if (normalizedPragma == "pullupflatmapoverjoin") {
            Ctx_.PragmaPullUpFlatMapOverJoin = true;
            Ctx_.IncrementMonCounter("sql_pragma", "PullUpFlatMapOverJoin");
        } else if (normalizedPragma == "disablepullupflatmapoverjoin") {
            Ctx_.PragmaPullUpFlatMapOverJoin = false;
            Ctx_.IncrementMonCounter("sql_pragma", "DisablePullUpFlatMapOverJoin");
        } else if (normalizedPragma == "filterpushdownoverjoinoptionalside") {
            Ctx_.FilterPushdownOverJoinOptionalSide = true;
            Ctx_.IncrementMonCounter("sql_pragma", "FilterPushdownOverJoinOptionalSide");
        } else if (normalizedPragma == "disablefilterpushdownoverjoinoptionalside") {
            Ctx_.FilterPushdownOverJoinOptionalSide = false;
            Ctx_.IncrementMonCounter("sql_pragma", "DisableFilterPushdownOverJoinOptionalSide");
        } else if (normalizedPragma == "rotatejointree") {
            if (values.size() != 1 || !values[0].GetLiteral() || !TryFromString(*values[0].GetLiteral(), Ctx_.RotateJoinTree)) {
                Error() << "Expected boolean literal as a single argument for: " << pragma;
                Ctx_.IncrementMonCounter("sql_errors", "BadPragmaValue");
                return {};
            }
        } else if (normalizedPragma == "allowunnamedcolumns") {
            Ctx_.WarnUnnamedColumns = false;
            Ctx_.IncrementMonCounter("sql_pragma", "AllowUnnamedColumns");
        } else if (normalizedPragma == "warnunnamedcolumns") {
            Ctx_.WarnUnnamedColumns = true;
            Ctx_.IncrementMonCounter("sql_pragma", "WarnUnnamedColumns");
        } else if (normalizedPragma == "discoverymode") {
            Ctx_.DiscoveryMode = true;
            Ctx_.IncrementMonCounter("sql_pragma", "DiscoveryMode");
        } else if (normalizedPragma == "enablesystemcolumns") {
            if (values.size() != 1 || !values[0].GetLiteral() || !TryFromString(*values[0].GetLiteral(), Ctx_.EnableSystemColumns)) {
                Error() << "Expected boolean literal as a single argument for: " << pragma;
                Ctx_.IncrementMonCounter("sql_errors", "BadPragmaValue");
                return {};
            }
            Ctx_.IncrementMonCounter("sql_pragma", "EnableSystemColumns");
        } else if (normalizedPragma == "ansiinforemptyornullableitemscollections") {
            Ctx_.AnsiInForEmptyOrNullableItemsCollections = true;
            Ctx_.IncrementMonCounter("sql_pragma", "AnsiInForEmptyOrNullableItemsCollections");
        } else if (normalizedPragma == "disableansiinforemptyornullableitemscollections") {
            Ctx_.AnsiInForEmptyOrNullableItemsCollections = false;
            Ctx_.IncrementMonCounter("sql_pragma", "DisableAnsiInForEmptyOrNullableItemsCollections");
        } else if (normalizedPragma == "dqengine" || normalizedPragma == "blockengine") {
            Ctx_.IncrementMonCounter("sql_pragma", "DqEngine");
            if (values.size() != 1 || !values[0].GetLiteral()
                || ! (*values[0].GetLiteral() == "disable" || *values[0].GetLiteral() == "auto" || *values[0].GetLiteral() == "force"))
            {
                Error() << "Expected `disable|auto|force' argument for: " << pragma;
                Ctx_.IncrementMonCounter("sql_errors", "BadPragmaValue");
                return {};
            }
            const bool isDqEngine = normalizedPragma == "dqengine";
            auto& enable = isDqEngine ? Ctx_.DqEngineEnable : Ctx_.BlockEngineEnable;
            auto& force =  isDqEngine ? Ctx_.DqEngineForce  : Ctx_.BlockEngineForce;
            if (*values[0].GetLiteral() == "disable") {
                enable = false;
                force = false;
            } else if (*values[0].GetLiteral() == "force") {
                enable = true;
                force = true;
            } else if (*values[0].GetLiteral() == "auto") {
                enable = true;
                force = false;
            }

            if (isDqEngine && Ctx_.Engine) {
                if (*Ctx_.Engine == "ytflow") {
                    if (force) {
                        Error() << "Expected `disable|auto` argument for: " << pragma << " pragma "
                            << "with Engine pragma argument `ytflow`";

                        Ctx_.IncrementMonCounter("sql_errors", "BadPragmaValue");
                        return {};
                    }

                    enable = false;
                } else if (*Ctx_.Engine == "dq") {
                    force = true;
                }
            }
        } else if (normalizedPragma == "ansirankfornullablekeys") {
            Ctx_.AnsiRankForNullableKeys = true;
            Ctx_.IncrementMonCounter("sql_pragma", "AnsiRankForNullableKeys");
        } else if (normalizedPragma == "disableansirankfornullablekeys") {
            Ctx_.AnsiRankForNullableKeys = false;
            Ctx_.IncrementMonCounter("sql_pragma", "DisableAnsiRankForNullableKeys");
        } else if (normalizedPragma == "ansiorderbylimitinunionall") {
            Ctx_.IncrementMonCounter("sql_pragma", "AnsiOrderByLimitInUnionAll");
        } else if (normalizedPragma == "disableansiorderbylimitinunionall") {
            Error() << "DisableAnsiOrderByLimitInUnionAll pragma is deprecated and no longer supported";
            Ctx_.IncrementMonCounter("sql_errors", "DeprecatedPragma");
            return {};
        } else if (normalizedPragma == "ansioptionalas") {
            Ctx_.AnsiOptionalAs = true;
            Ctx_.IncrementMonCounter("sql_pragma", "AnsiOptionalAs");
        } else if (normalizedPragma == "disableansioptionalas") {
            Ctx_.AnsiOptionalAs = false;
            Ctx_.IncrementMonCounter("sql_pragma", "DisableAnsiOptionalAs");
        } else if (normalizedPragma == "warnonansialiasshadowing") {
            Ctx_.WarnOnAnsiAliasShadowing = true;
            Ctx_.IncrementMonCounter("sql_pragma", "WarnOnAnsiAliasShadowing");
        } else if (normalizedPragma == "disablewarnonansialiasshadowing") {
            Ctx_.WarnOnAnsiAliasShadowing = false;
            Ctx_.IncrementMonCounter("sql_pragma", "DisableWarnOnAnsiAliasShadowing");
        } else if (normalizedPragma == "regexusere2") {
            if (values.size() != 1U || !values.front().GetLiteral() || !TryFromString(*values.front().GetLiteral(), Ctx_.PragmaRegexUseRe2)) {
                Error() << "Expected 'true' or 'false' for: " << pragma;
                Ctx_.IncrementMonCounter("sql_errors", "BadPragmaValue");
                return {};
            }
            Ctx_.IncrementMonCounter("sql_pragma", "RegexUseRe2");
        } else if (normalizedPragma == "jsonqueryreturnsjsondocument") {
            Ctx_.JsonQueryReturnsJsonDocument = true;
            Ctx_.IncrementMonCounter("sql_pragma", "JsonQueryReturnsJsonDocument");
        } else if (normalizedPragma == "disablejsonqueryreturnsjsondocument") {
            Ctx_.JsonQueryReturnsJsonDocument = false;
            Ctx_.IncrementMonCounter("sql_pragma", "DisableJsonQueryReturnsJsonDocument");
        } else if (normalizedPragma == "orderedcolumns") {
            Ctx_.OrderedColumns = true;
            Ctx_.IncrementMonCounter("sql_pragma", "OrderedColumns");
        } else if (normalizedPragma == "derivecolumnorder") {
            Ctx_.DeriveColumnOrder = true;
            Ctx_.IncrementMonCounter("sql_pragma", "DeriveColumnOrder");
        } else if (normalizedPragma == "disablederivecolumnorder") {
            Ctx_.DeriveColumnOrder = false;
            Ctx_.IncrementMonCounter("sql_pragma", "DisableDeriveColumnOrder");
        } else if (normalizedPragma == "disableorderedcolumns") {
            Ctx_.OrderedColumns = false;
            Ctx_.IncrementMonCounter("sql_pragma", "DisableOrderedColumns");
        } else if (normalizedPragma == "positionalunionall") {
            Ctx_.PositionalUnionAll = true;
            // PositionalUnionAll implies OrderedColumns
            Ctx_.OrderedColumns = true;
            Ctx_.IncrementMonCounter("sql_pragma", "PositionalUnionAll");
        } else if (normalizedPragma == "pqreadby") {
            if (values.size() != 1 || !values[0].GetLiteral()) {
                Error() << "Expected string literal as a single argument for: " << pragma;
                Ctx_.IncrementMonCounter("sql_errors", "BadPragmaValue");
                return {};
            }

            // special guard to raise error on situation:
            // use cluster1;
            // pragma PqReadPqBy="cluster2";
            const TString* currentClusterLiteral = Ctx_.Scoped->CurrCluster.GetLiteral();
            if (currentClusterLiteral && *values[0].GetLiteral() != "dq" && *currentClusterLiteral != *values[0].GetLiteral()) {
                Error() << "Cluster in PqReadPqBy pragma differs from cluster specified in USE statement: " << *values[0].GetLiteral() << " != " << *currentClusterLiteral;
                Ctx_.IncrementMonCounter("sql_errors", "BadPragmaValue");
                return {};
            }

            Ctx_.PqReadByRtmrCluster = *values[0].GetLiteral();
            Ctx_.IncrementMonCounter("sql_pragma", "PqReadBy");
        } else if (normalizedPragma == "bogousstaringroupbyoverjoin") {
            Ctx_.BogousStarInGroupByOverJoin = true;
            Ctx_.IncrementMonCounter("sql_pragma", "BogousStarInGroupByOverJoin");
        } else if (normalizedPragma == "strictjoinkeytypes") {
            Ctx_.Scoped->StrictJoinKeyTypes = true;
            Ctx_.IncrementMonCounter("sql_pragma", "StrictJoinKeyTypes");
        } else if (normalizedPragma == "disablestrictjoinkeytypes") {
            Ctx_.Scoped->StrictJoinKeyTypes = false;
            Ctx_.IncrementMonCounter("sql_pragma", "DisableStrictJoinKeyTypes");
        } else if (normalizedPragma == "unicodeliterals") {
            Ctx_.Scoped->UnicodeLiterals = true;
            Ctx_.IncrementMonCounter("sql_pragma", "UnicodeLiterals");
        } else if (normalizedPragma == "disableunicodeliterals") {
            Ctx_.Scoped->UnicodeLiterals = false;
            Ctx_.IncrementMonCounter("sql_pragma", "DisableUnicodeLiterals");
        } else if (normalizedPragma == "warnuntypedstringliterals") {
            Ctx_.Scoped->WarnUntypedStringLiterals = true;
            Ctx_.IncrementMonCounter("sql_pragma", "WarnUntypedStringLiterals");
        } else if (normalizedPragma == "disablewarnuntypedstringliterals") {
            Ctx_.Scoped->WarnUntypedStringLiterals = false;
            Ctx_.IncrementMonCounter("sql_pragma", "DisableWarnUntypedStringLiterals");
        } else if (normalizedPragma == "unorderedsubqueries") {
            Ctx_.UnorderedSubqueries = true;
            Ctx_.IncrementMonCounter("sql_pragma", "UnorderedSubqueries");
        } else if (normalizedPragma == "disableunorderedsubqueries") {
            Ctx_.UnorderedSubqueries = false;
            Ctx_.IncrementMonCounter("sql_pragma", "DisableUnorderedSubqueries");
        } else if (normalizedPragma == "datawatermarks") {
            if (values.size() != 1 || !values[0].GetLiteral()
                || ! (*values[0].GetLiteral() == "enable" || *values[0].GetLiteral() == "disable"))
            {
                Error() << "Expected `enable|disable' argument for: " << pragma;
                Ctx_.IncrementMonCounter("sql_errors", "BadPragmaValue");
                return {};
            }

            if (*values[0].GetLiteral() == "enable") {
                Ctx_.PragmaDataWatermarks = true;
            } else if (*values[0].GetLiteral() == "disable") {
                Ctx_.PragmaDataWatermarks = false;
            }

            Ctx_.IncrementMonCounter("sql_pragma", "DataWatermarks");
        } else if (normalizedPragma == "flexibletypes") {
            Ctx_.FlexibleTypes = true;
            Ctx_.IncrementMonCounter("sql_pragma", "FlexibleTypes");
        } else if (normalizedPragma == "disableflexibletypes") {
            Ctx_.Warning(Ctx_.Pos(), TIssuesIds::YQL_DEPRECATED_PRAGMA)
                << "Deprecated pragma DisableFlexibleTypes - it will be removed soon. "
                   "Consider submitting bug report if FlexibleTypes doesn't work for you";
            Ctx_.FlexibleTypes = false;
            Ctx_.IncrementMonCounter("sql_pragma", "DisableFlexibleTypes");
        } else if (normalizedPragma == "ansicurrentrow") {
            Ctx_.AnsiCurrentRow = true;
            Ctx_.IncrementMonCounter("sql_pragma", "AnsiCurrentRow");
        } else if (normalizedPragma == "disableansicurrentrow") {
            Ctx_.AnsiCurrentRow = false;
            Ctx_.IncrementMonCounter("sql_pragma", "DisableAnsiCurrentRow");
        } else if (normalizedPragma == "emitaggapply") {
            Ctx_.EmitAggApply = true;
            Ctx_.IncrementMonCounter("sql_pragma", "EmitAggApply");
        } else if (normalizedPragma == "disableemitaggapply") {
            Ctx_.EmitAggApply = false;
            Ctx_.IncrementMonCounter("sql_pragma", "DisableEmitAggApply");
        } else if (normalizedPragma == "useblocks") {
            Ctx_.UseBlocks = true;
            Ctx_.IncrementMonCounter("sql_pragma", "UseBlocks");
        } else if (normalizedPragma == "disableuseblocks") {
            Ctx_.UseBlocks = false;
            Ctx_.IncrementMonCounter("sql_pragma", "DisableUseBlocks");
        } else if (normalizedPragma == "emittablesource") {
            Ctx_.EmitTableSource = true;
            Ctx_.IncrementMonCounter("sql_pragma", "EmitTableSource");
        } else if (normalizedPragma == "disableemittablesource") {
            Ctx_.EmitTableSource = false;
            Ctx_.IncrementMonCounter("sql_pragma", "DisableEmitTableSource");
        } else if (normalizedPragma == "ansilike") {
            Ctx_.AnsiLike = true;
            Ctx_.IncrementMonCounter("sql_pragma", "AnsiLike");
        } else if (normalizedPragma == "disableansilike") {
            Ctx_.AnsiLike = false;
            Ctx_.IncrementMonCounter("sql_pragma", "DisableAnsiLike");
        } else if (normalizedPragma == "unorderedresult") {
            Ctx_.UnorderedResult = true;
            Ctx_.IncrementMonCounter("sql_pragma", "UnorderedResult");
        } else if (normalizedPragma == "disableunorderedresult") {
            Ctx_.UnorderedResult = false;
            Ctx_.IncrementMonCounter("sql_pragma", "DisableUnorderedResult");
        } else if (normalizedPragma == "featurer010") {
            if (values.size() == 1 && values[0].GetLiteral()) {
                const auto& value = *values[0].GetLiteral();
                if ("prototype" == value)
                    Ctx_.FeatureR010 = true;
                else {
                    Ctx_.IncrementMonCounter("sql_errors", "BadPragmaValue");
                    return {};
                }
            }
            else {
                Ctx_.IncrementMonCounter("sql_errors", "BadPragmaValue");
                return {};
            }
            Ctx_.IncrementMonCounter("sql_pragma", "FeatureR010");
        } else if (normalizedPragma == "compactgroupby") {
            Ctx_.CompactGroupBy = true;
            Ctx_.IncrementMonCounter("sql_pragma", "CompactGroupBy");
        } else if (normalizedPragma == "disablecompactgroupby") {
            Ctx_.CompactGroupBy = false;
            Ctx_.IncrementMonCounter("sql_pragma", "DisableCompactGroupBy");
        } else if (normalizedPragma == "costbasedoptimizer") {
            Ctx_.IncrementMonCounter("sql_pragma", "CostBasedOptimizer");
            if (values.size() == 1 && values[0].GetLiteral()) {
                Ctx_.CostBasedOptimizer = to_lower(*values[0].GetLiteral());
            }
            if (values.size() != 1 || !values[0].GetLiteral()
                || ! (Ctx_.CostBasedOptimizer == "disable" || Ctx_.CostBasedOptimizer == "pg" || Ctx_.CostBasedOptimizer == "native"))
            {
                Error() << "Expected `disable|pg|native' argument for: " << pragma;
                Ctx_.IncrementMonCounter("sql_errors", "BadPragmaValue");
                return {};
            }
        } else if (normalizedPragma == "compactnamedexprs") {
            Ctx_.CompactNamedExprs = true;
            Ctx_.IncrementMonCounter("sql_pragma", "CompactNamedExprs");
        } else if (normalizedPragma == "disablecompactnamedexprs") {
            Ctx_.Warning(Ctx_.Pos(), TIssuesIds::YQL_DEPRECATED_PRAGMA)
                << "Deprecated pragma DisableCompactNamedExprs - it will be removed soon. "
                   "Consider submitting bug report if CompactNamedExprs doesn't work for you";
            Ctx_.CompactNamedExprs = false;
            Ctx_.IncrementMonCounter("sql_pragma", "DisableCompactNamedExprs");
        } else if (normalizedPragma == "validateunusedexprs") {
            Ctx_.ValidateUnusedExprs = true;
            Ctx_.IncrementMonCounter("sql_pragma", "ValidateUnusedExprs");
        } else if (normalizedPragma == "disablevalidateunusedexprs") {
            Ctx_.ValidateUnusedExprs = false;
            Ctx_.IncrementMonCounter("sql_pragma", "DisableValidateUnusedExprs");
        } else if (normalizedPragma == "ansiimplicitcrossjoin") {
            Ctx_.AnsiImplicitCrossJoin = true;
            Ctx_.IncrementMonCounter("sql_pragma", "AnsiImplicitCrossJoin");
        } else if (normalizedPragma == "disableansiimplicitcrossjoin") {
            Ctx_.AnsiImplicitCrossJoin = false;
            Ctx_.IncrementMonCounter("sql_pragma", "DisableAnsiImplicitCrossJoin");
        } else if (normalizedPragma == "distinctoverwindow") {
            Ctx_.DistinctOverWindow = true;
            Ctx_.IncrementMonCounter("sql_pragma", "DistinctOverWindow");
        } else if (normalizedPragma == "disabledistinctoverwindow") {
            Ctx_.DistinctOverWindow = false;
            Ctx_.IncrementMonCounter("sql_pragma", "DisableDistinctOverWindow");
        } else if (normalizedPragma == "seqmode") {
            Ctx_.SeqMode = true;
            Ctx_.IncrementMonCounter("sql_pragma", "SeqMode");
        } else if (normalizedPragma == "disableseqmode") {
            Ctx_.SeqMode = false;
            Ctx_.IncrementMonCounter("sql_pragma", "DisableSeqMode");
        } else if (normalizedPragma == "emitunionmerge") {
            Ctx_.EmitUnionMerge = true;
            Ctx_.IncrementMonCounter("sql_pragma", "EmitUnionMerge");
        } else if (normalizedPragma == "disableemitunionmerge") {
            Ctx_.EmitUnionMerge = false;
            Ctx_.IncrementMonCounter("sql_pragma", "DisableEmitUnionMerge");
        } else if (normalizedPragma == "distinctoverkeys") {
            Ctx_.DistinctOverKeys = true;
            Ctx_.IncrementMonCounter("sql_pragma", "DistinctOverKeys");
        } else if (normalizedPragma == "disabledistinctoverkeys") {
            Ctx_.DistinctOverKeys = false;
            Ctx_.IncrementMonCounter("sql_pragma", "DisableDistinctOverKeys");
        } else if (normalizedPragma == "groupbyexprafterwhere") {
            Ctx_.GroupByExprAfterWhere = true;
            Ctx_.IncrementMonCounter("sql_pragma", "GroupByExprAfterWhere");
        } else if (normalizedPragma == "disablegroupbyexprafterwhere") {
            Ctx_.GroupByExprAfterWhere = false;
            Ctx_.IncrementMonCounter("sql_pragma", "DisableGroupByExprAfterWhere");
        } else if (normalizedPragma == "failongroupbyexproverride") {
            Ctx_.FailOnGroupByExprOverride = true;
            Ctx_.IncrementMonCounter("sql_pragma", "FailOnGroupByExprOverride");
        } else if (normalizedPragma == "disablefailongroupbyexproverride") {
            Ctx_.FailOnGroupByExprOverride = false;
            Ctx_.IncrementMonCounter("sql_pragma", "DisableFailOnGroupByExprOverride");
        } else if (normalizedPragma == "engine") {
            Ctx_.IncrementMonCounter("sql_pragma", "Engine");

            const TString* literal = values.size() == 1
                ? values[0].GetLiteral()
                : nullptr;

            if (!literal || ! (*literal == "default" || *literal == "dq" || *literal == "ytflow")) {
                Error() << "Expected `default|dq|ytflow' argument for: " << pragma;
                Ctx_.IncrementMonCounter("sql_errors", "BadPragmaValue");
                return {};
            }

            if (*literal == "ytflow") {
                if (Ctx_.DqEngineForce) {
                    Error() << "Expected `disable|auto` argument for DqEngine pragma "
                        << " with " << pragma << " pragma argument `ytflow`";

                        Ctx_.IncrementMonCounter("sql_errors", "BadPragmaValue");
                        return {};
                }

                Ctx_.DqEngineEnable = false;
            } else if (*literal == "dq") {
                Ctx_.DqEngineEnable = true;
                Ctx_.DqEngineForce = true;
            }

            Ctx_.Engine = *literal;
        } else if (normalizedPragma == "optimizesimpleilike") {
            Ctx_.OptimizeSimpleIlike = true;
            Ctx_.IncrementMonCounter("sql_pragma", "OptimizeSimpleILIKE");
        } else if (normalizedPragma == "disableoptimizesimpleilike") {
            Ctx_.OptimizeSimpleIlike = false;
            Ctx_.IncrementMonCounter("sql_pragma", "DisableOptimizeSimpleILIKE");
        } else {
            Error() << "Unknown pragma: " << pragma;
            Ctx_.IncrementMonCounter("sql_errors", "UnknownPragma");
            return {};
        }
    } else {
        if (lowerPrefix == "yson") {
            if (!TopLevel_) {
                Error() << "This pragma '" << pragma << "' is not allowed to be used in actions";
                Ctx_.IncrementMonCounter("sql_errors", "BadPragmaValue");
                return {};
            }
            if (normalizedPragma == "fast") {
                Ctx_.Warning(Ctx_.Pos(), TIssuesIds::YQL_DEPRECATED_PRAGMA)
                    << "Use of deprecated yson.Fast pragma. It will be dropped soon";
                success = true;
                return {};
            } else if (normalizedPragma == "autoconvert") {
                Ctx_.PragmaYsonAutoConvert = true;
                success = true;
                return {};
            } else if (normalizedPragma == "strict") {
                if (values.size() == 0U) {
                    Ctx_.PragmaYsonStrict = true;
                    success = true;
                } else if (values.size() == 1U && values.front().GetLiteral() && TryFromString(*values.front().GetLiteral(), Ctx_.PragmaYsonStrict)) {
                    success = true;
                } else {
                    Error() << "Expected 'true', 'false' or no parameter for: " << pragma;
                    Ctx_.IncrementMonCounter("sql_errors", "BadPragmaValue");
                }
                return {};
            } else if (normalizedPragma == "disablestrict") {
                if (values.size() == 0U) {
                    Ctx_.PragmaYsonStrict = false;
                    success = true;
                    return {};
                }
                bool pragmaYsonDisableStrict;
                if (values.size() == 1U && values.front().GetLiteral() && TryFromString(*values.front().GetLiteral(), pragmaYsonDisableStrict)) {
                    Ctx_.PragmaYsonStrict = !pragmaYsonDisableStrict;
                    success = true;
                } else {
                    Error() << "Expected 'true', 'false' or no parameter for: " << pragma;
                    Ctx_.IncrementMonCounter("sql_errors", "BadPragmaValue");
                }
                return {};
            } else if (normalizedPragma == "casttostring" || normalizedPragma == "disablecasttostring") {
                const bool allow = normalizedPragma == "casttostring";
                if (values.size() == 0U) {
                    Ctx_.YsonCastToString = allow;
                    success = true;
                    return {};
                }
                bool pragmaYsonCastToString;
                if (values.size() == 1U && values.front().GetLiteral() && TryFromString(*values.front().GetLiteral(), pragmaYsonCastToString)) {
                    Ctx_.PragmaYsonStrict = allow ? pragmaYsonCastToString : !pragmaYsonCastToString;
                    success = true;
                } else {
                    Error() << "Expected 'true', 'false' or no parameter for: " << pragma;
                    Ctx_.IncrementMonCounter("sql_errors", "BadPragmaValue");
                }
                return {};
            } else {
                Error() << "Unknown pragma: '" << pragma << "'";
                Ctx_.IncrementMonCounter("sql_errors", "BadPragmaValue");
                return {};
            }

        } else if (std::find(Providers.cbegin(), Providers.cend(), lowerPrefix) == Providers.cend()) {
            if (!Ctx_.HasCluster(prefix)) {
                Error() << "Unknown pragma prefix: " << prefix << ", please use cluster name or one of provider " <<
                    JoinRange(", ", Providers.cbegin(), Providers.cend());
                Ctx_.IncrementMonCounter("sql_errors", "UnknownPragma");
                return {};
            }
        }

        if (normalizedPragma != "flags" && normalizedPragma != "packageversion") {
            if (values.size() > 1) {
                Error() << "Expected at most one value in the pragma";
                Ctx_.IncrementMonCounter("sql_errors", "BadPragmaValue");
                return {};
            }
        } else {
            if (pragmaValueDefault || values.size() < 1) {
                Error() << "Expected at least one value in the pragma";
                Ctx_.IncrementMonCounter("sql_errors", "BadPragmaValue");
                return {};
            }
        }

        success = true;
        Ctx_.IncrementMonCounter("sql_pragma", pragma);
        return BuildPragma(Ctx_.Pos(), lowerPrefix, normalizedPragma, values, pragmaValueDefault);
    }
    success = true;
    return {};
}

TNodePtr TSqlQuery::Build(const TRule_delete_stmt& stmt) {
    TTableRef table;
    if (!SimpleTableRefImpl(stmt.GetRule_simple_table_ref4(), table)) {
        return nullptr;
    }

    const bool isKikimr = table.Service == KikimrProviderName;
    if (!isKikimr && table.Service != UnknownProviderName) {
        Ctx_.Error(GetPos(stmt.GetToken2())) << "DELETE is unsupported for " << table.Service;
        return nullptr;
    }

    TSourcePtr source = BuildTableSource(Ctx_.Pos(), table);

    const bool isBatch = stmt.HasBlock1();
    TNodePtr options = nullptr;

    if (stmt.HasBlock6()) {
        if (isBatch) {
          Ctx_.Error(GetPos(stmt.GetToken2()))
              << "BATCH DELETE is unsupported with RETURNING";
          return nullptr;
        }

        options = ReturningList(stmt.GetBlock6().GetRule_returning_columns_list1());
        options = options->Y(options);
    }

    if (stmt.HasBlock5()) {
        switch (stmt.GetBlock5().Alt_case()) {
            case TRule_delete_stmt_TBlock5::kAlt1: {
                const auto& alt = stmt.GetBlock5().GetAlt1();

                TColumnRefScope scope(Ctx_, EColumnRefState::Allow);
                TSqlExpression sqlExpr(Ctx_, Mode_);
                auto whereExpr = sqlExpr.Build(alt.GetRule_expr2());
                if (!whereExpr) {
                    return nullptr;
                }
                source->AddFilter(Ctx_, whereExpr);
                break;
            }

            case TRule_delete_stmt_TBlock5::kAlt2: {
                const auto& alt = stmt.GetBlock5().GetAlt2();

                auto values = TSqlIntoValues(Ctx_, Mode_).Build(alt.GetRule_into_values_source2(), "DELETE ON");
                if (!values) {
                    return nullptr;
                }

                if (isBatch) {
                    Ctx_.Error(GetPos(stmt.GetToken2())) << "BATCH DELETE is unsupported with ON";
                    return nullptr;
                }

                return BuildWriteColumns(Ctx_.Pos(), Ctx_.Scoped, table, EWriteColumnMode::DeleteOn, std::move(values), options);
            }

            case TRule_delete_stmt_TBlock5::ALT_NOT_SET:
                return nullptr;
        }
    }

    if (isBatch) {
        return BuildBatchDelete(Ctx_.Pos(), Ctx_.Scoped, table, std::move(source), options);
    }

    return BuildDelete(Ctx_.Pos(), Ctx_.Scoped, table, std::move(source), options);
}

TNodePtr TSqlQuery::Build(const TRule_update_stmt& stmt) {
    TTableRef table;
    if (!SimpleTableRefImpl(stmt.GetRule_simple_table_ref3(), table)) {
        return nullptr;
    }

    const bool isKikimr = table.Service == KikimrProviderName;

    if (!isKikimr && table.Service != UnknownProviderName) {
        Ctx_.Error(GetPos(stmt.GetToken2())) << "UPDATE is unsupported for " << table.Service;
        return nullptr;
    }

    const bool isBatch = stmt.HasBlock1();
    TNodePtr options = nullptr;

    if (stmt.HasBlock5()) {
        if (isBatch) {
            Ctx_.Error(GetPos(stmt.GetToken2()))
                << "BATCH UPDATE is unsupported with RETURNING";
            return nullptr;
        }

        options = ReturningList(stmt.GetBlock5().GetRule_returning_columns_list1());
        options = options->Y(options);
    }

    switch (stmt.GetBlock4().Alt_case()) {
        case TRule_update_stmt_TBlock4::kAlt1: {
            const auto& alt = stmt.GetBlock4().GetAlt1();
            TSourcePtr values = Build(alt.GetRule_set_clause_choice2());
            auto source = BuildTableSource(Ctx_.Pos(), table);

            if (alt.HasBlock3()) {
                TColumnRefScope scope(Ctx_, EColumnRefState::Allow);
                TSqlExpression sqlExpr(Ctx_, Mode_);
                auto whereExpr = sqlExpr.Build(alt.GetBlock3().GetRule_expr2());
                if (!whereExpr) {
                    return nullptr;
                }
                source->AddFilter(Ctx_, whereExpr);
            }

            if (isBatch) {
                return BuildBatchUpdate(Ctx_.Pos(), Ctx_.Scoped, table, std::move(values), std::move(source), options);
            }

            return BuildUpdateColumns(Ctx_.Pos(), Ctx_.Scoped, table, std::move(values), std::move(source), options);
        }

        case TRule_update_stmt_TBlock4::kAlt2: {
            const auto& alt = stmt.GetBlock4().GetAlt2();

            auto values = TSqlIntoValues(Ctx_, Mode_).Build(alt.GetRule_into_values_source2(), "UPDATE ON");
            if (!values) {
                return nullptr;
            }

            if (isBatch) {
                Ctx_.Error(GetPos(stmt.GetToken2())) << "BATCH UPDATE is unsupported with ON";
                return nullptr;
            }

            return BuildWriteColumns(Ctx_.Pos(), Ctx_.Scoped, table, EWriteColumnMode::UpdateOn, std::move(values), options);
        }

        case TRule_update_stmt_TBlock4::ALT_NOT_SET:
            return nullptr;
    }
}

TSourcePtr TSqlQuery::Build(const TRule_set_clause_choice& stmt) {
    switch (stmt.Alt_case()) {
        case TRule_set_clause_choice::kAltSetClauseChoice1:
            return Build(stmt.GetAlt_set_clause_choice1().GetRule_set_clause_list1());
        case TRule_set_clause_choice::kAltSetClauseChoice2:
            return Build(stmt.GetAlt_set_clause_choice2().GetRule_multiple_column_assignment1());
        case TRule_set_clause_choice::ALT_NOT_SET:
            AltNotImplemented("set_clause_choice", stmt);
            return nullptr;
    }
}

bool TSqlQuery::FillSetClause(const TRule_set_clause& node, TVector<TString>& targetList, TVector<TNodePtr>& values) {
    targetList.push_back(ColumnNameAsSingleStr(*this, node.GetRule_set_target1().GetRule_column_name1()));
    TColumnRefScope scope(Ctx_, EColumnRefState::Allow);
    TSqlExpression sqlExpr(Ctx_, Mode_);
    if (!Expr(sqlExpr, values, node.GetRule_expr3())) {
        return false;
    }
    return true;
}

TSourcePtr TSqlQuery::Build(const TRule_set_clause_list& stmt) {
    TVector<TString> targetList;
    TVector<TNodePtr> values;
    const TPosition pos(Ctx_.Pos());
    if (!FillSetClause(stmt.GetRule_set_clause1(), targetList, values)) {
        return nullptr;
    }
    for (auto& block: stmt.GetBlock2()) {
        if (!FillSetClause(block.GetRule_set_clause2(), targetList, values)) {
            return nullptr;
        }
    }
    Y_DEBUG_ABORT_UNLESS(targetList.size() == values.size());
    return BuildUpdateValues(pos, targetList, values);
}

TSourcePtr TSqlQuery::Build(const TRule_multiple_column_assignment& stmt) {
    TVector<TString> targetList;
    FillTargetList(*this, stmt.GetRule_set_target_list1(), targetList);
    auto simpleValuesNode = stmt.GetRule_simple_values_source4();
    const TPosition pos(Ctx_.Pos());
    switch (simpleValuesNode.Alt_case()) {
        case TRule_simple_values_source::kAltSimpleValuesSource1: {
            TVector<TNodePtr> values;
            TSqlExpression sqlExpr(Ctx_, Mode_);
            if (!ExprList(sqlExpr, values, simpleValuesNode.GetAlt_simple_values_source1().GetRule_expr_list1())) {
                return nullptr;
            }
            return BuildUpdateValues(pos, targetList, values);
        }
        case TRule_simple_values_source::kAltSimpleValuesSource2: {
            TSqlSelect select(Ctx_, Mode_);
            TPosition selectPos;
            auto source = select.Build(simpleValuesNode.GetAlt_simple_values_source2().GetRule_select_stmt1(), selectPos);
            if (!source) {
                return nullptr;
            }
            return BuildWriteValues(pos, "UPDATE", targetList, std::move(source));
        }
        case TRule_simple_values_source::ALT_NOT_SET:
            Ctx_.IncrementMonCounter("sql_errors", "UnknownSimpleValuesSourceAlt");
            AltNotImplemented("simple_values_source", simpleValuesNode);
            return nullptr;
    }
}

TNodePtr TSqlQuery::Build(const TSQLv1ParserAST& ast) {
    if (Mode_ == NSQLTranslation::ESqlMode::QUERY) {
        // inject externally declared named expressions
        for (auto [name, type] : Ctx_.Settings.DeclaredNamedExprs) {
            if (name.empty()) {
                Error() << "Empty names for externally declared expressions are not allowed";
                return nullptr;
            }
            TString varName = "$" + name;
            if (IsAnonymousName(varName)) {
                Error() << "Externally declared name '" << name << "' is anonymous";
                return nullptr;
            }

            auto parsed = ParseType(type, *Ctx_.Pool, Ctx_.Issues, Ctx_.Pos());
            if (!parsed) {
                Error() << "Failed to parse type for externally declared name '" << name << "'";
                return nullptr;
            }

            TNodePtr typeNode = BuildBuiltinFunc(Ctx_, Ctx_.Pos(), "ParseType", { BuildLiteralRawString(Ctx_.Pos(), type) });
            PushNamedAtom(Ctx_.Pos(), varName);
            // no duplicates are possible at this stage
            bool isWeak = true;
            Ctx_.DeclareVariable(varName, {}, typeNode, isWeak);
            // avoid 'Symbol is not used' warning for externally declared expression
            YQL_ENSURE(GetNamedNode(varName));
        }
    }

    const auto& query = ast.GetRule_sql_query();
    TVector<TNodePtr> blocks;
    Ctx_.PushCurrentBlocks(&blocks);
    Y_DEFER {
        Ctx_.PopCurrentBlocks();
    };
    if (query.Alt_case() == TRule_sql_query::kAltSqlQuery1) {
        size_t statementNumber = 0;
        const auto& statements = query.GetAlt_sql_query1().GetRule_sql_stmt_list1();
        if (!Statement(blocks, statements.GetRule_sql_stmt2().GetRule_sql_stmt_core2(), statementNumber++)) {
            return nullptr;
        }
        for (auto block: statements.GetBlock3()) {
            if (!Statement(blocks, block.GetRule_sql_stmt2().GetRule_sql_stmt_core2(), statementNumber++)) {
                return nullptr;
            }
        }
    }

    ui32 topLevelSelects = 0;
    bool hasTailOps = false;
    for (auto& block : blocks) {
        if (block->SubqueryAlias()) {
            continue;
        }

        if (block->HasSelectResult()) {
            ++topLevelSelects;
        } else if (topLevelSelects) {
            hasTailOps = true;
        }
    }

    if ((Mode_ == NSQLTranslation::ESqlMode::SUBQUERY || Mode_ == NSQLTranslation::ESqlMode::LIMITED_VIEW) && (topLevelSelects != 1 || hasTailOps)) {
        Error() << "Strictly one select/process/reduce statement is expected at the end of "
            << (Mode_ == NSQLTranslation::ESqlMode::LIMITED_VIEW ? "view" : "subquery");
        return nullptr;
    }

     if (!Ctx_.PragmaAutoCommit && Ctx_.Settings.EndOfQueryCommit && IsQueryMode(Mode_)) {
        AddStatementToBlocks(blocks, BuildCommitClusters(Ctx_.Pos()));
    }

    auto result = BuildQuery(Ctx_.Pos(), blocks, true, Ctx_.Scoped, Ctx_.SeqMode);
    WarnUnusedNodes();
    return result;
}

TNodePtr TSqlQuery::Build(const std::vector<::NSQLv1Generated::TRule_sql_stmt_core>& statements) {
    if (Mode_ == NSQLTranslation::ESqlMode::QUERY) {
        // inject externally declared named expressions
        for (auto [name, type] : Ctx_.Settings.DeclaredNamedExprs) {
            if (name.empty()) {
                Error() << "Empty names for externally declared expressions are not allowed";
                return nullptr;
            }
            TString varName = "$" + name;
            if (IsAnonymousName(varName)) {
                Error() << "Externally declared name '" << name << "' is anonymous";
                return nullptr;
            }

            auto parsed = ParseType(type, *Ctx_.Pool, Ctx_.Issues, Ctx_.Pos());
            if (!parsed) {
                Error() << "Failed to parse type for externally declared name '" << name << "'";
                return nullptr;
            }

            TNodePtr typeNode = BuildBuiltinFunc(Ctx_, Ctx_.Pos(), "ParseType", { BuildLiteralRawString(Ctx_.Pos(), type) });
            PushNamedAtom(Ctx_.Pos(), varName);
            // no duplicates are possible at this stage
            bool isWeak = true;
            Ctx_.DeclareVariable(varName, {}, typeNode, isWeak);
            // avoid 'Symbol is not used' warning for externally declared expression
            YQL_ENSURE(GetNamedNode(varName));
        }
    }

    TVector<TNodePtr> blocks;
    Ctx_.PushCurrentBlocks(&blocks);
    Y_DEFER {
        Ctx_.PopCurrentBlocks();
    };

    size_t statementNumber = 0;
    for (const auto& statement : statements) {
        if (!Statement(blocks, statement, statementNumber++)) {
            return nullptr;
        }
    }

    ui32 topLevelSelects = 0;
    bool hasTailOps = false;
    for (auto& block : blocks) {
        if (block->SubqueryAlias()) {
            continue;
        }

        if (block->HasSelectResult()) {
            ++topLevelSelects;
        } else if (topLevelSelects) {
            hasTailOps = true;
        }
    }

    if ((Mode_ == NSQLTranslation::ESqlMode::SUBQUERY || Mode_ == NSQLTranslation::ESqlMode::LIMITED_VIEW) && (topLevelSelects != 1 || hasTailOps)) {
        Error() << "Strictly one select/process/reduce statement is expected at the end of "
            << (Mode_ == NSQLTranslation::ESqlMode::LIMITED_VIEW ? "view" : "subquery");
        return nullptr;
    }

     if (!Ctx_.PragmaAutoCommit && Ctx_.Settings.EndOfQueryCommit && IsQueryMode(Mode_)) {
        AddStatementToBlocks(blocks, BuildCommitClusters(Ctx_.Pos()));
    }

    auto result = BuildQuery(Ctx_.Pos(), blocks, true, Ctx_.Scoped, Ctx_.SeqMode);
    return result;
}
namespace {

    static bool BuildColumnFeatures(std::map<TString, TDeferredAtom>& result, const TRule_column_schema& columnSchema, const NYql::TPosition& pos, TSqlTranslation& translation) {
        const TString columnName(Id(columnSchema.GetRule_an_id_schema1(), translation));
        TString columnType;

        const auto constraints = ColumnConstraints(columnSchema, translation);
        if (!constraints) {
            return false;
        }

        auto& typeBind = columnSchema.GetRule_type_name_or_bind2();
        switch (typeBind.Alt_case()) {
            case TRule_type_name_or_bind::kAltTypeNameOrBind1:
            {
                auto& typeNameOrBind = typeBind.GetAlt_type_name_or_bind1().GetRule_type_name1();
                if (typeNameOrBind.Alt_case() != TRule_type_name::kAltTypeName2) {
                    return false;
                }
                auto& alt = typeNameOrBind.GetAlt_type_name2();
                auto& block = alt.GetBlock1();
                auto& simpleType = block.GetAlt2().GetRule_type_name_simple1();
                columnType = Id(simpleType.GetRule_an_id_pure1(), translation);
                if (columnType.empty()) {
                    return false;
                }
                break;
            }
            case TRule_type_name_or_bind::kAltTypeNameOrBind2:
                return false;
            case TRule_type_name_or_bind::ALT_NOT_SET:
                Y_ABORT("You should change implementation according to grammar changes");
        }

        result["NAME"] = TDeferredAtom(pos, columnName);
        YQL_ENSURE(columnType, "Unknown column type");
        result["TYPE"] = TDeferredAtom(pos, columnType);
        if (!constraints->Nullable) {
            result["NOT_NULL"] = TDeferredAtom(pos, "true");
        }
        return true;
    }
}

bool TSqlQuery::ParseTableStoreFeatures(std::map<TString, TDeferredAtom> & result, const TRule_alter_table_store_action & actions) {
    switch (actions.Alt_case()) {
        case TRule_alter_table_store_action::kAltAlterTableStoreAction1: {
            // ADD COLUMN
            const auto& addRule = actions.GetAlt_alter_table_store_action1().GetRule_alter_table_add_column1();
            if (!BuildColumnFeatures(result, addRule.GetRule_column_schema3(), Ctx_.Pos(), *this)) {
                return false;
            }
            result["ACTION"] = TDeferredAtom(Ctx_.Pos(), "NEW_COLUMN");
            break;
        }
        case TRule_alter_table_store_action::kAltAlterTableStoreAction2: {
            // DROP COLUMN
            const auto& dropRule = actions.GetAlt_alter_table_store_action2().GetRule_alter_table_drop_column1();
            TString columnName = Id(dropRule.GetRule_an_id3(), *this);
            if (!columnName) {
                return false;
            }
            result["NAME"] = TDeferredAtom(Ctx_.Pos(), columnName);
            result["ACTION"] = TDeferredAtom(Ctx_.Pos(), "DROP_COLUMN");
            break;
        }
        case TRule_alter_table_store_action::ALT_NOT_SET:
            Y_ABORT("You should change implementation according to grammar changes");
    }
    return true;
}

void EnumeratePragmas(std::function<void(std::string_view)> callback) {
    callback("ClassicDivision");
    callback("StrictJoinKeyTypes");
    callback("DisableStrictJoinKeyTypes");
    callback("CheckedOps");
    callback("UnicodeLiterals");
    callback("DisableUnicodeLiterals");
    callback("WarnUntypedStringLiterals");
    callback("DisableWarnUntypedStringLiterals");
    callback("File");
    callback("FileOption");
    callback("Folder");
    callback("Udf");
    callback("Library");
    callback("Package");
    callback("PackageVersion");
    callback("RefSelect");
    callback("SampleSelect");
    callback("AllowDotInAlias");
    callback("OverrideLibrary");
    callback("DirectRead");
    callback("AutoCommit");
    callback("UseTablePrefixForEach");
    callback("PathPrefix");
    callback("GroupByLimit");
    callback("GroupByCubeLimit");
    callback("SimpleColumns");
    callback("DisableSimpleColumns");
    callback("ResultRowsLimit");
    callback("ResultSizeLimit");
    callback("RuntimeLogLevel");
    callback("Warning");
    callback("Greetings");
    callback("WarningMsg");
    callback("ErrorMsg");
    callback("AllowUnnamedColumns");
    callback("WarnUnnamedColumns");
    callback("DiscoveryMode");
    callback("EnableSystemColumns");
    callback("DqEngine");
    callback("BlockEngine");
    callback("JsonQueryReturnsJsonDocument");
    callback("DisableJsonQueryReturnsJsonDocument");
    callback("PositionalUnionAll");
    callback("PqReadBy");
    callback("DataWatermarks");
    callback("FeatureR010");
    callback("CostBasedOptimizer");
    callback("Engine");
    callback("yson.AutoConvert");
    callback("yson.Strict");
    callback("yson.DisableStrict");
    callback("yson.CastToString");
    callback("yson.DisableCastToString");
}

void EnumerateStmtContexts(std::function<void(std::string_view)> callback) {
    callback("read");
    callback("insert");
    callback("replace");
    callback("upsert");
    callback("update");
    callback("delete");
    callback("create_table");
    callback("create_view");
}

} // namespace NSQLTranslationV1<|MERGE_RESOLUTION|>--- conflicted
+++ resolved
@@ -1942,11 +1942,7 @@
             const auto& action = node.GetRule_alter_database_action4();
 
             TAlterDatabaseParameters params;
-<<<<<<< HEAD
-            params.DbPath = TDeferredAtom(Ctx.Pos(), Id(node.GetRule_an_id_schema3(), *this));
-=======
             params.DbPath = TDeferredAtom(Ctx_.Pos(), Id(node.GetRule_an_id_schema3(), *this));
->>>>>>> 832cd121
 
             switch (action.GetAltCase()) {
                 case TRule_alter_database_action::kAltAlterDatabaseAction1: {
@@ -1975,19 +1971,11 @@
                     return false;
             }
 
-<<<<<<< HEAD
-            const TPosition pos = Ctx.Pos();
-            TString service = Ctx.Scoped->CurrService;
-            TDeferredAtom cluster = Ctx.Scoped->CurrCluster;
-
-            auto stmt = BuildAlterDatabase(pos, service, cluster, params, Ctx.Scoped);
-=======
             const TPosition pos = Ctx_.Pos();
             TString service = Ctx_.Scoped->CurrService;
             TDeferredAtom cluster = Ctx_.Scoped->CurrCluster;
 
             auto stmt = BuildAlterDatabase(pos, service, cluster, params, Ctx_.Scoped);
->>>>>>> 832cd121
             AddStatementToBlocks(blocks, stmt);
             break;
         }
