#include "sql_query.h"
#include "sql_expression.h"
#include "sql_select.h"
#include "sql_into_tables.h"
#include "sql_values.h"
#include "node.h"
#include "antlr_token.h"
#include <yql/essentials/sql/v1/object_processing.h>
#include <yql/essentials/utils/yql_paths.h>
#include <yql/essentials/public/udf/udf_log.h>
#include <util/generic/scope.h>
#include <util/string/join.h>
#ifdef GetMessage
#undef GetMessage
#endif

namespace NSQLTranslationV1 {

using NALPDefault::SQLv1LexerTokens;
using NALPDefaultAntlr4::SQLv1Antlr4Lexer;

using namespace NSQLv1Generated;

void FillTargetList(TTranslation& ctx, const TRule_set_target_list& node, TVector<TString>& targetList) {
    targetList.push_back(ColumnNameAsSingleStr(ctx, node.GetRule_set_target2().GetRule_column_name1()));
    for (auto& block: node.GetBlock3()) {
        targetList.push_back(ColumnNameAsSingleStr(ctx, block.GetRule_set_target2().GetRule_column_name1()));
    }
}

bool PackageVersionFromString(const TString& s, ui32& version) {
    if (s == "release") {
        version = 0;
        return true;
    }
    if (s == "draft") {
        version = 1;
        return true;
    }
    return TryFromString(s, version);
}

void TSqlQuery::AddStatementToBlocks(TVector<TNodePtr>& blocks, TNodePtr node) {
    blocks.emplace_back(node);
}

static bool AsyncReplicationSettingsEntry(std::map<TString, TNodePtr>& out,
        const TRule_replication_settings_entry& in, TSqlExpression& ctx, bool create)
{
    auto key = IdEx(in.GetRule_an_id1(), ctx);
    auto value = ctx.Build(in.GetRule_expr3());

    if (!value) {
        ctx.Context().Error() << "Invalid replication setting: " << key.Name;
        return false;
    }

    TSet<TString> configSettings = {
        "connection_string",
        "endpoint",
        "database",
        "token",
        "token_secret_name",
        "user",
        "password",
        "password_secret_name",
        "ca_cert",
    };

    TSet<TString> modeSettings = {
        "consistency_level",
        "commit_interval",
    };

    TSet<TString> stateSettings = {
        "state",
        "failover_mode",
    };

    const auto keyName = to_lower(key.Name);
    if (!configSettings.count(keyName) && !modeSettings.count(keyName) && !stateSettings.count(keyName)) {
        ctx.Context().Error() << "Unknown replication setting: " << key.Name;
        return false;
    }

    if (create && stateSettings.count(keyName)) {
        ctx.Context().Error() << key.Name << " is not supported in CREATE";
        return false;
    }

    if (!create && modeSettings.count(keyName)) {
        ctx.Context().Error() << key.Name << " is not supported in ALTER";
        return false;
    }

    if (keyName == "commit_interval") {
        if (value->GetOpName() != "Interval") {
            ctx.Context().Error() << "Literal of Interval type is expected for " << key.Name;
            return false;
        }
    } else {
        if (!value->IsLiteral() || value->GetLiteralType() != "String") {
            ctx.Context().Error() << "Literal of String type is expected for " << key.Name;
            return false;
        }
    }

    if (!out.emplace(keyName, value).second) {
        ctx.Context().Error() << "Duplicate replication setting: " << key.Name;
    }

    return true;
}

static bool AsyncReplicationSettings(std::map<TString, TNodePtr>& out,
        const TRule_replication_settings& in, TSqlExpression& ctx, bool create)
{
    if (!AsyncReplicationSettingsEntry(out, in.GetRule_replication_settings_entry1(), ctx, create)) {
        return false;
    }

    for (auto& block : in.GetBlock2()) {
        if (!AsyncReplicationSettingsEntry(out, block.GetRule_replication_settings_entry2(), ctx, create)) {
            return false;
        }
    }

    return true;
}

static bool AsyncReplicationTarget(std::vector<std::pair<TString, TString>>& out, TStringBuf prefixPath,
        const TRule_replication_target& in, TTranslation& ctx)
{
    const TString remote = Id(in.GetRule_object_ref1().GetRule_id_or_at2(), ctx).second;
    const TString local = Id(in.GetRule_object_ref3().GetRule_id_or_at2(), ctx).second;
    out.emplace_back(remote, BuildTablePath(prefixPath, local));
    return true;
}

static bool AsyncReplicationAlterAction(std::map<TString, TNodePtr>& settings,
        const TRule_alter_replication_action& in, TSqlExpression& ctx)
{
    // TODO(ilnaz): support other actions
    return AsyncReplicationSettings(settings, in.GetRule_alter_replication_set_setting1().GetRule_replication_settings3(), ctx, false);
}

static bool TransferSettingsEntry(std::map<TString, TNodePtr>& out,
        const TRule_transfer_settings_entry& in, TSqlExpression& ctx, bool create)
{
    auto key = IdEx(in.GetRule_an_id1(), ctx);
    auto value = ctx.Build(in.GetRule_expr3());

    if (!value) {
        ctx.Context().Error() << "Invalid transfer setting: " << key.Name;
        return false;
    }

    TSet<TString> configSettings = {
        "connection_string",
        "endpoint",
        "database",
        "token",
        "token_secret_name",
        "user",
        "password",
        "password_secret_name",
        "ca_cert",
        "flush_interval",
        "batch_size_bytes",
<<<<<<< HEAD
        "directory"
=======
        "directory",
>>>>>>> 7dac338d
    };

    TSet<TString> stateSettings = {
        "state",
        "failover_mode",
    };

    TSet<TString> crateOnlySettings = {
        "consumer",
    };

    const auto keyName = to_lower(key.Name);
    if (!configSettings.count(keyName) && !stateSettings.contains(keyName) && !crateOnlySettings.contains(keyName)) {
        ctx.Context().Error() << "Unknown transfer setting: " << key.Name;
        return false;
    }

    if (create && stateSettings.count(keyName)) {
        ctx.Context().Error() << key.Name << " is not supported in CREATE";
        return false;
    }

    if (!create && crateOnlySettings.contains(keyName)) {
        ctx.Context().Error() << key.Name << " is not supported in ALTER";
        return false;
    }

    if (!out.emplace(keyName, value).second) {
        ctx.Context().Error() << "Duplicate transfer setting: " << key.Name;
    }

    return true;
}

static bool TransferSettings(std::map<TString, TNodePtr>& out,
        const TRule_transfer_settings& in, TSqlExpression& ctx, bool create)
{
    if (!TransferSettingsEntry(out, in.GetRule_transfer_settings_entry1(), ctx, create)) {
        return false;
    }

    for (auto& block : in.GetBlock2()) {
        if (!TransferSettingsEntry(out, block.GetRule_transfer_settings_entry2(), ctx, create)) {
            return false;
        }
    }

    return true;
}

bool TSqlQuery::Statement(TVector<TNodePtr>& blocks, const TRule_sql_stmt_core& core, size_t statementNumber) {
    TString internalStatementName;
    TString humanStatementName;
    ParseStatementName(core, internalStatementName, humanStatementName);
    const auto& altCase = core.Alt_case();
    if (Mode_ == NSQLTranslation::ESqlMode::LIMITED_VIEW && (altCase >= TRule_sql_stmt_core::kAltSqlStmtCore4 &&
        altCase != TRule_sql_stmt_core::kAltSqlStmtCore13 && altCase != TRule_sql_stmt_core::kAltSqlStmtCore18)) {
        Error() << humanStatementName << " statement is not supported in limited views";
        return false;
    }

    if (Mode_ == NSQLTranslation::ESqlMode::SUBQUERY && (altCase >= TRule_sql_stmt_core::kAltSqlStmtCore4 &&
        altCase != TRule_sql_stmt_core::kAltSqlStmtCore13 && altCase != TRule_sql_stmt_core::kAltSqlStmtCore6 &&
        altCase != TRule_sql_stmt_core::kAltSqlStmtCore18)) {
        Error() << humanStatementName << " statement is not supported in subqueries";
        return false;
    }

    if (NeedUseForAllStatements(altCase)) {
        Ctx_.ForAllStatementsParts.push_back(statementNumber);
    }

    switch (altCase) {
        case TRule_sql_stmt_core::kAltSqlStmtCore1: {
            TMaybe<TNodePtr> success = PragmaStatement(core.GetAlt_sql_stmt_core1().GetRule_pragma_stmt1());
            if (!success) {
                return false;
            }
            auto& nodeExpr = *success;
            if (nodeExpr) {
                AddStatementToBlocks(blocks, nodeExpr);
            }
            break;
        }
        case TRule_sql_stmt_core::kAltSqlStmtCore2: {
            if (Ctx_.ParallelModeCount > 0) {
                Error() << humanStatementName << " statement is not supported in parallel mode";
                return false;
            }

            Ctx_.BodyPart();
            TSqlSelect select(Ctx_, Mode_);
            TPosition pos;
            auto source = select.Build(core.GetAlt_sql_stmt_core2().GetRule_select_stmt1(), pos);
            if (!source) {
                return false;
            }
            blocks.emplace_back(BuildSelectResult(pos, std::move(source),
                Mode_ != NSQLTranslation::ESqlMode::LIMITED_VIEW && Mode_ != NSQLTranslation::ESqlMode::SUBQUERY, Mode_ == NSQLTranslation::ESqlMode::SUBQUERY,
                Ctx_.Scoped));
            break;
        }
        case TRule_sql_stmt_core::kAltSqlStmtCore3: {
            Ctx_.BodyPart();
            TVector<TSymbolNameWithPos> names;
            auto nodeExpr = NamedNode(core.GetAlt_sql_stmt_core3().GetRule_named_nodes_stmt1(), names);
            if (!nodeExpr) {
                return false;
            }
            TVector<TNodePtr> nodes;
            auto subquery = nodeExpr->GetSource();
            if (subquery && Mode_ == NSQLTranslation::ESqlMode::LIBRARY && Ctx_.ScopeLevel == 0) {
                for (size_t i = 0; i < names.size(); ++i) {
                    nodes.push_back(BuildInvalidSubqueryRef(subquery->GetPos()));
                }
            } else if (subquery) {
                const auto alias = Ctx_.MakeName("subquerynode");
                const auto ref = Ctx_.MakeName("subquery");
                blocks.push_back(BuildSubquery(subquery, alias,
                    Mode_ == NSQLTranslation::ESqlMode::SUBQUERY, names.size() == 1 ? -1 : names.size(), Ctx_.Scoped));
                blocks.back()->SetLabel(ref);

                for (size_t i = 0; i < names.size(); ++i) {
                    nodes.push_back(BuildSubqueryRef(blocks.back(), ref, names.size() == 1 ? -1 : i));
                }
            } else if (!Ctx_.CompactNamedExprs || nodeExpr->GetUdfNode()) {
                // Unlike other nodes, TUdfNode is not an independent node, but more like a set of parameters which should be
                // applied on UDF call site. For example, TUdfNode can not be Translate()d
                // So we can't add it to blocks and use reference, instead we store the TUdfNode itself as named node
                // TODO: remove this special case
                if (names.size() > 1) {
                    auto tupleRes = BuildTupleResult(nodeExpr, names.size());
                    for (size_t i = 0; i < names.size(); ++i) {
                        nodes.push_back(nodeExpr->Y("Nth", tupleRes, nodeExpr->Q(ToString(i))));
                    }
                } else {
                    nodes.push_back(std::move(nodeExpr));
                }
            } else {
                const auto ref = Ctx_.MakeName("namedexprnode");
                blocks.push_back(BuildNamedExpr(names.size() > 1 ? BuildTupleResult(nodeExpr, names.size()) : nodeExpr));
                blocks.back()->SetLabel(ref);
                for (size_t i = 0; i < names.size(); ++i) {
                    nodes.push_back(BuildNamedExprReference(blocks.back(), ref, names.size() == 1 ? TMaybe<size_t>() : i));
                }
            }

            for (size_t i = 0; i < names.size(); ++i) {
                PushNamedNode(names[i].Pos, names[i].Name, nodes[i]);
            }
            break;
        }
        case TRule_sql_stmt_core::kAltSqlStmtCore4: {
            Ctx_.BodyPart();
            const auto& rule = core.GetAlt_sql_stmt_core4().GetRule_create_table_stmt1();

            bool replaceIfExists = false;
            if (rule.HasBlock2()) { // OR REPLACE
                replaceIfExists = true;
                Y_DEBUG_ABORT_UNLESS(
                    (IS_TOKEN(Ctx_.Settings.Antlr4Parser, rule.GetBlock2().GetToken1().GetId(), OR) &&
                     IS_TOKEN(Ctx_.Settings.Antlr4Parser, rule.GetBlock2().GetToken2().GetId(), REPLACE))
                );
            }

            const bool isCreateTableAs = rule.HasBlock15();
            const auto& block = rule.GetBlock3();
            ETableType tableType = ETableType::Table;
            bool temporary = false;
            if (block.HasAlt2() &&
                IS_TOKEN(Ctx_.Settings.Antlr4Parser, block.GetAlt2().GetToken1().GetId(), TABLESTORE)
            ) {
                tableType = ETableType::TableStore;
                if (isCreateTableAs) {
                    Context().Error(GetPos(block.GetAlt2().GetToken1()))
                        << "CREATE TABLE AS is not supported for TABLESTORE";
                    return false;
                }
            } else if (block.HasAlt3() &&
                       IS_TOKEN(Ctx_.Settings.Antlr4Parser, block.GetAlt3().GetToken1().GetId(), EXTERNAL)
                    ) {
                tableType = ETableType::ExternalTable;
                if (isCreateTableAs) {
                    Context().Error(GetPos(block.GetAlt3().GetToken1()))
                        << "CREATE TABLE AS is not supported for EXTERNAL TABLE";
                    return false;
                }
            } else if (block.HasAlt4() && IS_TOKEN(Ctx_.Settings.Antlr4Parser, block.GetAlt4().GetToken1().GetId(), TEMP) ||
                       block.HasAlt5() && IS_TOKEN(Ctx_.Settings.Antlr4Parser, block.GetAlt5().GetToken1().GetId(), TEMPORARY)) {
                temporary = true;
            }

            bool existingOk = false;
            if (rule.HasBlock4()) { // IF NOT EXISTS
                existingOk = true;
                Y_DEBUG_ABORT_UNLESS(
                    IS_TOKEN(Ctx_.Settings.Antlr4Parser, rule.GetBlock4().GetToken1().GetId(), IF) &&
                    IS_TOKEN(Ctx_.Settings.Antlr4Parser, rule.GetBlock4().GetToken2().GetId(), NOT) &&
                    IS_TOKEN(Ctx_.Settings.Antlr4Parser, rule.GetBlock4().GetToken3().GetId(), EXISTS)
                );
            }

            if (replaceIfExists && tableType != ETableType::ExternalTable) {
                Context().Error(GetPos(rule.GetBlock2().GetToken1()))
                    << "OR REPLACE feature is supported only for EXTERNAL DATA SOURCE and EXTERNAL TABLE";
                return false;
            }

            TTableRef tr;
            if (!SimpleTableRefImpl(rule.GetRule_simple_table_ref5(), tr)) {
                return false;
            }

            TCreateTableParameters params{.TableType=tableType, .Temporary=temporary};
            if (!CreateTableEntry(rule.GetRule_create_table_entry7(), params, isCreateTableAs)) {
                return false;
            }
            for (auto& block: rule.GetBlock8()) {
                if (!CreateTableEntry(block.GetRule_create_table_entry2(), params, isCreateTableAs)) {
                    return false;
                }
            }

            if (rule.HasBlock11()) {
                Context().Error(GetPos(rule.GetBlock11().GetRule_table_inherits1().GetToken1()))
                    << "INHERITS clause is not supported yet";
                return false;
            }

            if (rule.HasBlock12()) {
                if (tableType == ETableType::TableStore) {
                    Context().Error(GetPos(rule.GetBlock12().GetRule_table_partition_by1().GetToken1()))
                        << "PARTITION BY is not supported for TABLESTORE";
                    return false;
                }
                const auto list = rule.GetBlock12().GetRule_table_partition_by1().GetRule_pure_column_list4();
                params.PartitionByColumns.push_back(IdEx(list.GetRule_an_id2(), *this));
                for (auto& node : list.GetBlock3()) {
                    params.PartitionByColumns.push_back(IdEx(node.GetRule_an_id2(), *this));
                }
            }

            if (rule.HasBlock13()) {
                if (!CreateTableSettings(rule.GetBlock13().GetRule_with_table_settings1(), params)) {
                    return false;
                }
            }

            if (rule.HasBlock14()) {
                Context().Error(GetPos(rule.GetBlock14().GetRule_table_tablestore1().GetToken1()))
                    << "TABLESTORE clause is not supported yet";
                return false;
            }

            TSourcePtr tableSource = nullptr;
            if (isCreateTableAs) {
                tableSource = TSqlAsValues(Ctx_, Mode_).Build(rule.GetBlock15().GetRule_table_as_source1().GetRule_values_source2(), "CreateTableAs");
                if (!tableSource) {
                    return false;
                }
            }

            if (!ValidateExternalTable(params)) {
                return false;
            }

            AddStatementToBlocks(blocks, BuildCreateTable(Ctx_.Pos(), tr, existingOk, replaceIfExists, params, std::move(tableSource), Ctx_.Scoped));
            break;
        }
        case TRule_sql_stmt_core::kAltSqlStmtCore5: {
            Ctx_.BodyPart();
            const auto& rule = core.GetAlt_sql_stmt_core5().GetRule_drop_table_stmt1();
            const auto& block = rule.GetBlock2();
            ETableType tableType = ETableType::Table;
            if (block.HasAlt2()) {
                tableType = ETableType::TableStore;
            }
            if (block.HasAlt3()) {
                tableType = ETableType::ExternalTable;
            }

            bool missingOk = false;
            if (rule.HasBlock3()) { // IF EXISTS
                missingOk = true;
                Y_DEBUG_ABORT_UNLESS(
                    IS_TOKEN(Ctx_.Settings.Antlr4Parser, rule.GetBlock3().GetToken1().GetId(), IF) &&
                    IS_TOKEN(Ctx_.Settings.Antlr4Parser, rule.GetBlock3().GetToken2().GetId(), EXISTS)
                );
            }

            TTableRef tr;
            if (!SimpleTableRefImpl(rule.GetRule_simple_table_ref4(), tr)) {
                return false;
            }

            AddStatementToBlocks(blocks, BuildDropTable(Ctx_.Pos(), tr, missingOk, tableType, Ctx_.Scoped));
            break;
        }
        case TRule_sql_stmt_core::kAltSqlStmtCore6: {
            const auto& rule = core.GetAlt_sql_stmt_core6().GetRule_use_stmt1();
            Token(rule.GetToken1());
            if (!ClusterExpr(rule.GetRule_cluster_expr2(), true, Ctx_.Scoped->CurrService, Ctx_.Scoped->CurrCluster)) {
                return false;
            }

            break;
        }
        case TRule_sql_stmt_core::kAltSqlStmtCore7: {
            Ctx_.BodyPart();
            TSqlIntoTable intoTable(Ctx_, Mode_);
            TNodePtr block(intoTable.Build(core.GetAlt_sql_stmt_core7().GetRule_into_table_stmt1()));
            if (!block) {
                return false;
            }
            blocks.emplace_back(block);
            break;
        }
        case TRule_sql_stmt_core::kAltSqlStmtCore8: {
            if (Ctx_.ParallelModeCount > 0) {
                Error() << humanStatementName << " statement is not supported in parallel mode";
                return false;
            }

            Ctx_.BodyPart();
            const auto& rule = core.GetAlt_sql_stmt_core8().GetRule_commit_stmt1();
            Token(rule.GetToken1());
            blocks.emplace_back(BuildCommitClusters(Ctx_.Pos()));
            break;
        }
        case TRule_sql_stmt_core::kAltSqlStmtCore9: {
            Ctx_.BodyPart();
            auto updateNode = Build(core.GetAlt_sql_stmt_core9().GetRule_update_stmt1());
            if (!updateNode) {
                return false;
            }
            AddStatementToBlocks(blocks, updateNode);
            break;
        }
        case TRule_sql_stmt_core::kAltSqlStmtCore10: {
            Ctx_.BodyPart();
            auto deleteNode = Build(core.GetAlt_sql_stmt_core10().GetRule_delete_stmt1());
            if (!deleteNode) {
                return false;
            }
            blocks.emplace_back(deleteNode);
            break;
        }
        case TRule_sql_stmt_core::kAltSqlStmtCore11: {
            if (Ctx_.ParallelModeCount > 0) {
                Error() << humanStatementName << " statement is not supported in parallel mode";
                return false;
            }

            Ctx_.BodyPart();
            const auto& rule = core.GetAlt_sql_stmt_core11().GetRule_rollback_stmt1();
            Token(rule.GetToken1());
            blocks.emplace_back(BuildRollbackClusters(Ctx_.Pos()));
            break;
        }
        case TRule_sql_stmt_core::kAltSqlStmtCore12:
            if (!DeclareStatement(core.GetAlt_sql_stmt_core12().GetRule_declare_stmt1())) {
                return false;
            }
            break;
        case TRule_sql_stmt_core::kAltSqlStmtCore13:
            if (!ImportStatement(core.GetAlt_sql_stmt_core13().GetRule_import_stmt1())) {
                return false;
            }
            break;
        case TRule_sql_stmt_core::kAltSqlStmtCore14:
            if (!ExportStatement(core.GetAlt_sql_stmt_core14().GetRule_export_stmt1())) {
                return false;
            }
            break;
        case TRule_sql_stmt_core::kAltSqlStmtCore15: {
            Ctx_.BodyPart();
            const auto& rule = core.GetAlt_sql_stmt_core15().GetRule_alter_table_stmt1();
            const bool isTablestore = IS_TOKEN(Ctx_.Settings.Antlr4Parser, rule.GetToken2().GetId(), TABLESTORE);
            TTableRef tr;
            if (!SimpleTableRefImpl(rule.GetRule_simple_table_ref3(), tr)) {
                return false;
            }

            TAlterTableParameters params;
            if (isTablestore) {
                params.TableType = ETableType::TableStore;
            }
            if (!AlterTableAction(rule.GetRule_alter_table_action4(), params)) {
                return false;
            }

            for (auto& block : rule.GetBlock5()) {
                if (!AlterTableAction(block.GetRule_alter_table_action2(), params)) {
                    return false;
                }
            }

            AddStatementToBlocks(blocks, BuildAlterTable(Ctx_.Pos(), tr, params, Ctx_.Scoped));
            break;
        }
        case TRule_sql_stmt_core::kAltSqlStmtCore16: {
            // alter_external_table_stmt: ALTER EXTERNAL TABLE simple_table_ref alter_external_table_action (COMMA alter_external_table_action)*
            Ctx_.BodyPart();
            const auto& rule = core.GetAlt_sql_stmt_core16().GetRule_alter_external_table_stmt1();
            TTableRef tr;
            if (!SimpleTableRefImpl(rule.GetRule_simple_table_ref4(), tr)) {
                return false;
            }

            TAlterTableParameters params;
            params.TableType = ETableType::ExternalTable;
            if (!AlterExternalTableAction(rule.GetRule_alter_external_table_action5(), params)) {
                return false;
            }

            for (auto& block : rule.GetBlock6()) {
                if (!AlterExternalTableAction(block.GetRule_alter_external_table_action2(), params)) {
                    return false;
                }
            }

            AddStatementToBlocks(blocks, BuildAlterTable(Ctx_.Pos(), tr, params, Ctx_.Scoped));
            break;
        }
        case TRule_sql_stmt_core::kAltSqlStmtCore17: {
            Ctx_.BodyPart();
            auto node = DoStatement(core.GetAlt_sql_stmt_core17().GetRule_do_stmt1(), false);
            if (!node) {
                return false;
            }

            blocks.push_back(node);
            break;
        }
        case TRule_sql_stmt_core::kAltSqlStmtCore18: {
            Ctx_.BodyPart();
            TNodePtr lambda;
            TSymbolNameWithPos nameAndPos;
            const auto& stmt = core.GetAlt_sql_stmt_core18().GetRule_define_action_or_subquery_stmt1();
            const TString kind = to_lower(Ctx_.Token(stmt.GetToken2()));
            YQL_ENSURE(kind == "action" || kind == "subquery");
            if (!DefineActionOrSubqueryStatement(stmt, nameAndPos, lambda)) {
                return false;
            }

            if (Ctx_.CompactNamedExprs) {
                const auto ref = Ctx_.MakeName("named" + kind + "node");
                blocks.push_back(BuildNamedExpr(lambda));
                blocks.back()->SetLabel(ref);
                lambda = BuildNamedExprReference(blocks.back(), ref, {});
            }

            PushNamedNode(nameAndPos.Pos, nameAndPos.Name, lambda);
            break;
        }
        case TRule_sql_stmt_core::kAltSqlStmtCore19: {
            Ctx_.BodyPart();
            auto node = IfStatement(core.GetAlt_sql_stmt_core19().GetRule_if_stmt1());
            if (!node) {
                return false;
            }

            blocks.push_back(node);
            break;
        }
        case TRule_sql_stmt_core::kAltSqlStmtCore20: {
            Ctx_.BodyPart();
            auto node = ForStatement(core.GetAlt_sql_stmt_core20().GetRule_for_stmt1());
            if (!node) {
                return false;
            }

            blocks.push_back(node);
            break;
        }
        case TRule_sql_stmt_core::kAltSqlStmtCore21: {
            if (Ctx_.ParallelModeCount > 0) {
                Error() << humanStatementName << " statement is not supported in parallel mode";
                return false;
            }

            Ctx_.BodyPart();
            TSqlValues values(Ctx_, Mode_);
            TPosition pos;
            auto source = values.Build(core.GetAlt_sql_stmt_core21().GetRule_values_stmt1(), pos, {}, TPosition());
            if (!source) {
                return false;
            }
            blocks.emplace_back(BuildSelectResult(pos, std::move(source),
                Mode_ != NSQLTranslation::ESqlMode::LIMITED_VIEW && Mode_ != NSQLTranslation::ESqlMode::SUBQUERY, Mode_ == NSQLTranslation::ESqlMode::SUBQUERY,
                Ctx_.Scoped));
            break;
        }
        case TRule_sql_stmt_core::kAltSqlStmtCore22: {
            // create_user_stmt: CREATE USER role_name (user_option)*;
            Ctx_.BodyPart();
            auto& node = core.GetAlt_sql_stmt_core22().GetRule_create_user_stmt1();

            Ctx_.Token(node.GetToken1());
            const TPosition pos = Ctx_.Pos();

            TString service = Ctx_.Scoped->CurrService;
            TDeferredAtom cluster = Ctx_.Scoped->CurrCluster;
            if (cluster.Empty()) {
                Error() << "USE statement is missing - no default cluster is selected";
                return false;
            }

            TDeferredAtom roleName;
            bool allowSystemRoles = false;
            if (!RoleNameClause(node.GetRule_role_name3(), roleName, allowSystemRoles)) {
                return false;
            }

            TMaybe<TUserParameters> createUserParams;
            const auto& options = node.GetBlock4();

            createUserParams.ConstructInPlace();
            std::vector<TRule_user_option> opts;
            opts.reserve(options.size());
            for (const auto& opt : options) {
                opts.push_back(opt.GetRule_user_option1());
            }

            bool isCreateUser = true;
            if (!UserParameters(opts, *createUserParams, isCreateUser)) {
                return false;
            }

            AddStatementToBlocks(blocks, BuildControlUser(pos, service, cluster, roleName, createUserParams, Ctx_.Scoped, isCreateUser));
            break;
        }
        case TRule_sql_stmt_core::kAltSqlStmtCore23: {
            // alter_user_stmt: ALTER USER role_name (WITH? user_option+ | RENAME TO role_name);
            Ctx_.BodyPart();
            auto& node = core.GetAlt_sql_stmt_core23().GetRule_alter_user_stmt1();

            Ctx_.Token(node.GetToken1());
            const TPosition pos = Ctx_.Pos();

            TString service = Ctx_.Scoped->CurrService;
            TDeferredAtom cluster = Ctx_.Scoped->CurrCluster;
            if (cluster.Empty()) {
                Error() << "USE statement is missing - no default cluster is selected";
                return false;
            }

            TDeferredAtom roleName;
            {
                bool allowSystemRoles = true;
                if (!RoleNameClause(node.GetRule_role_name3(), roleName, allowSystemRoles)) {
                    return false;
                }
            }

            TNodePtr stmt;
            switch (node.GetBlock4().Alt_case()) {
                case TRule_alter_user_stmt_TBlock4::kAlt1: {
                    TUserParameters alterUserParams;

                    auto options = node.GetBlock4().GetAlt1().GetBlock2();
                    std::vector<TRule_user_option> opts;
                    opts.reserve(options.size());
                    for (const auto& opt : options) {
                        opts.push_back(opt.GetRule_user_option1());
                    }

                    bool isCreateUser = false;
                    if (!UserParameters(opts, alterUserParams, isCreateUser)) {
                        return false;
                    }
                    stmt = BuildControlUser(pos, service, cluster, roleName, alterUserParams, Ctx_.Scoped, isCreateUser);
                    break;
                }
                case TRule_alter_user_stmt_TBlock4::kAlt2: {
                    TDeferredAtom tgtRoleName;
                    bool allowSystemRoles = false;
                    if (!RoleNameClause(node.GetBlock4().GetAlt2().GetRule_role_name3(), tgtRoleName, allowSystemRoles)) {
                        return false;
                    }
                    stmt = BuildRenameUser(pos, service, cluster, roleName, tgtRoleName, Ctx_.Scoped);
                    break;
                }
                case TRule_alter_user_stmt_TBlock4::ALT_NOT_SET:
                    Y_ABORT("You should change implementation according to grammar changes");
            }

            AddStatementToBlocks(blocks, stmt);
            break;
        }
        case TRule_sql_stmt_core::kAltSqlStmtCore24: {
            // create_group_stmt: CREATE GROUP role_name (WITH USER role_name (COMMA role_name)* COMMA?)?;
            Ctx_.BodyPart();
            auto& node = core.GetAlt_sql_stmt_core24().GetRule_create_group_stmt1();

            Ctx_.Token(node.GetToken1());
            const TPosition pos = Ctx_.Pos();

            TString service = Ctx_.Scoped->CurrService;
            TDeferredAtom cluster = Ctx_.Scoped->CurrCluster;
            if (cluster.Empty()) {
                Error() << "USE statement is missing - no default cluster is selected";
                return false;
            }

            TDeferredAtom roleName;
            bool allowSystemRoles = false;
            if (!RoleNameClause(node.GetRule_role_name3(), roleName, allowSystemRoles)) {
                return false;
            }

            TCreateGroupParameters createGroupParams;
            if (node.HasBlock4()) {
                auto& addDropNode = node.GetBlock4();
                TVector<TDeferredAtom> roles;
                bool allowSystemRoles = false;
                createGroupParams.Roles.emplace_back();
                if (!RoleNameClause(addDropNode.GetRule_role_name3(), createGroupParams.Roles.back(), allowSystemRoles)) {
                    return false;
                }

                for (auto& item : addDropNode.GetBlock4()) {
                    createGroupParams.Roles.emplace_back();
                    if (!RoleNameClause(item.GetRule_role_name2(), createGroupParams.Roles.back(), allowSystemRoles)) {
                        return false;
                    }
                }
            }

            AddStatementToBlocks(blocks, BuildCreateGroup(pos, service, cluster, roleName, createGroupParams, Ctx_.Scoped));
            break;
        }
        case TRule_sql_stmt_core::kAltSqlStmtCore25: {
            // alter_group_stmt: ALTER GROUP role_name ((ADD|DROP) USER role_name (COMMA role_name)* COMMA? | RENAME TO role_name);
            Ctx_.BodyPart();
            auto& node = core.GetAlt_sql_stmt_core25().GetRule_alter_group_stmt1();

            Ctx_.Token(node.GetToken1());
            const TPosition pos = Ctx_.Pos();

            TString service = Ctx_.Scoped->CurrService;
            TDeferredAtom cluster = Ctx_.Scoped->CurrCluster;
            if (cluster.Empty()) {
                Error() << "USE statement is missing - no default cluster is selected";
                return false;
            }

            TDeferredAtom roleName;
            {
                bool allowSystemRoles = true;
                if (!RoleNameClause(node.GetRule_role_name3(), roleName, allowSystemRoles)) {
                    return false;
                }
            }

            TNodePtr stmt;
            switch (node.GetBlock4().Alt_case()) {
                case TRule_alter_group_stmt_TBlock4::kAlt1: {
                    auto& addDropNode = node.GetBlock4().GetAlt1();
                    const bool isDrop = IS_TOKEN(Ctx_.Settings.Antlr4Parser, addDropNode.GetToken1().GetId(), DROP);
                    TVector<TDeferredAtom> roles;
                    bool allowSystemRoles = false;
                    roles.emplace_back();
                    if (!RoleNameClause(addDropNode.GetRule_role_name3(), roles.back(), allowSystemRoles)) {
                        return false;
                    }

                    for (auto& item : addDropNode.GetBlock4()) {
                        roles.emplace_back();
                        if (!RoleNameClause(item.GetRule_role_name2(), roles.back(), allowSystemRoles)) {
                            return false;
                        }
                    }

                    stmt = BuildAlterGroup(pos, service, cluster, roleName, roles, isDrop, Ctx_.Scoped);
                    break;
                }
                case TRule_alter_group_stmt_TBlock4::kAlt2: {
                    TDeferredAtom tgtRoleName;
                    bool allowSystemRoles = false;
                    if (!RoleNameClause(node.GetBlock4().GetAlt2().GetRule_role_name3(), tgtRoleName, allowSystemRoles)) {
                        return false;
                    }
                    stmt = BuildRenameGroup(pos, service, cluster, roleName, tgtRoleName, Ctx_.Scoped);
                    break;
                }
                case TRule_alter_group_stmt_TBlock4::ALT_NOT_SET:
                    Y_ABORT("You should change implementation according to grammar changes");
            }

            AddStatementToBlocks(blocks, stmt);
            break;
        }
        case TRule_sql_stmt_core::kAltSqlStmtCore26: {
            // drop_role_stmt: DROP (USER|GROUP) (IF EXISTS)? role_name (COMMA role_name)* COMMA?;
            Ctx_.BodyPart();
            auto& node = core.GetAlt_sql_stmt_core26().GetRule_drop_role_stmt1();

            Ctx_.Token(node.GetToken1());
            const TPosition pos = Ctx_.Pos();

            TString service = Ctx_.Scoped->CurrService;
            TDeferredAtom cluster = Ctx_.Scoped->CurrCluster;
            if (cluster.Empty()) {
                Error() << "USE statement is missing - no default cluster is selected";
                return false;
            }

            const bool isUser = IS_TOKEN(Ctx_.Settings.Antlr4Parser, node.GetToken2().GetId(), USER);
            bool missingOk = false;
            if (node.HasBlock3()) { // IF EXISTS
                missingOk = true;
                Y_DEBUG_ABORT_UNLESS(
                    IS_TOKEN(Ctx_.Settings.Antlr4Parser, node.GetBlock3().GetToken1().GetId(), IF) &&
                    IS_TOKEN(Ctx_.Settings.Antlr4Parser, node.GetBlock3().GetToken2().GetId(), EXISTS)
                );
            }

            TVector<TDeferredAtom> roles;
            bool allowSystemRoles = true;
            roles.emplace_back();
            if (!RoleNameClause(node.GetRule_role_name4(), roles.back(), allowSystemRoles)) {
                return false;
            }

            for (auto& item : node.GetBlock5()) {
                roles.emplace_back();
                if (!RoleNameClause(item.GetRule_role_name2(), roles.back(), allowSystemRoles)) {
                    return false;
                }
            }

            AddStatementToBlocks(blocks, BuildDropRoles(pos, service, cluster, roles, isUser, missingOk, Ctx_.Scoped));
            break;
        }
        case TRule_sql_stmt_core::kAltSqlStmtCore27: {
            // create_object_stmt: CREATE OBJECT (IF NOT EXISTS)? name (TYPE type [WITH k=v,...]);
            auto& node = core.GetAlt_sql_stmt_core27().GetRule_create_object_stmt1();
            TObjectOperatorContext context(Ctx_.Scoped);
            if (node.GetRule_object_ref4().HasBlock1()) {
                if (!ClusterExpr(node.GetRule_object_ref4().GetBlock1().GetRule_cluster_expr1(),
                    false, context.ServiceId, context.Cluster)) {
                    return false;
                }
            }

            bool existingOk = false;
            if (node.HasBlock3()) { // IF NOT EXISTS
                existingOk = true;
                Y_DEBUG_ABORT_UNLESS(
                    IS_TOKEN(Ctx_.Settings.Antlr4Parser, node.GetBlock3().GetToken1().GetId(), IF) &&
                    IS_TOKEN(Ctx_.Settings.Antlr4Parser, node.GetBlock3().GetToken2().GetId(), NOT) &&
                    IS_TOKEN(Ctx_.Settings.Antlr4Parser, node.GetBlock3().GetToken3().GetId(), EXISTS)
                );
            }

            const TString& objectId = Id(node.GetRule_object_ref4().GetRule_id_or_at2(), *this).second;
            const TString& typeId = Id(node.GetRule_object_type_ref7().GetRule_an_id_or_type1(), *this);
            std::map<TString, TDeferredAtom> kv;
            if (node.HasBlock9()) {
                if (!ParseObjectFeatures(kv, node.GetBlock9().GetRule_create_object_features1().GetRule_object_features2())) {
                    return false;
                }
            }

            AddStatementToBlocks(blocks, BuildCreateObjectOperation(Ctx_.Pos(), objectId, typeId, existingOk, false, std::move(kv), context));
            break;
        }
        case TRule_sql_stmt_core::kAltSqlStmtCore28: {
            // alter_object_stmt: ALTER OBJECT name (TYPE type [SET k=v,...]);
            auto& node = core.GetAlt_sql_stmt_core28().GetRule_alter_object_stmt1();
            TObjectOperatorContext context(Ctx_.Scoped);
            if (node.GetRule_object_ref3().HasBlock1()) {
                if (!ClusterExpr(node.GetRule_object_ref3().GetBlock1().GetRule_cluster_expr1(),
                    false, context.ServiceId, context.Cluster)) {
                    return false;
                }
            }

            const TString& objectId = Id(node.GetRule_object_ref3().GetRule_id_or_at2(), *this).second;
            const TString& typeId = Id(node.GetRule_object_type_ref6().GetRule_an_id_or_type1(), *this);
            std::map<TString, TDeferredAtom> kv;
            if (!ParseObjectFeatures(kv, node.GetRule_alter_object_features8().GetRule_object_features2())) {
                return false;
            }

            AddStatementToBlocks(blocks, BuildAlterObjectOperation(Ctx_.Pos(), objectId, typeId, std::move(kv), std::set<TString>(), context));
            break;
        }
        case TRule_sql_stmt_core::kAltSqlStmtCore29: {
            // drop_object_stmt: DROP OBJECT (IF EXISTS)? name (TYPE type [WITH k=v,...]);
            auto& node = core.GetAlt_sql_stmt_core29().GetRule_drop_object_stmt1();
            TObjectOperatorContext context(Ctx_.Scoped);
            if (node.GetRule_object_ref4().HasBlock1()) {
                if (!ClusterExpr(node.GetRule_object_ref4().GetBlock1().GetRule_cluster_expr1(),
                    false, context.ServiceId, context.Cluster)) {
                    return false;
                }
            }

            bool missingOk = false;
            if (node.HasBlock3()) { // IF EXISTS
                missingOk = true;
                Y_DEBUG_ABORT_UNLESS(
                    IS_TOKEN(Ctx_.Settings.Antlr4Parser, node.GetBlock3().GetToken1().GetId(), IF) &&
                    IS_TOKEN(Ctx_.Settings.Antlr4Parser, node.GetBlock3().GetToken2().GetId(), EXISTS)
                );
            }

            const TString& objectId = Id(node.GetRule_object_ref4().GetRule_id_or_at2(), *this).second;
            const TString& typeId = Id(node.GetRule_object_type_ref7().GetRule_an_id_or_type1(), *this);
            std::map<TString, TDeferredAtom> kv;
            if (node.HasBlock9()) {
                if (!ParseObjectFeatures(kv, node.GetBlock9().GetRule_drop_object_features1().GetRule_object_features2())) {
                    return false;
                }
            }

            AddStatementToBlocks(blocks, BuildDropObjectOperation(Ctx_.Pos(), objectId, typeId, missingOk, std::move(kv), context));
            break;
        }
        case TRule_sql_stmt_core::kAltSqlStmtCore30: {
            // create_external_data_source_stmt: CREATE (OR REPLACE)? EXTERNAL DATA SOURCE (IF NOT EXISTS)? name WITH (k=v,...);
            auto& node = core.GetAlt_sql_stmt_core30().GetRule_create_external_data_source_stmt1();
            TObjectOperatorContext context(Ctx_.Scoped);
            if (node.GetRule_object_ref7().HasBlock1()) {
                if (!ClusterExpr(node.GetRule_object_ref7().GetBlock1().GetRule_cluster_expr1(),
                    false, context.ServiceId, context.Cluster)) {
                    return false;
                }
            }

            bool replaceIfExists = false;
            if (node.HasBlock2()) { // OR REPLACE
                replaceIfExists = true;
                Y_DEBUG_ABORT_UNLESS(
                    IS_TOKEN(Ctx_.Settings.Antlr4Parser, node.GetBlock2().GetToken1().GetId(), OR) &&
                    IS_TOKEN(Ctx_.Settings.Antlr4Parser, node.GetBlock2().GetToken2().GetId(), REPLACE)
                );
            }

            bool existingOk = false;
            if (node.HasBlock6()) { // IF NOT EXISTS
                existingOk = true;
                Y_DEBUG_ABORT_UNLESS(
                    IS_TOKEN(Ctx_.Settings.Antlr4Parser, node.GetBlock6().GetToken1().GetId(), IF) &&
                    IS_TOKEN(Ctx_.Settings.Antlr4Parser, node.GetBlock6().GetToken2().GetId(), NOT) &&
                    IS_TOKEN(Ctx_.Settings.Antlr4Parser, node.GetBlock6().GetToken3().GetId(), EXISTS)
                );
            }

            const TString& objectId = Id(node.GetRule_object_ref7().GetRule_id_or_at2(), *this).second;
            std::map<TString, TDeferredAtom> kv;
            if (!ParseExternalDataSourceSettings(kv, node.GetRule_with_table_settings8())) {
                return false;
            }

            AddStatementToBlocks(blocks, BuildCreateObjectOperation(Ctx_.Pos(), BuildTablePath(Ctx_.GetPrefixPath(context.ServiceId, context.Cluster), objectId), "EXTERNAL_DATA_SOURCE", existingOk, replaceIfExists, std::move(kv), context));
            break;
        }
        case TRule_sql_stmt_core::kAltSqlStmtCore31: {
            // alter_external_data_source_stmt: ALTER EXTERNAL DATA SOURCE object_ref alter_external_data_source_action (COMMA alter_external_data_source_action)*
            Ctx_.BodyPart();
            const auto& node = core.GetAlt_sql_stmt_core31().GetRule_alter_external_data_source_stmt1();
            TObjectOperatorContext context(Ctx_.Scoped);
            if (node.GetRule_object_ref5().HasBlock1()) {
                if (!ClusterExpr(node.GetRule_object_ref5().GetBlock1().GetRule_cluster_expr1(),
                    false, context.ServiceId, context.Cluster)) {
                    return false;
                }
            }

            const TString& objectId = Id(node.GetRule_object_ref5().GetRule_id_or_at2(), *this).second;
            std::map<TString, TDeferredAtom> kv;
            std::set<TString> toReset;
            if (!ParseExternalDataSourceSettings(kv, toReset, node.GetRule_alter_external_data_source_action6())) {
                return false;
            }

            for (const auto& action : node.GetBlock7()) {
                if (!ParseExternalDataSourceSettings(kv, toReset, action.GetRule_alter_external_data_source_action2())) {
                    return false;
                }
            }

            AddStatementToBlocks(blocks, BuildAlterObjectOperation(Ctx_.Pos(), objectId, "EXTERNAL_DATA_SOURCE", std::move(kv), std::move(toReset), context));
            break;
        }
        case TRule_sql_stmt_core::kAltSqlStmtCore32: {
            // drop_external_data_source_stmt: DROP EXTERNAL DATA SOURCE (IF EXISTS)? name;
            auto& node = core.GetAlt_sql_stmt_core32().GetRule_drop_external_data_source_stmt1();
            TObjectOperatorContext context(Ctx_.Scoped);
            if (node.GetRule_object_ref6().HasBlock1()) {
                if (!ClusterExpr(node.GetRule_object_ref6().GetBlock1().GetRule_cluster_expr1(),
                    false, context.ServiceId, context.Cluster)) {
                    return false;
                }
            }

            bool missingOk = false;
            if (node.HasBlock5()) { // IF EXISTS
                missingOk = true;
                Y_DEBUG_ABORT_UNLESS(
                    IS_TOKEN(Ctx_.Settings.Antlr4Parser, node.GetBlock5().GetToken1().GetId(), IF) &&
                    IS_TOKEN(Ctx_.Settings.Antlr4Parser, node.GetBlock5().GetToken2().GetId(), EXISTS)
                );
            }

            const TString& objectId = Id(node.GetRule_object_ref6().GetRule_id_or_at2(), *this).second;
            AddStatementToBlocks(blocks, BuildDropObjectOperation(Ctx_.Pos(), BuildTablePath(Ctx_.GetPrefixPath(context.ServiceId, context.Cluster), objectId), "EXTERNAL_DATA_SOURCE", missingOk, {}, context));
            break;
        }
        case TRule_sql_stmt_core::kAltSqlStmtCore33: {
            // create_replication_stmt: CREATE ASYNC REPLICATION
            auto& node = core.GetAlt_sql_stmt_core33().GetRule_create_replication_stmt1();
            TObjectOperatorContext context(Ctx_.Scoped);
            if (node.GetRule_object_ref4().HasBlock1()) {
                const auto& cluster = node.GetRule_object_ref4().GetBlock1().GetRule_cluster_expr1();
                if (!ClusterExpr(cluster, false, context.ServiceId, context.Cluster)) {
                    return false;
                }
            }

            auto prefixPath = Ctx_.GetPrefixPath(context.ServiceId, context.Cluster);

            std::vector<std::pair<TString, TString>> targets;
            if (!AsyncReplicationTarget(targets, prefixPath, node.GetRule_replication_target6(), *this)) {
                return false;
            }
            for (auto& block : node.GetBlock7()) {
                if (!AsyncReplicationTarget(targets, prefixPath, block.GetRule_replication_target2(), *this)) {
                    return false;
                }
            }

            std::map<TString, TNodePtr> settings;
            TSqlExpression expr(Ctx_, Mode_);
            if (!AsyncReplicationSettings(settings, node.GetRule_replication_settings10(), expr, true)) {
                return false;
            }

            const TString id = Id(node.GetRule_object_ref4().GetRule_id_or_at2(), *this).second;
            AddStatementToBlocks(blocks, BuildCreateAsyncReplication(Ctx_.Pos(), BuildTablePath(prefixPath, id),
                std::move(targets), std::move(settings), context));
            break;
        }
        case TRule_sql_stmt_core::kAltSqlStmtCore34: {
            // drop_replication_stmt: DROP ASYNC REPLICATION
            auto& node = core.GetAlt_sql_stmt_core34().GetRule_drop_replication_stmt1();
            TObjectOperatorContext context(Ctx_.Scoped);
            if (node.GetRule_object_ref4().HasBlock1()) {
                const auto& cluster = node.GetRule_object_ref4().GetBlock1().GetRule_cluster_expr1();
                if (!ClusterExpr(cluster, false, context.ServiceId, context.Cluster)) {
                    return false;
                }
            }

            const TString id = Id(node.GetRule_object_ref4().GetRule_id_or_at2(), *this).second;
            AddStatementToBlocks(blocks, BuildDropAsyncReplication(Ctx_.Pos(),
                BuildTablePath(Ctx_.GetPrefixPath(context.ServiceId, context.Cluster), id),
                node.HasBlock5(), context));
            break;
        }
        case TRule_sql_stmt_core::kAltSqlStmtCore35: {
            Ctx_.BodyPart();
            // create_topic_stmt: CREATE TOPIC (IF NOT EXISTS)? topic1 (CONSUMER ...)? [WITH (opt1 = val1, ...]?
            auto& rule = core.GetAlt_sql_stmt_core35().GetRule_create_topic_stmt1();
            TTopicRef tr;
            if (!TopicRefImpl(rule.GetRule_topic_ref4(), tr)) {
                return false;
            }
            bool existingOk = false;
            if (rule.HasBlock3()) { // if not exists
                existingOk = true;
            }

            TCreateTopicParameters params;
            params.ExistingOk = existingOk;
            if (rule.HasBlock5()) { //create_topic_entry (consumers)
                auto& entries = rule.GetBlock5().GetRule_create_topic_entries1();
                auto& firstEntry = entries.GetRule_create_topic_entry2();
                if (!CreateTopicEntry(firstEntry, params)) {
                    return false;
                }
                const auto& list = entries.GetBlock3();
                for (auto& node : list) {
                    if (!CreateTopicEntry(node.GetRule_create_topic_entry2(), params)) {
                        return false;
                    }
                }

            }
            if (rule.HasBlock6()) { // with_topic_settings
                auto& topic_settings_node = rule.GetBlock6().GetRule_with_topic_settings1().GetRule_topic_settings3();
                CreateTopicSettings(topic_settings_node, params.TopicSettings);
            }

            AddStatementToBlocks(blocks, BuildCreateTopic(Ctx_.Pos(), tr, params, Ctx_.Scoped));
            break;
        }
        case TRule_sql_stmt_core::kAltSqlStmtCore36: {
//            alter_topic_stmt: ALTER TOPIC topic_ref alter_topic_action (COMMA alter_topic_action)*;
//            alter_topic_stmt: ALTER TOPIC IF EXISTS topic_ref alter_topic_action (COMMA alter_topic_action)*;

            Ctx_.BodyPart();
            auto& rule = core.GetAlt_sql_stmt_core36().GetRule_alter_topic_stmt1();
            TTopicRef tr;
            bool missingOk = false;
            if (rule.HasBlock3()) { // IF EXISTS
                missingOk = true;
            }
            if (!TopicRefImpl(rule.GetRule_topic_ref4(), tr)) {
                return false;
            }

            TAlterTopicParameters params;
            params.MissingOk = missingOk;
            auto& firstEntry = rule.GetRule_alter_topic_action5();
            if (!AlterTopicAction(firstEntry, params)) {
                return false;
            }
            const auto& list = rule.GetBlock6();
            for (auto& node : list) {
                if (!AlterTopicAction(node.GetRule_alter_topic_action2(), params)) {
                    return false;
                }
            }

            AddStatementToBlocks(blocks, BuildAlterTopic(Ctx_.Pos(), tr, params, Ctx_.Scoped));
            break;
        }
        case TRule_sql_stmt_core::kAltSqlStmtCore37: {
            // drop_topic_stmt: DROP TOPIC (IF EXISTS)? topic_ref;
            Ctx_.BodyPart();
            const auto& rule = core.GetAlt_sql_stmt_core37().GetRule_drop_topic_stmt1();

            TDropTopicParameters params;
            if (rule.HasBlock3()) { // IF EXISTS
                params.MissingOk = true;
            } else {
                params.MissingOk = false;
            }

            TTopicRef tr;
            if (!TopicRefImpl(rule.GetRule_topic_ref4(), tr)) {
                return false;
            }
            AddStatementToBlocks(blocks, BuildDropTopic(Ctx_.Pos(), tr, params, Ctx_.Scoped));
            break;
        }
        case TRule_sql_stmt_core::kAltSqlStmtCore38: {
            // GRANT permission_name_target ON an_id_schema (COMMA an_id_schema)* TO role_name (COMMA role_name)* COMMA? (WITH GRANT OPTION)?;
            Ctx_.BodyPart();
            auto& node = core.GetAlt_sql_stmt_core38().GetRule_grant_permissions_stmt1();

            Ctx_.Token(node.GetToken1());
            const TPosition pos = Ctx_.Pos();

            TString service = Ctx_.Scoped->CurrService;
            TDeferredAtom cluster = Ctx_.Scoped->CurrCluster;
            if (cluster.Empty()) {
                Error() << "USE statement is missing - no default cluster is selected";
                return false;
            }

            TVector<TDeferredAtom> permissions;
            if (!PermissionNameClause(node.GetRule_permission_name_target2(), permissions, node.has_block10())) {
                return false;
            }

            TVector<TDeferredAtom> schemaPaths;
            schemaPaths.emplace_back(Ctx_.Pos(), Id(node.GetRule_an_id_schema4(), *this));
            for (const auto& item : node.GetBlock5()) {
                schemaPaths.emplace_back(Ctx_.Pos(), Id(item.GetRule_an_id_schema2(), *this));
            }

            TVector<TDeferredAtom> roleNames;
            const bool allowSystemRoles = false;
            roleNames.emplace_back();
            if (!RoleNameClause(node.GetRule_role_name7(), roleNames.back(), allowSystemRoles)) {
                return false;
            }
            for (const auto& item : node.GetBlock8()) {
                roleNames.emplace_back();
                if (!RoleNameClause(item.GetRule_role_name2(), roleNames.back(), allowSystemRoles)) {
                    return false;
                }
            }

            AddStatementToBlocks(blocks, BuildGrantPermissions(pos, service, cluster, permissions, schemaPaths, roleNames, Ctx_.Scoped));
            break;
        }
        case TRule_sql_stmt_core::kAltSqlStmtCore39:
        {
            // REVOKE (GRANT OPTION FOR)? permission_name_target ON an_id_schema (COMMA an_id_schema)* FROM role_name (COMMA role_name)*;
            Ctx_.BodyPart();
            auto& node = core.GetAlt_sql_stmt_core39().GetRule_revoke_permissions_stmt1();

            Ctx_.Token(node.GetToken1());
            const TPosition pos = Ctx_.Pos();

            TString service = Ctx_.Scoped->CurrService;
            TDeferredAtom cluster = Ctx_.Scoped->CurrCluster;
            if (cluster.Empty()) {
                Error() << "USE statement is missing - no default cluster is selected";
                return false;
            }

            TVector<TDeferredAtom> permissions;
            if (!PermissionNameClause(node.GetRule_permission_name_target3(), permissions, node.HasBlock2())) {
                return false;
            }

            TVector<TDeferredAtom> schemaPaths;
            schemaPaths.emplace_back(Ctx_.Pos(), Id(node.GetRule_an_id_schema5(), *this));
            for (const auto& item : node.GetBlock6()) {
                schemaPaths.emplace_back(Ctx_.Pos(), Id(item.GetRule_an_id_schema2(), *this));
            }

            TVector<TDeferredAtom> roleNames;
            const bool allowSystemRoles = false;
            roleNames.emplace_back();
            if (!RoleNameClause(node.GetRule_role_name8(), roleNames.back(), allowSystemRoles)) {
                return false;
            }
            for (const auto& item : node.GetBlock9()) {
                roleNames.emplace_back();
                if (!RoleNameClause(item.GetRule_role_name2(), roleNames.back(), allowSystemRoles)) {
                    return false;
                }
            }

            AddStatementToBlocks(blocks, BuildRevokePermissions(pos, service, cluster, permissions, schemaPaths, roleNames, Ctx_.Scoped));
            break;
        }
        case TRule_sql_stmt_core::kAltSqlStmtCore40:
        {
            // ALTER TABLESTORE object_ref alter_table_store_action (COMMA alter_table_store_action)*;
            auto& node = core.GetAlt_sql_stmt_core40().GetRule_alter_table_store_stmt1();
            TObjectOperatorContext context(Ctx_.Scoped);

            if (node.GetRule_object_ref3().HasBlock1()) {
                if (!ClusterExpr(node.GetRule_object_ref3().GetBlock1().GetRule_cluster_expr1(),
                    false, context.ServiceId, context.Cluster)) {
                    return false;
                }
            }

            const TString& objectId = Id(node.GetRule_object_ref3().GetRule_id_or_at2(), *this).second;
            const TString& typeId = "TABLESTORE";
            std::map<TString, TDeferredAtom> kv;
            if (!ParseTableStoreFeatures(kv, node.GetRule_alter_table_store_action4())) {
                return false;
            }

            AddStatementToBlocks(blocks, BuildAlterObjectOperation(Ctx_.Pos(), objectId, typeId, std::move(kv), std::set<TString>(), context));
            break;
        }
        case TRule_sql_stmt_core::kAltSqlStmtCore41:
        {
            // create_object_stmt: UPSERT OBJECT name (TYPE type [WITH k=v,...]);
            auto& node = core.GetAlt_sql_stmt_core41().GetRule_upsert_object_stmt1();
            TObjectOperatorContext context(Ctx_.Scoped);
            if (node.GetRule_object_ref3().HasBlock1()) {
                if (!ClusterExpr(node.GetRule_object_ref3().GetBlock1().GetRule_cluster_expr1(),
                    false, context.ServiceId, context.Cluster)) {
                    return false;
                }
            }

            const TString& objectId = Id(node.GetRule_object_ref3().GetRule_id_or_at2(), *this).second;
            const TString& typeId = Id(node.GetRule_object_type_ref6().GetRule_an_id_or_type1(), *this);
            std::map<TString, TDeferredAtom> kv;
            if (node.HasBlock8()) {
                if (!ParseObjectFeatures(kv, node.GetBlock8().GetRule_create_object_features1().GetRule_object_features2())) {
                    return false;
                }
            }

            AddStatementToBlocks(blocks, BuildUpsertObjectOperation(Ctx_.Pos(), objectId, typeId, std::move(kv), context));
            break;
        }
        case TRule_sql_stmt_core::kAltSqlStmtCore42: {
            // create_view_stmt: CREATE VIEW (IF NOT EXISTS)? name (WITH (k = v, ...))? AS select_stmt;
            auto& node = core.GetAlt_sql_stmt_core42().GetRule_create_view_stmt1();
            TObjectOperatorContext context(Ctx_.Scoped);
            if (node.GetRule_object_ref4().HasBlock1()) {
                if (!ClusterExpr(node.GetRule_object_ref4().GetBlock1().GetRule_cluster_expr1(),
                                 false,
                                 context.ServiceId,
                                 context.Cluster)) {
                    return false;
                }
            }

            const bool existingOk = node.HasBlock3();

            std::map<TString, TDeferredAtom> features;
            if (node.HasBlock5()) {
                if (!ParseObjectFeatures(features, node.GetBlock5().GetRule_create_object_features1().GetRule_object_features2())) {
                    return false;
                }
            }
            if (!ParseViewQuery(features, node.GetRule_select_stmt7())) {
                return false;
            }

            const TString objectId = Id(node.GetRule_object_ref4().GetRule_id_or_at2(), *this).second;
            constexpr const char* TypeId = "VIEW";
            AddStatementToBlocks(blocks,
                                 BuildCreateObjectOperation(Ctx_.Pos(),
                                                            BuildTablePath(Ctx_.GetPrefixPath(context.ServiceId, context.Cluster), objectId),
                                                            TypeId,
                                                            existingOk,
                                                            false,
                                                            std::move(features),
                                                            context));
            break;
        }
        case TRule_sql_stmt_core::kAltSqlStmtCore43: {
            // drop_view_stmt: DROP VIEW (IF EXISTS)? name;
            auto& node = core.GetAlt_sql_stmt_core43().GetRule_drop_view_stmt1();
            TObjectOperatorContext context(Ctx_.Scoped);
            if (node.GetRule_object_ref4().HasBlock1()) {
                if (!ClusterExpr(node.GetRule_object_ref4().GetBlock1().GetRule_cluster_expr1(),
                                 false,
                                 context.ServiceId,
                                 context.Cluster)) {
                    return false;
                }
            }

            const bool missingOk = node.HasBlock3();

            const TString objectId = Id(node.GetRule_object_ref4().GetRule_id_or_at2(), *this).second;
            constexpr const char* TypeId = "VIEW";
            AddStatementToBlocks(blocks,
                                 BuildDropObjectOperation(Ctx_.Pos(),
                                                          BuildTablePath(Ctx_.GetPrefixPath(context.ServiceId, context.Cluster), objectId),
                                                          TypeId,
                                                          missingOk,
                                                          {},
                                                          context));
            break;
        }
        case TRule_sql_stmt_core::kAltSqlStmtCore44: {
            // alter_replication_stmt: ALTER ASYNC REPLICATION
            auto& node = core.GetAlt_sql_stmt_core44().GetRule_alter_replication_stmt1();
            TObjectOperatorContext context(Ctx_.Scoped);
            if (node.GetRule_object_ref4().HasBlock1()) {
                const auto& cluster = node.GetRule_object_ref4().GetBlock1().GetRule_cluster_expr1();
                if (!ClusterExpr(cluster, false, context.ServiceId, context.Cluster)) {
                    return false;
                }
            }

            std::map<TString, TNodePtr> settings;
            TSqlExpression expr(Ctx_, Mode_);
            if (!AsyncReplicationAlterAction(settings, node.GetRule_alter_replication_action5(), expr)) {
                return false;
            }
            for (auto& block : node.GetBlock6()) {
                if (!AsyncReplicationAlterAction(settings, block.GetRule_alter_replication_action2(), expr)) {
                    return false;
                }
            }

            const TString id = Id(node.GetRule_object_ref4().GetRule_id_or_at2(), *this).second;
            AddStatementToBlocks(blocks, BuildAlterAsyncReplication(Ctx_.Pos(),
                BuildTablePath(Ctx_.GetPrefixPath(context.ServiceId, context.Cluster), id),
                std::move(settings), context));
            break;
        }
        case TRule_sql_stmt_core::kAltSqlStmtCore45: {
            // create_resource_pool_stmt: CREATE RESOURCE POOL name WITH (k=v,...);
            auto& node = core.GetAlt_sql_stmt_core45().GetRule_create_resource_pool_stmt1();
            TObjectOperatorContext context(Ctx_.Scoped);
            if (node.GetRule_object_ref4().HasBlock1()) {
                if (!ClusterExpr(node.GetRule_object_ref4().GetBlock1().GetRule_cluster_expr1(),
                    false, context.ServiceId, context.Cluster)) {
                    return false;
                }
            }

            const TString& objectId = Id(node.GetRule_object_ref4().GetRule_id_or_at2(), *this).second;
            std::map<TString, TDeferredAtom> kv;
            if (!ParseResourcePoolSettings(kv, node.GetRule_with_table_settings5())) {
                return false;
            }

            AddStatementToBlocks(blocks, BuildCreateObjectOperation(Ctx_.Pos(), objectId, "RESOURCE_POOL", false, false, std::move(kv), context));
            break;
        }
        case TRule_sql_stmt_core::kAltSqlStmtCore46: {
            // alter_resource_pool_stmt: ALTER RESOURCE POOL object_ref alter_resource_pool_action (COMMA alter_external_data_source_action)*
            Ctx_.BodyPart();
            const auto& node = core.GetAlt_sql_stmt_core46().GetRule_alter_resource_pool_stmt1();
            TObjectOperatorContext context(Ctx_.Scoped);
            if (node.GetRule_object_ref4().HasBlock1()) {
                if (!ClusterExpr(node.GetRule_object_ref4().GetBlock1().GetRule_cluster_expr1(),
                    false, context.ServiceId, context.Cluster)) {
                    return false;
                }
            }

            const TString& objectId = Id(node.GetRule_object_ref4().GetRule_id_or_at2(), *this).second;
            std::map<TString, TDeferredAtom> kv;
            std::set<TString> toReset;
            if (!ParseResourcePoolSettings(kv, toReset, node.GetRule_alter_resource_pool_action5())) {
                return false;
            }

            for (const auto& action : node.GetBlock6()) {
                if (!ParseResourcePoolSettings(kv, toReset, action.GetRule_alter_resource_pool_action2())) {
                    return false;
                }
            }

            AddStatementToBlocks(blocks, BuildAlterObjectOperation(Ctx_.Pos(), objectId, "RESOURCE_POOL", std::move(kv), std::move(toReset), context));
            break;
        }
        case TRule_sql_stmt_core::kAltSqlStmtCore47: {
            // drop_resource_pool_stmt: DROP RESOURCE POOL name;
            auto& node = core.GetAlt_sql_stmt_core47().GetRule_drop_resource_pool_stmt1();
            TObjectOperatorContext context(Ctx_.Scoped);
            if (node.GetRule_object_ref4().HasBlock1()) {
                if (!ClusterExpr(node.GetRule_object_ref4().GetBlock1().GetRule_cluster_expr1(),
                    false, context.ServiceId, context.Cluster)) {
                    return false;
                }
            }

            const TString& objectId = Id(node.GetRule_object_ref4().GetRule_id_or_at2(), *this).second;
            AddStatementToBlocks(blocks, BuildDropObjectOperation(Ctx_.Pos(), objectId, "RESOURCE_POOL", false, {}, context));
            break;
        }
        case TRule_sql_stmt_core::kAltSqlStmtCore48: {
            // create_backup_collection_stmt: CREATE BACKUP COLLECTION name WITH (k=v,...);
            auto& node = core.GetAlt_sql_stmt_core48().GetRule_create_backup_collection_stmt1();
            TObjectOperatorContext context(Ctx_.Scoped);
            if (node.GetRule_backup_collection2().GetRule_object_ref3().HasBlock1()) {
                if (!ClusterExpr(node.GetRule_backup_collection2().GetRule_object_ref3().GetBlock1().GetRule_cluster_expr1(),
                                 false,
                                 context.ServiceId,
                                 context.Cluster)) {
                    return false;
                }
            }

            std::map<TString, TDeferredAtom> kv;
            if (!ParseBackupCollectionSettings(kv, node.GetRule_backup_collection_settings6())) {
                 return false;
            }

            bool database = false;
            TVector<TDeferredAtom> tables;
            if (node.HasBlock3()) {
                 database = node.GetBlock3().GetRule_create_backup_collection_entries1().has_alt_create_backup_collection_entries1();
                 if (node.GetBlock3().GetRule_create_backup_collection_entries1().has_alt_create_backup_collection_entries2()) {
                     if (!ParseBackupCollectionTables(
                             tables,
                             node
                                 .GetBlock3()
                                 .GetRule_create_backup_collection_entries1()
                                 .alt_create_backup_collection_entries2()
                                 .GetRule_create_backup_collection_entries_many1()
                                 .GetRule_table_list2()))
                     {
                         return false;
                     }
                 }
            }

            const TString& objectId = Id(node.GetRule_backup_collection2().GetRule_object_ref3().GetRule_id_or_at2(), *this).second;
            AddStatementToBlocks(blocks,
                                 BuildCreateBackupCollection(Ctx_.Pos(),
                                                             TString(Ctx_.GetPrefixPath(context.ServiceId, context.Cluster)),
                                                             objectId,
                                                             TCreateBackupCollectionParameters {
                                                                .Settings = std::move(kv),
                                                                .Database = database,
                                                                .Tables = tables,
                                                                .ExistingOk = false,
                                                             },
                                                             context));
            break;
        }
        case TRule_sql_stmt_core::kAltSqlStmtCore49: {
            // alter_backup_collection_stmt: ALTER BACKUP COLLECTION name alter_backup_collection_action (COMMA alter_backup_collection_action)*;
            auto& node = core.GetAlt_sql_stmt_core49().GetRule_alter_backup_collection_stmt1();
            TObjectOperatorContext context(Ctx_.Scoped);
            if (node.GetRule_backup_collection2().GetRule_object_ref3().HasBlock1()) {
                if (!ClusterExpr(node.GetRule_backup_collection2().GetRule_object_ref3().GetBlock1().GetRule_cluster_expr1(),
                                 false,
                                 context.ServiceId,
                                 context.Cluster)) {
                    return false;
                }
            }

            std::map<TString, TDeferredAtom> kv;
            std::set<TString> toReset;

            bool addDatabase = false;
            bool dropDatabase = false;
            TVector<TDeferredAtom> addTables;
            TVector<TDeferredAtom> removeTables;

            switch (node.GetBlock3().Alt_case()) {
            case TRule_alter_backup_collection_stmt_TBlock3::kAlt1: {
                if (!ParseBackupCollectionSettings(kv, toReset, node.GetBlock3().GetAlt1().GetRule_alter_backup_collection_actions1())) {
                    return false;
                }
                break;
            }
            case TRule_alter_backup_collection_stmt_TBlock3::kAlt2: {
                if (!ParseBackupCollectionEntries(
                        addDatabase,
                        dropDatabase,
                        addTables,
                        removeTables,
                        node.GetBlock3().GetAlt2().GetRule_alter_backup_collection_entries1()))
                {
                    return false;
                }
                break;
            }
            case TRule_alter_backup_collection_stmt_TBlock3::ALT_NOT_SET: {} // do nothing
            }

            auto database = addDatabase ?
                            TAlterBackupCollectionParameters::EDatabase::Add :
                            dropDatabase ?
                            TAlterBackupCollectionParameters::EDatabase::Drop :
                            TAlterBackupCollectionParameters::EDatabase::Unchanged;

            const TString& objectId = Id(node.GetRule_backup_collection2().GetRule_object_ref3().GetRule_id_or_at2(), *this).second;
            AddStatementToBlocks(blocks,
                                 BuildAlterBackupCollection(Ctx_.Pos(),
                                                            TString(Ctx_.GetPrefixPath(context.ServiceId, context.Cluster)),
                                                            objectId,
                                                            TAlterBackupCollectionParameters {
                                                                .Settings = std::move(kv),
                                                                .SettingsToReset = std::move(toReset),
                                                                .Database = database,
                                                                .TablesToAdd = addTables,
                                                                .TablesToDrop = removeTables,
                                                                .MissingOk = false,
                                                            },
                                                            context));
            break;
        }
        case TRule_sql_stmt_core::kAltSqlStmtCore50: {
            // drop_backup_collection_stmt: DROP BACKUP COLLECTION name;
            auto& node = core.GetAlt_sql_stmt_core50().GetRule_drop_backup_collection_stmt1();
            TObjectOperatorContext context(Ctx_.Scoped);
            if (node.GetRule_backup_collection2().GetRule_object_ref3().HasBlock1()) {
                if (!ClusterExpr(node.GetRule_backup_collection2().GetRule_object_ref3().GetBlock1().GetRule_cluster_expr1(),
                                 false,
                                 context.ServiceId,
                                 context.Cluster)) {
                    return false;
                }
            }

            const TString& objectId = Id(node.GetRule_backup_collection2().GetRule_object_ref3().GetRule_id_or_at2(), *this).second;
            AddStatementToBlocks(blocks,
                                 BuildDropBackupCollection(Ctx_.Pos(),
                                                           TString(Ctx_.GetPrefixPath(context.ServiceId, context.Cluster)),
                                                           objectId,
                                                           TDropBackupCollectionParameters {
                                                               .MissingOk = false,
                                                           },
                                                           context));
            break;
        }
        case TRule_sql_stmt_core::kAltSqlStmtCore51: {
            // analyze_stmt: ANALYZE table_ref
            Ctx_.BodyPart();
            const auto& rule = core.GetAlt_sql_stmt_core51().GetRule_analyze_stmt1();

            if (!rule.GetRule_analyze_table_list2().GetBlock2().empty()) {
                Error() << "ANALYZE with multitables hasn't been implemented yet";
                return false;
            }
            auto analyzeTable = rule.GetRule_analyze_table_list2().GetRule_analyze_table1();

            TVector<TString> columns;
            if (analyzeTable.HasBlock2()) {
                auto columnsNode =
                    analyzeTable.GetBlock2().GetRule_column_list2();

                if (columnsNode.HasRule_column_name1()) {
                    columns.push_back(Id(columnsNode.GetRule_column_name1().GetRule_an_id2(), *this));
                    for (const auto& columnNode: columnsNode.GetBlock2()) {
                        columns.push_back(Id(columnNode.GetRule_column_name2().GetRule_an_id2(), *this));
                    }
                }
            }

            TTableRef tr;
            if (!SimpleTableRefImpl(rule.GetRule_analyze_table_list2().GetRule_analyze_table1().GetRule_simple_table_ref1(), tr)) {
                return false;
            }

            auto params = TAnalyzeParams{.Table = std::make_shared<TTableRef>(tr), .Columns = std::move(columns)};
            AddStatementToBlocks(blocks, BuildAnalyze(Ctx_.Pos(), tr.Service, tr.Cluster, params, Ctx_.Scoped));
            break;
        }
        case TRule_sql_stmt_core::kAltSqlStmtCore52: {
            // create_resource_pool_classifier_stmt: CREATE RESOURCE POOL CLASSIFIER name WITH (k=v,...);
            auto& node = core.GetAlt_sql_stmt_core52().GetRule_create_resource_pool_classifier_stmt1();
            TObjectOperatorContext context(Ctx_.Scoped);
            if (node.GetRule_object_ref5().HasBlock1()) {
                if (!ClusterExpr(node.GetRule_object_ref5().GetBlock1().GetRule_cluster_expr1(),
                    false, context.ServiceId, context.Cluster)) {
                    return false;
                }
            }

            const TString& objectId = Id(node.GetRule_object_ref5().GetRule_id_or_at2(), *this).second;
            std::map<TString, TDeferredAtom> kv;
            if (!ParseResourcePoolClassifierSettings(kv, node.GetRule_with_table_settings6())) {
                return false;
            }

            AddStatementToBlocks(blocks, BuildCreateObjectOperation(Ctx_.Pos(), objectId, "RESOURCE_POOL_CLASSIFIER", false, false, std::move(kv), context));
            break;
        }
        case TRule_sql_stmt_core::kAltSqlStmtCore53: {
            // alter_resource_pool_classifier_stmt: ALTER RESOURCE POOL CLASSIFIER object_ref alter_resource_pool_classifier_action (COMMA alter_resource_pool_classifier_action)*
            Ctx_.BodyPart();
            const auto& node = core.GetAlt_sql_stmt_core53().GetRule_alter_resource_pool_classifier_stmt1();
            TObjectOperatorContext context(Ctx_.Scoped);
            if (node.GetRule_object_ref5().HasBlock1()) {
                if (!ClusterExpr(node.GetRule_object_ref5().GetBlock1().GetRule_cluster_expr1(),
                    false, context.ServiceId, context.Cluster)) {
                    return false;
                }
            }

            const TString& objectId = Id(node.GetRule_object_ref5().GetRule_id_or_at2(), *this).second;
            std::map<TString, TDeferredAtom> kv;
            std::set<TString> toReset;
            if (!ParseResourcePoolClassifierSettings(kv, toReset, node.GetRule_alter_resource_pool_classifier_action6())) {
                return false;
            }

            for (const auto& action : node.GetBlock7()) {
                if (!ParseResourcePoolClassifierSettings(kv, toReset, action.GetRule_alter_resource_pool_classifier_action2())) {
                    return false;
                }
            }

            AddStatementToBlocks(blocks, BuildAlterObjectOperation(Ctx_.Pos(), objectId, "RESOURCE_POOL_CLASSIFIER", std::move(kv), std::move(toReset), context));
            break;
        }
        case TRule_sql_stmt_core::kAltSqlStmtCore54: {
            // drop_resource_pool_classifier_stmt: DROP RESOURCE POOL CLASSIFIER name;
            auto& node = core.GetAlt_sql_stmt_core54().GetRule_drop_resource_pool_classifier_stmt1();
            TObjectOperatorContext context(Ctx_.Scoped);
            if (node.GetRule_object_ref5().HasBlock1()) {
                if (!ClusterExpr(node.GetRule_object_ref5().GetBlock1().GetRule_cluster_expr1(),
                    false, context.ServiceId, context.Cluster)) {
                    return false;
                }
            }

            const TString& objectId = Id(node.GetRule_object_ref5().GetRule_id_or_at2(), *this).second;
            AddStatementToBlocks(blocks, BuildDropObjectOperation(Ctx_.Pos(), objectId, "RESOURCE_POOL_CLASSIFIER", false, {}, context));
            break;
        }
        case TRule_sql_stmt_core::kAltSqlStmtCore55: {
            // backup_stmt: BACKUP object_ref (INCREMENTAL)?;
            auto& node = core.GetAlt_sql_stmt_core55().GetRule_backup_stmt1();
            TObjectOperatorContext context(Ctx_.Scoped);
            if (node.GetRule_object_ref2().HasBlock1()) {
                if (!ClusterExpr(node.GetRule_object_ref2().GetBlock1().GetRule_cluster_expr1(),
                    false, context.ServiceId, context.Cluster)) {
                    return false;
                }
            }

            bool incremental = node.HasBlock3();

            const TString& objectId = Id(node.GetRule_object_ref2().GetRule_id_or_at2(), *this).second;
            AddStatementToBlocks(blocks,
                                 BuildBackup(
                                     Ctx_.Pos(),
                                     TString(Ctx_.GetPrefixPath(context.ServiceId, context.Cluster)),
                                     objectId,
                                     TBackupParameters{
                                         .Incremental = incremental,
                                     },
                                     context));
            break;
        }
        case TRule_sql_stmt_core::kAltSqlStmtCore56: {
            // restore_stmt: RESTORE object_ref (AT STRING_VALUE)?;
            auto& node = core.GetAlt_sql_stmt_core56().GetRule_restore_stmt1();
            TObjectOperatorContext context(Ctx_.Scoped);
            if (node.GetRule_object_ref2().HasBlock1()) {
                if (!ClusterExpr(node.GetRule_object_ref2().GetBlock1().GetRule_cluster_expr1(),
                    false, context.ServiceId, context.Cluster)) {
                    return false;
                }
            }

            TString at;
            if (node.HasBlock3()) {
                const TString stringValue = Ctx_.Token(node.GetBlock3().GetToken2());
                const auto unescaped = StringContent(Ctx_, Ctx_.Pos(), stringValue);
                if (!unescaped) {
                    return false;
                }
                at = unescaped->Content;
            }

            const TString& objectId = Id(node.GetRule_object_ref2().GetRule_id_or_at2(), *this).second;
            AddStatementToBlocks(blocks,
                                 BuildRestore(
                                     Ctx_.Pos(),
                                     TString(Ctx_.GetPrefixPath(context.ServiceId, context.Cluster)),
                                     objectId,
                                     TRestoreParameters{
                                         .At = at,
                                     },
                                     context));
            break;
        }
        case TRule_sql_stmt_core::kAltSqlStmtCore57: {
            // alter_sequence_stmt: ALTER SEQUENCE (IF EXISTS)? object_ref alter_sequence_action (COMMA alter_sequence_action)*;
            Ctx_.BodyPart();
            auto& node = core.GetAlt_sql_stmt_core57().GetRule_alter_sequence_stmt1();

            Ctx_.Token(node.GetToken1());
            const TPosition pos = Ctx_.Pos();

            TString service = Ctx_.Scoped->CurrService;
            TDeferredAtom cluster = Ctx_.Scoped->CurrCluster;
            if (cluster.Empty()) {
                Error() << "USE statement is missing - no default cluster is selected";
                return false;
            }
            TObjectOperatorContext context(Ctx_.Scoped);

            if (node.GetRule_object_ref4().HasBlock1()) {
                if (!ClusterExpr(node.GetRule_object_ref4().GetBlock1().GetRule_cluster_expr1(),
                    false, context.ServiceId, context.Cluster)) {
                    return false;
                }
            }

            const TString id = Id(node.GetRule_object_ref4().GetRule_id_or_at2(), *this).second;

            TSequenceParameters params;

            if (node.HasBlock3()) { // IF EXISTS
                params.MissingOk = true;
                Y_DEBUG_ABORT_UNLESS(
                    IS_TOKEN(Ctx_.Settings.Antlr4Parser, node.GetBlock3().GetToken1().GetId(), IF) &&
                    IS_TOKEN(Ctx_.Settings.Antlr4Parser, node.GetBlock3().GetToken2().GetId(), EXISTS)
                );
            }

            for (const auto& block : node.GetBlock5()) {
                if (!AlterSequenceAction(block.GetRule_alter_sequence_action1(), params)) {
                    return false;
                }
            }

            AddStatementToBlocks(blocks, BuildAlterSequence(pos, service, cluster, id, params, Ctx_.Scoped));
            break;
        }
       case TRule_sql_stmt_core::kAltSqlStmtCore58: {
            // create_transfer_stmt: CREATE TRANSFER

            auto& node = core.GetAlt_sql_stmt_core58().GetRule_create_transfer_stmt1();
            TObjectOperatorContext context(Ctx_.Scoped);
            if (node.GetRule_object_ref3().HasBlock1()) {
                const auto& cluster = node.GetRule_object_ref3().GetBlock1().GetRule_cluster_expr1();
                if (!ClusterExpr(cluster, false, context.ServiceId, context.Cluster)) {
                    return false;
                }
            }

            auto prefixPath = Ctx_.GetPrefixPath(context.ServiceId, context.Cluster);

            std::map<TString, TNodePtr> settings;
            TSqlExpression expr(Ctx_, Mode_);
            if (node.GetBlock10().HasRule_transfer_settings3() && !TransferSettings(settings, node.GetBlock10().GetRule_transfer_settings3(), expr, true)) {
                return false;
            }

            const TString id = Id(node.GetRule_object_ref3().GetRule_id_or_at2(), *this).second;
            const TString source = Id(node.GetRule_object_ref5().GetRule_id_or_at2(), *this).second;
            const TString target = Id(node.GetRule_object_ref7().GetRule_id_or_at2(), *this).second;
            TString transformLambda;
            if (!ParseTransferLambda(transformLambda, node.GetRule_lambda_or_parameter9())) {
                return false;
            }

            AddStatementToBlocks(blocks, BuildCreateTransfer(Ctx_.Pos(), BuildTablePath(prefixPath, id),
                std::move(source), std::move(target), std::move(transformLambda), std::move(settings), context));
            break;
        }
        case TRule_sql_stmt_core::kAltSqlStmtCore59: {
            // alter_transfer_stmt: ALTER TRANSFER
            auto& node = core.GetAlt_sql_stmt_core59().GetRule_alter_transfer_stmt1();
            TObjectOperatorContext context(Ctx_.Scoped);
            if (node.GetRule_object_ref3().HasBlock1()) {
                const auto& cluster = node.GetRule_object_ref3().GetBlock1().GetRule_cluster_expr1();
                if (!ClusterExpr(cluster, false, context.ServiceId, context.Cluster)) {
                    return false;
                }
            }

            std::map<TString, TNodePtr> settings;
            std::optional<TString> transformLambda;
            TSqlExpression expr(Ctx_, Mode_);

            auto transferAlterAction = [&](std::optional<TString>& transformLambda, const TRule_alter_transfer_action& in)
            {
                if (in.HasAlt_alter_transfer_action1()) {
                    return TransferSettings(settings, in.GetAlt_alter_transfer_action1().GetRule_alter_transfer_set_setting1().GetRule_transfer_settings3(), expr, false);
                } else if (in.HasAlt_alter_transfer_action2()) {
                    TString lb;
                    if (!ParseTransferLambda(lb, in.GetAlt_alter_transfer_action2().GetRule_alter_transfer_set_using1().GetRule_lambda_or_parameter3())) {
                        return false;
                    }
                    transformLambda = lb;
                    return true;
                }

                return false;
            };

            if (!transferAlterAction(transformLambda, node.GetRule_alter_transfer_action4())) {
                return false;
            }
            for (auto& block : node.GetBlock5()) {
                if (!transferAlterAction(transformLambda, block.GetRule_alter_transfer_action2())) {
                    return false;
                }
            }

            const TString id = Id(node.GetRule_object_ref3().GetRule_id_or_at2(), *this).second;
            AddStatementToBlocks(blocks, BuildAlterTransfer(Ctx_.Pos(),
                BuildTablePath(Ctx_.GetPrefixPath(context.ServiceId, context.Cluster), id),
                std::move(transformLambda), std::move(settings), context));
            break;
        }
        case TRule_sql_stmt_core::kAltSqlStmtCore60: {
            // drop_transfer_stmt: DROP TRANSFER
            auto& node = core.GetAlt_sql_stmt_core60().GetRule_drop_transfer_stmt1();
            TObjectOperatorContext context(Ctx_.Scoped);
            if (node.GetRule_object_ref3().HasBlock1()) {
                const auto& cluster = node.GetRule_object_ref3().GetBlock1().GetRule_cluster_expr1();
                if (!ClusterExpr(cluster, false, context.ServiceId, context.Cluster)) {
                    return false;
                }
            }

            const TString id = Id(node.GetRule_object_ref3().GetRule_id_or_at2(), *this).second;
            AddStatementToBlocks(blocks, BuildDropTransfer(Ctx_.Pos(),
                BuildTablePath(Ctx_.GetPrefixPath(context.ServiceId, context.Cluster), id),
                node.HasBlock4(), context));
            break;
        }
        case TRule_sql_stmt_core::kAltSqlStmtCore61: {
            // alter_database_stmt: ALTER DATABASE an_id_schema alter_database_action
            const auto& node = core.GetAlt_sql_stmt_core61().GetRule_alter_database_stmt1();
            const auto& action = node.GetRule_alter_database_action4();

            TAlterDatabaseParameters params;
            params.DbPath = TDeferredAtom(Ctx_.Pos(), Id(node.GetRule_an_id_schema3(), *this));

            switch (action.GetAltCase()) {
                case TRule_alter_database_action::kAltAlterDatabaseAction1: {
                    // OWNER TO role_name
                    const auto& ownerAction = action.GetAlt_alter_database_action1();
                    TDeferredAtom roleName;
                    {
                        bool allowSystemRoles = true;
                        if (!RoleNameClause(ownerAction.GetRule_role_name3(), roleName, allowSystemRoles)) {
                            return false;
                        }
                    }
                    params.Owner = roleName;
                    break;
                }
                case TRule_alter_database_action::kAltAlterDatabaseAction2: {
                    // SET ( database_settings )
                    const auto& settings = action.GetAlt_alter_database_action2().GetRule_set_database_settings1().GetRule_database_settings3();
                    if (!ParseDatabaseSettings(settings, params.DatabaseSettings)) {
                        return false;
                    }
                    break;
                }
                case TRule_alter_database_action::ALT_NOT_SET:
                    AltNotImplemented("alter_database_action", action);
                    return false;
            }

            const TPosition pos = Ctx_.Pos();
            TString service = Ctx_.Scoped->CurrService;
            TDeferredAtom cluster = Ctx_.Scoped->CurrCluster;

            auto stmt = BuildAlterDatabase(pos, service, cluster, params, Ctx_.Scoped);
            AddStatementToBlocks(blocks, stmt);
            break;
        }
        case TRule_sql_stmt_core::kAltSqlStmtCore62: {
            // show_create_table_stmt: SHOW CREATE (TABLE | VIEW) table_ref
            Ctx_.BodyPart();
            const auto& rule = core.GetAlt_sql_stmt_core62().GetRule_show_create_table_stmt1();

            TTableRef tr;
            if (!SimpleTableRefImpl(rule.GetRule_simple_table_ref4(), tr)) {
                return false;
            }
            TString type;
            if (auto typeToken = to_lower(rule.GetToken3().GetValue()); typeToken == "table") {
                type = "showCreateTable";
            } else if (typeToken == "view") {
                type = "showCreateView";
            } else {
                YQL_ENSURE(false, "Unsupported SHOW CREATE statement type: " << typeToken);
            }

            AddStatementToBlocks(blocks, BuildShowCreate(Ctx_.Pos(), tr, type, Ctx_.Scoped));
            break;
        }
        case TRule_sql_stmt_core::ALT_NOT_SET:
            Ctx_.IncrementMonCounter("sql_errors", "UnknownStatement" + internalStatementName);
            AltNotImplemented("sql_stmt_core", core);
            return false;
    }

    Ctx_.IncrementMonCounter("sql_features", internalStatementName);
    return !Ctx_.HasPendingErrors;
}

bool TSqlQuery::DeclareStatement(const TRule_declare_stmt& stmt) {
    TNodePtr defaultValue;
    if (stmt.HasBlock5()) {
        TSqlExpression sqlExpr(Ctx_, Mode_);
        auto exprOrId = sqlExpr.LiteralExpr(stmt.GetBlock5().GetRule_literal_value2());
        if (!exprOrId) {
            return false;
        }
        if (!exprOrId->Expr) {
            Ctx_.Error() << "Identifier is not expected here";
            return false;
        }
        defaultValue = exprOrId->Expr;
    }
    if (defaultValue) {
        Error() << "DEFAULT value not supported yet";
        return false;
    }
    if (!Ctx_.IsParseHeading()) {
        Error() << "DECLARE statement should be in beginning of query, but it's possible to use PRAGMA or USE before it";
        return false;
    }

    TString varName;
    if (!NamedNodeImpl(stmt.GetRule_bind_parameter2(), varName, *this)) {
        return false;
    }
    const auto varPos = Ctx_.Pos();
    const auto typeNode = TypeNode(stmt.GetRule_type_name4());
    if (!typeNode) {
        return false;
    }
    if (IsAnonymousName(varName)) {
        Ctx_.Error(varPos) << "Can not use anonymous name '" << varName << "' in DECLARE statement";
        return false;
    }

    if (Ctx_.IsAlreadyDeclared(varName)) {
        Ctx_.Warning(varPos, TIssuesIds::YQL_DUPLICATE_DECLARE) << "Duplicate declaration of '" << varName << "' will be ignored";
    } else {
        PushNamedAtom(varPos, varName);
        Ctx_.DeclareVariable(varName, varPos, typeNode);
    }
    return true;
}

bool TSqlQuery::ExportStatement(const TRule_export_stmt& stmt) {
    if ((!Ctx_.Settings.AlwaysAllowExports && Mode_ != NSQLTranslation::ESqlMode::LIBRARY) || !TopLevel_) {
        Error() << "EXPORT statement should be used only in a library on the top level";
        return false;
    }

    TVector<TSymbolNameWithPos> bindNames;
    if (!BindList(stmt.GetRule_bind_parameter_list2(), bindNames)) {
        return false;
    }

    for (auto& bindName : bindNames) {
        if (!Ctx_.AddExport(bindName.Pos, bindName.Name)) {
            return false;
        }
    }
    return true;
}

bool TSqlQuery::AlterTableAction(const TRule_alter_table_action& node, TAlterTableParameters& params) {
    if (params.RenameTo) {
        // rename action is followed by some other actions
        Error() << "RENAME TO can not be used together with another table action";
        return false;
    }

    switch (node.Alt_case()) {
    case TRule_alter_table_action::kAltAlterTableAction1: {
        // ADD COLUMN
        const auto& addRule = node.GetAlt_alter_table_action1().GetRule_alter_table_add_column1();
        if (!AlterTableAddColumn(addRule, params)) {
            return false;
        }
        break;
    }
    case TRule_alter_table_action::kAltAlterTableAction2: {
        // DROP COLUMN
        const auto& dropRule = node.GetAlt_alter_table_action2().GetRule_alter_table_drop_column1();
        if (!AlterTableDropColumn(dropRule, params)) {
            return false;
        }
        break;
    }
    case TRule_alter_table_action::kAltAlterTableAction3: {
        // ALTER COLUMN
        const auto& alterRule = node.GetAlt_alter_table_action3().GetRule_alter_table_alter_column1();
        if (!AlterTableAlterColumn(alterRule, params)) {
            return false;
        }
        break;
    }
    case TRule_alter_table_action::kAltAlterTableAction4: {
        // ADD FAMILY
        const auto& familyEntry = node.GetAlt_alter_table_action4().GetRule_alter_table_add_column_family1()
            .GetRule_family_entry2();
        if (!AlterTableAddFamily(familyEntry, params)) {
            return false;
        }
        break;
    }
    case TRule_alter_table_action::kAltAlterTableAction5: {
        // ALTER FAMILY
        const auto& alterRule = node.GetAlt_alter_table_action5().GetRule_alter_table_alter_column_family1();
        if (!AlterTableAlterFamily(alterRule, params)) {
            return false;
        }
        break;
    }
    case TRule_alter_table_action::kAltAlterTableAction6: {
        // SET (uncompat)
        const auto& setRule = node.GetAlt_alter_table_action6().GetRule_alter_table_set_table_setting_uncompat1();
        if (!AlterTableSetTableSetting(setRule, params.TableSettings, params.TableType)) {
            return false;
        }
        break;
    }
    case TRule_alter_table_action::kAltAlterTableAction7: {
        // SET (compat)
        const auto& setRule = node.GetAlt_alter_table_action7().GetRule_alter_table_set_table_setting_compat1();
        if (!AlterTableSetTableSetting(setRule, params.TableSettings, params.TableType)) {
            return false;
        }
        break;
    }
    case TRule_alter_table_action::kAltAlterTableAction8: {
        // RESET
        const auto& setRule = node.GetAlt_alter_table_action8().GetRule_alter_table_reset_table_setting1();
        if (!AlterTableResetTableSetting(setRule, params.TableSettings, params.TableType)) {
            return false;
        }
        break;
    }
    case TRule_alter_table_action::kAltAlterTableAction9: {
        // ADD INDEX
        const auto& addIndex = node.GetAlt_alter_table_action9().GetRule_alter_table_add_index1();
        if (!AlterTableAddIndex(addIndex, params)) {
            return false;
        }
        break;
    }
    case TRule_alter_table_action::kAltAlterTableAction10: {
        // DROP INDEX
        const auto& dropIndex = node.GetAlt_alter_table_action10().GetRule_alter_table_drop_index1();
        AlterTableDropIndex(dropIndex, params);
        break;
    }
    case TRule_alter_table_action::kAltAlterTableAction11: {
        // RENAME TO
        if (!params.IsEmpty()) {
            // rename action follows some other actions
            Error() << "RENAME TO can not be used together with another table action";
            return false;
        }

        const auto& renameTo = node.GetAlt_alter_table_action11().GetRule_alter_table_rename_to1();
        AlterTableRenameTo(renameTo, params);
        break;
    }
    case TRule_alter_table_action::kAltAlterTableAction12: {
        // ADD CHANGEFEED
        const auto& rule = node.GetAlt_alter_table_action12().GetRule_alter_table_add_changefeed1();
        if (!AlterTableAddChangefeed(rule, params)) {
            return false;
        }
        break;
    }
    case TRule_alter_table_action::kAltAlterTableAction13: {
        // ALTER CHANGEFEED
        const auto& rule = node.GetAlt_alter_table_action13().GetRule_alter_table_alter_changefeed1();
        if (!AlterTableAlterChangefeed(rule, params)) {
            return false;
        }
        break;
    }
    case TRule_alter_table_action::kAltAlterTableAction14: {
        // DROP CHANGEFEED
        const auto& rule = node.GetAlt_alter_table_action14().GetRule_alter_table_drop_changefeed1();
        AlterTableDropChangefeed(rule, params);
        break;
    }
    case TRule_alter_table_action::kAltAlterTableAction15: {
        // RENAME INDEX TO
        if (!params.IsEmpty()) {
            // rename action follows some other actions
            Error() << "RENAME INDEX TO can not be used together with another table action";
            return false;
        }

        const auto& renameTo = node.GetAlt_alter_table_action15().GetRule_alter_table_rename_index_to1();
        AlterTableRenameIndexTo(renameTo, params);
        break;
    }
    case TRule_alter_table_action::kAltAlterTableAction16: {
        // ALTER INDEX
        const auto& rule = node.GetAlt_alter_table_action16().GetRule_alter_table_alter_index1();
        if (!AlterTableAlterIndex(rule, params)) {
            return false;
        }
        break;
    }
    case TRule_alter_table_action::kAltAlterTableAction17: {
        // ALTER COLUMN id DROP NOT NULL
        const auto& alterRule = node.GetAlt_alter_table_action17().GetRule_alter_table_alter_column_drop_not_null1();

        if (!AlterTableAlterColumnDropNotNull(alterRule, params)) {
            return false;
        }

        break;
    }
    case TRule_alter_table_action::kAltAlterTableAction18: {
        // ALTER COLUMN id SET NOT NULL
        const auto& alterRule = node.GetAlt_alter_table_action18().GetRule_alter_table_alter_column_set_not_null1();

        if (!AlterTableAlterColumnSetNotNull(alterRule, params)) {
            return false;
        }

        break;
    }

    case TRule_alter_table_action::ALT_NOT_SET: {
        AltNotImplemented("alter_table_action", node);
        return false;
    }
    }
    return true;
}

bool TSqlQuery::AlterExternalTableAction(const TRule_alter_external_table_action& node, TAlterTableParameters& params) {
    if (params.RenameTo) {
        // rename action is followed by some other actions
        Error() << "RENAME TO can not be used together with another table action";
        return false;
    }

    switch (node.Alt_case()) {
    case TRule_alter_external_table_action::kAltAlterExternalTableAction1: {
        // ADD COLUMN
        const auto& addRule = node.GetAlt_alter_external_table_action1().GetRule_alter_table_add_column1();
        if (!AlterTableAddColumn(addRule, params)) {
            return false;
        }
        break;
    }
    case TRule_alter_external_table_action::kAltAlterExternalTableAction2: {
        // DROP COLUMN
        const auto& dropRule = node.GetAlt_alter_external_table_action2().GetRule_alter_table_drop_column1();
        if (!AlterTableDropColumn(dropRule, params)) {
            return false;
        }
        break;
    }
    case TRule_alter_external_table_action::kAltAlterExternalTableAction3: {
        // SET (uncompat)
        const auto& setRule = node.GetAlt_alter_external_table_action3().GetRule_alter_table_set_table_setting_uncompat1();
        if (!AlterTableSetTableSetting(setRule, params.TableSettings, params.TableType)) {
            return false;
        }
        break;
    }
    case TRule_alter_external_table_action::kAltAlterExternalTableAction4: {
        // SET (compat)
        const auto& setRule = node.GetAlt_alter_external_table_action4().GetRule_alter_table_set_table_setting_compat1();
        if (!AlterTableSetTableSetting(setRule, params.TableSettings, params.TableType)) {
            return false;
        }
        break;
    }
    case TRule_alter_external_table_action::kAltAlterExternalTableAction5: {
        // RESET
        const auto& setRule = node.GetAlt_alter_external_table_action5().GetRule_alter_table_reset_table_setting1();
        if (!AlterTableResetTableSetting(setRule, params.TableSettings, params.TableType)) {
            return false;
        }
        break;
    }

    case TRule_alter_external_table_action::ALT_NOT_SET:
        AltNotImplemented("alter_external_table_action", node);
        return false;
    }
    return true;
}

bool TSqlQuery::AlterTableAddColumn(const TRule_alter_table_add_column& node, TAlterTableParameters& params) {
    auto columnSchema = ColumnSchemaImpl(node.GetRule_column_schema3());
    if (!columnSchema) {
        return false;
    }
    if (columnSchema->Families.size() > 1) {
        Ctx_.Error() << "Several column families for a single column are not yet supported";
        return false;
    }
    params.AddColumns.push_back(*columnSchema);
    return true;
}

bool TSqlQuery::AlterTableDropColumn(const TRule_alter_table_drop_column& node, TAlterTableParameters& params) {
    TString name = Id(node.GetRule_an_id3(), *this);
    params.DropColumns.push_back(name);
    return true;
}

bool TSqlQuery::AlterTableAlterColumn(const TRule_alter_table_alter_column& node,
        TAlterTableParameters& params)
{
    TString name = Id(node.GetRule_an_id3(), *this);
    const TPosition pos(Context().Pos());
    TVector<TIdentifier> families;
    const auto& familyRelation = node.GetRule_family_relation5();
    families.push_back(IdEx(familyRelation.GetRule_an_id2(), *this));
    params.AlterColumns.emplace_back(pos, name, nullptr, false, families, false, nullptr, TColumnSchema::ETypeOfChange::SetFamily);
    return true;
}

bool TSqlQuery::AlterTableAddFamily(const TRule_family_entry& node, TAlterTableParameters& params) {
    TFamilyEntry family(IdEx(node.GetRule_an_id2(), *this));
    if (!FillFamilySettings(node.GetRule_family_settings3(), family)) {
        return false;
    }
    params.AddColumnFamilies.push_back(family);
    return true;
}

bool TSqlQuery::AlterTableAlterFamily(const TRule_alter_table_alter_column_family& node,
        TAlterTableParameters& params)
{
    TFamilyEntry* entry = nullptr;
    TIdentifier name = IdEx(node.GetRule_an_id3(), *this);
    for (auto& family : params.AlterColumnFamilies) {
        if (family.Name.Name == name.Name) {
            entry = &family;
            break;
        }
    }
    if (!entry) {
        entry = &params.AlterColumnFamilies.emplace_back(name);
    }
    TIdentifier settingName = IdEx(node.GetRule_an_id5(), *this);
    const TRule_family_setting_value& value = node.GetRule_family_setting_value6();
    if (to_lower(settingName.Name) == "data") {
        if (entry->Data) {
            Ctx_.Error() << "Redefinition of 'data' setting for column family '" << name.Name
                << "' in one alter";
            return false;
        }
        if (!StoreString(value, entry->Data, Ctx_)) {
            Ctx_.Error() << to_upper(settingName.Name) << " value should be a string literal";
            return false;
        }
    } else if (to_lower(settingName.Name) == "compression") {
        if (entry->Compression) {
            Ctx_.Error() << "Redefinition of 'compression' setting for column family '" << name.Name
                << "' in one alter";
            return false;
        }
        if (!StoreString(value, entry->Compression, Ctx_)) {
            Ctx_.Error() << to_upper(settingName.Name) << " value should be a string literal";
            return false;
        }
    } else if (to_lower(settingName.Name) == "compression_level") {
        if (entry->CompressionLevel) {
            Ctx_.Error() << "Redefinition of 'compression_level' setting for column family '" << name.Name << "' in one alter";
            return false;
        }
        if (!StoreInt(value, entry->CompressionLevel, Ctx_)) {
            Ctx_.Error() << to_upper(settingName.Name) << " value should be an integer";
            return false;
        }
    } else {
        Ctx_.Error() << "Unknown table setting: " << settingName.Name;
        return false;
    }
    return true;
}

bool TSqlQuery::AlterTableSetTableSetting(
    const TRule_alter_table_set_table_setting_uncompat& node, TTableSettings& tableSettings, ETableType tableType
) {
    return StoreTableSettingsEntry(
        IdEx(node.GetRule_an_id2(), *this),
        node.GetRule_table_setting_value3(),
        tableSettings,
        tableType,
        true
    );
}

bool TSqlQuery::AlterTableSetTableSetting(
    const TRule_alter_table_set_table_setting_compat& node, TTableSettings& tableSettings, ETableType tableType
) {
    const auto storeSetting = [&](const TRule_alter_table_setting_entry& entry) {
        return StoreTableSettingsEntry(
            IdEx(entry.GetRule_an_id1(), *this),
            entry.GetRule_table_setting_value3(),
            tableSettings,
            tableType,
            true
        );
    };

    const auto& firstEntry = node.GetRule_alter_table_setting_entry3();
    if (!storeSetting(firstEntry)) {
        return false;
    }
    for (const auto& block : node.GetBlock4()) {
        const auto& entry = block.GetRule_alter_table_setting_entry2();
        if (!storeSetting(entry)) {
            return false;
        }
    }
    return true;
}

bool TSqlQuery::AlterTableResetTableSetting(
    const TRule_alter_table_reset_table_setting& node, TTableSettings& tableSettings, ETableType tableType
) {
    const auto resetSetting = [&](const TRule_an_id& id) {
        return ResetTableSettingsEntry(IdEx(id, *this), tableSettings, tableType);
    };

    const auto& firstEntry = node.GetRule_an_id3();
    if (!resetSetting(firstEntry)) {
        return false;
    }
    for (const auto& block : node.GetBlock4()) {
        const auto& entry = block.GetRule_an_id2();
        if (!resetSetting(entry)) {
            return false;
        }
    }
    return true;
}

bool TSqlQuery::AlterTableAddIndex(const TRule_alter_table_add_index& node, TAlterTableParameters& params) {
    if (!CreateTableIndex(node.GetRule_table_index2(), params.AddIndexes)) {
        return false;
    }
    return true;
}

void TSqlQuery::AlterTableDropIndex(const TRule_alter_table_drop_index& node, TAlterTableParameters& params) {
    params.DropIndexes.emplace_back(IdEx(node.GetRule_an_id3(), *this));
}

void TSqlQuery::AlterTableRenameTo(const TRule_alter_table_rename_to& node, TAlterTableParameters& params) {
    params.RenameTo = IdEx(node.GetRule_an_id_table3(), *this);
}

void TSqlQuery::AlterTableRenameIndexTo(const TRule_alter_table_rename_index_to& node, TAlterTableParameters& params) {
    auto src = IdEx(node.GetRule_an_id3(), *this);
    auto dst = IdEx(node.GetRule_an_id5(), *this);

    params.RenameIndexTo = std::make_pair(src, dst);
}

bool TSqlQuery::AlterTableAlterIndex(const TRule_alter_table_alter_index& node, TAlterTableParameters& params) {
    const auto indexName = IdEx(node.GetRule_an_id3(), *this);
    params.AlterIndexes.emplace_back(indexName);
    TTableSettings& indexTableSettings = params.AlterIndexes.back().TableSettings;

    const auto& action = node.GetRule_alter_table_alter_index_action4();

    switch (action.Alt_case()) {
    case TRule_alter_table_alter_index_action::kAltAlterTableAlterIndexAction1: {
        // SET setting value
        const auto& rule = action.GetAlt_alter_table_alter_index_action1().GetRule_alter_table_set_table_setting_uncompat1();
        if (!AlterTableSetTableSetting(rule, indexTableSettings, params.TableType)) {
            return false;
        }
        break;
    }
    case TRule_alter_table_alter_index_action::kAltAlterTableAlterIndexAction2: {
        // SET (setting1 = value1, ...)
        const auto& rule = action.GetAlt_alter_table_alter_index_action2().GetRule_alter_table_set_table_setting_compat1();
        if (!AlterTableSetTableSetting(rule, indexTableSettings, params.TableType)) {
            return false;
        }
        break;
    }
    case TRule_alter_table_alter_index_action::kAltAlterTableAlterIndexAction3: {
        // RESET (setting1, ...)
        const auto& rule = action.GetAlt_alter_table_alter_index_action3().GetRule_alter_table_reset_table_setting1();
        if (!AlterTableResetTableSetting(rule, indexTableSettings, params.TableType)) {
            return false;
        }
        break;
    }
    case TRule_alter_table_alter_index_action::ALT_NOT_SET:
        AltNotImplemented("alter_table_alter_index_action", action);
        return false;
    }

    return true;
}

bool TSqlQuery::AlterSequenceAction(const TRule_alter_sequence_action& node, TSequenceParameters& params) {
    switch (node.Alt_case()) {
        case TRule_alter_sequence_action::kAltAlterSequenceAction1: {
            if (params.StartValue) {
                Ctx_.Error(Ctx_.Pos()) << "Start value defined more than once";
                return false;
            }
            auto literalNumber = LiteralNumber(Ctx_, node.GetAlt_alter_sequence_action1().GetRule_integer3());
            if (literalNumber) {
                params.StartValue = TDeferredAtom(literalNumber, Ctx_);
            } else {
                return false;
            }
            break;
        }
        case TRule_alter_sequence_action::kAltAlterSequenceAction2: {
            if (params.IsRestart) {
                Ctx_.Error(Ctx_.Pos()) << "Restart value defined more than once";
                return false;
            }
            auto literalNumber = LiteralNumber(Ctx_, node.GetAlt_alter_sequence_action2().GetRule_integer3());
            if (literalNumber) {
                params.IsRestart = true;
                params.RestartValue = TDeferredAtom(literalNumber, Ctx_);
            } else {
                return false;
            }
            break;
        }
        case TRule_alter_sequence_action::kAltAlterSequenceAction3: {
            if (params.IsRestart) {
                Ctx_.Error(Ctx_.Pos()) << "Restart value defined more than once";
                return false;
            }
            params.IsRestart = true;
            break;
        }
        case TRule_alter_sequence_action::kAltAlterSequenceAction4: {
            if (params.Increment) {
                Ctx_.Error(Ctx_.Pos()) << "Increment defined more than once";
                return false;
            }
            auto literalNumber = LiteralNumber(Ctx_, node.GetAlt_alter_sequence_action4().GetRule_integer3());
            if (literalNumber) {
                params.Increment = TDeferredAtom(literalNumber, Ctx_);
            } else {
                return false;
            }
            break;
        }
        case TRule_alter_sequence_action::ALT_NOT_SET:
            Y_ABORT("You should change implementation according to grammar changes");
    }

    return true;
}

bool TSqlQuery::AlterTableAlterColumnDropNotNull(const TRule_alter_table_alter_column_drop_not_null& node, TAlterTableParameters& params) {
    TString name = Id(node.GetRule_an_id3(), *this);
    const TPosition pos(Context().Pos());
    params.AlterColumns.emplace_back(pos, name, nullptr, false, TVector<TIdentifier>(), false, nullptr, TColumnSchema::ETypeOfChange::DropNotNullConstraint);
    return true;
}

bool TSqlQuery::AlterTableAlterColumnSetNotNull(const TRule_alter_table_alter_column_set_not_null& node, TAlterTableParameters& params) {
    TString name = Id(node.GetRule_an_id3(), *this);
    const TPosition pos(Context().Pos());
    params.AlterColumns.emplace_back(pos, name, nullptr, false, TVector<TIdentifier>(), false, nullptr, TColumnSchema::ETypeOfChange::SetNotNullConstraint);
    return true;
}

bool TSqlQuery::AlterTableAddChangefeed(const TRule_alter_table_add_changefeed& node, TAlterTableParameters& params) {
    TSqlExpression expr(Ctx_, Mode_);
    return CreateChangefeed(node.GetRule_changefeed2(), expr, params.AddChangefeeds);
}

bool TSqlQuery::AlterTableAlterChangefeed(const TRule_alter_table_alter_changefeed& node, TAlterTableParameters& params) {
    params.AlterChangefeeds.emplace_back(IdEx(node.GetRule_an_id3(), *this));

    const auto& alter = node.GetRule_changefeed_alter_settings4();
    switch (alter.Alt_case()) {
        case TRule_changefeed_alter_settings::kAltChangefeedAlterSettings1: {
            // DISABLE
            params.AlterChangefeeds.back().Disable = true;
            break;
        }
        case TRule_changefeed_alter_settings::kAltChangefeedAlterSettings2: {
            // SET
            const auto& rule = alter.GetAlt_changefeed_alter_settings2().GetRule_changefeed_settings3();
            TSqlExpression expr(Ctx_, Mode_);
            if (!ChangefeedSettings(rule, expr, params.AlterChangefeeds.back().Settings, true)) {
                return false;
            }
            break;
        }

        case TRule_changefeed_alter_settings::ALT_NOT_SET:
            AltNotImplemented("changefeed_alter_settings", alter);
            return false;
    }

    return true;
}

void TSqlQuery::AlterTableDropChangefeed(const TRule_alter_table_drop_changefeed& node, TAlterTableParameters& params) {
    params.DropChangefeeds.emplace_back(IdEx(node.GetRule_an_id3(), *this));
}

namespace {
#define CB_SIG TVector<TDeferredAtom>& values [[maybe_unused]], bool pragmaValueDefault [[maybe_unused]], TStringBuf pragma [[maybe_unused]], TSqlQuery& query [[maybe_unused]]

using PragmaStatementCb = std::function<TMaybe<TNodePtr>(CB_SIG)>;

struct TPragmaDescr {
    TString CanonicalName;
    PragmaStatementCb Cb;
};

template<typename T, std::convertible_to<T> U>
PragmaStatementCb SetCtxField(T TContext::* ParamPtr, U ParamValue) requires std::movable<U> {
    return [ParamPtr, ParamValue = std::move(ParamValue)](CB_SIG) {
        auto& Ctx_ = query.Context();
        Ctx_.*ParamPtr = std::move(ParamValue);
        return TNodePtr{};
    };
}

THashMap<TString, TPragmaDescr>::value_type TableElemExt(TString name, PragmaStatementCb cb) {
    TString normalizedName(name);
    TMaybe<TIssue> err = NormalizeName({}, normalizedName);
    Y_ABORT_UNLESS(err.Empty(), "%s", err->GetMessage().c_str());
    return {std::move(normalizedName), TPragmaDescr{std::move(name), std::move(cb)}};
}

#define TABLE_ELEM(name, param, value) TableElemExt(name, SetCtxField((&TContext::param), (value)))
#define PAIRED_TABLE_ELEM(name, param) TABLE_ELEM(name, param, true), TABLE_ELEM("Disable" name, param, false)

THashMap<TString, TPragmaDescr> PragmaDescrs{
    TableElemExt("Udf", [](CB_SIG) -> TMaybe<TNodePtr> {
        auto& ctx = query.Context();
        if ((values.size() != 1 && values.size() != 2) || pragmaValueDefault) {
            query.Error() << "Expected file alias as pragma value";
            return {};
        }

        if (ctx.Settings.FileAliasPrefix) {
            if (values.size() == 1) {
                values.emplace_back(TDeferredAtom(ctx.Pos(), ""));
            }

            TString prefix;
            if (!values[1].GetLiteral(prefix, ctx)) {
                query.Error() << "Expected literal UDF module prefix in views";
                return {};
            }

            values[1] = TDeferredAtom(ctx.Pos(), ctx.Settings.FileAliasPrefix + prefix);
        }

        return BuildPragma(ctx.Pos(), TString(ConfigProviderName), "ImportUdfs", values, false);
    }),
    TableElemExt("PackageVersion", [](CB_SIG) -> TMaybe<TNodePtr> {
        auto& ctx = query.Context();
        if (values.size() != 2 || pragmaValueDefault) {
            query.Error() << "Expected package name and version";
            return {};
        }

        ui32 version = 0;
        TString versionString;
        TString packageName;
        if (!values[0].GetLiteral(packageName, ctx) || !values[1].GetLiteral(versionString, ctx)) {
            return {};
        }

        if (!PackageVersionFromString(versionString, version)) {
            query.Error() << "Unable to parse package version, possible values 0, 1, draft, release";
            return {};
        }

        ctx.SetPackageVersion(packageName, version);
        return BuildPragma(ctx.Pos(), TString(ConfigProviderName), "SetPackageVersion", TVector<TDeferredAtom>{values[0], TDeferredAtom(values[1].Build()->GetPos(), ToString(version))}, false);
    }),
    TableElemExt("File", [](CB_SIG) -> TMaybe<TNodePtr> {
        auto& ctx = query.Context();
        if (values.size() < 2U || values.size() > 3U || pragmaValueDefault) {
            query.Error() << "Expected file alias, url and optional token name as pragma values";
            return {};
        }

        return BuildPragma(ctx.Pos(), TString(ConfigProviderName), "AddFileByUrl", values, false);
    }),
    TableElemExt("FileOption", [](CB_SIG) -> TMaybe<TNodePtr> {
        auto& ctx = query.Context();
        if (values.size() < 3U) {
            query.Error() << "Expected file alias, option key and value";
            return {};
        }

        return BuildPragma(ctx.Pos(), TString(ConfigProviderName), "SetFileOption", values, false);
    }),
    TableElemExt("Folder", [](CB_SIG) -> TMaybe<TNodePtr> {
        auto& ctx = query.Context();
        if (values.size() < 2U || values.size() > 3U || pragmaValueDefault) {
            query.Error() << "Expected folder alias, url and optional token name as pragma values";
            return {};
        }
        return BuildPragma(ctx.Pos(), TString(ConfigProviderName), "AddFolderByUrl", values, false);
    }),
    TableElemExt("Library", [](CB_SIG) -> TMaybe<TNodePtr> {
        auto& ctx = query.Context();
        if (values.size() < 1) {
            query.Error() << "Expected non-empty file alias";
            return {};
        }
        if (values.size() > 3) {
            query.Error() << "Expected file alias and optional url and token name as pragma values";
            return {};
        }

        TString alias;
        if (!values.front().GetLiteral(alias, ctx)) {
            return {};
        }

        TContext::TLibraryStuff library;
        std::get<TPosition>(library) = values.front().Build()->GetPos();
        if (values.size() > 1) {
            auto& first = std::get<1U>(library);
            first.emplace();
            first->second = values[1].Build()->GetPos();
            if (!values[1].GetLiteral(first->first, ctx)) {
                return {};
            }

            TSet<TString> names;
            SubstParameters(first->first, Nothing(), &names);
            for (const auto& name : names) {
                auto namedNode = query.GetNamedNode(name);
                if (!namedNode) {
                    return {};
                }
            }
            if (values.size() > 2) {
                auto& second = std::get<2U>(library);
                second.emplace();
                second->second = values[2].Build()->GetPos();
                if (!values[2].GetLiteral(second->first, ctx)) {
                    return {};
                }
            }
        }

        ctx.Libraries[alias] = std::move(library);
        return TNodePtr{};
    }),
    TableElemExt("Package", [](CB_SIG) -> TMaybe<TNodePtr> {
        auto& ctx = query.Context();
        if (values.size() < 2U || values.size() > 3U) {
            query.Error() << "Expected package name, url and optional token name as pragma values";
            return {};
        }

        TString packageName;
        if (!values.front().GetLiteral(packageName, ctx)) {
            return {};
        }

        TContext::TPackageStuff package;
        std::get<TPosition>(package) = values.front().Build()->GetPos();

        auto fillLiteral = [&](auto& literal, size_t index) {
            if (values.size() <= index) {
                return true;
            }

            constexpr bool optional = std::is_base_of_v<
                std::optional<TContext::TLiteralWithPosition>,
                std::decay_t<decltype(literal)>>;

            TContext::TLiteralWithPosition* literalPtr;

            if constexpr (optional) {
                literal.emplace();
                literalPtr = &*literal;
            } else {
                literalPtr = &literal;
            }

            literalPtr->second = values[index].Build()->GetPos();

            if (!values[index].GetLiteral(literalPtr->first, ctx)) {
                return false;
            }

            return true;
        };

        // fill url
        auto& urlLiteral = std::get<1U>(package);
        if (!fillLiteral(urlLiteral, 1U)) {
            return {};
        }

        TSet<TString> names;
        SubstParameters(urlLiteral.first, Nothing(), &names);
        for (const auto& name : names) {
            auto namedNode = query.GetNamedNode(name);
            if (!namedNode) {
                return {};
            }
        }

        // fill token
        if (!fillLiteral(std::get<2U>(package), 2U)) {
            return {};
        }

        ctx.Packages[packageName] = std::move(package);
        return TNodePtr{};
    }),
    TableElemExt("OverrideLibrary", [](CB_SIG) -> TMaybe<TNodePtr> {
        auto& ctx = query.Context();
        if (values.size() != 1U) {
            query.Error() << "Expected override library alias as pragma value";
            return {};
        }

        TString alias;
        if (!values.front().GetLiteral(alias, ctx)) {
            return {};
        }

        TContext::TOverrideLibraryStuff overrideLibrary;
        std::get<TPosition>(overrideLibrary) = values.front().Build()->GetPos();

        ctx.OverrideLibraries[alias] = std::move(overrideLibrary);
        return TNodePtr{};
    }),
    TableElemExt("EquiJoin", [](CB_SIG) -> TMaybe<TNodePtr> {
        return TNodePtr{};
    }),
    TableElemExt("TablePathPrefix", [](CB_SIG) -> TMaybe<TNodePtr> {
        auto& ctx = query.Context();
        TString value;
        TMaybe<TString> arg;

        if (values.size() == 1 || values.size() == 2) {
            if (!values.front().GetLiteral(value, ctx)) {
                return {};
            }

            if (values.size() == 2) {
                arg = value;
                if (!values.back().GetLiteral(value, ctx)) {
                    return {};
                }
            }

            if (!ctx.SetPathPrefix(value, arg)) {
                return {};
            }
        } else {
            query.Error() << "Expected path prefix or tuple of (Provider, PathPrefix) or"
                          << " (Cluster, PathPrefix) as pragma value";
            return {};
        }

        return TNodePtr{};
    }),
    TableElemExt("GroupByLimit", [](CB_SIG) -> TMaybe<TNodePtr> {
        auto& ctx = query.Context();
        if (values.size() != 1 || !values[0].GetLiteral() || !TryFromString(*values[0].GetLiteral(), ctx.PragmaGroupByLimit)) {
            query.Error() << "Expected unsigned integer literal as a single argument for: " << pragma;
            return {};
        }
        return TNodePtr{};
    }),
    TableElemExt("GroupByCubeLimit", [](CB_SIG) -> TMaybe<TNodePtr> {
        auto& ctx = query.Context();
        if (values.size() != 1 || !values[0].GetLiteral() || !TryFromString(*values[0].GetLiteral(), ctx.PragmaGroupByCubeLimit)) {
            query.Error() << "Expected unsigned integer literal as a single argument for: " << pragma;
            return {};
        }
        return TNodePtr{};
    }),
    TableElemExt("ResultRowsLimit", [](CB_SIG) -> TMaybe<TNodePtr> {
        auto& ctx = query.Context();
        if (values.size() != 1 || !values[0].GetLiteral() || !TryFromString(*values[0].GetLiteral(), ctx.ResultRowsLimit)) {
            query.Error() << "Expected unsigned integer literal as a single argument for: " << pragma;
            return {};
        }

        return TNodePtr{};
    }),
    TableElemExt("ResultSizeLimit", [](CB_SIG) -> TMaybe<TNodePtr> {
        auto& ctx = query.Context();
        if (values.size() != 1 || !values[0].GetLiteral() || !TryFromString(*values[0].GetLiteral(), ctx.ResultSizeLimit)) {
            query.Error() << "Expected unsigned integer literal as a single argument for: " << pragma;
            return {};
        }

        return TNodePtr{};
    }),
    TableElemExt("RuntimeLogLevel", [](CB_SIG) -> TMaybe<TNodePtr> {
        auto& ctx = query.Context();
        if (values.size() != 1 || !values[0].GetLiteral()) {
            query.Error() << "Expected LogLevel as a single argument for: " << pragma;
            return {};
        }

        auto value = to_title(*values[0].GetLiteral());
        if (!NUdf::TryLevelFromString(value)) {
            query.Error() << "Expected LogLevel as a single argument for: " << pragma;
            return {};
        }

        ctx.RuntimeLogLevel = value;
        return TNodePtr{};
    }),
    TableElemExt("Warning", [](CB_SIG) -> TMaybe<TNodePtr> {
        auto& ctx = query.Context();
        if (values.size() != 2U || values.front().Empty() || values.back().Empty()) {
            query.Error() << "Expected arguments <action>, <issueId> for: " << pragma;
            return {};
        }

        TString action;
        TString codePattern;
        if (!values[0].GetLiteral(action, ctx) || !values[1].GetLiteral(codePattern, ctx)) {
            return {};
        }

        TWarningRule rule;
        TString parseError;
        auto parseResult = TWarningRule::ParseFrom(codePattern, action, rule, parseError);
        switch (parseResult) {
            case TWarningRule::EParseResult::PARSE_OK:
                break;
            case TWarningRule::EParseResult::PARSE_PATTERN_FAIL:
            case TWarningRule::EParseResult::PARSE_ACTION_FAIL:
                ctx.Error() << parseError;
                return {};
            default:
                Y_ENSURE(false, "Unknown parse result");
        }

        ctx.WarningPolicy.AddRule(rule);
        if (rule.GetPattern() == "*" && rule.GetAction() == EWarningAction::ERROR) {
            // Keep 'unused symbol' warning as warning unless explicitly set to error
            ctx.SetWarningPolicyFor(TIssuesIds::YQL_UNUSED_SYMBOL, EWarningAction::DEFAULT);
        }

        return TNodePtr{};
    }),
    TableElemExt("Greetings", [](CB_SIG) -> TMaybe<TNodePtr> {
        auto& ctx = query.Context();
        if (values.size() > 1) {
            query.Error() << "Multiple arguments are not expected for " << pragma;
            return {};
        }

        if (values.empty()) {
            values.emplace_back(TDeferredAtom(ctx.Pos(), "Hello, world! And best wishes from the YQL Team!"));
        }

        TString arg;
        if (!values.front().GetLiteral(arg, ctx)) {
            return {};
        }
        ctx.Info(ctx.Pos()) << arg;
        return TNodePtr{};
    }),
    TableElemExt("WarningMsg", [](CB_SIG) -> TMaybe<TNodePtr> {
        auto& ctx = query.Context();
        if (values.size() != 1 || !values[0].GetLiteral()) {
            query.Error() << "Expected string literal as a single argument for: " << pragma;
            return {};
        }
        ctx.Warning(ctx.Pos(), TIssuesIds::YQL_PRAGMA_WARNING_MSG) << *values[0].GetLiteral();
        return TNodePtr{};
    }),
    TableElemExt("ErrorMsg", [](CB_SIG) -> TMaybe<TNodePtr> {
        auto& ctx = query.Context();
        if (values.size() != 1 || !values[0].GetLiteral()) {
            query.Error() << "Expected string literal as a single argument for: " << pragma;
            return {};
        }
        ctx.Error(ctx.Pos()) << *values[0].GetLiteral();
        return TNodePtr{};
    }),
    TableElemExt("ClassicDivision", [](CB_SIG) -> TMaybe<TNodePtr> {
        auto& ctx = query.Context();
        if (values.size() != 1 || !values[0].GetLiteral() || !TryFromString(*values[0].GetLiteral(), ctx.Scoped->PragmaClassicDivision)) {
            query.Error() << "Expected boolean literal as a single argument for: " << pragma;
            return {};
        }
        return TNodePtr{};
    }),
    TableElemExt("CheckedOps", [](CB_SIG) -> TMaybe<TNodePtr> {
        auto& ctx = query.Context();
        if (values.size() != 1 || !values[0].GetLiteral() || !TryFromString(*values[0].GetLiteral(), ctx.Scoped->PragmaCheckedOps)) {
            query.Error() << "Expected boolean literal as a single argument for: " << pragma;
            return {};
        }
        return TNodePtr{};
    }),
    TableElemExt("DisableUnordered", [](CB_SIG) -> TMaybe<TNodePtr> {
        auto& ctx = query.Context();
        ctx.Warning(ctx.Pos(), TIssuesIds::YQL_DEPRECATED_PRAGMA)
            << "Use of deprecated DisableUnordered pragma. It will be dropped soon";
        return TNodePtr{};
    }),
    TableElemExt("RotateJoinTree", [](CB_SIG) -> TMaybe<TNodePtr> {
        auto& ctx = query.Context();
        if (values.size() != 1 || !values[0].GetLiteral() || !TryFromString(*values[0].GetLiteral(), ctx.RotateJoinTree)) {
            query.Error() << "Expected boolean literal as a single argument for: " << pragma;
            return {};
        }
        return TNodePtr{};
    }),
    TableElemExt("EnableSystemColumns", [](CB_SIG) -> TMaybe<TNodePtr> {
        auto& ctx = query.Context();
        if (values.size() != 1 || !values[0].GetLiteral() || !TryFromString(*values[0].GetLiteral(), ctx.EnableSystemColumns)) {
            query.Error() << "Expected boolean literal as a single argument for: " << pragma;
            return {};
        }
        return TNodePtr{};
    }),
    TableElemExt("AnsiOrderByLimitInUnionAll", [](CB_SIG) -> TMaybe<TNodePtr> {
        return TNodePtr{};
    }),
    TableElemExt("DisableAnsiOrderByLimitInUnionAll", [](CB_SIG) -> TMaybe<TNodePtr> {
        query.Error() << "DisableAnsiOrderByLimitInUnionAll pragma is deprecated and no longer supported";
        return {};
    }),
    TableElemExt("RegexUseRe2", [](CB_SIG) -> TMaybe<TNodePtr> {
        auto& ctx = query.Context();
        if (values.size() != 1U || !values.front().GetLiteral() || !TryFromString(*values.front().GetLiteral(), ctx.PragmaRegexUseRe2)) {
            query.Error() << "Expected 'true' or 'false' for: " << pragma;
            return {};
        }
        return TNodePtr{};
    }),
    TableElemExt("PositionalUnionAll", [](CB_SIG) -> TMaybe<TNodePtr> {
        auto& ctx = query.Context();
        ctx.PositionalUnionAll = true;
        // PositionalUnionAll implies OrderedColumns
        ctx.OrderedColumns = true;
        return TNodePtr{};
    }),
    TableElemExt("PqReadBy", [](CB_SIG) -> TMaybe<TNodePtr> {
        auto& ctx = query.Context();
        if (values.size() != 1 || !values[0].GetLiteral()) {
            query.Error() << "Expected string literal as a single argument for: " << pragma;
            return {};
        }

        // special guard to raise error on situation:
        // use cluster1;
        // pragma PqReadPqBy="cluster2";
        const TString* currentClusterLiteral = ctx.Scoped->CurrCluster.GetLiteral();
        if (currentClusterLiteral && *values[0].GetLiteral() != "dq" && *currentClusterLiteral != *values[0].GetLiteral()) {
            query.Error() << "Cluster in PqReadPqBy pragma differs from cluster specified in USE statement: " << *values[0].GetLiteral() << " != " << *currentClusterLiteral;
            return {};
        }

        ctx.PqReadByRtmrCluster = *values[0].GetLiteral();
        return TNodePtr{};
    }),
    // BEGIN TODO: Convert Scoped fields to PAIRED_TABLE_ELEM macro.
    TableElemExt("StrictJoinKeyTypes", [](CB_SIG) -> TMaybe<TNodePtr> {
        auto& ctx = query.Context();
        ctx.Scoped->StrictJoinKeyTypes = true;
        return TNodePtr{};
    }),
    TableElemExt("DisableStrictJoinKeyTypes", [](CB_SIG) -> TMaybe<TNodePtr> {
        auto& ctx = query.Context();
        ctx.Scoped->StrictJoinKeyTypes = false;
        return TNodePtr{};
    }),
    TableElemExt("UnicodeLiterals", [](CB_SIG) -> TMaybe<TNodePtr> {
        auto& ctx = query.Context();
        ctx.Scoped->UnicodeLiterals = true;
        return TNodePtr{};
    }),
    TableElemExt("DisableUnicodeLiterals", [](CB_SIG) -> TMaybe<TNodePtr> {
        auto& ctx = query.Context();
        ctx.Scoped->UnicodeLiterals = false;
        return TNodePtr{};
    }),
    TableElemExt("WarnUntypedStringLiterals", [](CB_SIG) -> TMaybe<TNodePtr> {
        auto& ctx = query.Context();
        ctx.Scoped->WarnUntypedStringLiterals = true;
        return TNodePtr{};
    }),
    TableElemExt("DisableWarnUntypedStringLiterals", [](CB_SIG) -> TMaybe<TNodePtr> {
        auto& ctx = query.Context();
        ctx.Scoped->WarnUntypedStringLiterals = false;
        return TNodePtr{};
    }),
    // END TODO

    TableElemExt("DataWatermarks", [](CB_SIG) -> TMaybe<TNodePtr> {
        auto& ctx = query.Context();
        if (values.size() != 1 || !values[0].GetLiteral() || !(*values[0].GetLiteral() == "enable" || *values[0].GetLiteral() == "disable"))
        {
            query.Error() << "Expected `enable|disable' argument for: " << pragma;
            return {};
        }

        if (*values[0].GetLiteral() == "enable") {
            ctx.PragmaDataWatermarks = true;
        } else if (*values[0].GetLiteral() == "disable") {
            ctx.PragmaDataWatermarks = false;
        }

        return TNodePtr{};
    }),
    TableElemExt("DisableFlexibleTypes", [](CB_SIG) -> TMaybe<TNodePtr> {
        auto& ctx = query.Context();
        ctx.Warning(ctx.Pos(), TIssuesIds::YQL_DEPRECATED_PRAGMA)
            << "Deprecated pragma DisableFlexibleTypes - it will be removed soon. "
               "Consider submitting bug report if FlexibleTypes doesn't work for you";
        ctx.FlexibleTypes = false;
        return TNodePtr{};
    }),
    TableElemExt("FeatureR010", [](CB_SIG) -> TMaybe<TNodePtr> {
        auto& ctx = query.Context();
        if (values.size() == 1 && values[0].GetLiteral()) {
            const auto& value = *values[0].GetLiteral();
            if ("prototype" == value) {
                ctx.FeatureR010 = true;
            } else {
                return {};
            }
        } else {
            return {};
        }
        return TNodePtr{};
    }),
    TableElemExt("CostBasedOptimizer", [](CB_SIG) -> TMaybe<TNodePtr> {
        auto& ctx = query.Context();
        if (values.size() == 1 && values[0].GetLiteral()) {
            ctx.CostBasedOptimizer = to_lower(*values[0].GetLiteral());
        }
        if (values.size() != 1 || !values[0].GetLiteral() || !(ctx.CostBasedOptimizer == "disable" || ctx.CostBasedOptimizer == "pg" || ctx.CostBasedOptimizer == "native"))
        {
            query.Error() << "Expected `disable|pg|native' argument for: " << pragma;
            return {};
        }
        return TNodePtr{};
    }),
    TableElemExt("DisableCompactNamedExprs", [](CB_SIG) -> TMaybe<TNodePtr> {
        auto& ctx = query.Context();
        ctx.Warning(ctx.Pos(), TIssuesIds::YQL_DEPRECATED_PRAGMA)
            << "Deprecated pragma DisableCompactNamedExprs - it will be removed soon. "
               "Consider submitting bug report if CompactNamedExprs doesn't work for you";
        ctx.CompactNamedExprs = false;
        return TNodePtr{};
    }),
    TableElemExt("Engine", [](CB_SIG) -> TMaybe<TNodePtr> {
        auto& ctx = query.Context();

        const TString* literal = values.size() == 1
                                     ? values[0].GetLiteral()
                                     : nullptr;

        if (!literal || !(*literal == "default" || *literal == "dq" || *literal == "ytflow")) {
            query.Error() << "Expected `default|dq|ytflow' argument for: " << pragma;
            return {};
        }

        if (*literal == "ytflow") {
            if (ctx.DqEngineForce) {
                query.Error() << "Expected `disable|auto` argument for DqEngine pragma "
                              << " with " << pragma << " pragma argument `ytflow`";
                return {};
            }

            ctx.DqEngineEnable = false;
        } else if (*literal == "dq") {
            ctx.DqEngineEnable = true;
            ctx.DqEngineForce = true;
        }

        ctx.Engine = *literal;
        return TNodePtr{};
    }),

    // TMaybe<bool> fields.
    PAIRED_TABLE_ELEM("AnsiInForEmptyOrNullableItemsCollections", AnsiInForEmptyOrNullableItemsCollections),
    PAIRED_TABLE_ELEM("AnsiRankForNullableKeys", AnsiRankForNullableKeys),
    PAIRED_TABLE_ELEM("JsonQueryReturnsJsonDocument", JsonQueryReturnsJsonDocument),
    PAIRED_TABLE_ELEM("EmitAggApply", EmitAggApply),
    PAIRED_TABLE_ELEM("CompactGroupBy", CompactGroupBy),

    // bool fields.
    TABLE_ELEM("RefSelect", PragmaRefSelect, true),
    TABLE_ELEM("SampleSelect", PragmaSampleSelect, true),
    TABLE_ELEM("AllowDotInAlias", PragmaAllowDotInAlias, true),
    TABLE_ELEM("DirectRead", PragmaDirectRead, true),
    TABLE_ELEM("AutoCommit", PragmaAutoCommit, true),
    TABLE_ELEM("UseTablePrefixForEach", PragmaUseTablePrefixForEach, true),
    PAIRED_TABLE_ELEM("SimpleColumns", SimpleColumns),
    PAIRED_TABLE_ELEM("DebugPositions", DebugPositions),
    PAIRED_TABLE_ELEM("CoalesceJoinKeysOnQualifiedAll", CoalesceJoinKeysOnQualifiedAll),
    PAIRED_TABLE_ELEM("PullUpFlatMapOverJoin", PragmaPullUpFlatMapOverJoin),
    PAIRED_TABLE_ELEM("FilterPushdownOverJoinOptionalSide", FilterPushdownOverJoinOptionalSide),
    TABLE_ELEM("AllowUnnamedColumns", WarnUnnamedColumns, false),
    TABLE_ELEM("WarnUnnamedColumns", WarnUnnamedColumns, true),
    TABLE_ELEM("DiscoveryMode", DiscoveryMode, true),
    // TODO DqEngine/blockengine
    PAIRED_TABLE_ELEM("AnsiOptionalAs", AnsiOptionalAs),
    PAIRED_TABLE_ELEM("WarnOnAnsiAliasShadowing", WarnOnAnsiAliasShadowing),
    PAIRED_TABLE_ELEM("OrderedColumns", OrderedColumns),
    PAIRED_TABLE_ELEM("DeriveColumnOrder", DeriveColumnOrder),
    TABLE_ELEM("BogousStarInGroupByOverJoin", BogousStarInGroupByOverJoin, true),
    PAIRED_TABLE_ELEM("UnorderedSubqueries", UnorderedSubqueries),
    TABLE_ELEM("FlexibleTypes", FlexibleTypes, true),
    PAIRED_TABLE_ELEM("AnsiCurrentRow", AnsiCurrentRow),
    PAIRED_TABLE_ELEM("UseBlocks", UseBlocks),
    PAIRED_TABLE_ELEM("EmitTableSource", EmitTableSource),
    PAIRED_TABLE_ELEM("AnsiLike", AnsiLike),
    PAIRED_TABLE_ELEM("UnorderedResult", UnorderedResult),
    TABLE_ELEM("CompactNamedExprs", CompactNamedExprs, true),
    PAIRED_TABLE_ELEM("ValidateUnusedExprs", ValidateUnusedExprs),
    PAIRED_TABLE_ELEM("AnsiImplicitCrossJoin", AnsiImplicitCrossJoin),
    PAIRED_TABLE_ELEM("DistinctOverWindow", DistinctOverWindow),
    PAIRED_TABLE_ELEM("SeqMode", SeqMode),
    PAIRED_TABLE_ELEM("EmitUnionMerge", EmitUnionMerge),
    PAIRED_TABLE_ELEM("DistinctOverKeys", DistinctOverKeys),
    PAIRED_TABLE_ELEM("GroupByExprAfterWhere", GroupByExprAfterWhere),
    PAIRED_TABLE_ELEM("FailOnGroupByExprOverride", FailOnGroupByExprOverride),
    PAIRED_TABLE_ELEM("OptimizeSimpleILIKE", OptimizeSimpleIlike),
};

#undef PAIRED_TABLE_ELEM
#undef TABLE_ELEM
#undef TableElemExt

#undef CB_SIG
} // namespace

/// @see EnumeratePragmas too
TMaybe<TNodePtr> TSqlQuery::PragmaStatement(const TRule_pragma_stmt& stmt) {
    const TString& prefix = OptIdPrefixAsStr(stmt.GetRule_opt_id_prefix_or_type2(), *this);
    const TString& lowerPrefix = to_lower(prefix);
    const TString pragma(Id(stmt.GetRule_an_id3(), *this));
    TString normalizedPragma(pragma);
    TMaybe<TIssue> normalizeError = NormalizeName(Ctx_.Pos(), normalizedPragma);
    if (!normalizeError.Empty()) {
        Error() << normalizeError->GetMessage();
        Ctx_.IncrementMonCounter("sql_errors", "NormalizePragmaError");
        return {};
    }

    TVector<TDeferredAtom> values;
    TVector<const TRule_pragma_value*> pragmaValues;
    bool pragmaValueDefault = false;

    // Gather all pragma values (if any).
    if (stmt.GetBlock4().HasAlt1()) {
        // pragma=value
        pragmaValues.push_back(&stmt.GetBlock4().GetAlt1().GetRule_pragma_value2());
    }
    else if (stmt.GetBlock4().HasAlt2()) {
        // pragma(value,value...)
        pragmaValues.push_back(&stmt.GetBlock4().GetAlt2().GetRule_pragma_value2());
        for (auto& additionalValue : stmt.GetBlock4().GetAlt2().GetBlock3()) {
            pragmaValues.push_back(&additionalValue.GetRule_pragma_value2());
        }
    }

    const bool withConfigure = prefix || normalizedPragma == "file" || normalizedPragma == "folder" || normalizedPragma == "udf";
    static const THashSet<TStringBuf> lexicalScopePragmas = {
        "classicdivision",
        "strictjoinkeytypes",
        "disablestrictjoinkeytypes",
        "checkedops",
        "unicodeliterals",
        "disableunicodeliterals",
        "warnuntypedstringliterals",
        "disablewarnuntypedstringliterals",
    };
    const bool hasLexicalScope = withConfigure || lexicalScopePragmas.contains(normalizedPragma);
    const bool withFileAlias = normalizedPragma == "file" || normalizedPragma == "folder" || normalizedPragma == "library" || normalizedPragma == "udf";
    for (auto pragmaValue : pragmaValues) {
        if (pragmaValue->HasAlt_pragma_value3()) {
            // Quoted string.
            auto value = Token(pragmaValue->GetAlt_pragma_value3().GetToken1());
            auto parsed = StringContentOrIdContent(Ctx_, Ctx_.Pos(), value);
            if (!parsed) {
                return {};
            }

            TString prefix;
            if (withFileAlias && (values.size() == 0)) {
                prefix = Ctx_.Settings.FileAliasPrefix;
            }

            values.push_back(TDeferredAtom(Ctx_.Pos(), prefix + parsed->Content));
        }
        else if (pragmaValue->HasAlt_pragma_value2()
            && pragmaValue->GetAlt_pragma_value2().GetRule_id1().HasAlt_id2()
            && "default" == to_lower(Id(pragmaValue->GetAlt_pragma_value2().GetRule_id1(), *this)))
        {
            // 'DEFAULT' keyword.
            pragmaValueDefault = true;
        }
        else if (withConfigure && pragmaValue->HasAlt_pragma_value5()) {
            // Bind parameter.
            TString bindName;
            if (!NamedNodeImpl(pragmaValue->GetAlt_pragma_value5().GetRule_bind_parameter1(), bindName, *this)) {
                return {};
            }
            auto namedNode = GetNamedNode(bindName);
            if (!namedNode) {
                return {};
            }

            TString prefix;
            if (withFileAlias && (values.size() == 0)) {
                prefix = Ctx_.Settings.FileAliasPrefix;
            }

            TDeferredAtom atom;
            MakeTableFromExpression(Ctx_.Pos(), Ctx_, namedNode, atom, prefix);
            values.push_back(atom);
        } else {
            Error() << "Expected string" << (withConfigure ? ", named parameter" : "") << " or 'default' keyword as pragma value for pragma: " << pragma;
            Ctx_.IncrementMonCounter("sql_errors", "BadPragmaValue");
            return {};
        }
    }

    if (prefix.empty()) {
        if (!TopLevel_ && !hasLexicalScope) {
            Error() << "This pragma '" << pragma << "' is not allowed to be used in actions or subqueries";
            Ctx_.IncrementMonCounter("sql_errors", "BadPragmaValue");
            return{};
        }

        if (auto descr = PragmaDescrs.FindPtr(normalizedPragma)) {
            TMaybe<TNodePtr> result = descr->Cb(values, pragmaValueDefault, pragma, *this);

            if (!result) {
                Ctx_.IncrementMonCounter("sql_errors", "BadPragmaValue");
            } else {
                Ctx_.IncrementMonCounter("sql_pragma", descr->CanonicalName);
            }

            return result;
        } else if (normalizedPragma == "dqengine" || normalizedPragma == "blockengine") {
            Ctx_.IncrementMonCounter("sql_pragma", "DqEngine");
            if (values.size() != 1 || !values[0].GetLiteral()
                || ! (*values[0].GetLiteral() == "disable" || *values[0].GetLiteral() == "auto" || *values[0].GetLiteral() == "force"))
            {
                Error() << "Expected `disable|auto|force' argument for: " << pragma;
                Ctx_.IncrementMonCounter("sql_errors", "BadPragmaValue");
                return {};
            }
            const bool isDqEngine = normalizedPragma == "dqengine";
            auto& enable = isDqEngine ? Ctx_.DqEngineEnable : Ctx_.BlockEngineEnable;
            auto& force =  isDqEngine ? Ctx_.DqEngineForce  : Ctx_.BlockEngineForce;
            if (*values[0].GetLiteral() == "disable") {
                enable = false;
                force = false;
            } else if (*values[0].GetLiteral() == "force") {
                enable = true;
                force = true;
            } else if (*values[0].GetLiteral() == "auto") {
                enable = true;
                force = false;
            }

            if (isDqEngine && Ctx_.Engine) {
                if (*Ctx_.Engine == "ytflow") {
                    if (force) {
                        Error() << "Expected `disable|auto` argument for: " << pragma << " pragma "
                            << "with Engine pragma argument `ytflow`";

                        Ctx_.IncrementMonCounter("sql_errors", "BadPragmaValue");
                        return {};
                    }

                    enable = false;
                } else if (*Ctx_.Engine == "dq") {
                    force = true;
                }
            }
        } else {
            Error() << "Unknown pragma: " << pragma;
            Ctx_.IncrementMonCounter("sql_errors", "UnknownPragma");
            return {};
        }
    } else {
        if (lowerPrefix == "yson") {
            if (!TopLevel_) {
                Error() << "This pragma '" << pragma << "' is not allowed to be used in actions";
                Ctx_.IncrementMonCounter("sql_errors", "BadPragmaValue");
                return {};
            }
            if (normalizedPragma == "fast") {
                Ctx_.Warning(Ctx_.Pos(), TIssuesIds::YQL_DEPRECATED_PRAGMA)
                    << "Use of deprecated yson.Fast pragma. It will be dropped soon";
                return TNodePtr{};
            } else if (normalizedPragma == "autoconvert") {
                Ctx_.PragmaYsonAutoConvert = true;
                return TNodePtr{};
            } else if (normalizedPragma == "strict") {
                if (values.size() == 0U) {
                    Ctx_.PragmaYsonStrict = true;
                    return TNodePtr{};
                } else if (values.size() == 1U && values.front().GetLiteral() && TryFromString(*values.front().GetLiteral(), Ctx_.PragmaYsonStrict)) {
                    return TNodePtr{};
                }
                Error() << "Expected 'true', 'false' or no parameter for: " << pragma;
                Ctx_.IncrementMonCounter("sql_errors", "BadPragmaValue");
                return {};
            } else if (normalizedPragma == "disablestrict") {
                if (values.size() == 0U) {
                    Ctx_.PragmaYsonStrict = false;
                    return TNodePtr{};
                }
                bool pragmaYsonDisableStrict;
                if (values.size() == 1U && values.front().GetLiteral() && TryFromString(*values.front().GetLiteral(), pragmaYsonDisableStrict)) {
                    Ctx_.PragmaYsonStrict = !pragmaYsonDisableStrict;
                    return TNodePtr{};
                }

                Error() << "Expected 'true', 'false' or no parameter for: " << pragma;
                Ctx_.IncrementMonCounter("sql_errors", "BadPragmaValue");
                return {};
            } else if (normalizedPragma == "casttostring" || normalizedPragma == "disablecasttostring") {
                const bool allow = normalizedPragma == "casttostring";
                if (values.size() == 0U) {
                    Ctx_.YsonCastToString = allow;
                    return TNodePtr{};
                }
                bool pragmaYsonCastToString;
                if (values.size() == 1U && values.front().GetLiteral() && TryFromString(*values.front().GetLiteral(), pragmaYsonCastToString)) {
                    Ctx_.PragmaYsonStrict = allow ? pragmaYsonCastToString : !pragmaYsonCastToString;
                    return TNodePtr{};
                }
                Error() << "Expected 'true', 'false' or no parameter for: " << pragma;
                Ctx_.IncrementMonCounter("sql_errors", "BadPragmaValue");
                return {};
            } else {
                Error() << "Unknown pragma: '" << pragma << "'";
                Ctx_.IncrementMonCounter("sql_errors", "BadPragmaValue");
                return {};
            }

        } else if (std::find(Providers.cbegin(), Providers.cend(), lowerPrefix) == Providers.cend()) {
            if (!Ctx_.HasCluster(prefix)) {
                Error() << "Unknown pragma prefix: " << prefix << ", please use cluster name or one of provider " <<
                    JoinRange(", ", Providers.cbegin(), Providers.cend());
                Ctx_.IncrementMonCounter("sql_errors", "UnknownPragma");
                return {};
            }
        }

        if (normalizedPragma != "flags" && normalizedPragma != "packageversion") {
            if (values.size() > 1) {
                Error() << "Expected at most one value in the pragma";
                Ctx_.IncrementMonCounter("sql_errors", "BadPragmaValue");
                return {};
            }
        } else {
            if (pragmaValueDefault || values.size() < 1) {
                Error() << "Expected at least one value in the pragma";
                Ctx_.IncrementMonCounter("sql_errors", "BadPragmaValue");
                return {};
            }
        }

        Ctx_.IncrementMonCounter("sql_pragma", pragma);
        return BuildPragma(Ctx_.Pos(), lowerPrefix, normalizedPragma, values, pragmaValueDefault);
    }
    return TNodePtr{};
}

TNodePtr TSqlQuery::Build(const TRule_delete_stmt& stmt) {
    TTableRef table;
    if (!SimpleTableRefImpl(stmt.GetRule_simple_table_ref4(), table)) {
        return nullptr;
    }

    const bool isKikimr = table.Service == KikimrProviderName;
    if (!isKikimr && table.Service != UnknownProviderName) {
        Ctx_.Error(GetPos(stmt.GetToken2())) << "DELETE is unsupported for " << table.Service;
        return nullptr;
    }

    TSourcePtr source = BuildTableSource(Ctx_.Pos(), table);

    const bool isBatch = stmt.HasBlock1();
    TNodePtr options = nullptr;

    if (stmt.HasBlock6()) {
        if (isBatch) {
          Ctx_.Error(GetPos(stmt.GetToken2()))
              << "BATCH DELETE is unsupported with RETURNING";
          return nullptr;
        }

        options = ReturningList(stmt.GetBlock6().GetRule_returning_columns_list1());
        options = options->Y(options);
    }

    if (stmt.HasBlock5()) {
        switch (stmt.GetBlock5().Alt_case()) {
            case TRule_delete_stmt_TBlock5::kAlt1: {
                const auto& alt = stmt.GetBlock5().GetAlt1();

                TColumnRefScope scope(Ctx_, EColumnRefState::Allow);
                TSqlExpression sqlExpr(Ctx_, Mode_);
                auto whereExpr = sqlExpr.Build(alt.GetRule_expr2());
                if (!whereExpr) {
                    return nullptr;
                }
                source->AddFilter(Ctx_, whereExpr);
                break;
            }

            case TRule_delete_stmt_TBlock5::kAlt2: {
                const auto& alt = stmt.GetBlock5().GetAlt2();

                auto values = TSqlIntoValues(Ctx_, Mode_).Build(alt.GetRule_into_values_source2(), "DELETE ON");
                if (!values) {
                    return nullptr;
                }

                if (isBatch) {
                    Ctx_.Error(GetPos(stmt.GetToken2())) << "BATCH DELETE is unsupported with ON";
                    return nullptr;
                }

                return BuildWriteColumns(Ctx_.Pos(), Ctx_.Scoped, table, EWriteColumnMode::DeleteOn, std::move(values), options);
            }

            case TRule_delete_stmt_TBlock5::ALT_NOT_SET:
                return nullptr;
        }
    }

    if (isBatch) {
        return BuildBatchDelete(Ctx_.Pos(), Ctx_.Scoped, table, std::move(source), options);
    }

    return BuildDelete(Ctx_.Pos(), Ctx_.Scoped, table, std::move(source), options);
}

TNodePtr TSqlQuery::Build(const TRule_update_stmt& stmt) {
    TTableRef table;
    if (!SimpleTableRefImpl(stmt.GetRule_simple_table_ref3(), table)) {
        return nullptr;
    }

    const bool isKikimr = table.Service == KikimrProviderName;

    if (!isKikimr && table.Service != UnknownProviderName) {
        Ctx_.Error(GetPos(stmt.GetToken2())) << "UPDATE is unsupported for " << table.Service;
        return nullptr;
    }

    const bool isBatch = stmt.HasBlock1();
    TNodePtr options = nullptr;

    if (stmt.HasBlock5()) {
        if (isBatch) {
            Ctx_.Error(GetPos(stmt.GetToken2()))
                << "BATCH UPDATE is unsupported with RETURNING";
            return nullptr;
        }

        options = ReturningList(stmt.GetBlock5().GetRule_returning_columns_list1());
        options = options->Y(options);
    }

    switch (stmt.GetBlock4().Alt_case()) {
        case TRule_update_stmt_TBlock4::kAlt1: {
            const auto& alt = stmt.GetBlock4().GetAlt1();
            TSourcePtr values = Build(alt.GetRule_set_clause_choice2());
            auto source = BuildTableSource(Ctx_.Pos(), table);

            if (alt.HasBlock3()) {
                TColumnRefScope scope(Ctx_, EColumnRefState::Allow);
                TSqlExpression sqlExpr(Ctx_, Mode_);
                auto whereExpr = sqlExpr.Build(alt.GetBlock3().GetRule_expr2());
                if (!whereExpr) {
                    return nullptr;
                }
                source->AddFilter(Ctx_, whereExpr);
            }

            if (isBatch) {
                return BuildBatchUpdate(Ctx_.Pos(), Ctx_.Scoped, table, std::move(values), std::move(source), options);
            }

            return BuildUpdateColumns(Ctx_.Pos(), Ctx_.Scoped, table, std::move(values), std::move(source), options);
        }

        case TRule_update_stmt_TBlock4::kAlt2: {
            const auto& alt = stmt.GetBlock4().GetAlt2();

            auto values = TSqlIntoValues(Ctx_, Mode_).Build(alt.GetRule_into_values_source2(), "UPDATE ON");
            if (!values) {
                return nullptr;
            }

            if (isBatch) {
                Ctx_.Error(GetPos(stmt.GetToken2())) << "BATCH UPDATE is unsupported with ON";
                return nullptr;
            }

            return BuildWriteColumns(Ctx_.Pos(), Ctx_.Scoped, table, EWriteColumnMode::UpdateOn, std::move(values), options);
        }

        case TRule_update_stmt_TBlock4::ALT_NOT_SET:
            return nullptr;
    }
}

TSourcePtr TSqlQuery::Build(const TRule_set_clause_choice& stmt) {
    switch (stmt.Alt_case()) {
        case TRule_set_clause_choice::kAltSetClauseChoice1:
            return Build(stmt.GetAlt_set_clause_choice1().GetRule_set_clause_list1());
        case TRule_set_clause_choice::kAltSetClauseChoice2:
            return Build(stmt.GetAlt_set_clause_choice2().GetRule_multiple_column_assignment1());
        case TRule_set_clause_choice::ALT_NOT_SET:
            AltNotImplemented("set_clause_choice", stmt);
            return nullptr;
    }
}

bool TSqlQuery::FillSetClause(const TRule_set_clause& node, TVector<TString>& targetList, TVector<TNodePtr>& values) {
    targetList.push_back(ColumnNameAsSingleStr(*this, node.GetRule_set_target1().GetRule_column_name1()));
    TColumnRefScope scope(Ctx_, EColumnRefState::Allow);
    TSqlExpression sqlExpr(Ctx_, Mode_);
    if (!Expr(sqlExpr, values, node.GetRule_expr3())) {
        return false;
    }
    return true;
}

TSourcePtr TSqlQuery::Build(const TRule_set_clause_list& stmt) {
    TVector<TString> targetList;
    TVector<TNodePtr> values;
    const TPosition pos(Ctx_.Pos());
    if (!FillSetClause(stmt.GetRule_set_clause1(), targetList, values)) {
        return nullptr;
    }
    for (auto& block: stmt.GetBlock2()) {
        if (!FillSetClause(block.GetRule_set_clause2(), targetList, values)) {
            return nullptr;
        }
    }
    Y_DEBUG_ABORT_UNLESS(targetList.size() == values.size());
    return BuildUpdateValues(pos, targetList, values);
}

TSourcePtr TSqlQuery::Build(const TRule_multiple_column_assignment& stmt) {
    TVector<TString> targetList;
    FillTargetList(*this, stmt.GetRule_set_target_list1(), targetList);
    auto simpleValuesNode = stmt.GetRule_simple_values_source4();
    const TPosition pos(Ctx_.Pos());
    switch (simpleValuesNode.Alt_case()) {
        case TRule_simple_values_source::kAltSimpleValuesSource1: {
            TVector<TNodePtr> values;
            TSqlExpression sqlExpr(Ctx_, Mode_);
            if (!ExprList(sqlExpr, values, simpleValuesNode.GetAlt_simple_values_source1().GetRule_expr_list1())) {
                return nullptr;
            }
            return BuildUpdateValues(pos, targetList, values);
        }
        case TRule_simple_values_source::kAltSimpleValuesSource2: {
            TSqlSelect select(Ctx_, Mode_);
            TPosition selectPos;
            auto source = select.Build(simpleValuesNode.GetAlt_simple_values_source2().GetRule_select_stmt1(), selectPos);
            if (!source) {
                return nullptr;
            }
            return BuildWriteValues(pos, "UPDATE", targetList, std::move(source));
        }
        case TRule_simple_values_source::ALT_NOT_SET:
            Ctx_.IncrementMonCounter("sql_errors", "UnknownSimpleValuesSourceAlt");
            AltNotImplemented("simple_values_source", simpleValuesNode);
            return nullptr;
    }
}

TNodePtr TSqlQuery::Build(const TSQLv1ParserAST& ast) {
    if (Mode_ == NSQLTranslation::ESqlMode::QUERY) {
        // inject externally declared named expressions
        for (auto [name, type] : Ctx_.Settings.DeclaredNamedExprs) {
            if (name.empty()) {
                Error() << "Empty names for externally declared expressions are not allowed";
                return nullptr;
            }
            TString varName = "$" + name;
            if (IsAnonymousName(varName)) {
                Error() << "Externally declared name '" << name << "' is anonymous";
                return nullptr;
            }

            auto parsed = ParseType(type, *Ctx_.Pool, Ctx_.Issues, Ctx_.Pos());
            if (!parsed) {
                Error() << "Failed to parse type for externally declared name '" << name << "'";
                return nullptr;
            }

            TNodePtr typeNode = BuildBuiltinFunc(Ctx_, Ctx_.Pos(), "ParseType", { BuildLiteralRawString(Ctx_.Pos(), type) });
            PushNamedAtom(Ctx_.Pos(), varName);
            // no duplicates are possible at this stage
            bool isWeak = true;
            Ctx_.DeclareVariable(varName, {}, typeNode, isWeak);
            // avoid 'Symbol is not used' warning for externally declared expression
            YQL_ENSURE(GetNamedNode(varName));
        }
    }

    const auto& query = ast.GetRule_sql_query();
    TVector<TNodePtr> blocks;
    Ctx_.PushCurrentBlocks(&blocks);
    Y_DEFER {
        Ctx_.PopCurrentBlocks();
    };
    if (query.Alt_case() == TRule_sql_query::kAltSqlQuery1) {
        size_t statementNumber = 0;
        const auto& statements = query.GetAlt_sql_query1().GetRule_sql_stmt_list1();
        if (!Statement(blocks, statements.GetRule_sql_stmt2().GetRule_sql_stmt_core2(), statementNumber++)) {
            return nullptr;
        }
        for (auto block: statements.GetBlock3()) {
            if (!Statement(blocks, block.GetRule_sql_stmt2().GetRule_sql_stmt_core2(), statementNumber++)) {
                return nullptr;
            }
        }
    }

    ui32 topLevelSelects = 0;
    bool hasTailOps = false;
    for (auto& block : blocks) {
        if (block->SubqueryAlias()) {
            continue;
        }

        if (block->HasSelectResult()) {
            ++topLevelSelects;
        } else if (topLevelSelects) {
            hasTailOps = true;
        }
    }

    if ((Mode_ == NSQLTranslation::ESqlMode::SUBQUERY || Mode_ == NSQLTranslation::ESqlMode::LIMITED_VIEW) && (topLevelSelects != 1 || hasTailOps)) {
        Error() << "Strictly one select/process/reduce statement is expected at the end of "
            << (Mode_ == NSQLTranslation::ESqlMode::LIMITED_VIEW ? "view" : "subquery");
        return nullptr;
    }

     if (!Ctx_.PragmaAutoCommit && Ctx_.Settings.EndOfQueryCommit && IsQueryMode(Mode_)) {
        AddStatementToBlocks(blocks, BuildCommitClusters(Ctx_.Pos()));
    }

    auto result = BuildQuery(Ctx_.Pos(), blocks, true, Ctx_.Scoped, Ctx_.SeqMode);
    WarnUnusedNodes();
    return result;
}

TNodePtr TSqlQuery::Build(const std::vector<::NSQLv1Generated::TRule_sql_stmt_core>& statements) {
    if (Mode_ == NSQLTranslation::ESqlMode::QUERY) {
        // inject externally declared named expressions
        for (auto [name, type] : Ctx_.Settings.DeclaredNamedExprs) {
            if (name.empty()) {
                Error() << "Empty names for externally declared expressions are not allowed";
                return nullptr;
            }
            TString varName = "$" + name;
            if (IsAnonymousName(varName)) {
                Error() << "Externally declared name '" << name << "' is anonymous";
                return nullptr;
            }

            auto parsed = ParseType(type, *Ctx_.Pool, Ctx_.Issues, Ctx_.Pos());
            if (!parsed) {
                Error() << "Failed to parse type for externally declared name '" << name << "'";
                return nullptr;
            }

            TNodePtr typeNode = BuildBuiltinFunc(Ctx_, Ctx_.Pos(), "ParseType", { BuildLiteralRawString(Ctx_.Pos(), type) });
            PushNamedAtom(Ctx_.Pos(), varName);
            // no duplicates are possible at this stage
            bool isWeak = true;
            Ctx_.DeclareVariable(varName, {}, typeNode, isWeak);
            // avoid 'Symbol is not used' warning for externally declared expression
            YQL_ENSURE(GetNamedNode(varName));
        }
    }

    TVector<TNodePtr> blocks;
    Ctx_.PushCurrentBlocks(&blocks);
    Y_DEFER {
        Ctx_.PopCurrentBlocks();
    };

    size_t statementNumber = 0;
    for (const auto& statement : statements) {
        if (!Statement(blocks, statement, statementNumber++)) {
            return nullptr;
        }
    }

    ui32 topLevelSelects = 0;
    bool hasTailOps = false;
    for (auto& block : blocks) {
        if (block->SubqueryAlias()) {
            continue;
        }

        if (block->HasSelectResult()) {
            ++topLevelSelects;
        } else if (topLevelSelects) {
            hasTailOps = true;
        }
    }

    if ((Mode_ == NSQLTranslation::ESqlMode::SUBQUERY || Mode_ == NSQLTranslation::ESqlMode::LIMITED_VIEW) && (topLevelSelects != 1 || hasTailOps)) {
        Error() << "Strictly one select/process/reduce statement is expected at the end of "
            << (Mode_ == NSQLTranslation::ESqlMode::LIMITED_VIEW ? "view" : "subquery");
        return nullptr;
    }

     if (!Ctx_.PragmaAutoCommit && Ctx_.Settings.EndOfQueryCommit && IsQueryMode(Mode_)) {
        AddStatementToBlocks(blocks, BuildCommitClusters(Ctx_.Pos()));
    }

    auto result = BuildQuery(Ctx_.Pos(), blocks, true, Ctx_.Scoped, Ctx_.SeqMode);
    return result;
}
namespace {

    static bool BuildColumnFeatures(std::map<TString, TDeferredAtom>& result, const TRule_column_schema& columnSchema, const NYql::TPosition& pos, TSqlTranslation& translation) {
        const TString columnName(Id(columnSchema.GetRule_an_id_schema1(), translation));
        TString columnType;

        const auto constraints = ColumnConstraints(columnSchema, translation);
        if (!constraints) {
            return false;
        }

        auto& typeBind = columnSchema.GetRule_type_name_or_bind2();
        switch (typeBind.Alt_case()) {
            case TRule_type_name_or_bind::kAltTypeNameOrBind1:
            {
                auto& typeNameOrBind = typeBind.GetAlt_type_name_or_bind1().GetRule_type_name1();
                if (typeNameOrBind.Alt_case() != TRule_type_name::kAltTypeName2) {
                    return false;
                }
                auto& alt = typeNameOrBind.GetAlt_type_name2();
                auto& block = alt.GetBlock1();
                auto& simpleType = block.GetAlt2().GetRule_type_name_simple1();
                columnType = Id(simpleType.GetRule_an_id_pure1(), translation);
                if (columnType.empty()) {
                    return false;
                }
                break;
            }
            case TRule_type_name_or_bind::kAltTypeNameOrBind2:
                return false;
            case TRule_type_name_or_bind::ALT_NOT_SET:
                Y_ABORT("You should change implementation according to grammar changes");
        }

        result["NAME"] = TDeferredAtom(pos, columnName);
        YQL_ENSURE(columnType, "Unknown column type");
        result["TYPE"] = TDeferredAtom(pos, columnType);
        if (!constraints->Nullable) {
            result["NOT_NULL"] = TDeferredAtom(pos, "true");
        }
        return true;
    }
}

bool TSqlQuery::ParseTableStoreFeatures(std::map<TString, TDeferredAtom> & result, const TRule_alter_table_store_action & actions) {
    switch (actions.Alt_case()) {
        case TRule_alter_table_store_action::kAltAlterTableStoreAction1: {
            // ADD COLUMN
            const auto& addRule = actions.GetAlt_alter_table_store_action1().GetRule_alter_table_add_column1();
            if (!BuildColumnFeatures(result, addRule.GetRule_column_schema3(), Ctx_.Pos(), *this)) {
                return false;
            }
            result["ACTION"] = TDeferredAtom(Ctx_.Pos(), "NEW_COLUMN");
            break;
        }
        case TRule_alter_table_store_action::kAltAlterTableStoreAction2: {
            // DROP COLUMN
            const auto& dropRule = actions.GetAlt_alter_table_store_action2().GetRule_alter_table_drop_column1();
            TString columnName = Id(dropRule.GetRule_an_id3(), *this);
            if (!columnName) {
                return false;
            }
            result["NAME"] = TDeferredAtom(Ctx_.Pos(), columnName);
            result["ACTION"] = TDeferredAtom(Ctx_.Pos(), "DROP_COLUMN");
            break;
        }
        case TRule_alter_table_store_action::ALT_NOT_SET:
            Y_ABORT("You should change implementation according to grammar changes");
    }
    return true;
}

void EnumeratePragmas(std::function<void(std::string_view)> callback) {
    THashSet<TStringBuf> deprecatedPragmas = {
        "EquiJoin",
        "DisableUnordered",
        "AnsiOrderByLimitInUnionAll",
        "DisableAnsiOrderByLimitInUnionAll",
    };

    for (const auto& [_, descr] : PragmaDescrs) {
        if (deprecatedPragmas.contains(descr.CanonicalName)) {
            continue;
        }
        callback(descr.CanonicalName);
    }

    callback("DqEngine");
    callback("BlockEngine");

    callback("yson.AutoConvert");
    callback("yson.Strict");
    callback("yson.DisableStrict");
    callback("yson.CastToString");
    callback("yson.DisableCastToString");
}

void EnumerateStmtContexts(std::function<void(std::string_view)> callback) {
    callback("read");
    callback("insert");
    callback("replace");
    callback("upsert");
    callback("update");
    callback("delete");
    callback("create_table");
    callback("create_view");
}

} // namespace NSQLTranslationV1<|MERGE_RESOLUTION|>--- conflicted
+++ resolved
@@ -167,11 +167,7 @@
         "ca_cert",
         "flush_interval",
         "batch_size_bytes",
-<<<<<<< HEAD
-        "directory"
-=======
         "directory",
->>>>>>> 7dac338d
     };
 
     TSet<TString> stateSettings = {
