--- conflicted
+++ resolved
@@ -136,6 +136,13 @@
     return true;
 }
 
+static bool AsyncReplicationAlterAction(std::map<TString, TNodePtr>& settings,
+        const TRule_alter_replication_action& in, TSqlExpression& ctx)
+{
+    // TODO(ilnaz): support other actions
+    return AsyncReplicationSettings(settings, in.GetRule_alter_replication_set_setting1().GetRule_replication_settings3(), ctx, false);
+}
+
 static bool TransferSettingsEntry(std::map<TString, TNodePtr>& out,
         const TRule_transfer_settings_entry& in, TSqlExpression& ctx, bool create)
 {
@@ -197,77 +204,6 @@
     return true;
 }
 
-static bool AsyncReplicationAlterAction(std::map<TString, TNodePtr>& settings,
-        const TRule_alter_replication_action& in, TSqlExpression& ctx)
-{
-    // TODO(ilnaz): support other actions
-    return AsyncReplicationSettings(settings, in.GetRule_alter_replication_set_setting1().GetRule_replication_settings3(), ctx, false);
-}
-
-<<<<<<< HEAD
-=======
-static bool TransferSettingsEntry(std::map<TString, TNodePtr>& out,
-        const TRule_transfer_settings_entry& in, TSqlExpression& ctx, bool create)
-{
-    auto key = IdEx(in.GetRule_an_id1(), ctx);
-    auto value = ctx.Build(in.GetRule_expr3());
-
-    if (!value) {
-        ctx.Context().Error() << "Invalid transfer setting: " << key.Name;
-        return false;
-    }
-
-    TSet<TString> configSettings = {
-        "connection_string",
-        "endpoint",
-        "database",
-        "token",
-        "token_secret_name",
-        "user",
-        "password",
-        "password_secret_name",
-    };
-
-    TSet<TString> stateSettings = {
-        "state",
-        "failover_mode",
-    };
-
-    const auto keyName = to_lower(key.Name);
-    if (!configSettings.count(keyName) && !stateSettings.contains(keyName)) {
-        ctx.Context().Error() << "Unknown transfer setting: " << key.Name;
-        return false;
-    }
-
-    if (create && stateSettings.count(keyName)) {
-        ctx.Context().Error() << key.Name << " is not supported in CREATE";
-        return false;
-    }
-
-    if (!out.emplace(keyName, value).second) {
-        ctx.Context().Error() << "Duplicate transfer setting: " << key.Name;
-    }
-
-    return true;
-}
-
-static bool TransferSettings(std::map<TString, TNodePtr>& out,
-        const TRule_transfer_settings& in, TSqlExpression& ctx, bool create)
-{
-    if (!TransferSettingsEntry(out, in.GetRule_transfer_settings_entry1(), ctx, create)) {
-        return false;
-    }
-
-    for (auto& block : in.GetBlock2()) {
-        if (!TransferSettingsEntry(out, block.GetRule_transfer_settings_entry2(), ctx, create)) {
-            return false;
-        }
-    }
-
-    return true;
-}
-
->>>>>>> 9933314f
 bool TSqlQuery::Statement(TVector<TNodePtr>& blocks, const TRule_sql_stmt_core& core, size_t statementNumber) {
     TString internalStatementName;
     TString humanStatementName;
@@ -327,7 +263,6 @@
             if (!nodeExpr) {
                 return false;
             }
-
             TVector<TNodePtr> nodes;
             auto subquery = nodeExpr->GetSource();
             if (subquery && Mode == NSQLTranslation::ESqlMode::LIBRARY && Ctx.ScopeLevel == 0) {
@@ -1893,11 +1828,7 @@
             AddStatementToBlocks(blocks, BuildAlterSequence(pos, service, cluster, id, params, Ctx.Scoped));
             break;
         }
-<<<<<<< HEAD
-        case TRule_sql_stmt_core::kAltSqlStmtCore58: {
-=======
        case TRule_sql_stmt_core::kAltSqlStmtCore58: {
->>>>>>> 9933314f
             // create_transfer_stmt: CREATE TRANSFER
 
             auto& node = core.GetAlt_sql_stmt_core58().GetRule_create_transfer_stmt1();
@@ -1942,10 +1873,6 @@
                 }
             }
 
-<<<<<<< HEAD
-
-=======
->>>>>>> 9933314f
             std::map<TString, TNodePtr> settings;
             std::optional<TString> transformLambda;
             TSqlExpression expr(Ctx, Mode);
