--- conflicted
+++ resolved
@@ -9,7 +9,6 @@
 #include <yql/essentials/parser/proto_ast/gen/v1/SQLv1Lexer.h>
 #include <yql/essentials/parser/proto_ast/gen/v1_antlr4/SQLv1Antlr4Lexer.h>
 #include <yql/essentials/sql/settings/partitioning.h>
-#include <yql/essentials/sql/v1/lexer/lexer.h>
 #include <yql/essentials/sql/v1/proto_parser/proto_parser.h>
 
 #include <util/generic/scope.h>
@@ -1999,7 +1998,6 @@
         case TRule_table_setting_value::kAltTableSettingValue5: {
             auto columnName = IdEx(from.GetAlt_table_setting_value5().GetRule_an_id3(), txc);
             auto tiersLiteral = from.GetAlt_table_setting_value5().GetRule_ttl_tier_list1();
-
             TNodePtr firstInterval;
             if (!FillTieringInterval(tiersLiteral.GetRule_expr1(), firstInterval, expr, ctx)) {
                 return false;
@@ -4652,10 +4650,7 @@
         Y_DEFER {
             Ctx.PopCurrentBlocks();
         };
-<<<<<<< HEAD
-=======
-
->>>>>>> 9933314f
+
         size_t statementNumber = 0;
         if (!query.Statement(blocks, body.GetBlock2().GetRule_sql_stmt_core1(), statementNumber++)) {
             return false;
@@ -5161,11 +5156,7 @@
             if (begin == std::string::npos || end == std::string::npos) {
                 return {};
             }
-<<<<<<< HEAD
-            
-=======
-
->>>>>>> 9933314f
+
             result << "$__ydb_transfer_lambda = " << Ctx.Query.substr(begin, end - begin + endToken->value().size()) << statementSeparator;
 
             return result;
