#include <yql/essentials/public/udf/udf_allocator.h>
#include <yql/essentials/public/udf/udf_helpers.h>
#include <yql/essentials/public/udf/udf_value_builder.h>
#include <yql/essentials/public/langver/yql_langver.h>

#include <library/cpp/deprecated/split/split_iterator.h>
#include <library/cpp/html/pcdata/pcdata.h>
#include <library/cpp/string_utils/base32/base32.h>
#include <library/cpp/string_utils/base64/base64.h>
#include <library/cpp/string_utils/levenshtein_diff/levenshtein_diff.h>
#include <library/cpp/string_utils/quote/quote.h>

#include <yql/essentials/public/udf/arrow/udf_arrow_helpers.h>

#include <util/charset/wide.h>
#include <util/generic/vector.h>
#include <util/stream/format.h>
#include <util/string/ascii.h>
#include <util/string/escape.h>
#include <util/string/hex.h>
#include <util/string/join.h>
#include <util/string/reverse.h>
#include <util/string/split.h>
#include <util/string/strip.h>
#include <util/string/subst.h>
#include <util/string/util.h>
#include <util/string/vector.h>
#include <util/generic/bitops.h>

#include <bit>

using namespace NKikimr;
using namespace NUdf;

namespace {

TString ReverseBytes(const TStringRef input) {
    TString result;
    result.ReserveAndResize(input.Size());
    for (size_t i = 0; i < input.Size(); ++i) {
        result[i] = input.Data()[input.Size() - 1 - i];
    }
    return result;
}

TString ReverseBits(const TStringRef input) {
    TString result;
    result.ReserveAndResize(input.Size());
    for (size_t i = 0; i < input.Size(); ++i) {
        result[i] = std::bit_cast<char>(::ReverseBits(std::bit_cast<ui8>(input.Data()[input.Size() - 1 - i])));
    }
    return result;
}

#define STRING_UDF(udfName, function, minVersion)                                                                  \
    BEGIN_SIMPLE_STRICT_ARROW_UDF_OPTIONS(T##udfName, char*(TAutoMap<char*>), builder.SetMinLangVer(minVersion)) { \
        const TString input(args[0].AsStringRef());                                                                \
        const auto& result = function(input);                                                                      \
        return valueBuilder->NewString(result);                                                                    \
    }                                                                                                              \
                                                                                                                   \
    struct T##udfName##KernelExec: public TUnaryKernelExec<T##udfName##KernelExec> {                               \
        template <typename TSink>                                                                                  \
        static void Process(const IValueBuilder*, TBlockItem arg1, const TSink& sink) {                            \
            const TString input(arg1.AsStringRef());                                                               \
            const auto& result = function(input);                                                                  \
            sink(TBlockItem(result));                                                                              \
        }                                                                                                          \
    };                                                                                                             \
                                                                                                                   \
    END_SIMPLE_ARROW_UDF(T##udfName, T##udfName##KernelExec::Do)

// 'unsafe' udf is actually strict - it returns null on any exception
#define STRING_UNSAFE_UDF(udfName, function)                                             \
    BEGIN_SIMPLE_STRICT_ARROW_UDF(T##udfName, TOptional<char*>(TOptional<char*>)) {     \
        EMPTY_RESULT_ON_EMPTY_ARG(0);                                                   \
        const TString input(args[0].AsStringRef());                                     \
        try {                                                                           \
            const auto& result = function(input);                                       \
            return valueBuilder->NewString(result);                                     \
        } catch (yexception&) {                                                         \
            return TUnboxedValue();                                                     \
        }                                                                               \
    }                                                                                   \
                                                                                        \
    struct T##udfName##KernelExec                                                       \
        : public TUnaryKernelExec<T##udfName##KernelExec>                               \
    {                                                                                   \
        template <typename TSink>                                                       \
        static void Process(const IValueBuilder*, TBlockItem arg1, const TSink& sink) { \
            if (!arg1) {                                                                \
                return sink(TBlockItem());                                              \
            }                                                                           \
                                                                                        \
            const TString input(arg1.AsStringRef());                                    \
            try {                                                                       \
                const auto& result = function(input);                                   \
                sink(TBlockItem(result));                                               \
            } catch (yexception&) {                                                     \
                return sink(TBlockItem());                                              \
            }                                                                           \
        }                                                                               \
    };                                                                                  \
                                                                                        \
    END_SIMPLE_ARROW_UDF(T##udfName, T##udfName##KernelExec::Do)

// NOTE: The functions below are marked as deprecated, so block implementation
// is not required for them
SIMPLE_STRICT_UDF_OPTIONS(TReverse, TOptional<char*>(TOptional<char*>),
    builder.SetMaxLangVer(NYql::MakeLangVersion(2025, 1))) {
    EMPTY_RESULT_ON_EMPTY_ARG(0)
    const TString input(args[0].AsStringRef());
    try {
        TUtf16String wide = UTF8ToWide(input);
        ReverseInPlace(wide);
        return valueBuilder->NewString(WideToUTF8(wide));
    } catch (yexception&) {
        return TUnboxedValue();
    }
}

#define STROKA_CASE_UDF(udfName, function)                              \
    SIMPLE_STRICT_UDF(T##udfName, TOptional<char*>(TOptional<char*>)) { \
        EMPTY_RESULT_ON_EMPTY_ARG(0)                                    \
        const TString input(args[0].AsStringRef());                     \
        try {                                                           \
            TUtf16String wide = UTF8ToWide(input);                      \
            function(wide.begin(), wide.size());                        \
            return valueBuilder->NewString(WideToUTF8(wide));           \
        } catch (yexception&) {                                         \
            return TUnboxedValue();                                     \
        }                                                               \
    }

#define STROKA_ASCII_CASE_UDF(udfName, function)                                         \
    BEGIN_SIMPLE_STRICT_ARROW_UDF(T##udfName, char*(TAutoMap<char*>)) {                 \
        TString input(args[0].AsStringRef());                                           \
        if (input.function()) {                                                         \
            return valueBuilder->NewString(input);                                      \
        } else {                                                                        \
            return args[0];                                                             \
        }                                                                               \
    }                                                                                   \
                                                                                        \
    struct T##udfName##KernelExec                                                       \
        : public TUnaryKernelExec<T##udfName##KernelExec>                               \
    {                                                                                   \
        template <typename TSink>                                                       \
        static void Process(const IValueBuilder*, TBlockItem arg1, const TSink& sink) { \
            TString input(arg1.AsStringRef());                                          \
            if (input.function()) {                                                     \
                sink(TBlockItem(input));                                                \
            } else {                                                                    \
                sink(arg1);                                                             \
            }                                                                           \
        }                                                                               \
    };                                                                                  \
                                                                                        \
    END_SIMPLE_ARROW_UDF(T##udfName, T##udfName##KernelExec::Do)


#define STROKA_FIND_UDF(udfName, function)                             \
    SIMPLE_STRICT_UDF(T##udfName, bool(TOptional<char*>, char*)) {     \
        Y_UNUSED(valueBuilder);                                        \
        if (args[0]) {                                                 \
            const TString haystack(args[0].AsStringRef());             \
            const TString needle(args[1].AsStringRef());               \
            return TUnboxedValuePod(haystack.function(needle));        \
        } else {                                                       \
            return TUnboxedValuePod(false);                            \
        }                                                              \
    }

#define STRING_TWO_ARGS_UDF_DEPRECATED_2025_02(udfName, function)        \
    SIMPLE_STRICT_UDF_OPTIONS(T##udfName, bool(TOptional<char*>, char*), \
        builder.SetMaxLangVer(NYql::MakeLangVersion(2025, 1)))           \
    {                                                                    \
        Y_UNUSED(valueBuilder);                                          \
        if (args[0]) {                                                   \
            const TString haystack(args[0].AsStringRef());               \
            const TString needle(args[1].AsStringRef());                 \
            return TUnboxedValuePod(function(haystack, needle));         \
        } else {                                                         \
            return TUnboxedValuePod(false);                              \
        }                                                                \
    }

<<<<<<< HEAD
#define STRING_ASCII_CMP_IGNORE_CASE_UDF(udfName, function)                    \
=======
#define STRING_ASCII_CMP_IGNORE_CASE_UDF(udfName, function, minVersion)        \
>>>>>>> 832cd121
    TUnboxedValuePod udfName##Impl(const TUnboxedValuePod* args) {             \
        if (args[0]) {                                                         \
            const TString haystack(args[0].AsStringRef());                     \
            const TString needle(args[1].AsStringRef());                       \
            return TUnboxedValuePod(function(haystack, needle));               \
        } else {                                                               \
            return TUnboxedValuePod(false);                                    \
        }                                                                      \
    }                                                                          \
                                                                               \
    struct T##udfName##KernelExec                                              \
        : public TBinaryKernelExec<T##udfName##KernelExec>                     \
    {                                                                          \
        template <typename TSink>                                              \
        static void Process(const IValueBuilder*, TBlockItem arg1,             \
                            TBlockItem arg2, const TSink& sink)                \
        {                                                                      \
            if (arg1) {                                                        \
                const TString haystack(arg1.AsStringRef());                    \
                const TString needle(arg2.AsStringRef());                      \
                sink(TBlockItem(function(haystack, needle)));                  \
            } else {                                                           \
                sink(TBlockItem(false));                                       \
            }                                                                  \
        }                                                                      \
    };                                                                         \
                                                                               \
    BEGIN_SIMPLE_STRICT_ARROW_UDF_OPTIONS(T##udfName,                          \
        bool(TOptional<char*>, char*),                                         \
<<<<<<< HEAD
        builder.SetMinLangVer(NYql::MakeLangVersion(2025, 2)))                 \
=======
        builder.SetMinLangVer(minVersion))                                     \
>>>>>>> 832cd121
    {                                                                          \
        Y_UNUSED(valueBuilder);                                                \
        return udfName##Impl(args);                                            \
    }                                                                          \
                                                                               \
    END_SIMPLE_ARROW_UDF(T##udfName, T##udfName##KernelExec::Do)               \
                                                                               \
    BEGIN_SIMPLE_STRICT_ARROW_UDF(T_yql_##udfName,                             \
        bool(TOptional<char*>, char*))                                         \
    {                                                                          \
        Y_UNUSED(valueBuilder);                                                \
        return udfName##Impl(args);                                            \
    }                                                                          \
                                                                               \
    END_SIMPLE_ARROW_UDF(T_yql_##udfName, T##udfName##KernelExec::Do)

#define IS_ASCII_UDF(function)                                                          \
    BEGIN_SIMPLE_STRICT_ARROW_UDF(T##function, bool(TOptional<char*>)) {                \
        Y_UNUSED(valueBuilder);                                                         \
        if (args[0]) {                                                                  \
            const TStringBuf input(args[0].AsStringRef());                              \
            bool result = true;                                                         \
            for (auto c : input) {                                                      \
                if (!function(c)) {                                                     \
                    result = false;                                                     \
                    break;                                                              \
                }                                                                       \
            }                                                                           \
            return TUnboxedValuePod(result);                                            \
        } else {                                                                        \
            return TUnboxedValuePod(false);                                             \
        }                                                                               \
    }                                                                                   \
                                                                                        \
    struct T##function##KernelExec                                                      \
        : public TUnaryKernelExec<T##function##KernelExec>                              \
    {                                                                                   \
        template <typename TSink>                                                       \
        static void Process(const IValueBuilder*, TBlockItem arg1, const TSink& sink) { \
            if (arg1) {                                                                 \
                const TStringBuf input(arg1.AsStringRef());                             \
                bool result = true;                                                     \
                for (auto c : input) {                                                  \
                    if (!function(c)) {                                                 \
                        result = false;                                                 \
                        break;                                                          \
                    }                                                                   \
                }                                                                       \
                sink(TBlockItem(result));                                               \
            } else {                                                                    \
                sink(TBlockItem(false));                                                \
            }                                                                           \
        }                                                                               \
    };                                                                                  \
                                                                                        \
    END_SIMPLE_ARROW_UDF(T##function, T##function##KernelExec::Do)



#define STRING_STREAM_PAD_FORMATTER_UDF(function)                                                    \
    BEGIN_SIMPLE_ARROW_UDF_WITH_OPTIONAL_ARGS(T##function,                                           \
                                              char*(TAutoMap<char*>, ui64, TOptional<char*>), 1)     \
    {                                                                                                \
        TStringStream result;                                                                        \
        const TStringBuf input(args[0].AsStringRef());                                               \
        char paddingSymbol = ' ';                                                                    \
        if (args[2]) {                                                                               \
            if (args[2].AsStringRef().Size() != 1) {                                                 \
                ythrow yexception() << "Not 1 symbol in paddingSymbol";                              \
            }                                                                                        \
            paddingSymbol = TString(args[2].AsStringRef())[0];                                       \
        }                                                                                            \
        const ui64 padLen = args[1].Get<ui64>();                                                     \
        if (padLen > padLim) {                                                                       \
             ythrow yexception() << "Padding length (" << padLen << ") exceeds maximum: " << padLim; \
        }                                                                                            \
        result << function(input, padLen, paddingSymbol);                                            \
        return valueBuilder->NewString(TStringRef(result.Data(), result.Size()));                    \
    }                                                                                                \
                                                                                                     \
    struct T##function##KernelExec                                                                   \
        : public TGenericKernelExec<T##function##KernelExec, 3>                                      \
    {                                                                                                \
        template <typename TSink>                                                                    \
        static void Process(const IValueBuilder*, TBlockItem args, const TSink& sink) {              \
            TStringStream result;                                                                    \
            const TStringBuf input(args.GetElement(0).AsStringRef());                                \
            char paddingSymbol = ' ';                                                                \
            if (args.GetElement(2)) {                                                                \
                if (args.GetElement(2).AsStringRef().Size() != 1) {                                  \
                    ythrow yexception() << "Not 1 symbol in paddingSymbol";                          \
                }                                                                                    \
                paddingSymbol = TString(args.GetElement(2).AsStringRef())[0];                        \
            }                                                                                        \
            const ui64 padLen = args.GetElement(1).Get<ui64>();                                      \
            if (padLen > padLim) {                                                                   \
                ythrow yexception() << "Padding length (" << padLen                                  \
                                    << ") exceeds maximum: " << padLim;                              \
            }                                                                                        \
            result << function(input, padLen, paddingSymbol);                                        \
            sink(TBlockItem(TStringRef(result.Data(), result.Size())));                              \
        }                                                                                            \
    };                                                                                               \
                                                                                                     \
    END_SIMPLE_ARROW_UDF(T##function, T##function##KernelExec::Do)

#define STRING_STREAM_NUM_FORMATTER_UDF(function, argType)                               \
    BEGIN_SIMPLE_STRICT_ARROW_UDF(T##function, char*(TAutoMap<argType>)) {              \
        TStringStream result;                                                           \
        result << function(args[0].Get<argType>());                                     \
        return valueBuilder->NewString(TStringRef(result.Data(), result.Size()));       \
    }                                                                                   \
                                                                                        \
    struct T##function##KernelExec                                                      \
        : public TUnaryKernelExec<T##function##KernelExec>                              \
    {                                                                                   \
        template <typename TSink>                                                       \
        static void Process(const IValueBuilder*, TBlockItem arg1, const TSink& sink) { \
            TStringStream result;                                                       \
            result << function(arg1.Get<argType>());                                    \
            sink(TBlockItem(TStringRef(result.Data(), result.Size())));                 \
        }                                                                               \
    };                                                                                  \
                                                                                        \
    END_SIMPLE_ARROW_UDF(T##function, T##function##KernelExec::Do)

#define STRING_STREAM_TEXT_FORMATTER_UDF(function)                                       \
    BEGIN_SIMPLE_STRICT_ARROW_UDF(T##function, char*(TAutoMap<char*>)) {                \
        TStringStream result;                                                           \
        const TStringBuf input(args[0].AsStringRef());                                  \
        result << function(input);                                                      \
        return valueBuilder->NewString(TStringRef(result.Data(), result.Size()));       \
    }                                                                                   \
                                                                                        \
    struct T##function##KernelExec                                                      \
        : public TUnaryKernelExec<T##function##KernelExec>                              \
    {                                                                                   \
        template <typename TSink>                                                       \
        static void Process(const IValueBuilder*, TBlockItem arg1, const TSink& sink) { \
            TStringStream result;                                                       \
            const TStringBuf input(arg1.AsStringRef());                                 \
            result << function(input);                                                  \
            sink(TBlockItem(TStringRef(result.Data(), result.Size())));                 \
        }                                                                               \
    };                                                                                  \
                                                                                        \
    END_SIMPLE_ARROW_UDF(T##function, T##function##KernelExec::Do)


#define STRING_STREAM_HRSZ_FORMATTER_UDF(udfName, hrSize)                                \
    BEGIN_SIMPLE_STRICT_ARROW_UDF(T##udfName, char*(TAutoMap<ui64>)) {                  \
        TStringStream result;                                                           \
        result << HumanReadableSize(args[0].Get<ui64>(), hrSize);                       \
        return valueBuilder->NewString(TStringRef(result.Data(), result.Size()));       \
    }                                                                                   \
                                                                                        \
    struct T##udfName##KernelExec                                                       \
        : public TUnaryKernelExec<T##udfName##KernelExec>                               \
    {                                                                                   \
        template <typename TSink>                                                       \
        static void Process(const IValueBuilder*, TBlockItem arg1, const TSink& sink) { \
            TStringStream result;                                                       \
            result << HumanReadableSize(arg1.Get<ui64>(), hrSize);                      \
            sink(TBlockItem(TStringRef(result.Data(), result.Size())));                 \
        }                                                                               \
    };                                                                                  \
                                                                                        \
    END_SIMPLE_ARROW_UDF(T##udfName, T##udfName##KernelExec::Do)

#define STRING_UDF_MAP(XX)                                         \
    XX(Base32Encode, Base32Encode, NYql::UnknownLangVersion)       \
    XX(Base64Encode, Base64Encode, NYql::UnknownLangVersion)       \
    XX(Base64EncodeUrl, Base64EncodeUrl, NYql::UnknownLangVersion) \
    XX(EscapeC, EscapeC, NYql::UnknownLangVersion)                 \
    XX(UnescapeC, UnescapeC, NYql::UnknownLangVersion)             \
    XX(HexEncode, HexEncode, NYql::UnknownLangVersion)             \
    XX(EncodeHtml, EncodeHtmlPcdata, NYql::UnknownLangVersion)     \
    XX(DecodeHtml, DecodeHtmlPcdata, NYql::UnknownLangVersion)     \
    XX(CgiEscape, CGIEscapeRet, NYql::UnknownLangVersion)          \
    XX(CgiUnescape, CGIUnescapeRet, NYql::UnknownLangVersion)      \
    XX(Strip, Strip, NYql::UnknownLangVersion)                     \
    XX(Collapse, Collapse, NYql::UnknownLangVersion)               \
    XX(ReverseBytes, ReverseBytes, NYql::MakeLangVersion(2025, 2)) \
    XX(ReverseBits, ReverseBits, NYql::MakeLangVersion(2025, 2))

#define STRING_UNSAFE_UDF_MAP(XX)  \
    XX(Base32Decode, Base32Decode)         \
    XX(Base32StrictDecode, Base32StrictDecode)         \
    XX(Base64Decode, Base64Decode) \
    XX(Base64StrictDecode, Base64StrictDecode)         \
    XX(HexDecode, HexDecode)

// NOTE: The functions below are marked as deprecated, so block implementation
// is not required for them. Hence, STROKA_CASE_UDF provides only the scalar
// one at the moment.
#define STROKA_CASE_UDF_MAP(XX) \
    XX(ToLower, ToLower)        \
    XX(ToUpper, ToUpper)        \
    XX(ToTitle, ToTitle)

#define STROKA_ASCII_CASE_UDF_MAP(XX) \
    XX(AsciiToLower, to_lower)        \
    XX(AsciiToUpper, to_upper)        \
    XX(AsciiToTitle, to_title)

// NOTE: The functions below are marked as deprecated, so block implementation
// is not required for them. Hence, STROKA_FIND_UDF provides only the scalar
// one at the moment.
#define STROKA_FIND_UDF_MAP(XX) \
    XX(StartsWith, StartsWith)  \
    XX(EndsWith, EndsWith)      \
    XX(HasPrefix, StartsWith)   \
    XX(HasSuffix, EndsWith)

// NOTE: The functions below are marked as deprecated, so block implementation
// is not required for them. Hence, STRING_TWO_ARGS_UDF_DEPRECATED_2025_02
// provides only the scalar one at the moment.
#define STRING_TWO_ARGS_UDF_MAP_DEPRECATED_2025_02(XX) \
    XX(StartsWithIgnoreCase, AsciiHasPrefixIgnoreCase) \
    XX(EndsWithIgnoreCase, AsciiHasSuffixIgnoreCase)   \
    XX(HasPrefixIgnoreCase, AsciiHasPrefixIgnoreCase)  \
    XX(HasSuffixIgnoreCase, AsciiHasSuffixIgnoreCase)

#define STRING_ASCII_CMP_IGNORE_CASE_UDF_MAP(XX)                                            \
    XX(AsciiStartsWithIgnoreCase, AsciiHasPrefixIgnoreCase, NYql::MakeLangVersion(2025, 1)) \
    XX(AsciiEndsWithIgnoreCase, AsciiHasSuffixIgnoreCase, NYql::MakeLangVersion(2025, 1))   \
    XX(AsciiEqualsIgnoreCase, AsciiEqualsIgnoreCase, NYql::MakeLangVersion(2025, 2))

// NOTE: The functions below are marked as deprecated, so block implementation
// is not required for them. Hence, STROKA_UDF provides only the scalar one at
// the moment.
#define STROKA_UDF_MAP(XX) \
    XX(Reverse, ReverseInPlace)

#define IS_ASCII_UDF_MAP(XX) \
    XX(IsAscii)              \
    XX(IsAsciiSpace)         \
    XX(IsAsciiUpper)         \
    XX(IsAsciiLower)         \
    XX(IsAsciiDigit)         \
    XX(IsAsciiAlpha)         \
    XX(IsAsciiAlnum)         \
    XX(IsAsciiHex)

#define STRING_STREAM_PAD_FORMATTER_UDF_MAP(XX) \
    XX(LeftPad)                                 \
    XX(RightPad)

#define STRING_STREAM_NUM_FORMATTER_UDF_MAP(XX) \
    XX(Hex, ui64)                               \
    XX(SHex, i64)                               \
    XX(Bin, ui64)                               \
    XX(SBin, i64)

#define STRING_STREAM_TEXT_FORMATTER_UDF_MAP(XX) \
    XX(HexText)                                  \
    XX(BinText)

#define STRING_STREAM_HRSZ_FORMATTER_UDF_MAP(XX) \
    XX(HumanReadableQuantity, SF_QUANTITY)       \
    XX(HumanReadableBytes, SF_BYTES)


    BEGIN_SIMPLE_STRICT_ARROW_UDF(TCollapseText, char*(TAutoMap<char*>, ui64)) {
        TString input(args[0].AsStringRef());
        ui64 maxLength = args[1].Get<ui64>();
        CollapseText(input, maxLength);
        return valueBuilder->NewString(input);
    }

    struct TCollapseTextKernelExec
        : public TBinaryKernelExec<TCollapseTextKernelExec>
    {
        template <typename TSink>
        static void Process(const IValueBuilder*, TBlockItem arg1, TBlockItem arg2, const TSink& sink) {
            TString input(arg1.AsStringRef());
            ui64 maxLength = arg2.Get<ui64>();
            CollapseText(input, maxLength);
            return sink(TBlockItem(input));
        }
    };

    END_SIMPLE_ARROW_UDF(TCollapseText, TCollapseTextKernelExec::Do);


    BEGIN_SIMPLE_STRICT_ARROW_UDF(TContains, bool(TOptional<char*>, char*)) {
        Y_UNUSED(valueBuilder);
        if (!args[0])
            return TUnboxedValuePod(false);

        const TString haystack(args[0].AsStringRef());
        const TString needle(args[1].AsStringRef());
        return TUnboxedValuePod(haystack.Contains(needle));
    }

    struct TContainsKernelExec : public TBinaryKernelExec<TContainsKernelExec> {
        template <typename TSink>
        static void Process(const IValueBuilder*, TBlockItem arg1, TBlockItem arg2, const TSink& sink) {
            if (!arg1)
                return sink(TBlockItem(false));

            const TString haystack(arg1.AsStringRef());
            const TString needle(arg2.AsStringRef());
            sink(TBlockItem(haystack.Contains(needle)));
        }
    };

    END_SIMPLE_ARROW_UDF(TContains, TContainsKernelExec::Do);

    static bool IgnoreCaseComparator(char a, char b) {
        return AsciiToUpper(a) == AsciiToUpper(b);
    }

    struct TAsciiContainsIgnoreCaseKernelExec
        : public TBinaryKernelExec<TAsciiContainsIgnoreCaseKernelExec>
    {
        template <typename TSink>
        static void Process(const IValueBuilder*, TBlockItem arg1, TBlockItem arg2, const TSink& sink) {
            if (!arg1) {
                return sink(TBlockItem(arg2 ? false : true));
            }

            const TString haystack(arg1.AsStringRef());
            const TString needle(arg2.AsStringRef());
            if (haystack.empty()) {
                return sink(TBlockItem((needle.empty())));
            }
            const auto found = std::search(haystack.cbegin(), haystack.cend(),
                                           needle.cbegin(), needle.cend(), IgnoreCaseComparator);
            sink(TBlockItem(found != haystack.cend()));
        }
    };

    TUnboxedValuePod AsciiContainsIgnoreCaseImpl(const TUnboxedValuePod* args) {
        if (!args[0]) {
            return TUnboxedValuePod(false);
        }

        const TString haystack(args[0].AsStringRef());
        const TString needle(args[1].AsStringRef());
        if (haystack.empty()) {
            return TUnboxedValuePod(needle.empty());
        }
        const auto found = std::search(haystack.cbegin(), haystack.cend(),
                                       needle.cbegin(), needle.cend(), IgnoreCaseComparator);
        return TUnboxedValuePod(found != haystack.cend());
    }

    BEGIN_SIMPLE_STRICT_ARROW_UDF_OPTIONS(TAsciiContainsIgnoreCase, bool(TOptional<char*>, char*),
        builder.SetMinLangVer(NYql::MakeLangVersion(2025, 2)))
    {
        Y_UNUSED(valueBuilder);
        return AsciiContainsIgnoreCaseImpl(args);
    }

    END_SIMPLE_ARROW_UDF(TAsciiContainsIgnoreCase, TAsciiContainsIgnoreCaseKernelExec::Do);

    BEGIN_SIMPLE_STRICT_ARROW_UDF(T_yql_AsciiContainsIgnoreCase, bool(TOptional<char*>, char*))
    {
        Y_UNUSED(valueBuilder);
        return AsciiContainsIgnoreCaseImpl(args);
    }

    END_SIMPLE_ARROW_UDF(T_yql_AsciiContainsIgnoreCase, TAsciiContainsIgnoreCaseKernelExec::Do);

    BEGIN_SIMPLE_STRICT_ARROW_UDF(TReplaceAll, char*(TAutoMap<char*>, char*, char*)) {
        if (TString result(args[0].AsStringRef()); SubstGlobal(result, args[1].AsStringRef(), args[2].AsStringRef()))
            return valueBuilder->NewString(result);
        else
            return args[0];
    }

    struct TReplaceAllKernelExec
        : public TGenericKernelExec<TReplaceAllKernelExec, 3>
    {
        template <typename TSink>
        static void Process(const IValueBuilder*, TBlockItem args, const TSink& sink) {
            TString result(args.GetElement(0).AsStringRef());
            const TStringBuf what(args.GetElement(1).AsStringRef());
            const TStringBuf with(args.GetElement(2).AsStringRef());
            if (SubstGlobal(result, what, with)) {
                return sink(TBlockItem(result));
            } else {
                return sink(args.GetElement(0));
            }
        }
    };

    END_SIMPLE_ARROW_UDF(TReplaceAll, TReplaceAllKernelExec::Do)


    BEGIN_SIMPLE_STRICT_ARROW_UDF(TReplaceFirst, char*(TAutoMap<char*>, char*, char*)) {
        std::string result(args[0].AsStringRef());
        const std::string_view what(args[1].AsStringRef());
        if (const auto index = result.find(what); index != std::string::npos) {
            result.replace(index, what.size(), std::string_view(args[2].AsStringRef()));
            return valueBuilder->NewString(result);
        }
        return args[0];
    }

    struct TReplaceFirstKernelExec
        : public TGenericKernelExec<TReplaceFirstKernelExec, 3>
    {
        template <typename TSink>
        static void Process(const IValueBuilder*, TBlockItem args, const TSink& sink) {
            std::string result(args.GetElement(0).AsStringRef());
            const std::string_view what(args.GetElement(1).AsStringRef());
            const std::string_view with(args.GetElement(2).AsStringRef());
            if (const auto index = result.find(what); index != std::string::npos) {
                result.replace(index, what.size(), with);
                return sink(TBlockItem(result));
            }
            return sink(args.GetElement(0));
        }
    };

    END_SIMPLE_ARROW_UDF(TReplaceFirst, TReplaceFirstKernelExec::Do)


    BEGIN_SIMPLE_STRICT_ARROW_UDF(TReplaceLast, char*(TAutoMap<char*>, char*, char*)) {
        std::string result(args[0].AsStringRef());
        const std::string_view what(args[1].AsStringRef());
        if (const auto index = result.rfind(what); index != std::string::npos) {
            result.replace(index, what.size(), std::string_view(args[2].AsStringRef()));
            return valueBuilder->NewString(result);
        }
        return args[0];
    }

    struct TReplaceLastKernelExec
        : public TGenericKernelExec<TReplaceLastKernelExec, 3>
    {
        template <typename TSink>
        static void Process(const IValueBuilder*, TBlockItem args, const TSink& sink) {
            std::string result(args.GetElement(0).AsStringRef());
            const std::string_view what(args.GetElement(1).AsStringRef());
            const std::string_view with(args.GetElement(2).AsStringRef());
            if (const auto index = result.rfind(what); index != std::string::npos) {
                result.replace(index, what.size(), with);
                return sink(TBlockItem(result));
            }
            return sink(args.GetElement(0));
        }
    };

    END_SIMPLE_ARROW_UDF(TReplaceLast, TReplaceLastKernelExec::Do)


    BEGIN_SIMPLE_STRICT_ARROW_UDF(TRemoveAll, char*(TAutoMap<char*>, char*)) {
        std::string input(args[0].AsStringRef());
        const std::string_view remove(args[1].AsStringRef());
        std::array<bool, 256> chars{};
        for (const ui8 c : remove) {
            chars[c] = true;
        }
        size_t tpos = 0;
        for (const ui8 c : input) {
            if (!chars[c]) {
                input[tpos++] = c;
            }
        }
        if (tpos != input.size()) {
            input.resize(tpos);
            return valueBuilder->NewString(input);
        }
        return args[0];
    }

    struct TRemoveAllKernelExec
        : public TBinaryKernelExec<TRemoveAllKernelExec>
    {
        template <typename TSink>
        static void Process(const IValueBuilder*, TBlockItem arg1, TBlockItem arg2, const TSink& sink) {
            std::string input(arg1.AsStringRef());
            const std::string_view remove(arg2.AsStringRef());
            std::array<bool, 256> chars{};
            for (const ui8 c : remove) {
                chars[c] = true;
            }
            size_t tpos = 0;
            for (const ui8 c : input) {
                if (!chars[c]) {
                    input[tpos++] = c;
                }
            }
            if (tpos != input.size()) {
                input.resize(tpos);
                return sink(TBlockItem(input));
            }
            sink(arg1);
        }
    };

    END_SIMPLE_ARROW_UDF(TRemoveAll, TRemoveAllKernelExec::Do)


    BEGIN_SIMPLE_STRICT_ARROW_UDF(TRemoveFirst, char*(TAutoMap<char*>, char*)) {
        std::string input(args[0].AsStringRef());
        const std::string_view remove(args[1].AsStringRef());
        std::array<bool, 256> chars{};
        for (const ui8 c : remove) {
            chars[c] = true;
        }
        for (auto it = input.cbegin(); it != input.cend(); ++it) {
            if (chars[static_cast<ui8>(*it)]) {
                input.erase(it);
                return valueBuilder->NewString(input);
            }
        }
        return args[0];
    }

    struct TRemoveFirstKernelExec
        : public TBinaryKernelExec<TRemoveFirstKernelExec>
    {
        template <typename TSink>
        static void Process(const IValueBuilder*, TBlockItem arg1, TBlockItem arg2, const TSink& sink) {
            std::string input(arg1.AsStringRef());
            const std::string_view remove(arg2.AsStringRef());
            std::array<bool, 256> chars{};
            for (const ui8 c : remove) {
                chars[c] = true;
            }
            for (auto it = input.cbegin(); it != input.cend(); ++it) {
                if (chars[static_cast<ui8>(*it)]) {
                    input.erase(it);
                    return sink(TBlockItem(input));
                }
            }
            sink(arg1);
        }
    };

    END_SIMPLE_ARROW_UDF(TRemoveFirst, TRemoveFirstKernelExec::Do)


    BEGIN_SIMPLE_STRICT_ARROW_UDF(TRemoveLast, char*(TAutoMap<char*>, char*)) {
        std::string input(args[0].AsStringRef());
        const std::string_view remove(args[1].AsStringRef());
        std::array<bool, 256> chars{};
        for (const ui8 c : remove) {
            chars[c] = true;
        }
        for (auto it = input.crbegin(); it != input.crend(); ++it) {
            if (chars[static_cast<ui8>(*it)]) {
                input.erase(input.crend() - it - 1, 1);
                return valueBuilder->NewString(input);
            }
        }
        return args[0];
    }

    struct TRemoveLastKernelExec
        : public TBinaryKernelExec<TRemoveLastKernelExec>
    {
        template <typename TSink>
        static void Process(const IValueBuilder*, TBlockItem arg1, TBlockItem arg2, const TSink& sink) {
            std::string input(arg1.AsStringRef());
            const std::string_view remove(arg2.AsStringRef());
            std::array<bool, 256> chars{};
            for (const ui8 c : remove) {
                chars[c] = true;
            }
            for (auto it = input.crbegin(); it != input.crend(); ++it) {
                if (chars[static_cast<ui8>(*it)]) {
                    input.erase(input.crend() - it - 1, 1);
                    return sink(TBlockItem(input));
                }
            }
            sink(arg1);
        }
    };

    END_SIMPLE_ARROW_UDF(TRemoveLast, TRemoveLastKernelExec::Do)


    // NOTE: String::Find is marked as deprecated, so block implementation is
    // not required for them. Hence, only the scalar one is provided.
    SIMPLE_STRICT_UDF_WITH_OPTIONAL_ARGS(TFind, i64(TAutoMap<char*>, char*, TOptional<ui64>), 1) {
        Y_UNUSED(valueBuilder);
        const TString haystack(args[0].AsStringRef());
        const TString needle(args[1].AsStringRef());
        const ui64 pos = args[2].GetOrDefault<ui64>(0);
        return TUnboxedValuePod(haystack.find(needle, pos));
    }

    // NOTE: String::ReverseFind is marked as deprecated, so block
    // implementation is not required for them. Hence, only the scalar one is
    // provided.
    SIMPLE_STRICT_UDF_WITH_OPTIONAL_ARGS(TReverseFind, i64(TAutoMap<char*>, char*, TOptional<ui64>), 1) {
        Y_UNUSED(valueBuilder);
        const TString haystack(args[0].AsStringRef());
        const TString needle(args[1].AsStringRef());
        const ui64 pos = args[2].GetOrDefault<ui64>(TString::npos);
        return TUnboxedValuePod(haystack.rfind(needle, pos));
    }

    // NOTE: String::Substring is marked as deprecated, so block implementation
    // is not required for them. Hence, only the scalar one is provided.
    SIMPLE_STRICT_UDF_WITH_OPTIONAL_ARGS(TSubstring, char*(TAutoMap<char*>, TOptional<ui64>, TOptional<ui64>), 1) {
        const TString input(args[0].AsStringRef());
        const ui64 from = args[1].GetOrDefault<ui64>(0);
        const ui64 count = args[2].GetOrDefault<ui64>(TString::npos);
        return valueBuilder->NewString(input.substr(from, count));
    }

    using TTmpVector = TSmallVec<TUnboxedValue, TUnboxedValue::TAllocator>;

    template <typename TIt>
    static void SplitToListImpl(
            const IValueBuilder* valueBuilder,
            const TUnboxedValue& input,
            const std::string_view::const_iterator from,
            const TIt& it,
            TTmpVector& result) {
        for (const auto& elem : it) {
            result.emplace_back(valueBuilder->SubString(input, std::distance(from, elem.TokenStart()), std::distance(elem.TokenStart(), elem.TokenDelim())));
        }
    }
    template <typename TIt>
    static void SplitToListImpl(
            const IValueBuilder* valueBuilder,
            const TUnboxedValue& input,
            const std::string_view::const_iterator from,
            TIt& it,
            bool skipEmpty,
            TTmpVector& result) {
        if (skipEmpty) {
            SplitToListImpl(valueBuilder, input, from, it.SkipEmpty(), result);
        } else {
            SplitToListImpl(valueBuilder, input, from, it, result);
        }
    }

    constexpr char delimeterStringName[] = "DelimeterString";
    constexpr char skipEmptyName[] = "SkipEmpty";
    constexpr char limitName[] = "Limit";
    using TDelimeterStringArg = TNamedArg<bool, delimeterStringName>;
    using TSkipEmptyArg = TNamedArg<bool, skipEmptyName>;
    using TLimitArg = TNamedArg<ui64, limitName>;


    SIMPLE_STRICT_UDF_WITH_OPTIONAL_ARGS(TSplitToList, TListType<char*>(
                            TOptional<char*>,
                            char*,
                            TDelimeterStringArg,
                            TSkipEmptyArg,
                            TLimitArg
                       ),
                       3) {
        TTmpVector result;
        if (args[0]) {
            const std::string_view input(args[0].AsStringRef());
            const std::string_view delimeter(args[1].AsStringRef());
            const bool delimiterString = args[2].GetOrDefault<bool>(true);
            const bool skipEmpty = args[3].GetOrDefault<bool>(false);
            const auto limit = args[4].GetOrDefault<ui64>(0);
            if (delimiterString) {
                if (limit) {
                    auto it = StringSplitter(input).SplitByString(delimeter).Limit(limit + 1);
                    SplitToListImpl(valueBuilder, args[0], input.cbegin(), it, skipEmpty, result);
                } else {
                    auto it = StringSplitter(input).SplitByString(delimeter);
                    SplitToListImpl(valueBuilder, args[0], input.cbegin(), it, skipEmpty, result);
                }
            } else {
                if (limit) {
                    auto it = StringSplitter(input).SplitBySet(TString(delimeter).c_str()).Limit(limit + 1);
                    SplitToListImpl(valueBuilder, args[0], input.cbegin(), it, skipEmpty, result);
                } else {
                    auto it = StringSplitter(input).SplitBySet(TString(delimeter).c_str());
                    SplitToListImpl(valueBuilder, args[0], input.cbegin(), it, skipEmpty, result);
                }
            }
        }
        return valueBuilder->NewList(result.data(), result.size());
    }

    SIMPLE_STRICT_UDF(TJoinFromList, char*(TAutoMap<TListType<TOptional<char*>>>, char*)) {
        auto input = args[0].GetListIterator();
        const TString delimeter(args[1].AsStringRef());
        TVector<TString> items;

        for (TUnboxedValue current; input.Next(current);) {
            if (current) {
                TString item(current.AsStringRef());
                items.push_back(std::move(item));
            }
        }

        return valueBuilder->NewString(JoinSeq(delimeter, items));
    }

    BEGIN_SIMPLE_STRICT_ARROW_UDF(TLevensteinDistance, ui64(TAutoMap<char*>, TAutoMap<char*>)) {
        Y_UNUSED(valueBuilder);
        const TStringBuf left(args[0].AsStringRef());
        const TStringBuf right(args[1].AsStringRef());
        const ui64 result = NLevenshtein::Distance(left, right);
        return TUnboxedValuePod(result);
    }

    struct TLevensteinDistanceKernelExec : public TBinaryKernelExec<TLevensteinDistanceKernelExec> {
    template <typename TSink>
        static void Process(const IValueBuilder*, TBlockItem arg1, TBlockItem arg2, const TSink& sink) {
            const std::string_view left(arg1.AsStringRef());
            const std::string_view right(arg2.AsStringRef());
            const ui64 result = NLevenshtein::Distance(left, right);
            sink(TBlockItem(result));
        }
    };

    END_SIMPLE_ARROW_UDF(TLevensteinDistance, TLevensteinDistanceKernelExec::Do);



    BEGIN_SIMPLE_STRICT_ARROW_UDF(THumanReadableDuration, char*(TAutoMap<ui64>)) {
        TStringStream result;
        result << HumanReadable(TDuration::MicroSeconds(args[0].Get<ui64>()));
        return valueBuilder->NewString(TStringRef(result.Data(), result.Size()));
    }

    struct THumanReadableDurationKernelExec
        : public TUnaryKernelExec<THumanReadableDurationKernelExec>
    {
        template <typename TSink>
        static void Process(const IValueBuilder*, TBlockItem arg1, const TSink& sink) {
            TStringStream result;
            result << HumanReadable(TDuration::MicroSeconds(arg1.Get<ui64>()));
            sink(TBlockItem(TStringRef(result.Data(), result.Size())));
        }
    };

    END_SIMPLE_ARROW_UDF(THumanReadableDuration, THumanReadableDurationKernelExec::Do)


    BEGIN_SIMPLE_STRICT_ARROW_UDF(TPrec, char*(TAutoMap<double>, ui64)) {
        TStringStream result;
        result << Prec(args[0].Get<double>(), args[1].Get<ui64>());
        return valueBuilder->NewString(TStringRef(result.Data(), result.Size()));
    }

    struct TPrecKernelExec : public TBinaryKernelExec<TPrecKernelExec> {
        template <typename TSink>
        static void Process(const IValueBuilder*, TBlockItem arg1, TBlockItem arg2, const TSink& sink) {
            TStringStream result;
            result << Prec(arg1.Get<double>(), arg2.Get<ui64>());
            sink(TBlockItem(TStringRef(result.Data(), result.Size())));
        }
    };

    END_SIMPLE_ARROW_UDF(TPrec, TPrecKernelExec::Do)


    SIMPLE_STRICT_UDF(TToByteList, TListType<ui8>(char*)) {
        const TStringBuf input(args[0].AsStringRef());
        TUnboxedValue* items = nullptr;
        TUnboxedValue result = valueBuilder->NewArray(input.size(), items);
        for (const unsigned char c : input) {
            *items++ = TUnboxedValuePod(c);
        }
        return result;
    }

    SIMPLE_STRICT_UDF(TFromByteList, char*(TListType<ui8>)) {
        auto input = args[0];

        if (auto elems = input.GetElements()) {
            const auto elemCount = input.GetListLength();
            TUnboxedValue result = valueBuilder->NewStringNotFilled(input.GetListLength());
            auto bufferPtr = result.AsStringRef().Data();
            for (ui64 i = 0; i != elemCount; ++i) {
                *(bufferPtr++) = elems[i].Get<ui8>();
            }
            return result;
        }

        std::vector<char, NKikimr::NUdf::TStdAllocatorForUdf<char>> buffer;
        buffer.reserve(TUnboxedValuePod::InternalBufferSize);

        const auto& iter = input.GetListIterator();
        for (NUdf::TUnboxedValue item; iter.Next(item); ) {
            buffer.push_back(item.Get<ui8>());
        }

        return valueBuilder->NewString(TStringRef(buffer.data(), buffer.size()));
    }

#define STRING_REGISTER_UDF(udfName, ...) T##udfName,
#define STRING_OPT_REGISTER_UDF(udfName, ...) T_yql_##udfName,

    STRING_UDF_MAP(STRING_UDF)
    STRING_UNSAFE_UDF_MAP(STRING_UNSAFE_UDF)
    STROKA_CASE_UDF_MAP(STROKA_CASE_UDF)
    STROKA_ASCII_CASE_UDF_MAP(STROKA_ASCII_CASE_UDF)
    STROKA_FIND_UDF_MAP(STROKA_FIND_UDF)
    STRING_TWO_ARGS_UDF_MAP_DEPRECATED_2025_02(STRING_TWO_ARGS_UDF_DEPRECATED_2025_02)
    STRING_ASCII_CMP_IGNORE_CASE_UDF_MAP(STRING_ASCII_CMP_IGNORE_CASE_UDF)
    IS_ASCII_UDF_MAP(IS_ASCII_UDF)

    static constexpr ui64 padLim = 1000000;
    STRING_STREAM_PAD_FORMATTER_UDF_MAP(STRING_STREAM_PAD_FORMATTER_UDF)
    STRING_STREAM_NUM_FORMATTER_UDF_MAP(STRING_STREAM_NUM_FORMATTER_UDF)
    STRING_STREAM_TEXT_FORMATTER_UDF_MAP(STRING_STREAM_TEXT_FORMATTER_UDF)
    STRING_STREAM_HRSZ_FORMATTER_UDF_MAP(STRING_STREAM_HRSZ_FORMATTER_UDF)

    SIMPLE_MODULE(TStringModule,
        STRING_UDF_MAP(STRING_REGISTER_UDF)
        STRING_UNSAFE_UDF_MAP(STRING_REGISTER_UDF)
        STROKA_UDF_MAP(STRING_REGISTER_UDF)
        STROKA_CASE_UDF_MAP(STRING_REGISTER_UDF)
        STROKA_ASCII_CASE_UDF_MAP(STRING_REGISTER_UDF)
        STROKA_FIND_UDF_MAP(STRING_REGISTER_UDF)
        STRING_TWO_ARGS_UDF_MAP_DEPRECATED_2025_02(STRING_REGISTER_UDF)
        STRING_ASCII_CMP_IGNORE_CASE_UDF_MAP(STRING_REGISTER_UDF)
        STRING_ASCII_CMP_IGNORE_CASE_UDF_MAP(STRING_OPT_REGISTER_UDF)
        IS_ASCII_UDF_MAP(STRING_REGISTER_UDF)
        STRING_STREAM_PAD_FORMATTER_UDF_MAP(STRING_REGISTER_UDF)
        STRING_STREAM_NUM_FORMATTER_UDF_MAP(STRING_REGISTER_UDF)
        STRING_STREAM_TEXT_FORMATTER_UDF_MAP(STRING_REGISTER_UDF)
        STRING_STREAM_HRSZ_FORMATTER_UDF_MAP(STRING_REGISTER_UDF)
        TReverse,
        TCollapseText,
        TReplaceAll,
        TReplaceFirst,
        TReplaceLast,
        TRemoveAll,
        TRemoveFirst,
        TRemoveLast,
        TContains,
        TAsciiContainsIgnoreCase,
        T_yql_AsciiContainsIgnoreCase,
        TFind,
        TReverseFind,
        TSubstring,
        TSplitToList,
        TJoinFromList,
        TLevensteinDistance,
        THumanReadableDuration,
        TPrec,
        TToByteList,
        TFromByteList)
    } // namespace

REGISTER_MODULES(TStringModule)<|MERGE_RESOLUTION|>--- conflicted
+++ resolved
@@ -185,11 +185,7 @@
         }                                                                \
     }
 
-<<<<<<< HEAD
-#define STRING_ASCII_CMP_IGNORE_CASE_UDF(udfName, function)                    \
-=======
 #define STRING_ASCII_CMP_IGNORE_CASE_UDF(udfName, function, minVersion)        \
->>>>>>> 832cd121
     TUnboxedValuePod udfName##Impl(const TUnboxedValuePod* args) {             \
         if (args[0]) {                                                         \
             const TString haystack(args[0].AsStringRef());                     \
@@ -219,11 +215,7 @@
                                                                                \
     BEGIN_SIMPLE_STRICT_ARROW_UDF_OPTIONS(T##udfName,                          \
         bool(TOptional<char*>, char*),                                         \
-<<<<<<< HEAD
-        builder.SetMinLangVer(NYql::MakeLangVersion(2025, 2)))                 \
-=======
         builder.SetMinLangVer(minVersion))                                     \
->>>>>>> 832cd121
     {                                                                          \
         Y_UNUSED(valueBuilder);                                                \
         return udfName##Impl(args);                                            \
