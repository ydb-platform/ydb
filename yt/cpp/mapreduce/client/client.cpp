#include "client.h"

#include "batch_request_impl.h"
#include "client_reader.h"
#include "client_writer.h"
#include "file_reader.h"
#include "file_writer.h"
#include "format_hints.h"
#include "init.h"
#include "lock.h"
#include "operation.h"
#include "partition_reader.h"
#include "retryful_writer.h"
#include "transaction.h"
#include "transaction_pinger.h"
#include "yt_poller.h"

#include <yt/cpp/mapreduce/common/helpers.h>
#include <yt/cpp/mapreduce/common/retry_lib.h>

#include <yt/cpp/mapreduce/http/helpers.h>
#include <yt/cpp/mapreduce/http/http.h>
#include <yt/cpp/mapreduce/http/http_client.h>
#include <yt/cpp/mapreduce/http/requests.h>
#include <yt/cpp/mapreduce/http/retry_request.h>

#include <yt/cpp/mapreduce/interface/config.h>
#include <yt/cpp/mapreduce/interface/client.h>
#include <yt/cpp/mapreduce/interface/error_codes.h>
#include <yt/cpp/mapreduce/interface/fluent.h>
#include <yt/cpp/mapreduce/interface/logging/yt_log.h>
#include <yt/cpp/mapreduce/interface/skiff_row.h>

#include <yt/cpp/mapreduce/io/yamr_table_reader.h>
#include <yt/cpp/mapreduce/io/yamr_table_writer.h>
#include <yt/cpp/mapreduce/io/node_table_reader.h>
#include <yt/cpp/mapreduce/io/node_table_writer.h>
#include <yt/cpp/mapreduce/io/proto_table_reader.h>
#include <yt/cpp/mapreduce/io/proto_table_writer.h>
#include <yt/cpp/mapreduce/io/skiff_row_table_reader.h>
#include <yt/cpp/mapreduce/io/proto_helpers.h>

#include <yt/cpp/mapreduce/library/table_schema/protobuf.h>

#include <yt/cpp/mapreduce/http_client/raw_client.h>
#include <yt/cpp/mapreduce/http_client/raw_requests.h>

#include <yt/yt/core/ytree/fluent.h>

#include <library/cpp/json/json_reader.h>

#include <util/generic/algorithm.h>
#include <util/string/type.h>
#include <util/system/env.h>

namespace NYT {

////////////////////////////////////////////////////////////////////////////////

namespace NDetail {

////////////////////////////////////////////////////////////////////////////////

namespace {

////////////////////////////////////////////////////////////////////////////////

void ApplyProxyUrlAliasingRules(
    TString& url,
    const THashMap<TString, TString>& proxyUrlAliasingRules)
{
    if (auto ruleIt = proxyUrlAliasingRules.find(url);
        ruleIt != proxyUrlAliasingRules.end()
    ) {
        url = ruleIt->second;
    }
}

////////////////////////////////////////////////////////////////////////////////

} // namespace

////////////////////////////////////////////////////////////////////////////////

TClientBase::TClientBase(
    IRawClientPtr rawClient,
    const TClientContext& context,
    const TTransactionId& transactionId,
    IClientRetryPolicyPtr retryPolicy)
    : RawClient_(std::move(rawClient))
    , Context_(context)
    , TransactionId_(transactionId)
    , ClientRetryPolicy_(std::move(retryPolicy))
{ }

ITransactionPtr TClientBase::StartTransaction(
    const TStartTransactionOptions& options)
{
    return MakeIntrusive<TTransaction>(RawClient_, GetParentClientImpl(), Context_, TransactionId_, options);
}

TNodeId TClientBase::Create(
    const TYPath& path,
    ENodeType type,
    const TCreateOptions& options)
{
    return RequestWithRetry<TNodeId>(
        ClientRetryPolicy_->CreatePolicyForGenericRequest(),
        [this, &path, &type, &options] (TMutationId& mutationId) {
            return RawClient_->Create(mutationId, TransactionId_, path, type, options);
        });
}

void TClientBase::Remove(
    const TYPath& path,
    const TRemoveOptions& options)
{
    RequestWithRetry<void>(
        ClientRetryPolicy_->CreatePolicyForGenericRequest(),
        [this, &path, &options] (TMutationId& mutationId) {
            RawClient_->Remove(mutationId, TransactionId_, path, options);
        });
}

bool TClientBase::Exists(
    const TYPath& path,
    const TExistsOptions& options)
{
    return RequestWithRetry<bool>(
        ClientRetryPolicy_->CreatePolicyForGenericRequest(),
        [this, &path, &options] (TMutationId /*mutationId*/) {
            return RawClient_->Exists(TransactionId_, path, options);
        });
}

TNode TClientBase::Get(
    const TYPath& path,
    const TGetOptions& options)
{
    return RequestWithRetry<TNode>(
        ClientRetryPolicy_->CreatePolicyForGenericRequest(),
        [this, &path, &options] (TMutationId /*mutationId*/) {
            return RawClient_->Get(TransactionId_, path, options);
        });
}

void TClientBase::Set(
    const TYPath& path,
    const TNode& value,
    const TSetOptions& options)
{
    RequestWithRetry<void>(
        ClientRetryPolicy_->CreatePolicyForGenericRequest(),
        [this, &path, &value, &options] (TMutationId& mutationId) {
            RawClient_->Set(mutationId, TransactionId_, path, value, options);
        });
}

void TClientBase::MultisetAttributes(
    const TYPath& path,
    const TNode::TMapType& value,
    const TMultisetAttributesOptions& options)
{
    RequestWithRetry<void>(
        ClientRetryPolicy_->CreatePolicyForGenericRequest(),
        [this, &path, &value, &options] (TMutationId& mutationId) {
            RawClient_->MultisetAttributes(mutationId, TransactionId_, path, value, options);
        });
}

TNode::TListType TClientBase::List(
    const TYPath& path,
    const TListOptions& options)
{
    return RequestWithRetry<TNode::TListType>(
        ClientRetryPolicy_->CreatePolicyForGenericRequest(),
        [this, &path, &options] (TMutationId /*mutationId*/) {
            return RawClient_->List(TransactionId_, path, options);
        });
}

TNodeId TClientBase::Copy(
    const TYPath& sourcePath,
    const TYPath& destinationPath,
    const TCopyOptions& options)
{
    try {
        return RequestWithRetry<TNodeId>(
            ClientRetryPolicy_->CreatePolicyForGenericRequest(),
            [this, &sourcePath, &destinationPath, &options] (TMutationId& mutationId) {
                return RawClient_->CopyInsideMasterCell(mutationId, TransactionId_, sourcePath, destinationPath, options);
            });
    } catch (const TErrorResponse& e) {
        if (e.GetError().ContainsErrorCode(NClusterErrorCodes::NObjectClient::CrossCellAdditionalPath)) {
            // Do transaction for cross cell copying.
            return RequestWithRetry<TNodeId>(
                ClientRetryPolicy_->CreatePolicyForGenericRequest(),
                [this, &sourcePath, &destinationPath, &options] (TMutationId /*mutationId*/) {
                    auto transaction = StartTransaction(TStartTransactionOptions());
                    auto nodeId = RawClient_->CopyWithoutRetries(transaction->GetId(), sourcePath, destinationPath, options);
                    transaction->Commit();
                    return nodeId;
                });
        } else {
            throw;
        }
    }
}

TNodeId TClientBase::Move(
    const TYPath& sourcePath,
    const TYPath& destinationPath,
    const TMoveOptions& options)
{
    try {
        return RequestWithRetry<TNodeId>(
            ClientRetryPolicy_->CreatePolicyForGenericRequest(),
            [this, &sourcePath, &destinationPath, &options] (TMutationId& mutationId) {
                return RawClient_->MoveInsideMasterCell(mutationId, TransactionId_, sourcePath, destinationPath, options);
            });
    } catch (const TErrorResponse& e) {
        if (e.GetError().ContainsErrorCode(NClusterErrorCodes::NObjectClient::CrossCellAdditionalPath)) {
            // Do transaction for cross cell moving.
            return RequestWithRetry<TNodeId>(
                ClientRetryPolicy_->CreatePolicyForGenericRequest(),
                [this, &sourcePath, &destinationPath, &options] (TMutationId /*mutationId*/) {
                    auto transaction = StartTransaction(TStartTransactionOptions());
                    auto nodeId = RawClient_->MoveWithoutRetries(transaction->GetId(), sourcePath, destinationPath, options);
                    transaction->Commit();
                    return nodeId;
                });
        } else {
            throw;
        }
    }
}

TNodeId TClientBase::Link(
    const TYPath& targetPath,
    const TYPath& linkPath,
    const TLinkOptions& options)
{
    return RequestWithRetry<TNodeId>(
        ClientRetryPolicy_->CreatePolicyForGenericRequest(),
        [this, &targetPath, &linkPath, &options] (TMutationId& mutationId) {
            return RawClient_->Link(mutationId, TransactionId_, targetPath, linkPath, options);
        });
}

void TClientBase::Concatenate(
    const TVector<TRichYPath>& sourcePaths,
    const TRichYPath& destinationPath,
    const TConcatenateOptions& options)
{
    Y_ABORT_IF(options.MaxBatchSize_ <= 0);

    ITransactionPtr outerTransaction;
    IClientBase* outerClient;
    if (std::ssize(sourcePaths) > options.MaxBatchSize_) {
        outerTransaction = StartTransaction(TStartTransactionOptions());
        outerClient = outerTransaction.Get();
    } else {
        outerClient = this;
    }

    TVector<TRichYPath> batch;
    for (ssize_t i = 0; i < std::ssize(sourcePaths); i += options.MaxBatchSize_) {
        auto begin = sourcePaths.begin() + i;
        auto end = sourcePaths.begin() + std::min(i + options.MaxBatchSize_, std::ssize(sourcePaths));
        batch.assign(begin, end);

        bool firstBatch = (i == 0);
        RequestWithRetry<void>(
            ClientRetryPolicy_->CreatePolicyForGenericRequest(),
            [this, &batch, &destinationPath, &options, outerClient, firstBatch] (TMutationId /*mutationId*/) {
                auto transaction = outerClient->StartTransaction(TStartTransactionOptions());

                if (firstBatch && !options.Append_ && !batch.empty() && !transaction->Exists(destinationPath.Path_)) {
                    auto typeNode = transaction->Get(transaction->CanonizeYPath(batch.front()).Path_ + "/@type");
                    auto type = FromString<ENodeType>(typeNode.AsString());
                    transaction->Create(destinationPath.Path_, type, TCreateOptions().IgnoreExisting(true));
                }

                TConcatenateOptions currentOptions = options;
                if (!firstBatch) {
                    currentOptions.Append_ = true;
                }

                RawClient_->Concatenate(transaction->GetId(), batch, destinationPath, currentOptions);

                transaction->Commit();
            });
    }

    if (outerTransaction) {
        outerTransaction->Commit();
    }
}

TRichYPath TClientBase::CanonizeYPath(const TRichYPath& path)
{
    return NRawClient::CanonizeYPath(RawClient_, path);
}

TVector<TTableColumnarStatistics> TClientBase::GetTableColumnarStatistics(
    const TVector<TRichYPath>& paths,
    const TGetTableColumnarStatisticsOptions& options)
{
    return RequestWithRetry<TVector<TTableColumnarStatistics>>(
        ClientRetryPolicy_->CreatePolicyForGenericRequest(),
        [this, &paths, &options] (TMutationId /*mutationId*/) {
            return RawClient_->GetTableColumnarStatistics(TransactionId_, paths, options);
        });
}

TMultiTablePartitions TClientBase::GetTablePartitions(
    const TVector<TRichYPath>& paths,
    const TGetTablePartitionsOptions& options)
{
    return RequestWithRetry<TMultiTablePartitions>(
        ClientRetryPolicy_->CreatePolicyForGenericRequest(),
        [this, &paths, &options] (TMutationId /*mutationId*/) {
            return RawClient_->GetTablePartitions(TransactionId_, paths, options);
        });
}

TMaybe<TYPath> TClientBase::GetFileFromCache(
    const TString& md5Signature,
    const TYPath& cachePath,
    const TGetFileFromCacheOptions& options)
{
    return RequestWithRetry<TMaybe<TYPath>>(
        ClientRetryPolicy_->CreatePolicyForGenericRequest(),
        [this, &md5Signature, &cachePath, &options] (TMutationId /*mutationId*/) {
            return RawClient_->GetFileFromCache(TransactionId_, md5Signature, cachePath, options);
        });
}

TYPath TClientBase::PutFileToCache(
    const TYPath& filePath,
    const TString& md5Signature,
    const TYPath& cachePath,
    const TPutFileToCacheOptions& options)
{
    return RequestWithRetry<TYPath>(
        ClientRetryPolicy_->CreatePolicyForGenericRequest(),
        [this, &filePath, &md5Signature, &cachePath, &options] (TMutationId /*mutationId*/) {
            return RawClient_->PutFileToCache(TransactionId_, filePath, md5Signature, cachePath, options);
        });
}

IFileReaderPtr TClientBase::CreateBlobTableReader(
    const TYPath& path,
    const TKey& key,
    const TBlobTableReaderOptions& options)
{
    return new TBlobTableReader(
        path,
        key,
        RawClient_,
        ClientRetryPolicy_,
        GetTransactionPinger(),
        Context_,
        TransactionId_,
        options);
}

IFileReaderPtr TClientBase::CreateFileReader(
    const TRichYPath& path,
    const TFileReaderOptions& options)
{
    return new TFileReader(
        CanonizeYPath(path),
        RawClient_,
        ClientRetryPolicy_,
        GetTransactionPinger(),
        Context_,
        TransactionId_,
        options);
}

IFileWriterPtr TClientBase::CreateFileWriter(
    const TRichYPath& path,
    const TFileWriterOptions& options)
{
    auto realPath = CanonizeYPath(path);

    auto exists = RequestWithRetry<bool>(
        ClientRetryPolicy_->CreatePolicyForGenericRequest(),
        [this, &realPath] (TMutationId /*mutationId*/) {
            return RawClient_->Exists(TransactionId_, realPath.Path_);
        });
    if (!exists) {
        RequestWithRetry<void>(
            ClientRetryPolicy_->CreatePolicyForGenericRequest(),
            [this, &realPath] (TMutationId& mutationId) {
                RawClient_->Create(mutationId, TransactionId_, realPath.Path_, NT_FILE, TCreateOptions().IgnoreExisting(true));
            });
    }

    return new TFileWriter(realPath, RawClient_, ClientRetryPolicy_, GetTransactionPinger(), Context_, TransactionId_, options);
}

TTableWriterPtr<::google::protobuf::Message> TClientBase::CreateTableWriter(
    const TRichYPath& path, const ::google::protobuf::Descriptor& descriptor, const TTableWriterOptions& options)
{
    const Message* prototype = google::protobuf::MessageFactory::generated_factory()->GetPrototype(&descriptor);
    return new TTableWriter<::google::protobuf::Message>(CreateProtoWriter(path, options, prototype));
}

TRawTableReaderPtr TClientBase::CreateRawReader(
    const TRichYPath& path,
    const TFormat& format,
    const TTableReaderOptions& options)
{
    return CreateClientReader(path, format, options).Get();
}

TRawTableReaderPtr TClientBase::CreateRawTablePartitionReader(
        const TString& cookie,
        const TFormat& format,
        const TTablePartitionReaderOptions& options)
{
    return NDetail::CreateTablePartitionReader(RawClient_, ClientRetryPolicy_->CreatePolicyForReaderRequest(), cookie, format, options);
}

TRawTableWriterPtr TClientBase::CreateRawWriter(
    const TRichYPath& path,
    const TFormat& format,
    const TTableWriterOptions& options)
{
    return ::MakeIntrusive<TRetryfulWriter>(
        RawClient_,
        ClientRetryPolicy_,
        GetTransactionPinger(),
        Context_,
        TransactionId_,
        format,
        CanonizeYPath(path),
        options).Get();
}

IOperationPtr TClientBase::DoMap(
    const TMapOperationSpec& spec,
    ::TIntrusivePtr<IStructuredJob> mapper,
    const TOperationOptions& options)
{
    auto operation = ::MakeIntrusive<TOperation>(GetParentClientImpl());
    auto prepareOperation = [
        this_ = ::TIntrusivePtr(this),
        operation,
        spec,
        mapper,
        options
    ] () {
        ExecuteMap(
            operation,
            ::MakeIntrusive<TOperationPreparer>(this_->GetParentClientImpl(), this_->TransactionId_),
            spec,
            mapper,
            options);
    };
    return ProcessOperation(GetParentClientImpl(), std::move(prepareOperation), std::move(operation), options);
}

IOperationPtr TClientBase::RawMap(
    const TRawMapOperationSpec& spec,
    ::TIntrusivePtr<IRawJob> mapper,
    const TOperationOptions& options)
{
    auto operation = ::MakeIntrusive<TOperation>(GetParentClientImpl());
    auto prepareOperation = [
        this_=::TIntrusivePtr(this),
        operation,
        spec,
        mapper,
        options
    ] () {
        ExecuteRawMap(
            operation,
            ::MakeIntrusive<TOperationPreparer>(this_->GetParentClientImpl(), this_->TransactionId_),
            spec,
            mapper,
            options);
    };
    return ProcessOperation(GetParentClientImpl(), std::move(prepareOperation), std::move(operation), options);
}

IOperationPtr TClientBase::DoReduce(
    const TReduceOperationSpec& spec,
    ::TIntrusivePtr<IStructuredJob> reducer,
    const TOperationOptions& options)
{
    auto operation = ::MakeIntrusive<TOperation>(GetParentClientImpl());
    auto prepareOperation = [
        this_=::TIntrusivePtr(this),
        operation,
        spec,
        reducer,
        options
    ] () {
        ExecuteReduce(
            operation,
            ::MakeIntrusive<TOperationPreparer>(this_->GetParentClientImpl(), this_->TransactionId_),
            spec,
            reducer,
            options);
    };
    return ProcessOperation(GetParentClientImpl(), std::move(prepareOperation), std::move(operation), options);
}

IOperationPtr TClientBase::RawReduce(
    const TRawReduceOperationSpec& spec,
    ::TIntrusivePtr<IRawJob> reducer,
    const TOperationOptions& options)
{
    auto operation = ::MakeIntrusive<TOperation>(GetParentClientImpl());
    auto prepareOperation = [
        this_=::TIntrusivePtr(this),
        operation,
        spec,
        reducer,
        options
    ] () {
        ExecuteRawReduce(
            operation,
            ::MakeIntrusive<TOperationPreparer>(this_->GetParentClientImpl(), this_->TransactionId_),
            spec,
            reducer,
            options);
    };
    return ProcessOperation(GetParentClientImpl(), std::move(prepareOperation), std::move(operation), options);
}

IOperationPtr TClientBase::DoJoinReduce(
    const TJoinReduceOperationSpec& spec,
    ::TIntrusivePtr<IStructuredJob> reducer,
    const TOperationOptions& options)
{
    auto operation = ::MakeIntrusive<TOperation>(GetParentClientImpl());
    auto prepareOperation = [
        this_=::TIntrusivePtr(this),
        operation,
        spec,
        reducer,
        options
    ] () {
        ExecuteJoinReduce(
            operation,
            ::MakeIntrusive<TOperationPreparer>(this_->GetParentClientImpl(), this_->TransactionId_),
            spec,
            reducer,
            options);
    };
    return ProcessOperation(GetParentClientImpl(), std::move(prepareOperation), std::move(operation), options);
}

IOperationPtr TClientBase::RawJoinReduce(
    const TRawJoinReduceOperationSpec& spec,
    ::TIntrusivePtr<IRawJob> reducer,
    const TOperationOptions& options)
{
    auto operation = ::MakeIntrusive<TOperation>(GetParentClientImpl());
    auto prepareOperation = [
        this_=::TIntrusivePtr(this),
        operation,
        spec,
        reducer,
        options
    ] () {
        ExecuteRawJoinReduce(
            operation,
            ::MakeIntrusive<TOperationPreparer>(this_->GetParentClientImpl(), this_->TransactionId_),
            spec,
            reducer,
            options);
    };
    return ProcessOperation(GetParentClientImpl(), std::move(prepareOperation), std::move(operation), options);
}

IOperationPtr TClientBase::DoMapReduce(
    const TMapReduceOperationSpec& spec,
    ::TIntrusivePtr<IStructuredJob> mapper,
    ::TIntrusivePtr<IStructuredJob> reduceCombiner,
    ::TIntrusivePtr<IStructuredJob> reducer,
    const TOperationOptions& options)
{
    auto operation = ::MakeIntrusive<TOperation>(GetParentClientImpl());
    auto prepareOperation = [
        this_=::TIntrusivePtr(this),
        operation,
        spec,
        mapper,
        reduceCombiner,
        reducer,
        options
    ] () {
        ExecuteMapReduce(
            operation,
            ::MakeIntrusive<TOperationPreparer>(this_->GetParentClientImpl(), this_->TransactionId_),
            spec,
            mapper,
            reduceCombiner,
            reducer,
            options);
    };
    return ProcessOperation(GetParentClientImpl(), std::move(prepareOperation), std::move(operation), options);
}

IOperationPtr TClientBase::RawMapReduce(
    const TRawMapReduceOperationSpec& spec,
    ::TIntrusivePtr<IRawJob> mapper,
    ::TIntrusivePtr<IRawJob> reduceCombiner,
    ::TIntrusivePtr<IRawJob> reducer,
    const TOperationOptions& options)
{
    auto operation = ::MakeIntrusive<TOperation>(GetParentClientImpl());
    auto prepareOperation = [
        this_=::TIntrusivePtr(this),
        operation,
        spec,
        mapper,
        reduceCombiner,
        reducer,
        options
    ] () {
        ExecuteRawMapReduce(
            operation,
            ::MakeIntrusive<TOperationPreparer>(this_->GetParentClientImpl(), this_->TransactionId_),
            spec,
            mapper,
            reduceCombiner,
            reducer,
            options);
    };
    return ProcessOperation(GetParentClientImpl(), std::move(prepareOperation), std::move(operation), options);
}

IOperationPtr TClientBase::Sort(
    const TSortOperationSpec& spec,
    const TOperationOptions& options)
{
    auto operation = ::MakeIntrusive<TOperation>(GetParentClientImpl());
    auto prepareOperation = [
        this_ = ::TIntrusivePtr(this),
        operation,
        spec,
        options
    ] () {
        ExecuteSort(
            operation,
            ::MakeIntrusive<TOperationPreparer>(this_->GetParentClientImpl(), this_->TransactionId_),
            spec,
            options);
    };
    return ProcessOperation(GetParentClientImpl(), std::move(prepareOperation), std::move(operation), options);
}

IOperationPtr TClientBase::Merge(
    const TMergeOperationSpec& spec,
    const TOperationOptions& options)
{
    auto operation = ::MakeIntrusive<TOperation>(GetParentClientImpl());
    auto prepareOperation = [
        this_ = ::TIntrusivePtr(this),
        operation,
        spec,
        options
    ] () {
        ExecuteMerge(
            operation,
            ::MakeIntrusive<TOperationPreparer>(this_->GetParentClientImpl(), this_->TransactionId_),
            spec,
            options);
    };
    return ProcessOperation(GetParentClientImpl(), std::move(prepareOperation), std::move(operation), options);
}

IOperationPtr TClientBase::Erase(
    const TEraseOperationSpec& spec,
    const TOperationOptions& options)
{
    auto operation = ::MakeIntrusive<TOperation>(GetParentClientImpl());
    auto prepareOperation = [
        this_ = ::TIntrusivePtr(this),
        operation,
        spec,
        options
    ] () {
        ExecuteErase(
            operation,
            ::MakeIntrusive<TOperationPreparer>(this_->GetParentClientImpl(), this_->TransactionId_),
            spec,
            options);
    };
    return ProcessOperation(GetParentClientImpl(), std::move(prepareOperation), std::move(operation), options);
}

IOperationPtr TClientBase::RemoteCopy(
    const TRemoteCopyOperationSpec& spec,
    const TOperationOptions& options)
{
    auto operation = ::MakeIntrusive<TOperation>(GetParentClientImpl());
    auto prepareOperation = [
        this_ = ::TIntrusivePtr(this),
        operation,
        spec,
        options
    ] () {
        ExecuteRemoteCopy(
            operation,
            ::MakeIntrusive<TOperationPreparer>(this_->GetParentClientImpl(), this_->TransactionId_),
            spec,
            options);
    };
    return ProcessOperation(GetParentClientImpl(), std::move(prepareOperation), std::move(operation), options);
}

IOperationPtr TClientBase::RunVanilla(
    const TVanillaOperationSpec& spec,
    const TOperationOptions& options)
{
    auto operation = ::MakeIntrusive<TOperation>(GetParentClientImpl());
    auto prepareOperation = [
        this_ = ::TIntrusivePtr(this),
        operation,
        spec,
        options
    ] () {
        ExecuteVanilla(
            operation,
            ::MakeIntrusive<TOperationPreparer>(this_->GetParentClientImpl(), this_->TransactionId_),
            spec,
            options);
    };
    return ProcessOperation(GetParentClientImpl(), std::move(prepareOperation), std::move(operation), options);
}

IOperationPtr TClientBase::AttachOperation(const TOperationId& operationId)
{
    auto operation = ::MakeIntrusive<TOperation>(operationId, GetParentClientImpl());
    operation->GetBriefState(); // check that operation exists
    return operation;
}

EOperationBriefState TClientBase::CheckOperation(const TOperationId& operationId)
{
    return NYT::NDetail::CheckOperation(RawClient_, ClientRetryPolicy_, operationId);
}

void TClientBase::AbortOperation(const TOperationId& operationId)
{
    RequestWithRetry<void>(
        ClientRetryPolicy_->CreatePolicyForGenericRequest(),
        [this, &operationId] (TMutationId& mutationId) {
            RawClient_->AbortOperation(mutationId, operationId);
        });
}

void TClientBase::CompleteOperation(const TOperationId& operationId)
{
    RequestWithRetry<void>(
        ClientRetryPolicy_->CreatePolicyForGenericRequest(),
        [this, &operationId] (TMutationId& mutationId) {
            RawClient_->CompleteOperation(mutationId, operationId);
        });
}

void TClientBase::WaitForOperation(const TOperationId& operationId)
{
    NYT::NDetail::WaitForOperation(ClientRetryPolicy_, RawClient_, Context_, operationId);
}

void TClientBase::AlterTable(
    const TYPath& path,
    const TAlterTableOptions& options)
{
    RequestWithRetry<void>(
        ClientRetryPolicy_->CreatePolicyForGenericRequest(),
        [this, &path, &options] (TMutationId& mutationId) {
            RawClient_->AlterTable(mutationId, TransactionId_, path, options);
        });
}

::TIntrusivePtr<TClientReader> TClientBase::CreateClientReader(
    const TRichYPath& path,
    const TFormat& format,
    const TTableReaderOptions& options,
    bool useFormatFromTableAttributes)
{
    return ::MakeIntrusive<TClientReader>(
        CanonizeYPath(path),
        RawClient_,
        ClientRetryPolicy_,
        GetTransactionPinger(),
        Context_,
        TransactionId_,
        format,
        options,
        useFormatFromTableAttributes);
}

THolder<TClientWriter> TClientBase::CreateClientWriter(
    const TRichYPath& path,
    const TFormat& format,
    const TTableWriterOptions& options)
{
    auto realPath = CanonizeYPath(path);

    auto exists = RequestWithRetry<bool>(
        ClientRetryPolicy_->CreatePolicyForGenericRequest(),
        [this, &realPath] (TMutationId /*mutationId*/) {
            return RawClient_->Exists(TransactionId_, realPath.Path_);
        });
    if (!exists) {
        RequestWithRetry<void>(
            ClientRetryPolicy_->CreatePolicyForGenericRequest(),
            [this, &realPath] (TMutationId& mutataionId) {
                RawClient_->Create(mutataionId, TransactionId_, realPath.Path_, NT_TABLE, TCreateOptions().IgnoreExisting(true));
            });
    }

    return MakeHolder<TClientWriter>(
        realPath,
        RawClient_,
        ClientRetryPolicy_,
        GetTransactionPinger(),
        Context_,
        TransactionId_,
        format,
        options
    );
}

::TIntrusivePtr<INodeReaderImpl> TClientBase::CreateNodeReader(
    const TRichYPath& path, const TTableReaderOptions& options)
{
    auto format = TFormat::YsonBinary();
    ApplyFormatHints<TNode>(&format, options.FormatHints_);

    // Skiff is disabled here because of large header problem (see https://st.yandex-team.ru/YT-6926).
    // Revert this code to r3614168 when it is fixed.
    return new TNodeTableReader(
        CreateClientReader(path, format, options));
}

::TIntrusivePtr<IYaMRReaderImpl> TClientBase::CreateYaMRReader(
    const TRichYPath& path, const TTableReaderOptions& options)
{
    return new TYaMRTableReader(
        CreateClientReader(path, TFormat::YaMRLenval(), options, /* useFormatFromTableAttributes = */ true));
}

::TIntrusivePtr<IProtoReaderImpl> TClientBase::CreateProtoReader(
    const TRichYPath& path,
    const TTableReaderOptions& options,
    const Message* prototype)
{
    TVector<const ::google::protobuf::Descriptor*> descriptors;
    descriptors.push_back(prototype->GetDescriptor());

    if (Context_.Config->UseClientProtobuf) {
        return new TProtoTableReader(
            CreateClientReader(path, TFormat::YsonBinary(), options),
            std::move(descriptors));
    } else {
        auto format = TFormat::Protobuf({prototype->GetDescriptor()}, Context_.Config->ProtobufFormatWithDescriptors);
        return new TLenvalProtoTableReader(
            CreateClientReader(path, format, options),
            std::move(descriptors));
    }
}

::TIntrusivePtr<ISkiffRowReaderImpl> TClientBase::CreateSkiffRowReader(
    const TRichYPath& path,
    const TTableReaderOptions& options,
    const ISkiffRowSkipperPtr& skipper,
    const NSkiff::TSkiffSchemaPtr& schema)
{
    auto skiffOptions = TCreateSkiffSchemaOptions().HasRangeIndex(true);
    auto resultSchema = NYT::NDetail::CreateSkiffSchema(TVector{schema}, skiffOptions);
    return new TSkiffRowTableReader(
        CreateClientReader(path, NYT::NDetail::CreateSkiffFormat(resultSchema), options),
        resultSchema,
        {skipper},
        std::move(skiffOptions));
}

::TIntrusivePtr<INodeReaderImpl> TClientBase::CreateNodeTablePartitionReader(
    const TString& cookie,
    const TTablePartitionReaderOptions& options)
{
    auto format = TFormat::YsonBinary();
    ApplyFormatHints<TNode>(&format, options.FormatHints_);

    return MakeIntrusive<TNodeTableReader>(CreateRawTablePartitionReader(cookie, format, options));
}

::TIntrusivePtr<IProtoReaderImpl> TClientBase::CreateProtoTablePartitionReader(
    const TString& cookie,
    const TTablePartitionReaderOptions& options,
    const Message* prototype)
{
    auto descriptors = TVector<const ::google::protobuf::Descriptor*>{
        prototype->GetDescriptor(),
    };
    auto format = TFormat::Protobuf(descriptors, Context_.Config->ProtobufFormatWithDescriptors);
    return MakeIntrusive<TLenvalProtoTableReader>(
        CreateRawTablePartitionReader(cookie, format, options),
        std::move(descriptors));
}

::TIntrusivePtr<ISkiffRowReaderImpl> TClientBase::CreateSkiffRowTablePartitionReader(
    const TString& cookie,
    const TTablePartitionReaderOptions& options,
    const ISkiffRowSkipperPtr& skipper,
    const NSkiff::TSkiffSchemaPtr& schema)
{
    auto skiffOptions = TCreateSkiffSchemaOptions().HasRangeIndex(true);
    auto resultSchema = NYT::NDetail::CreateSkiffSchema(TVector{schema}, skiffOptions);
    return new TSkiffRowTableReader(
        CreateRawTablePartitionReader(cookie, NYT::NDetail::CreateSkiffFormat(resultSchema), options),
        resultSchema,
        {skipper},
        std::move(skiffOptions));
}

::TIntrusivePtr<INodeWriterImpl> TClientBase::CreateNodeWriter(
    const TRichYPath& path, const TTableWriterOptions& options)
{
    auto format = TFormat::YsonBinary();
    ApplyFormatHints<TNode>(&format, options.FormatHints_);

    return new TNodeTableWriter(
        CreateClientWriter(path, format, options));
}

::TIntrusivePtr<IYaMRWriterImpl> TClientBase::CreateYaMRWriter(
    const TRichYPath& path, const TTableWriterOptions& options)
{
    auto format = TFormat::YaMRLenval();
    ApplyFormatHints<TYaMRRow>(&format, options.FormatHints_);

    return new TYaMRTableWriter(
        CreateClientWriter(path, format, options));
}

::TIntrusivePtr<IProtoWriterImpl> TClientBase::CreateProtoWriter(
    const TRichYPath& path,
    const TTableWriterOptions& options,
    const Message* prototype)
{
    TVector<const ::google::protobuf::Descriptor*> descriptors;
    descriptors.push_back(prototype->GetDescriptor());

    auto pathWithSchema = path;
    if (options.InferSchema_.GetOrElse(Context_.Config->InferTableSchema) && !path.Schema_) {
        pathWithSchema.Schema(CreateTableSchema(*prototype->GetDescriptor()));
    }

    if (Context_.Config->UseClientProtobuf) {
        auto format = TFormat::YsonBinary();
        ApplyFormatHints<TNode>(&format, options.FormatHints_);
        return new TProtoTableWriter(
            CreateClientWriter(pathWithSchema, format, options),
            std::move(descriptors));
    } else {
        auto format = TFormat::Protobuf({prototype->GetDescriptor()}, Context_.Config->ProtobufFormatWithDescriptors);
        ApplyFormatHints<::google::protobuf::Message>(&format, options.FormatHints_);
        return new TLenvalProtoTableWriter(
            CreateClientWriter(pathWithSchema, format, options),
            std::move(descriptors));
    }
}

TBatchRequestPtr TClientBase::CreateBatchRequest()
{
    return MakeIntrusive<TBatchRequest>(TransactionId_, GetParentClientImpl());
}

IRawClientPtr TClientBase::GetRawClient() const
{
    return RawClient_;
}

const TClientContext& TClientBase::GetContext() const
{
    return Context_;
}

const IClientRetryPolicyPtr& TClientBase::GetRetryPolicy() const
{
    return ClientRetryPolicy_;
}

////////////////////////////////////////////////////////////////////////////////

TTransaction::TTransaction(
    const IRawClientPtr& rawClient,
    TClientPtr parentClient,
    const TClientContext& context,
    const TTransactionId& parentTransactionId,
    const TStartTransactionOptions& options)
    : TClientBase(rawClient, context, parentTransactionId, parentClient->GetRetryPolicy())
    , TransactionPinger_(parentClient->GetTransactionPinger())
    , PingableTx_(
        std::make_unique<TPingableTransaction>(
            rawClient,
            parentClient->GetRetryPolicy(),
            context,
            parentTransactionId,
            TransactionPinger_->GetChildTxPinger(),
            options))
    , ParentClient_(parentClient)
{
    TransactionId_ = PingableTx_->GetId();
}

TTransaction::TTransaction(
    const IRawClientPtr& rawClient,
    TClientPtr parentClient,
    const TClientContext& context,
    const TTransactionId& transactionId,
    const TAttachTransactionOptions& options)
    : TClientBase(rawClient, context, transactionId, parentClient->GetRetryPolicy())
    , TransactionPinger_(parentClient->GetTransactionPinger())
    , PingableTx_(
        new TPingableTransaction(
            rawClient,
            parentClient->GetRetryPolicy(),
            context,
            transactionId,
            parentClient->GetTransactionPinger()->GetChildTxPinger(),
            options))
    , ParentClient_(parentClient)
{ }

const TTransactionId& TTransaction::GetId() const
{
    return TransactionId_;
}

ILockPtr TTransaction::Lock(
    const TYPath& path,
    ELockMode mode,
    const TLockOptions& options)
{
    auto lockId = RequestWithRetry<TLockId>(
        ClientRetryPolicy_->CreatePolicyForGenericRequest(),
        [this, &path, &mode, &options] (TMutationId& mutationId) {
            return RawClient_->Lock(mutationId, TransactionId_, path, mode, options);
        });
    return ::MakeIntrusive<TLock>(lockId, GetParentClientImpl(), options.Waitable_);
}

void TTransaction::Unlock(
    const TYPath& path,
    const TUnlockOptions& options)
{
    RequestWithRetry<void>(
        ClientRetryPolicy_->CreatePolicyForGenericRequest(),
        [this, &path, &options] (TMutationId& mutationId) {
            RawClient_->Unlock(mutationId, TransactionId_, path, options);
        });
}

void TTransaction::Commit()
{
    PingableTx_->Commit();
}

void TTransaction::Abort()
{
    PingableTx_->Abort();
}

void TTransaction::Ping()
{
    RequestWithRetry<void>(
        ClientRetryPolicy_->CreatePolicyForGenericRequest(),
        [this] (TMutationId /*mutationId*/) {
            RawClient_->PingTransaction(TransactionId_);
        });
}

void TTransaction::Detach()
{
    PingableTx_->Detach();
}

ITransactionPingerPtr TTransaction::GetTransactionPinger()
{
    return TransactionPinger_;
}

IClientPtr TTransaction::GetParentClient(bool ignoreGlobalTx)
{
    return GetParentClientImpl()->GetParentClient(ignoreGlobalTx);
}

TClientPtr TTransaction::GetParentClientImpl()
{
    return ParentClient_;
}

////////////////////////////////////////////////////////////////////////////////

TClient::TClient(
    IRawClientPtr rawClient,
    const TClientContext& context,
    const TTransactionId& globalId,
    IClientRetryPolicyPtr retryPolicy)
    : TClientBase(std::move(rawClient), context, globalId, retryPolicy)
    , TransactionPinger_(nullptr)
{ }

TClient::~TClient() = default;

ITransactionPtr TClient::AttachTransaction(
    const TTransactionId& transactionId,
    const TAttachTransactionOptions& options)
{
    CheckShutdown();

    return MakeIntrusive<TTransaction>(RawClient_, this, Context_, transactionId, options);
}

void TClient::MountTable(
    const TYPath& path,
    const TMountTableOptions& options)
{
    CheckShutdown();
    RequestWithRetry<void>(
        ClientRetryPolicy_->CreatePolicyForGenericRequest(),
        [this, &path, &options] (TMutationId& mutationId) {
            RawClient_->MountTable(mutationId, path, options);
        });
}

void TClient::UnmountTable(
    const TYPath& path,
    const TUnmountTableOptions& options)
{
    CheckShutdown();
    RequestWithRetry<void>(
        ClientRetryPolicy_->CreatePolicyForGenericRequest(),
        [this, &path, &options] (TMutationId& mutationId) {
            RawClient_->UnmountTable(mutationId, path, options);
        });
}

void TClient::RemountTable(
    const TYPath& path,
    const TRemountTableOptions& options)
{
    CheckShutdown();
    RequestWithRetry<void>(
        ClientRetryPolicy_->CreatePolicyForGenericRequest(),
        [this, &path, &options] (TMutationId& mutationId) {
            RawClient_->RemountTable(mutationId, path, options);
        });
}

void TClient::FreezeTable(
    const TYPath& path,
    const TFreezeTableOptions& options)
{
    CheckShutdown();
    RequestWithRetry<void>(
        ClientRetryPolicy_->CreatePolicyForGenericRequest(),
        [this, &path, &options] (TMutationId /*mutationId*/) {
            RawClient_->FreezeTable(path, options);
        });
}

void TClient::UnfreezeTable(
    const TYPath& path,
    const TUnfreezeTableOptions& options)
{
    CheckShutdown();
    RequestWithRetry<void>(
        ClientRetryPolicy_->CreatePolicyForGenericRequest(),
        [this, &path, &options] (TMutationId /*mutationId*/) {
            RawClient_->UnfreezeTable(path, options);
        });
}

void TClient::ReshardTable(
    const TYPath& path,
    const TVector<TKey>& keys,
    const TReshardTableOptions& options)
{
    CheckShutdown();
    RequestWithRetry<void>(
        ClientRetryPolicy_->CreatePolicyForGenericRequest(),
        [this, &path, &keys, &options] (TMutationId& mutationId) {
            RawClient_->ReshardTableByPivotKeys(mutationId, path, keys, options);
        });
}

void TClient::ReshardTable(
    const TYPath& path,
    i64 tabletCount,
    const TReshardTableOptions& options)
{
    CheckShutdown();
    RequestWithRetry<void>(
        ClientRetryPolicy_->CreatePolicyForGenericRequest(),
        [this, &path, tabletCount, &options] (TMutationId& mutationId) {
            RawClient_->ReshardTableByTabletCount(mutationId, path, tabletCount, options);
        });
}

void TClient::InsertRows(
    const TYPath& path,
    const TNode::TListType& rows,
    const TInsertRowsOptions& options)
{
    CheckShutdown();
    RequestWithRetry<void>(
        ClientRetryPolicy_->CreatePolicyForGenericRequest(),
        [this, &path, &rows, &options] (TMutationId /*mutationId*/) {
            RawClient_->InsertRows(path, rows, options);
        });
}

void TClient::DeleteRows(
    const TYPath& path,
    const TNode::TListType& keys,
    const TDeleteRowsOptions& options)
{
    CheckShutdown();
    RequestWithRetry<void>(
        ClientRetryPolicy_->CreatePolicyForGenericRequest(),
        [this, &path, &keys, &options] (TMutationId /*mutationId*/) {
            RawClient_->DeleteRows(path, keys, options);
        });
}

void TClient::TrimRows(
    const TYPath& path,
    i64 tabletIndex,
    i64 rowCount,
    const TTrimRowsOptions& options)
{
    CheckShutdown();
    RequestWithRetry<void>(
        ClientRetryPolicy_->CreatePolicyForGenericRequest(),
        [this, &path, tabletIndex, rowCount, &options] (TMutationId /*mutationId*/) {
            RawClient_->TrimRows(path, tabletIndex, rowCount, options);
        });
}

TNode::TListType TClient::LookupRows(
    const TYPath& path,
    const TNode::TListType& keys,
    const TLookupRowsOptions& options)
{
    CheckShutdown();
    return RequestWithRetry<TNode::TListType>(
        ClientRetryPolicy_->CreatePolicyForGenericRequest(),
        [this, &path, &keys, &options] (TMutationId /*mutationId*/) {
            return RawClient_->LookupRows(path, keys, options);
        });
}

TNode::TListType TClient::SelectRows(
    const TString& query,
    const TSelectRowsOptions& options)
{
    CheckShutdown();
    return RequestWithRetry<TNode::TListType>(
        ClientRetryPolicy_->CreatePolicyForGenericRequest(),
        [this, &query, &options] (TMutationId /*mutationId*/) {
            return RawClient_->SelectRows(query, options);
        });
}

void TClient::AlterTableReplica(const TReplicaId& replicaId, const TAlterTableReplicaOptions& options)
{
    CheckShutdown();
    RequestWithRetry<void>(
        ClientRetryPolicy_->CreatePolicyForGenericRequest(),
        [this, &replicaId, &options] (TMutationId& mutationId) {
            RawClient_->AlterTableReplica(mutationId, replicaId, options);
        });
}

ui64 TClient::GenerateTimestamp()
{
    CheckShutdown();
    return RequestWithRetry<ui64>(
        ClientRetryPolicy_->CreatePolicyForGenericRequest(),
        [this] (TMutationId /*mutationId*/) {
            return RawClient_->GenerateTimestamp();
        });
}

TAuthorizationInfo TClient::WhoAmI()
{
    CheckShutdown();
    return RequestWithRetry<TAuthorizationInfo>(
        ClientRetryPolicy_->CreatePolicyForGenericRequest(),
        [this] (TMutationId /*mutationId*/) {
            return NRawClient::WhoAmI(Context_);
        });
}

TOperationAttributes TClient::GetOperation(
    const TOperationId& operationId,
    const TGetOperationOptions& options)
{
    CheckShutdown();
    return RequestWithRetry<TOperationAttributes>(
        ClientRetryPolicy_->CreatePolicyForGenericRequest(),
        [this, &operationId, &options] (TMutationId /*mutationId*/) {
            return RawClient_->GetOperation(operationId, options);
        });
}

TOperationAttributes TClient::GetOperation(
    const TString& alias,
    const TGetOperationOptions& options)
{
    CheckShutdown();
    return RequestWithRetry<TOperationAttributes>(
        ClientRetryPolicy_->CreatePolicyForGenericRequest(),
        [this, &alias, &options] (TMutationId /*mutationId*/) {
            return RawClient_->GetOperation(alias, options);
        });
}

TListOperationsResult TClient::ListOperations(const TListOperationsOptions& options)
{
    CheckShutdown();
    return RequestWithRetry<TListOperationsResult>(
        ClientRetryPolicy_->CreatePolicyForGenericRequest(),
        [this, &options] (TMutationId /*mutationId*/) {
            return RawClient_->ListOperations(options);
        });
}

void TClient::UpdateOperationParameters(
    const TOperationId& operationId,
    const TUpdateOperationParametersOptions& options)
{
    CheckShutdown();
    RequestWithRetry<void>(
        ClientRetryPolicy_->CreatePolicyForGenericRequest(),
        [this, &operationId, &options] (TMutationId /*mutationId*/) {
            RawClient_->UpdateOperationParameters(operationId, options);
        });
}

TJobAttributes TClient::GetJob(
    const TOperationId& operationId,
    const TJobId& jobId,
    const TGetJobOptions& options)
{
    CheckShutdown();
    auto result = RequestWithRetry<NYson::TYsonString>(
        ClientRetryPolicy_->CreatePolicyForGenericRequest(),
        [this, &operationId, &jobId, &options] (TMutationId /*mutationId*/) {
            return RawClient_->GetJob(operationId, jobId, options);
        });
    return NRawClient::ParseJobAttributes(NodeFromYsonString(result.AsStringBuf()));
}

TListJobsResult TClient::ListJobs(
    const TOperationId& operationId,
    const TListJobsOptions& options)
{
    CheckShutdown();
    return RequestWithRetry<TListJobsResult>(
        ClientRetryPolicy_->CreatePolicyForGenericRequest(),
        [this, &operationId, &options] (TMutationId /*mutationId*/) {
            return RawClient_->ListJobs(operationId, options);
        });
}

IFileReaderPtr TClient::GetJobInput(
    const TJobId& jobId,
    const TGetJobInputOptions& options)
{
    CheckShutdown();
    return RawClient_->GetJobInput(jobId, options);
}

IFileReaderPtr TClient::GetJobFailContext(
    const TOperationId& operationId,
    const TJobId& jobId,
    const TGetJobFailContextOptions& options)
{
    CheckShutdown();
    return RawClient_->GetJobFailContext(operationId, jobId, options);
}

IFileReaderPtr TClient::GetJobStderr(
    const TOperationId& operationId,
    const TJobId& jobId,
    const TGetJobStderrOptions& options)
{
    CheckShutdown();
    return RawClient_->GetJobStderr(operationId, jobId, options);
}

std::vector<TJobTraceEvent> TClient::GetJobTrace(
    const TOperationId& operationId,
    const TGetJobTraceOptions& options)
{
    CheckShutdown();
    return RequestWithRetry<std::vector<TJobTraceEvent>>(
        ClientRetryPolicy_->CreatePolicyForGenericRequest(),
        [this, &operationId, &options] (TMutationId /*mutationId*/) {
            return RawClient_->GetJobTrace(operationId, options);
        });
}

TNode::TListType TClient::SkyShareTable(
    const std::vector<TYPath>& tablePaths,
    const TSkyShareTableOptions& options)
{
    CheckShutdown();

    // As documented at https://wiki.yandex-team.ru/yt/userdoc/blob_tables/#shag3.sozdajomrazdachu
    // first request returns HTTP status code 202 (Accepted). And we need retrying until we have 200 (OK).
    NHttpClient::IHttpResponsePtr response;
    do {
        response = RequestWithRetry<NHttpClient::IHttpResponsePtr>(
            ClientRetryPolicy_->CreatePolicyForGenericRequest(),
            [this, &tablePaths, &options] (TMutationId /*mutationId*/) {
                return NRawClient::SkyShareTable(Context_, tablePaths, options);
            });
        TWaitProxy::Get()->Sleep(TDuration::Seconds(5));
    } while (response->GetStatusCode() != 200);

    if (options.KeyColumns_) {
        return NodeFromJsonString(response->GetResponse())["torrents"].AsList();
    } else {
        TNode torrent;
        torrent["key"] = TNode::CreateList();
        torrent["rbtorrent"] = response->GetResponse();
        return TNode::TListType{torrent};
    }
}

TCheckPermissionResponse TClient::CheckPermission(
    const TString& user,
    EPermission permission,
    const TYPath& path,
    const TCheckPermissionOptions& options)
{
    CheckShutdown();
    return RequestWithRetry<TCheckPermissionResponse>(
        ClientRetryPolicy_->CreatePolicyForGenericRequest(),
        [this, &user, &permission, &path, &options] (TMutationId /*mutationId*/) {
            return RawClient_->CheckPermission(user, permission, path, options);
        });
}

TVector<TTabletInfo> TClient::GetTabletInfos(
    const TYPath& path,
    const TVector<int>& tabletIndexes,
    const TGetTabletInfosOptions& options)
{
    CheckShutdown();
    return RequestWithRetry<TVector<TTabletInfo>>(
        ClientRetryPolicy_->CreatePolicyForGenericRequest(),
        [this, &path, &tabletIndexes, &options] (TMutationId /*mutationId*/) {
            return RawClient_->GetTabletInfos(path, tabletIndexes, options);
        });
}

void TClient::SuspendOperation(
    const TOperationId& operationId,
    const TSuspendOperationOptions& options)
{
    CheckShutdown();
    RequestWithRetry<void>(
        ClientRetryPolicy_->CreatePolicyForGenericRequest(),
        [this, &operationId, &options] (TMutationId& mutationId) {
            RawClient_->SuspendOperation(mutationId, operationId, options);
        });
}

void TClient::ResumeOperation(
    const TOperationId& operationId,
    const TResumeOperationOptions& options)
{
    CheckShutdown();
    RequestWithRetry<void>(
        ClientRetryPolicy_->CreatePolicyForGenericRequest(),
        [this, &operationId, &options] (TMutationId& mutationId) {
            RawClient_->ResumeOperation(mutationId, operationId, options);
        });
}

TYtPoller& TClient::GetYtPoller()
{
    auto g = Guard(Lock_);
    if (!YtPoller_) {
        CheckShutdown();
        // We don't use current client and create new client because YtPoller_ might use
        // this client during current client shutdown.
        // That might lead to incrementing of current client refcount and double delete of current client object.
        YtPoller_ = std::make_unique<TYtPoller>(RawClient_->Clone(), Context_.Config, ClientRetryPolicy_);
    }
    return *YtPoller_;
}

void TClient::Shutdown()
{
    std::unique_ptr<TYtPoller> poller;
    with_lock(Lock_) {
        if (!Shutdown_.exchange(true) && YtPoller_) {
            poller = std::move(YtPoller_);
        }
    }
    if (poller) {
        poller->Stop();
    }
}

ITransactionPingerPtr TClient::GetTransactionPinger()
{
    auto g = Guard(Lock_);
    if (!TransactionPinger_) {
        TransactionPinger_ = CreateTransactionPinger(Context_.Config);
    }
    return TransactionPinger_;
}

TClientPtr TClient::GetParentClientImpl()
{
    return this;
}

IClientPtr TClient::GetParentClient(bool ignoreGlobalTx)
{
    if (!TransactionId_.IsEmpty() && ignoreGlobalTx) {
        return MakeIntrusive<TClient>(
            RawClient_,
            Context_,
            TTransactionId(),
            ClientRetryPolicy_);
    } else {
        return this;
    }
}

void TClient::CheckShutdown() const
{
    if (Shutdown_) {
        ythrow TApiUsageError() << "Call client's methods after shutdown";
    }
}

void SetupClusterContext(
    TClientContext& context,
    const TString& serverName)
{
    context.ServerName = serverName;
    context.MultiproxyTargetCluster = serverName;
<<<<<<< HEAD
    ApplyProxyUrlAliasingRules(context.ServerName);
=======
    ApplyProxyUrlAliasingRules(context.ServerName, context.Config->ProxyUrlAliasingRules);
>>>>>>> 832cd121

    if (context.ServerName.find('.') == TString::npos &&
        context.ServerName.find(':') == TString::npos &&
        context.ServerName.find("localhost") == TString::npos)
    {
        context.ServerName += ".yt.yandex.net";
    }

    static constexpr char httpUrlSchema[] = "http://";
    static constexpr char httpsUrlSchema[] = "https://";

    if (!context.UseTLS) {
        context.UseTLS = context.ServerName.StartsWith(httpsUrlSchema);
    }

    if (context.ServerName.StartsWith(httpUrlSchema)) {
        if (context.UseTLS) {
            ythrow TApiUsageError() << "URL schema doesn't match UseTLS option";
        }

        context.ServerName.erase(0, sizeof(httpUrlSchema) - 1);
    }
    if (context.ServerName.StartsWith(httpsUrlSchema)) {
        if (!context.UseTLS) {
            ythrow TApiUsageError() << "URL schema doesn't match UseTLS option";
        }

        context.ServerName.erase(0, sizeof(httpsUrlSchema) - 1);
    }

    if (context.ServerName.find(':') == TString::npos) {
        context.ServerName = CreateHostNameWithPort(context.ServerName, context);
    }
    if (context.TvmOnly) {
        context.ServerName = Format("tvm.%v", context.ServerName);
    }
}

TClientContext CreateClientContext(
    const TString& serverName,
    const TCreateClientOptions& options)
{
    TClientContext context;
    context.Config = options.Config_ ? options.Config_ : TConfig::Get();
    context.TvmOnly = options.TvmOnly_;
    context.ProxyAddress = options.ProxyAddress_;
    context.JobProxySocketPath = options.JobProxySocketPath_;

    if (options.UseTLS_) {
        context.UseTLS = *options.UseTLS_;
    }

    SetupClusterContext(context, serverName);

    if (context.Config->HttpProxyRole && context.Config->Hosts == DefaultHosts) {
        context.Config->Hosts = "hosts?role=" + context.Config->HttpProxyRole;
    }
    if (context.Config->RpcProxyRole) {
        context.RpcProxyRole = context.Config->RpcProxyRole;
    }

    if (context.UseTLS || options.UseCoreHttpClient_) {
        context.HttpClient = NHttpClient::CreateCoreHttpClient(context.UseTLS, context.Config);
    } else {
        context.HttpClient = NHttpClient::CreateDefaultHttpClient();
    }

    context.Token = context.Config->Token;
    if (options.Token_) {
        context.Token = options.Token_;
    } else if (options.TokenPath_) {
        context.Token = TConfig::LoadTokenFromFile(options.TokenPath_);
    } else if (options.ServiceTicketAuth_) {
        context.ServiceTicketAuth = options.ServiceTicketAuth_;
    }

    context.ImpersonationUser = options.ImpersonationUser_;

    if (context.Token) {
        TConfig::ValidateToken(context.Token);
    }

    return context;
}

TClientPtr CreateClientImpl(
    const TString& serverName,
    const TCreateClientOptions& options)
{
    auto context = CreateClientContext(serverName, options);

    auto globalTxId = GetGuid(context.Config->GlobalTxId);

    auto retryConfigProvider = options.RetryConfigProvider_;
    if (!retryConfigProvider) {
        retryConfigProvider = CreateDefaultRetryConfigProvider();
    }

    auto rawClient = MakeIntrusive<THttpRawClient>(context);

    EnsureInitialized();

    return new TClient(
        std::move(rawClient),
        context,
        globalTxId,
        CreateDefaultClientRetryPolicy(retryConfigProvider, context.Config));
}

////////////////////////////////////////////////////////////////////////////////

} // namespace NDetail

////////////////////////////////////////////////////////////////////////////////


IClientPtr CreateClient(
    const TString& serverName,
    const TCreateClientOptions& options)
{
    return NDetail::CreateClientImpl(serverName, options);
}

IClientPtr CreateClientFromEnv(const TCreateClientOptions& options)
{
    auto serverName = GetEnv("YT_PROXY");
    if (!serverName) {
        ythrow yexception() << "YT_PROXY is not set";
    }
    return CreateClient(serverName, options);
}

////////////////////////////////////////////////////////////////////////////////

} // namespace NYT<|MERGE_RESOLUTION|>--- conflicted
+++ resolved
@@ -1561,11 +1561,7 @@
 {
     context.ServerName = serverName;
     context.MultiproxyTargetCluster = serverName;
-<<<<<<< HEAD
-    ApplyProxyUrlAliasingRules(context.ServerName);
-=======
     ApplyProxyUrlAliasingRules(context.ServerName, context.Config->ProxyUrlAliasingRules);
->>>>>>> 832cd121
 
     if (context.ServerName.find('.') == TString::npos &&
         context.ServerName.find(':') == TString::npos &&
