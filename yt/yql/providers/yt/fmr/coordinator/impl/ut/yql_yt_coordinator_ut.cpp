#include <library/cpp/testing/unittest/registar.h>
#include <library/cpp/threading/future/async.h>
#include <util/stream/output.h>
#include <util/string/cast.h>
#include <util/system/mutex.h>
#include <util/thread/pool.h>
#include <yt/yql/providers/yt/fmr/coordinator/impl/yql_yt_coordinator_impl.h>
#include <yt/yql/providers/yt/fmr/job_factory/impl/yql_yt_job_factory_impl.h>
#include <yt/yql/providers/yt/fmr/worker/impl/yql_yt_worker_impl.h>
#include <yt/yql/providers/yt/fmr/coordinator/yt_coordinator_service/file/yql_yt_file_coordinator_service.h>

namespace NYql::NFmr {

TDownloadOperationParams downloadOperationParams{
    .Input = TYtTableRef{.Path = "Path", .Cluster = "Cluster", .FilePath = "File_path"},
    .Output = TFmrTableRef{{"TestCluster", "TestPath"}}
};

// TODO - создать общий файл на все тесты, наполнить его чем-то

TStartOperationRequest CreateOperationRequest(ETaskType taskType = ETaskType::Download, TOperationParams operationParams = downloadOperationParams) {
    return TStartOperationRequest{
        .TaskType = taskType,
        .OperationParams = operationParams,
        .IdempotencyKey = "IdempotencyKey",
        .ClusterConnections = {{TFmrTableId("Cluster", "Path"), TClusterConnection{.TransactionId = "transaction_id", .YtServerName = "hahn.yt.yandex.net", .Token = "token"}}}
    };
}

std::vector<TStartOperationRequest> CreateSeveralOperationRequests(
    ETaskType taskType = ETaskType::Download, TOperationParams operationParams = downloadOperationParams, int numRequests = 10)
{
    std::vector<TStartOperationRequest> startOperationRequests(numRequests);
    for (int i = 0; i < numRequests; ++i) {
        startOperationRequests[i] = TStartOperationRequest{
            .TaskType = taskType,
            .OperationParams = operationParams,
            .IdempotencyKey = "IdempotencyKey_" + ToString(i),
            .ClusterConnections = {{TFmrTableId("Cluster", "Path"), TClusterConnection{.TransactionId = "transaction_id", .YtServerName = "hahn.yt.yandex.net", .Token = "token"}}}
        };
    }
    return startOperationRequests;
}

auto defaultTaskFunction = [] (TTask::TPtr /*task*/, std::shared_ptr<std::atomic<bool>> cancelFlag) {
    while (!cancelFlag->load()) {
        Sleep(TDuration::Seconds(4));
        return TJobResult{.TaskStatus = ETaskStatus::Completed, .Stats = TStatistics()};
    }
    return TJobResult{.TaskStatus = ETaskStatus::Failed, .Stats = TStatistics()};
};

Y_UNIT_TEST_SUITE(FmrCoordinatorTests) {
    Y_UNIT_TEST(StartOperation) {
        auto coordinator = MakeFmrCoordinator(TFmrCoordinatorSettings(), MakeFileYtCoordinatorService());
        auto startOperationResponse = coordinator->StartOperation(CreateOperationRequest()).GetValueSync();
        auto status = startOperationResponse.Status;
        UNIT_ASSERT_VALUES_EQUAL(status, EOperationStatus::Accepted);
    }
    Y_UNIT_TEST(RetryAcceptedOperation) {
        auto coordinator = MakeFmrCoordinator(TFmrCoordinatorSettings(), MakeFileYtCoordinatorService());
        auto downloadRequest = CreateOperationRequest();
        auto firstResponse = coordinator->StartOperation(downloadRequest).GetValueSync();
        auto firstOperationId = firstResponse.OperationId;
        auto sameRequest = coordinator->StartOperation(downloadRequest);
        auto secondResponse = sameRequest.GetValueSync();
        auto secondOperationId = secondResponse.OperationId;
        auto status = secondResponse.Status;
        UNIT_ASSERT_VALUES_EQUAL(status, EOperationStatus::Accepted);
        UNIT_ASSERT_NO_DIFF(firstOperationId, secondOperationId);
    }

    Y_UNIT_TEST(DeleteNonexistentOperation) {
        auto coordinator = MakeFmrCoordinator(TFmrCoordinatorSettings(), MakeFileYtCoordinatorService());
        auto deleteOperationResponse = coordinator->DeleteOperation({"delete_operation_id"}).GetValueSync();
        EOperationStatus status = deleteOperationResponse.Status;
        UNIT_ASSERT_VALUES_EQUAL(status, EOperationStatus::NotFound);
    }
    Y_UNIT_TEST(DeleteOperationBeforeSendToWorker) {
        auto coordinator = MakeFmrCoordinator(TFmrCoordinatorSettings(), MakeFileYtCoordinatorService());
        auto startOperationResponse = coordinator->StartOperation(CreateOperationRequest()).GetValueSync();
        TString operationId = startOperationResponse.OperationId;
        auto deleteOperationResponse = coordinator->DeleteOperation({operationId}).GetValueSync();
        EOperationStatus status = deleteOperationResponse.Status;
        UNIT_ASSERT_VALUES_EQUAL(status, EOperationStatus::Aborted);
    }
    Y_UNIT_TEST(GetNonexistentOperation) {
        auto coordinator = MakeFmrCoordinator(TFmrCoordinatorSettings(), MakeFileYtCoordinatorService());
        auto getOperationResponse = coordinator->GetOperation({"get_operation_id"}).GetValueSync();
        EOperationStatus status = getOperationResponse.Status;
        UNIT_ASSERT_VALUES_EQUAL(status, EOperationStatus::NotFound);
    }
    Y_UNIT_TEST(GetAcceptedOperationStatus) {
        auto coordinator = MakeFmrCoordinator(TFmrCoordinatorSettings(), MakeFileYtCoordinatorService());
        auto startOperationResponse = coordinator->StartOperation(CreateOperationRequest()).GetValueSync();
        TString operationId = startOperationResponse.OperationId;
        auto getOperationResponse = coordinator->GetOperation({operationId}).GetValueSync();
        EOperationStatus status = getOperationResponse.Status;
        UNIT_ASSERT_VALUES_EQUAL(status, EOperationStatus::Accepted);
    }
    Y_UNIT_TEST(GetRunningOperationStatus) {
        auto coordinator = MakeFmrCoordinator(TFmrCoordinatorSettings(), MakeFileYtCoordinatorService());
        auto startOperationResponse = coordinator->StartOperation(CreateOperationRequest()).GetValueSync();
        TString operationId = startOperationResponse.OperationId;

        TFmrJobFactorySettings settings{.NumThreads = 3, .Function = defaultTaskFunction};
        auto factory = MakeFmrJobFactory(settings);
        TFmrWorkerSettings workerSettings{.WorkerId = 0, .RandomProvider = CreateDeterministicRandomProvider(1)};
        auto worker = MakeFmrWorker(coordinator, factory, workerSettings);
        worker->Start();
        Sleep(TDuration::Seconds(1));
        auto getOperationResponse = coordinator->GetOperation({operationId}).GetValueSync();
        EOperationStatus status = getOperationResponse.Status;
        UNIT_ASSERT_VALUES_EQUAL(status, EOperationStatus::InProgress);
    }
    Y_UNIT_TEST(GetCompletedOperationStatuses) {
        auto coordinator = MakeFmrCoordinator(TFmrCoordinatorSettings(), MakeFileYtCoordinatorService());
        auto startOperationRequests = CreateSeveralOperationRequests();
        std::vector<TString> operationIds;
        for (auto& request: startOperationRequests) {
            auto startOperationResponse = coordinator->StartOperation(request).GetValueSync();
            operationIds.emplace_back(startOperationResponse.OperationId);
        }
        TFmrJobFactorySettings settings{.NumThreads = 10, .Function = defaultTaskFunction};
        auto factory = MakeFmrJobFactory(settings);
        TFmrWorkerSettings workerSettings{.WorkerId = 0, .RandomProvider = CreateDeterministicRandomProvider(1)};
        auto worker = MakeFmrWorker(coordinator, factory, workerSettings);
        worker->Start();
        Sleep(TDuration::Seconds(6));
        for (auto& operationId: operationIds) {
            auto getOperationResponse = coordinator->GetOperation({operationId}).GetValueSync();
            EOperationStatus status = getOperationResponse.Status;
            UNIT_ASSERT_VALUES_EQUAL(status, EOperationStatus::Completed);
        }
    }
    Y_UNIT_TEST(GetCompletedAndFailedOperationStatuses) {
        auto coordinator = MakeFmrCoordinator(TFmrCoordinatorSettings(), MakeFileYtCoordinatorService());
        auto downloadOperationRequests = CreateSeveralOperationRequests();
        std::vector<TString> downloadOperationIds;
        for (auto& request: downloadOperationRequests) {
            auto startOperationResponse = coordinator->StartOperation(request).GetValueSync();
            downloadOperationIds.emplace_back(startOperationResponse.OperationId);
        }
        auto badDownloadRequest = CreateOperationRequest(ETaskType::Download, TDownloadOperationParams{
            .Input = TYtTableRef{.Path = "bad_path", .Cluster = "bad_cluster", .FilePath = "bad_file_path"},
            .Output = TFmrTableRef{{"bad_cluster", "bad_path"}}
        });
        auto badDownloadOperationResponse = coordinator->StartOperation(badDownloadRequest).GetValueSync();
        auto badDownloadOperationId = badDownloadOperationResponse.OperationId;

        auto func = [&] (TTask::TPtr task, std::shared_ptr<std::atomic<bool>> cancelFlag) {
            while (! cancelFlag->load()) {
                Sleep(TDuration::Seconds(1));
                TDownloadTaskParams downloadTaskParams = std::get<TDownloadTaskParams>(task->TaskParams);
                if (downloadTaskParams.Output.TableId.Contains("bad_path")) {
                    return TJobResult{.TaskStatus = ETaskStatus::Failed, .Stats = TStatistics()};
                }
                return TJobResult{.TaskStatus = ETaskStatus::Completed, .Stats = TStatistics()};
            }
            return TJobResult{.TaskStatus = ETaskStatus::Failed, .Stats = TStatistics()};
        };

        TFmrJobFactorySettings settings{.NumThreads = 10, .Function = func};
        auto factory = MakeFmrJobFactory(settings);
        TFmrWorkerSettings workerSettings{.WorkerId = 0, .RandomProvider = CreateDeterministicRandomProvider(1)};
        auto worker = MakeFmrWorker(coordinator, factory, workerSettings);
        worker->Start();
        Sleep(TDuration::Seconds(5));

        for (auto& operationId: downloadOperationIds) {
            auto getDownloadOperationResponse = coordinator->GetOperation({operationId}).GetValueSync();
            EOperationStatus status = getDownloadOperationResponse.Status;
            UNIT_ASSERT_VALUES_EQUAL(status, EOperationStatus::Completed);
        }
        auto getBadDownloadOperationResponse = coordinator->GetOperation({badDownloadOperationId}).GetValueSync();
        EOperationStatus badDownloadStatus = getBadDownloadOperationResponse.Status;
        UNIT_ASSERT_VALUES_EQUAL(badDownloadStatus, EOperationStatus::Failed);
    }
    Y_UNIT_TEST(RetryRunningOperation) {
        auto coordinator = MakeFmrCoordinator(TFmrCoordinatorSettings(), MakeFileYtCoordinatorService());
        auto downloadRequest = CreateOperationRequest();
        auto startOperationResponse = coordinator->StartOperation(downloadRequest).GetValueSync();
        TString firstOperationId = startOperationResponse.OperationId;

        TFmrJobFactorySettings settings{.NumThreads = 3, .Function = defaultTaskFunction};
        auto factory = MakeFmrJobFactory(settings);
        TFmrWorkerSettings workerSettings{.WorkerId = 0, .RandomProvider = CreateDeterministicRandomProvider(1)};
        auto worker = MakeFmrWorker(coordinator, factory, workerSettings);
        worker->Start();

        Sleep(TDuration::Seconds(1));
        auto secondStartOperationResponse = coordinator->StartOperation(downloadRequest).GetValueSync();
        EOperationStatus status = secondStartOperationResponse.Status;
        TString secondOperationId = secondStartOperationResponse.OperationId;
        UNIT_ASSERT_NO_DIFF(firstOperationId, secondOperationId);
        UNIT_ASSERT_VALUES_EQUAL(status, EOperationStatus::InProgress);
    }
    Y_UNIT_TEST(RetryRunningOperationAfterIdempotencyKeyClear) {
        auto coordinatorSettings = TFmrCoordinatorSettings();
        coordinatorSettings.IdempotencyKeyStoreTime = TDuration::Seconds(1);
        auto coordinator = MakeFmrCoordinator(coordinatorSettings, MakeFileYtCoordinatorService());

        TFmrJobFactorySettings settings{.NumThreads = 3, .Function = defaultTaskFunction};
        auto factory = MakeFmrJobFactory(settings);
        TFmrWorkerSettings workerSettings{.WorkerId = 0, .RandomProvider = CreateDeterministicRandomProvider(1)};
        auto worker = MakeFmrWorker(coordinator, factory, workerSettings);
        worker->Start();

        auto downloadRequest = CreateOperationRequest();
        auto startOperationResponse = coordinator->StartOperation(downloadRequest).GetValueSync();
        TString firstOperationId = startOperationResponse.OperationId;

        Sleep(TDuration::Seconds(3));
        auto secondStartOperationResponse = coordinator->StartOperation(downloadRequest).GetValueSync();
        EOperationStatus secondOperationStatus = secondStartOperationResponse.Status;
        TString secondOperationId = secondStartOperationResponse.OperationId;
        auto getFirstOperationResponse = coordinator->GetOperation({firstOperationId}).GetValueSync();
        EOperationStatus firstOperationStatus = getFirstOperationResponse.Status;

        UNIT_ASSERT_VALUES_UNEQUAL(firstOperationId, secondOperationId);
        UNIT_ASSERT_VALUES_EQUAL(firstOperationStatus, EOperationStatus::InProgress);
        UNIT_ASSERT_VALUES_EQUAL(secondOperationStatus, EOperationStatus::Accepted);
    }
<<<<<<< HEAD
    Y_UNIT_TEST(CancelTasksAfterVolatileIdReload) {
        auto coordinator = MakeFmrCoordinator(TFmrCoordinatorSettings(), MakeFileYtCoordinatorService());
        auto func = [&] (TTask::TPtr /*task*/, std::shared_ptr<std::atomic<bool>> cancelFlag) {
            int numIterations = 0;
            while (!cancelFlag->load()) {
                Sleep(TDuration::Seconds(1));
                ++numIterations;
                if (numIterations == 100) {
                    return TJobResult{.TaskStatus = ETaskStatus::Completed, .Stats = TStatistics()};
                }
            }
            return TJobResult{.TaskStatus = ETaskStatus::Failed, .Stats = TStatistics()};
        };
        TFmrJobFactorySettings settings{.NumThreads =3, .Function=func};
        auto factory = MakeFmrJobFactory(settings);
        TFmrWorkerSettings workerSettings{.WorkerId = 0, .RandomProvider = CreateDeterministicRandomProvider(1)};
        TFmrWorkerProxy workerProxy(coordinator, factory, workerSettings);

        workerProxy.Start();
        auto operationId = coordinator->StartOperation(CreateOperationRequest()).GetValueSync().OperationId;
        Sleep(TDuration::Seconds(2));
        workerProxy.ResetWorker();
        Sleep(TDuration::Seconds(5));
        workerProxy.Stop();
        auto getOperationResult = coordinator->GetOperation({operationId}).GetValueSync();
        auto getOperationStatus = getOperationResult.Status;
        UNIT_ASSERT_VALUES_EQUAL(getOperationStatus, EOperationStatus::Failed);
        auto error = getOperationResult.ErrorMessages[0];
        UNIT_ASSERT_VALUES_EQUAL(error.Component, EFmrComponent::Coordinator);
        UNIT_ASSERT_NO_DIFF(error.ErrorMessage, "Max retries limit exceeded");
        UNIT_ASSERT_NO_DIFF(*error.OperationId, operationId);
    }
=======
>>>>>>> 832cd121
    Y_UNIT_TEST(HandleJobErrors) {
        auto coordinator = MakeFmrCoordinator(TFmrCoordinatorSettings(), MakeFileYtCoordinatorService());
        auto startOperationResponse = coordinator->StartOperation(CreateOperationRequest()).GetValueSync();
        TString operationId = startOperationResponse.OperationId;

        auto func = [&] (TTask::TPtr /*task*/, std::shared_ptr<std::atomic<bool>> cancelFlag) {
            while (! cancelFlag->load()) {
                Sleep(TDuration::Seconds(2));
                throw std::runtime_error{"Function crashed"};
            }
            return TJobResult{.TaskStatus = ETaskStatus::Failed, .Stats = TStatistics()};
        };

        TFmrJobFactorySettings settings{.NumThreads = 3, .Function = func};
        auto factory = MakeFmrJobFactory(settings);
        TFmrWorkerSettings workerSettings{.WorkerId = 0, .RandomProvider = CreateDeterministicRandomProvider(1)};
        auto worker = MakeFmrWorker(coordinator, factory, workerSettings);
        worker->Start();
        Sleep(TDuration::Seconds(4));
        auto getOperationResponse = coordinator->GetOperation({operationId}).GetValueSync();

        EOperationStatus status = getOperationResponse.Status;
        std::vector<TFmrError> errorMessages = getOperationResponse.ErrorMessages;
        UNIT_ASSERT_VALUES_EQUAL(status, EOperationStatus::Failed);
        UNIT_ASSERT(errorMessages.size() == 1);
        auto& error = errorMessages[0];
        TString expectedErrorMessage = "Function crashed";
        UNIT_ASSERT(error.ErrorMessage.Contains(expectedErrorMessage));
        UNIT_ASSERT_VALUES_EQUAL(error.Component, EFmrComponent::Job);
    }

    Y_UNIT_TEST(GetFmrTableInfo) {
        auto coordinator = MakeFmrCoordinator(TFmrCoordinatorSettings(), MakeFileYtCoordinatorService());
        ui64 totalChunkCount = 10, chunkRowCount = 1, chunkDataWeight = 2;
        TString tableId = "TestCluster.TestPath"; // corresponds to CreateOperationRequest()
        auto func = [&] (TTask::TPtr task, std::shared_ptr<std::atomic<bool>> cancelFlag) {
            while (!cancelFlag->load()) {
                Sleep(TDuration::Seconds(1));
                TDownloadTaskParams downloadTaskParams = std::get<TDownloadTaskParams>(task->TaskParams);
                TString partId = downloadTaskParams.Output.PartId;
                TFmrTableOutputRef fmrTableOutputRef{.TableId = tableId, .PartId = partId};
                TTableChunkStats tableChunkStats{
                    .PartId = partId,
                    .PartIdChunkStats = std::vector<TChunkStats>(totalChunkCount, TChunkStats{.Rows = chunkRowCount, .DataWeight = chunkDataWeight})
                };
                std::unordered_map<TFmrTableOutputRef, TTableChunkStats> outputTables{{fmrTableOutputRef, tableChunkStats}};

                return TJobResult{.TaskStatus = ETaskStatus::Completed, .Stats = TStatistics{
                    .OutputTables = outputTables
                }};
            }
            return TJobResult{.TaskStatus = ETaskStatus::Failed, .Stats = TStatistics()};
        };
        TFmrJobFactorySettings settings{.NumThreads = 3, .Function = func};

        auto factory = MakeFmrJobFactory(settings);
        TFmrWorkerSettings workerSettings{.WorkerId = 0, .RandomProvider = CreateDeterministicRandomProvider(1)};
        auto worker = MakeFmrWorker(coordinator, factory, workerSettings);
        worker->Start();
        coordinator->StartOperation(CreateOperationRequest()).GetValueSync();
        Sleep(TDuration::Seconds(3));
        auto response = coordinator->GetFmrTableInfo({tableId}).GetValueSync();
        worker->Stop();
        UNIT_ASSERT_VALUES_EQUAL(response.TableStats.Chunks, totalChunkCount);
        UNIT_ASSERT_VALUES_EQUAL(response.TableStats.Rows, totalChunkCount * chunkRowCount);
        UNIT_ASSERT_VALUES_EQUAL(response.TableStats.DataWeight, totalChunkCount * chunkDataWeight);
    }
}

} // namespace NYql::NFmr<|MERGE_RESOLUTION|>--- conflicted
+++ resolved
@@ -221,41 +221,6 @@
         UNIT_ASSERT_VALUES_EQUAL(firstOperationStatus, EOperationStatus::InProgress);
         UNIT_ASSERT_VALUES_EQUAL(secondOperationStatus, EOperationStatus::Accepted);
     }
-<<<<<<< HEAD
-    Y_UNIT_TEST(CancelTasksAfterVolatileIdReload) {
-        auto coordinator = MakeFmrCoordinator(TFmrCoordinatorSettings(), MakeFileYtCoordinatorService());
-        auto func = [&] (TTask::TPtr /*task*/, std::shared_ptr<std::atomic<bool>> cancelFlag) {
-            int numIterations = 0;
-            while (!cancelFlag->load()) {
-                Sleep(TDuration::Seconds(1));
-                ++numIterations;
-                if (numIterations == 100) {
-                    return TJobResult{.TaskStatus = ETaskStatus::Completed, .Stats = TStatistics()};
-                }
-            }
-            return TJobResult{.TaskStatus = ETaskStatus::Failed, .Stats = TStatistics()};
-        };
-        TFmrJobFactorySettings settings{.NumThreads =3, .Function=func};
-        auto factory = MakeFmrJobFactory(settings);
-        TFmrWorkerSettings workerSettings{.WorkerId = 0, .RandomProvider = CreateDeterministicRandomProvider(1)};
-        TFmrWorkerProxy workerProxy(coordinator, factory, workerSettings);
-
-        workerProxy.Start();
-        auto operationId = coordinator->StartOperation(CreateOperationRequest()).GetValueSync().OperationId;
-        Sleep(TDuration::Seconds(2));
-        workerProxy.ResetWorker();
-        Sleep(TDuration::Seconds(5));
-        workerProxy.Stop();
-        auto getOperationResult = coordinator->GetOperation({operationId}).GetValueSync();
-        auto getOperationStatus = getOperationResult.Status;
-        UNIT_ASSERT_VALUES_EQUAL(getOperationStatus, EOperationStatus::Failed);
-        auto error = getOperationResult.ErrorMessages[0];
-        UNIT_ASSERT_VALUES_EQUAL(error.Component, EFmrComponent::Coordinator);
-        UNIT_ASSERT_NO_DIFF(error.ErrorMessage, "Max retries limit exceeded");
-        UNIT_ASSERT_NO_DIFF(*error.OperationId, operationId);
-    }
-=======
->>>>>>> 832cd121
     Y_UNIT_TEST(HandleJobErrors) {
         auto coordinator = MakeFmrCoordinator(TFmrCoordinatorSettings(), MakeFileYtCoordinatorService());
         auto startOperationResponse = coordinator->StartOperation(CreateOperationRequest()).GetValueSync();
