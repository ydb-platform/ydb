LIBRARY()

SRCS(
    yql_yt_coordinator_impl.cpp
    yql_yt_partitioner.cpp
)

PEERDIR(
    library/cpp/random_provider
    library/cpp/resource
    library/cpp/threading/future
    library/cpp/yson/node
    yt/cpp/mapreduce/common
    yt/yql/providers/yt/fmr/coordinator/interface
    yt/yql/providers/yt/fmr/coordinator/yt_coordinator_service/interface
    yt/yql/providers/yt/fmr/coordinator/yt_coordinator_service/impl
<<<<<<< HEAD
=======
    yt/yql/providers/yt/fmr/gc_service/impl
>>>>>>> 832cd121
    yql/essentials/utils
    yql/essentials/utils/log
)

RESOURCE(
    default_operation_settings.yson default_operation_settings.yson
)

YQL_LAST_ABI_VERSION()

END()

RECURSE_FOR_TESTS(
    ut
)<|MERGE_RESOLUTION|>--- conflicted
+++ resolved
@@ -14,10 +14,7 @@
     yt/yql/providers/yt/fmr/coordinator/interface
     yt/yql/providers/yt/fmr/coordinator/yt_coordinator_service/interface
     yt/yql/providers/yt/fmr/coordinator/yt_coordinator_service/impl
-<<<<<<< HEAD
-=======
     yt/yql/providers/yt/fmr/gc_service/impl
->>>>>>> 832cd121
     yql/essentials/utils
     yql/essentials/utils/log
 )
