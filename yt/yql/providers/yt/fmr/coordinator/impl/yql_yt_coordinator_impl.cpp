#include <thread>
#include <library/cpp/resource/resource.h>
#include <yt/cpp/mapreduce/common/helpers.h>
#include <yt/yql/providers/yt/fmr/coordinator/impl/yql_yt_partitioner.h>
#include <yql/essentials/utils/log/log.h>
#include <yql/essentials/utils/yql_panic.h>
#include "yql_yt_coordinator_impl.h"

namespace NYql::NFmr {

TFmrCoordinatorSettings::TFmrCoordinatorSettings() {
    DefaultFmrOperationSpec = NYT::NodeFromYsonString(NResource::Find("default_operation_settings.yson"));
    WorkersNum = 1;
    RandomProvider = CreateDefaultRandomProvider(),
    IdempotencyKeyStoreTime = TDuration::Seconds(10);
    TimeToSleepBetweenClearKeyRequests = TDuration::Seconds(1);
    WorkerDeadlineLease = TDuration::Seconds(5);
    TimeToSleepBetweenCheckWorkerStatusRequests = TDuration::Seconds(1);
}

namespace {

class TFmrCoordinator: public IFmrCoordinator {
public:
<<<<<<< HEAD
    TFmrCoordinator(const TFmrCoordinatorSettings& settings, IYtCoordinatorService::TPtr ytCoordinatorService)
=======
    TFmrCoordinator(const TFmrCoordinatorSettings& settings, IYtCoordinatorService::TPtr ytCoordinatorService, IFmrGcService::TPtr gcService)
>>>>>>> 832cd121
        : WorkersNum_(settings.WorkersNum),
        RandomProvider_(settings.RandomProvider),
        StopCoordinator_(false),
        TimeToSleepBetweenClearKeyRequests_(settings.TimeToSleepBetweenClearKeyRequests),
        IdempotencyKeyStoreTime_(settings.IdempotencyKeyStoreTime),
<<<<<<< HEAD
        DefaultFmrOperationSpec_(settings.DefaultFmrOperationSpec),
        YtCoordinatorService_(ytCoordinatorService)
=======
        WorkerDeadlineLease_(settings.WorkerDeadlineLease),
        TimeToSleepBetweenCheckWorkerStatusRequests_(settings.TimeToSleepBetweenCheckWorkerStatusRequests),
        DefaultFmrOperationSpec_(settings.DefaultFmrOperationSpec),
        YtCoordinatorService_(ytCoordinatorService),
        GcService_(gcService)
>>>>>>> 832cd121
    {
        StartClearingIdempotencyKeys();
        CheckWorkersAliveStatus();
    }

    ~TFmrCoordinator() {
        StopCoordinator_ = true;
        ClearIdempotencyKeysThread_.join();
        CheckWorkersAliveStatusThread_.join();
    }

    NThreading::TFuture<TStartOperationResponse> StartOperation(const TStartOperationRequest& request) override {
        YQL_LOG_CTX_ROOT_SESSION_SCOPE(request.SessionId);
        TGuard<TMutex> guard(Mutex_);
        TMaybe<TString> IdempotencyKey = request.IdempotencyKey;
        if (IdempotencyKey && IdempotencyKeys_.contains(*IdempotencyKey)) {
            auto operationId = IdempotencyKeys_[*IdempotencyKey].OperationId;
            auto& operationInfo = Operations_[operationId];
            return NThreading::MakeFuture(TStartOperationResponse(operationInfo.OperationStatus, operationId));
        }
        auto operationId = GenerateId();
        Sessions_[request.SessionId].emplace_back(operationId);
        if (IdempotencyKey) {
            IdempotencyKeys_[*IdempotencyKey] = TIdempotencyKeyInfo{.OperationId = operationId, .OperationCreationTime=TInstant::Now()};
        }

        auto fmrOperationSpec = GetMergedFmrOperationSpec(request.FmrOperationSpec);
        auto taskParams = PartitionOperationIntoSeveralTasks(request.OperationParams, fmrOperationSpec, request.ClusterConnections);
<<<<<<< HEAD

        std::unordered_set<TString> taskIds;

        for (auto& currentTaskParams: taskParams) {
            TString taskId = GenerateId();
            TTask::TPtr createdTask = MakeTask(request.TaskType, taskId, currentTaskParams, request.SessionId, request.ClusterConnections, fmrOperationSpec);
            Tasks_[taskId] = TCoordinatorTaskInfo{.Task = createdTask, .TaskStatus = ETaskStatus::Accepted, .OperationId = operationId};
=======

        std::unordered_set<TString> taskIds;

        for (auto& currentTaskParams: taskParams) {
            TString taskId = GenerateId();
            TTask::TPtr createdTask = MakeTask(request.TaskType, taskId, currentTaskParams, request.SessionId, request.ClusterConnections, fmrOperationSpec);
            Tasks_[taskId] = TCoordinatorTaskInfo{.Task = createdTask, .TaskStatus = ETaskStatus::Accepted, .OperationId = operationId, .NumRetries = 0};
>>>>>>> 832cd121
            TasksToRun_.emplace(createdTask, taskId);
            taskIds.emplace(taskId);
        }

        Operations_[operationId] = {.TaskIds = taskIds, .OperationStatus = EOperationStatus::Accepted, .SessionId = request.SessionId};
        YQL_CLOG(DEBUG, FastMapReduce) << "Starting operation with id " << operationId;
        return NThreading::MakeFuture(TStartOperationResponse(EOperationStatus::Accepted, operationId));
    }

    NThreading::TFuture<TGetOperationResponse> GetOperation(const TGetOperationRequest& request) override {
        TGuard<TMutex> guard(Mutex_);
        auto operationId = request.OperationId;
        if (!Operations_.contains(operationId)) {
            return NThreading::MakeFuture(TGetOperationResponse(EOperationStatus::NotFound));
        }
        YQL_LOG_CTX_ROOT_SESSION_SCOPE(Operations_[operationId].SessionId);
        YQL_CLOG(TRACE, FastMapReduce) << "Getting operation status with id " << operationId;
        auto& operationInfo = Operations_[operationId];
        auto operationStatus =  operationInfo.OperationStatus;
        auto errorMessages = operationInfo.ErrorMessages;
        std::vector<TTableStats> outputTablesStats;
        if (operationStatus == EOperationStatus::Completed) {
            // Calculating output table stats only in case of successful completion of opereation
            for (auto& tableId : operationInfo.OutputTableIds) {
                outputTablesStats.emplace_back(CalculateTableStats(tableId));
            }
        }
        return NThreading::MakeFuture(TGetOperationResponse(operationStatus, errorMessages, outputTablesStats));
    }

    NThreading::TFuture<TDeleteOperationResponse> DeleteOperation(const TDeleteOperationRequest& request) override {
        TGuard<TMutex> guard(Mutex_);
        auto operationId = request.OperationId;
        if (!Operations_.contains(operationId)) {
            return NThreading::MakeFuture(TDeleteOperationResponse(EOperationStatus::NotFound));
        }
        YQL_LOG_CTX_ROOT_SESSION_SCOPE(Operations_[operationId].SessionId);
        YQL_CLOG(DEBUG, FastMapReduce) << "Deleting operation with id " << operationId;
        auto taskIds = Operations_[operationId].TaskIds;
        for (auto& taskId: taskIds){
            YQL_ENSURE(Tasks_.contains(taskId));
            auto taskStatus = Tasks_[taskId].TaskStatus;
            if (taskStatus == ETaskStatus::InProgress) {
                TaskToDeleteIds_.insert(taskId); // Task is currently running, send signal to worker to cancel
<<<<<<< HEAD
            } else {
                ClearTask(taskId); // Task either hasn't begun running or finished, remove info
=======
            } else if (taskStatus == ETaskStatus::Accepted) {
                ClearTask(taskId); // Task hasn't begun running, remove info
>>>>>>> 832cd121
            }
        }

        return NThreading::MakeFuture(TDeleteOperationResponse(EOperationStatus::Aborted));
    }

    NThreading::TFuture<THeartbeatResponse> SendHeartbeatResponse(const THeartbeatRequest& request) override {
        TGuard<TMutex> guard(Mutex_);

        ui32 workerId = request.WorkerId;
        YQL_ENSURE(workerId >= 0 && workerId < WorkersNum_);

        if (!Workers_.contains(workerId)) {
            // first ever heartbeat from worker, initialize
            Workers_[workerId] = TWorkerInfo{
                .VolatileId = request.VolatileId,
                .LatestPing = TInstant::Now(),
                .NeedsToRestart = false
            };
        } else {
            auto& workerInfo = Workers_[workerId];
            workerInfo.LatestPing = TInstant::Now();
            if (request.VolatileId != Workers_[workerId].VolatileId) {
                // worker has restarted
                YQL_ENSURE(workerInfo.NeedsToRestart = true);
                YQL_ENSURE(request.TaskStates.empty());
                workerInfo.NeedsToRestart = false; // Assume worker is alive again and can handle new tasks.
                workerInfo.VolatileId = request.VolatileId;
            } else if (workerInfo.NeedsToRestart) {
                // Worker has awoken after downtime, send signal to restart
                return NThreading::MakeFuture(THeartbeatResponse{.NeedToRestart = true});
            }
        }

        for (auto& requestTaskState: request.TaskStates) {
            auto taskId = requestTaskState->TaskId;
<<<<<<< HEAD
=======
            Workers_[request.WorkerId].TaskIds.emplace(taskId);
>>>>>>> 832cd121
            YQL_ENSURE(Tasks_.contains(taskId));
            auto operationId = Tasks_[taskId].OperationId;
            YQL_LOG_CTX_ROOT_SESSION_SCOPE(Operations_[operationId].SessionId);
            auto taskStatus = requestTaskState->TaskStatus;
            YQL_ENSURE(taskStatus != ETaskStatus::Accepted);
            if (taskStatus != ETaskStatus::InProgress) {
                // TODO - refactor the whole function
                Workers_[request.WorkerId].TaskIds.erase(taskId);
                // Task finished in some status, removing info from worker
            }
            SetUnfinishedTaskStatus(taskId, taskStatus, requestTaskState->TaskErrorMessage);
            if (TaskToDeleteIds_.contains(taskId) && Tasks_[taskId].TaskStatus != ETaskStatus::InProgress) {
                ClearPreviousPartIdsForTask(Tasks_[taskId].Task);
                ClearTask(taskId); // Task finished, so we don't need to cancel it, just remove info
            }

            auto statistics = requestTaskState->Stats;
            YQL_CLOG(TRACE, FastMapReduce) << " Task with id " << taskId << " has current status " << taskStatus << Endl;
            bool isOperationCompleted = (GetOperationStatus(operationId) == EOperationStatus::Completed);
            for (auto& [fmrTableId, tableStats]: statistics.OutputTables) {
                Operations_[operationId].OutputTableIds.emplace(fmrTableId.TableId);
                PartIdStats_[fmrTableId.PartId] = tableStats.PartIdChunkStats;
                if (isOperationCompleted) {
                    YQL_CLOG(INFO, FastMapReduce) << "Operation with id " << operationId << " has finished successfully";
                    CalculateTableStats(fmrTableId.TableId, true);
                }
                // TODO - проверка на валидность возвращаемой воркером статистики?
            }
        }

        std::vector<TTask::TPtr> currentTasksToRun;
        ui64 filledSlots = 0;
        while (filledSlots < request.AvailableSlots) {
            if (TasksToRun_.empty()) {
                break;
<<<<<<< HEAD
            }
            auto [task, taskId] = TasksToRun_.front();
            TasksToRun_.pop();
            if (!Tasks_.contains(taskId)) {
                continue;
            }
            auto& taskInfo = Tasks_[taskId];
            YQL_ENSURE(taskInfo.TaskStatus == ETaskStatus::Accepted);
            SetUnfinishedTaskStatus(taskId, ETaskStatus::InProgress);
            SetPartIdsForTask(task);
=======
            }
            auto [task, taskId] = TasksToRun_.front();
            TasksToRun_.pop();
            if (!Tasks_.contains(taskId)) {
                continue;
            }
            auto& taskInfo = Tasks_[taskId];
            YQL_ENSURE(taskInfo.TaskStatus == ETaskStatus::Accepted);
            SetUnfinishedTaskStatus(taskId, ETaskStatus::InProgress);
            ClearPreviousPartIdsForTask(task);
            SetNewPartIdsForTask(task);
>>>>>>> 832cd121
            currentTasksToRun.emplace_back(task);
            ++filledSlots;
        }

<<<<<<< HEAD
        return NThreading::MakeFuture(THeartbeatResponse{.TasksToRun = currentTasksToRun, .TaskToDeleteIds = TaskToDeleteIds_});
=======
        return NThreading::MakeFuture(THeartbeatResponse{.TasksToRun = currentTasksToRun, .TaskToDeleteIds = TaskToDeleteIds_, .NeedToRestart = false});
>>>>>>> 832cd121
    }

    NThreading::TFuture<TGetFmrTableInfoResponse> GetFmrTableInfo(const TGetFmrTableInfoRequest& request) override {
        TGuard<TMutex> guard(Mutex_);
        TGetFmrTableInfoResponse response;
        auto tableId = request.TableId;
        if (!PartIdsForTables_.contains(tableId)) {
            response.ErrorMessages = {TFmrError{
                .Component = EFmrComponent::Coordinator, .ErrorMessage = "Fmr table id " + tableId + " was not found"
            }};
            return NThreading::MakeFuture(response);
        }
        response.TableStats = CalculateTableStats(tableId);
        return NThreading::MakeFuture(response);
    }

    NThreading::TFuture<void> ClearSession(const TClearSessionRequest& request) override {
        YQL_LOG_CTX_ROOT_SESSION_SCOPE(request.SessionId);
        TGuard<TMutex> guard(Mutex_);
        YQL_CLOG(INFO, FastMapReduce) << "Clearing fmr tables and coordinator state for session Id " << request.SessionId;
        if (!Sessions_.contains(request.SessionId)) {
            return NThreading::MakeFuture();
        }
        for (auto& operationId: Sessions_[request.SessionId]) {
            auto& operationInfo = Operations_[operationId];
            std::unordered_set<TString> taskIdsToClear = operationInfo.TaskIds;
            for (auto& taskId: taskIdsToClear) {
                auto task = Tasks_[taskId].Task;
                ClearPreviousPartIdsForTask(task);
                ClearTask(taskId);
            }
        }
        Sessions_.erase(request.SessionId);
        return NThreading::MakeFuture();
    }

private:
    void StartClearingIdempotencyKeys() {
        auto ClearIdempotencyKeysFunc = [&] () {
            while (!StopCoordinator_) {
                with_lock(Mutex_) {
                    auto currentTime = TInstant::Now();
                    for (auto it = IdempotencyKeys_.begin(); it != IdempotencyKeys_.end();) {
                        auto operationCreationTime = it->second.OperationCreationTime;
                        auto operationId = it->second.OperationId;
                        if (currentTime - operationCreationTime > IdempotencyKeyStoreTime_) {
                            it = IdempotencyKeys_.erase(it);
<<<<<<< HEAD
                            if (Operations_.contains(operationId)) {
                                auto& operationInfo = Operations_[operationId];
                                auto operationStatus = operationInfo.OperationStatus;
                                if (operationStatus != EOperationStatus::Accepted && operationStatus != EOperationStatus::InProgress) {
                                    auto& taskIds = operationInfo.TaskIds;
                                    for (auto& taskId: taskIds) {
                                        ClearTask(taskId);
                                    }
                                }
                            }
=======
>>>>>>> 832cd121
                        } else {
                            ++it;
                        }
                    }
                }
                Sleep(TimeToSleepBetweenClearKeyRequests_);
            }
        };
        ClearIdempotencyKeysThread_ = std::thread(ClearIdempotencyKeysFunc);
    }

    void CheckWorkersAliveStatus() {
        auto checkWorkersAliveStatusFunc = [&] () {
            while (!StopCoordinator_) {
                with_lock(Mutex_) {
                    auto currentTime = TInstant::Now();
                    for (auto& [workerId, workerInfo]: Workers_) {
                        auto currentWorkerLatestPing = workerInfo.LatestPing;
                        if (currentTime > currentWorkerLatestPing + WorkerDeadlineLease_) {
                            // assuming worker is dead and should restart, cancelling tasks and rescheduling
                            if (!workerInfo.NeedsToRestart) {
                                YQL_CLOG(INFO, FastMapReduce) << "Worker with id " << workerId << " is assumed dead, sending restart request to coordinator";
                            }
                            workerInfo.NeedsToRestart = true;
                            for (auto& taskId: workerInfo.TaskIds) {
                                // resetting task, TODO - add max retry
                                SetUnfinishedTaskStatus(taskId, ETaskStatus::Accepted);
                                YQL_ENSURE(Tasks_.contains(taskId));
                                TasksToRun_.emplace(Tasks_[taskId].Task, taskId);
                            }
                            workerInfo.TaskIds.clear();
                        }
                    }
                }
                Sleep(TimeToSleepBetweenCheckWorkerStatusRequests_);
            }
        };
        CheckWorkersAliveStatusThread_ = std::thread(checkWorkersAliveStatusFunc);
    };

    TString GenerateId() {
        return GetGuidAsString(RandomProvider_->GenGuid());
    }

    void ClearTask(const TString& taskId) {
        YQL_ENSURE(Tasks_.contains(taskId));
        auto& taskInfo = Tasks_[taskId];
        TaskToDeleteIds_.erase(taskId);

        YQL_ENSURE(Operations_.contains(taskInfo.OperationId));
        auto& currentTaskIdsForOperation = Operations_[taskInfo.OperationId];
        currentTaskIdsForOperation.TaskIds.erase(taskId);
        if (currentTaskIdsForOperation.TaskIds.empty()) {
            // All task for operation are cleared, can clear it
            Operations_.erase(taskInfo.OperationId);
        }
        Tasks_.erase(taskId);
    }

    void SetUnfinishedTaskStatus(const TString& taskId, ETaskStatus newTaskStatus, const TMaybe<TFmrError>& taskErrorMessage = Nothing()) {
        auto& taskInfo = Tasks_[taskId];
        YQL_ENSURE(Operations_.contains(taskInfo.OperationId));
        auto& operationInfo = Operations_[taskInfo.OperationId];
        if (taskInfo.TaskStatus != ETaskStatus::Accepted && taskInfo.TaskStatus != ETaskStatus::InProgress) {
            return;
        }
<<<<<<< HEAD
        YQL_CLOG(TRACE, FastMapReduce) << "Setting task status for task id" << taskId << " from " << taskInfo.TaskStatus << " to new Task status " << newTaskStatus << "\n";
=======
        YQL_CLOG(TRACE, FastMapReduce) << "Setting task status for task id" << taskId << " from " << taskInfo.TaskStatus << " to new Task status " << newTaskStatus;
>>>>>>> 832cd121
        taskInfo.TaskStatus = newTaskStatus;
        operationInfo.OperationStatus = GetOperationStatus(taskInfo.OperationId);
        if (taskErrorMessage) {
            auto& errorMessages = operationInfo.ErrorMessages;
            errorMessages.emplace_back(*taskErrorMessage);
        }
    }

    EOperationStatus GetOperationStatus(const TString& operationId) {
        if (!Operations_.contains(operationId)) {
            return EOperationStatus::NotFound;
        }
        std::unordered_set<TString> taskIds = Operations_[operationId].TaskIds;
        std::unordered_set<ETaskStatus> taskStatuses;

        for (auto& taskId: taskIds) {
            taskStatuses.emplace(Tasks_[taskId].TaskStatus);
        }
        YQL_ENSURE(!taskStatuses.contains(ETaskStatus::Unknown));
<<<<<<< HEAD

        if (taskStatuses.contains(ETaskStatus::Failed)) {
            return EOperationStatus::Failed;
        }
        if (taskStatuses.contains(ETaskStatus::InProgress)) {
            return EOperationStatus::InProgress;
        }
        if (taskStatuses.contains(ETaskStatus::InProgress)) {
            return EOperationStatus::InProgress;
        }
        if (taskStatuses.contains(ETaskStatus::Accepted)) {
            return EOperationStatus::Accepted;
        }
        return EOperationStatus::Completed;
    }

    TFmrPartitionerSettings GetFmrPartitionerSettings(const NYT::TNode& fmrOperationSpec) {
        TFmrPartitionerSettings settings;
        auto& fmrPartitionSettings = fmrOperationSpec["partition"]["fmr_table"];
        settings.MaxDataWeightPerPart = fmrPartitionSettings["max_data_weight_per_part"].AsInt64();
        settings.MaxParts = fmrPartitionSettings["max_parts"].AsInt64();
        return settings;
    }

    TYtPartitionerSettings GetYtPartitionerSettings(const NYT::TNode& fmrOperationSpec) {
        TYtPartitionerSettings settings;
        auto& ytPartitionSettings = fmrOperationSpec["partition"]["yt_table"];
        settings.MaxDataWeightPerPart = ytPartitionSettings["max_data_weight_per_part"].AsInt64();
        settings.MaxParts = ytPartitionSettings["max_parts"].AsInt64();
        return settings;
    }

=======

        if (taskStatuses.contains(ETaskStatus::Failed)) {
            return EOperationStatus::Failed;
        }
        if (taskStatuses.contains(ETaskStatus::InProgress)) {
            return EOperationStatus::InProgress;
        }
        if (taskStatuses.contains(ETaskStatus::InProgress)) {
            return EOperationStatus::InProgress;
        }
        if (taskStatuses.contains(ETaskStatus::Accepted)) {
            return EOperationStatus::Accepted;
        }
        return EOperationStatus::Completed;
    }

    TFmrPartitionerSettings GetFmrPartitionerSettings(const NYT::TNode& fmrOperationSpec) {
        TFmrPartitionerSettings settings;
        auto& fmrPartitionSettings = fmrOperationSpec["partition"]["fmr_table"];
        settings.MaxDataWeightPerPart = fmrPartitionSettings["max_data_weight_per_part"].AsInt64();
        settings.MaxParts = fmrPartitionSettings["max_parts"].AsInt64();
        return settings;
    }

    TYtPartitionerSettings GetYtPartitionerSettings(const NYT::TNode& fmrOperationSpec) {
        TYtPartitionerSettings settings;
        auto& ytPartitionSettings = fmrOperationSpec["partition"]["yt_table"];
        settings.MaxDataWeightPerPart = ytPartitionSettings["max_data_weight_per_part"].AsInt64();
        settings.MaxParts = ytPartitionSettings["max_parts"].AsInt64();
        return settings;
    }

>>>>>>> 832cd121
    std::vector<TTaskParams> PartitionOperationIntoSeveralTasks(const TOperationParams& operationParams, const NYT::TNode& fmrOperationSpec, const std::unordered_map<TFmrTableId, TClusterConnection>& clusterConnections) {
        auto fmrPartitionerSettings = GetFmrPartitionerSettings(fmrOperationSpec);
        auto ytPartitionerSettings = GetYtPartitionerSettings(fmrOperationSpec);
        auto fmrPartitioner = TFmrPartitioner(PartIdsForTables_,PartIdStats_, fmrPartitionerSettings); // TODO - fix this

        std::vector<TYtTableRef> ytInputTables;
        std::vector<TFmrTableRef> fmrInputTables;
        GetOperationInputTables(ytInputTables, fmrInputTables, operationParams);

        TPartitionResult partitionResult = PartitionInputTablesIntoTasks(ytInputTables, fmrInputTables, fmrPartitioner, YtCoordinatorService_, clusterConnections, ytPartitionerSettings);
        if (!partitionResult.PartitionStatus) {
            ythrow yexception() << "Failed to partition input tables into tasks";
            // TODO - return FAILED_PARTITIONING status instead.
        }
        return GetOutputTaskParams(partitionResult, operationParams);
    }

    void GetOperationInputTables(std::vector<TYtTableRef>& ytInputTables, std::vector<TFmrTableRef>& fmrInputTables, const TOperationParams& operationParams) {
        TOperationInputTablesGetter tablesGetter{};
        std::visit(tablesGetter, operationParams);

        auto& inputTables = tablesGetter.OperationTableRef;
        for (auto& table: inputTables) {
            auto ytTable = std::get_if<TYtTableRef>(&table);
            auto fmrTable = std::get_if<TFmrTableRef>(&table);
            if (ytTable) {
                ytInputTables.emplace_back(*ytTable);
            } else {
                fmrInputTables.emplace_back(*fmrTable);
            }
        }
    }

    std::vector<TTaskParams> GetOutputTaskParams(const TPartitionResult& partitionResult, const TOperationParams& operationParams) {
        TOutputTaskParamsGetter taskGetter{.PartitionResult = partitionResult};
        std::visit(taskGetter, operationParams);
        return taskGetter.TaskParams;
    }

    NYT::TNode GetMergedFmrOperationSpec(const TMaybe<NYT::TNode>& currentFmrOperationSpec) {
        // just pass whole merged operation spec for simplicity here
        if (!currentFmrOperationSpec) {
            return DefaultFmrOperationSpec_;
        }
        auto resultFmrOperationSpec = DefaultFmrOperationSpec_;
        NYT::MergeNodes(resultFmrOperationSpec, *currentFmrOperationSpec);
        return resultFmrOperationSpec;
    }

<<<<<<< HEAD
    void SetPartIdsForTask(TTask::TPtr task) {
        // TODO - add failover, clearing previous partId if exists
        TString partId = GenerateId();
=======
    void SetNewPartIdsForTask(TTask::TPtr task) {
        // TODO - remove code duplication
        TString newPartId = GenerateId();
>>>>>>> 832cd121

        auto* downloadTaskParams = std::get_if<TDownloadTaskParams>(&task->TaskParams);
        auto* mergeTaskParams = std::get_if<TMergeTaskParams>(&task->TaskParams);
        auto* mapTaskParams = std::get_if<TMapTaskParams>(&task->TaskParams);
        if (downloadTaskParams) {
            TString tableId = downloadTaskParams->Output.TableId;
<<<<<<< HEAD
            downloadTaskParams->Output.PartId = partId;
            PartIdsForTables_[tableId].emplace_back(partId);
        } else if (mergeTaskParams) {
            TString tableId = mergeTaskParams->Output.TableId;
            mergeTaskParams->Output.PartId = partId;
            PartIdsForTables_[tableId].emplace_back(partId);
        } else if (mapTaskParams) {
            for (auto& fmrTableOutputRef: mapTaskParams->Output) {
                TString tableId = fmrTableOutputRef.TableId;
                fmrTableOutputRef.PartId = partId;
                PartIdsForTables_[tableId].emplace_back(partId);
            }
        }
    }

=======
            downloadTaskParams->Output.PartId = newPartId;
            PartIdsForTables_[tableId].emplace_back(newPartId);
        } else if (mergeTaskParams) {
            TString tableId = mergeTaskParams->Output.TableId;
            mergeTaskParams->Output.PartId = newPartId;
            PartIdsForTables_[tableId].emplace_back(newPartId);
        } else if (mapTaskParams) {
            for (auto& fmrTableOutputRef: mapTaskParams->Output) {
                TString tableId = fmrTableOutputRef.TableId;
                fmrTableOutputRef.PartId = newPartId;
                PartIdsForTables_[tableId].emplace_back(newPartId);
            }
        }
    }

    void ClearPreviousPartIdsForTask(TTask::TPtr task) {
        // TODO - remove code duplication, templates?
        std::vector<TString> groupsToClear; // (TableId, PartId)

        auto* downloadTaskParams = std::get_if<TDownloadTaskParams>(&task->TaskParams);
        auto* mergeTaskParams = std::get_if<TMergeTaskParams>(&task->TaskParams);
        auto* mapTaskParams = std::get_if<TMapTaskParams>(&task->TaskParams);

        if (downloadTaskParams) {
            TString tableId = downloadTaskParams->Output.TableId;
            if (!downloadTaskParams->Output.PartId.empty()) {
                auto prevPartId = downloadTaskParams->Output.PartId;
                groupsToClear.emplace_back(TString::Join(tableId, "_", prevPartId));
                PartIdsForTables_.erase(prevPartId);
            }
        } else if (mergeTaskParams) {
            TString tableId = mergeTaskParams->Output.TableId;
            if (!mergeTaskParams->Output.PartId.empty()) {
                auto prevPartId = mergeTaskParams->Output.PartId;
                groupsToClear.emplace_back(TString::Join(tableId, "_", prevPartId));
                PartIdsForTables_.erase(prevPartId);
            }
        } else if (mapTaskParams) {
            for (auto& fmrTableOutputRef: mapTaskParams->Output) {
                TString tableId = fmrTableOutputRef.TableId;
                if (!fmrTableOutputRef.PartId.empty()) {
                    auto prevPartId = fmrTableOutputRef.PartId;
                    groupsToClear.emplace_back(TString::Join(tableId, "_", prevPartId));
                    PartIdsForTables_.erase(prevPartId);
                }
            }
        }
        GcService_->ClearGarbage(groupsToClear).GetValueSync();
    }

>>>>>>> 832cd121
    TTableStats CalculateTableStats(const TString& tableId, bool isOperationFinished = false) {
        if (OperationTableStats_.contains(tableId)) {
            return OperationTableStats_[tableId];
        }
        TTableStats tableStats{};
        auto& partIds = PartIdsForTables_.at(tableId);
        YQL_CLOG(DEBUG, FastMapReduce) << "Calculating table stats for table with id " << tableId << " with " << partIds.size() << " part ids";
        for (auto& part: partIds) {
            auto& partStats = PartIdStats_[part];
            tableStats.Chunks += partStats.size();
            YQL_CLOG(DEBUG, FastMapReduce) << " Gotten " << partStats.size() << " chunks for part id " << part;
            for (auto& chunkStats: PartIdStats_[part]) {
                tableStats.DataWeight += chunkStats.DataWeight;
                tableStats.Rows += chunkStats.Rows;
            }
        }
        if (isOperationFinished) {
            // Stats for table won't change, inserting into map for caching
            OperationTableStats_[tableId] = tableStats;
        }
        return tableStats;
    }

    //////////////////////////////////////////////////////////////////////////////////////////////////////////

    struct TCoordinatorTaskInfo {
        TTask::TPtr Task;
        ETaskStatus TaskStatus;
        TString OperationId;
<<<<<<< HEAD
=======
        ui64 NumRetries;
>>>>>>> 832cd121
    };

    struct TOperationInfo {
        std::unordered_set<TString> TaskIds;
        EOperationStatus OperationStatus;
        std::vector<TFmrError> ErrorMessages;
        TString SessionId;
        std::unordered_set<TString> OutputTableIds = {};
    };

    struct TIdempotencyKeyInfo {
        TString OperationId;
        TInstant OperationCreationTime;
    };

<<<<<<< HEAD
=======
    struct TWorkerInfo {
        TString VolatileId;
        TInstant LatestPing;
        std::unordered_set<TString> TaskIds;
        bool NeedsToRestart = false;
    };

>>>>>>> 832cd121
    std::unordered_map<TString, TCoordinatorTaskInfo> Tasks_; // TaskId -> current info about it
    std::queue<std::pair<TTask::TPtr, TString>> TasksToRun_; // Task, and TaskId
    std::unordered_set<TString> TaskToDeleteIds_; // TaskIds we want to pass to worker for deletion
    std::unordered_map<TString, TOperationInfo> Operations_; // OperationId -> current info about it
    std::unordered_map<TString, TIdempotencyKeyInfo> IdempotencyKeys_; // IdempotencyKey -> current info about it
    std::unordered_map<TString, std::vector<TString>> Sessions_; // SessionId -> List of Operation Ids

    std::unordered_map<ui64, TWorkerInfo> Workers_; // WorkerId -> Info About It

    TMutex Mutex_;
    const ui32 WorkersNum_;
    std::unordered_map<ui32, TString> WorkerToVolatileId_; // worker id -> volatile id  // TODO - убрать это
    const TIntrusivePtr<IRandomProvider> RandomProvider_;
    std::thread ClearIdempotencyKeysThread_, CheckWorkersAliveStatusThread_;
    std::atomic<bool> StopCoordinator_;
    TDuration TimeToSleepBetweenClearKeyRequests_;
    TDuration IdempotencyKeyStoreTime_;
<<<<<<< HEAD
=======
    TDuration WorkerDeadlineLease_;
    TDuration TimeToSleepBetweenCheckWorkerStatusRequests_;
>>>>>>> 832cd121

    std::unordered_map<TFmrTableId, std::vector<TString>> PartIdsForTables_; // TableId -> List of all corresponding partIds
    std::unordered_map<TString, std::vector<TChunkStats>> PartIdStats_; // PartId -> Detailed statistic for each chunk
    std::unordered_map<TString, TTableStats> OperationTableStats_; // TableId -> Statistic for fmr table, filled when operation completes

<<<<<<< HEAD

    NYT::TNode DefaultFmrOperationSpec_;
    IYtCoordinatorService::TPtr YtCoordinatorService_; // Needed for partitioning of yt tables
=======
    NYT::TNode DefaultFmrOperationSpec_;
    IYtCoordinatorService::TPtr YtCoordinatorService_; // Needed for partitioning of yt tables
    IFmrGcService::TPtr GcService_;
>>>>>>> 832cd121

    //////////////////////////////////////////////////////////////////////////////////////////////////////////

    // Helper structs for partitioning operation into tasks

    struct TOperationInputTablesGetter {
        std::vector<TOperationTableRef> OperationTableRef; // will be filled when std::visit is called

        void operator () (const TUploadOperationParams& uploadOperationParams) {
            OperationTableRef.emplace_back(uploadOperationParams.Input);
        }
        void operator () (const TDownloadOperationParams& downloadOperationParams) {
            OperationTableRef.emplace_back(downloadOperationParams.Input);
        }
        void operator () (const TMergeOperationParams& mergeOperationParams) {
            OperationTableRef = mergeOperationParams.Input;
        }
        void operator () (const TMapOperationParams& mapOperationParams) {
            OperationTableRef = mapOperationParams.Input;
        }
    };

    struct TOutputTaskParamsGetter {
        std::vector<TTaskParams> TaskParams; // Will be filled when std::visit is called
        TPartitionResult PartitionResult;

        void operator () (const TUploadOperationParams& uploadOperationParams) {
            for (auto& task: PartitionResult.TaskInputs) {
                TUploadTaskParams uploadTaskParams;
                YQL_ENSURE(task.Inputs.size() == 1, "Upload task should have exactly one fmr table partition input");
                auto& fmrTablePart = task.Inputs[0];
                uploadTaskParams.Input = std::get<TFmrTableInputRef>(fmrTablePart);
                uploadTaskParams.Output = uploadOperationParams.Output;
                TaskParams.emplace_back(uploadTaskParams);
            }
        }
        void operator () (const TDownloadOperationParams& downloadOperationParams) {
            for (auto& task: PartitionResult.TaskInputs) {
                TDownloadTaskParams downloadTaskParams;
                YQL_ENSURE(task.Inputs.size() == 1, "Download task should have exactly one yt table partition input");
                auto& ytTablePart = task.Inputs[0];
                downloadTaskParams.Input = std::get<TYtTableTaskRef>(ytTablePart);
                downloadTaskParams.Output = TFmrTableOutputRef{.TableId = downloadOperationParams.Output.FmrTableId.Id};
                // PartId for tasks which write to table data service will be set later
                TaskParams.emplace_back(downloadTaskParams);
            }
        }
        void operator () (const TMergeOperationParams& mergeOperationParams) {
            for (auto& task: PartitionResult.TaskInputs) {
                TMergeTaskParams mergeTaskParams;
                mergeTaskParams.Input = task;
                mergeTaskParams.Output = TFmrTableOutputRef{.TableId = mergeOperationParams.Output.FmrTableId.Id};
                TaskParams.emplace_back(mergeTaskParams);
            }
        }
        void operator () (const TMapOperationParams& mapOperationParams) {
            for (auto& task: PartitionResult.TaskInputs) {
                TMapTaskParams mapTaskParams;
                mapTaskParams.Input = task;
                std::vector<TFmrTableOutputRef> fmrTableOutputRefs;
                std::transform(mapOperationParams.Output.begin(), mapOperationParams.Output.end(), std::back_inserter(fmrTableOutputRefs), [] (const TFmrTableRef& fmrTableRef) {
                    return TFmrTableOutputRef{.TableId = fmrTableRef.FmrTableId.Id};
                });

                mapTaskParams.Output = fmrTableOutputRefs;
                mapTaskParams.Executable = mapOperationParams.Executable; // TODO - change Executable to mapper
                TaskParams.emplace_back(mapTaskParams);
            }
        }
    };
};

} // namespace

<<<<<<< HEAD
IFmrCoordinator::TPtr MakeFmrCoordinator(const TFmrCoordinatorSettings& settings, IYtCoordinatorService::TPtr ytCoordinatorService) {
    return MakeIntrusive<TFmrCoordinator>(settings, ytCoordinatorService);
=======
IFmrCoordinator::TPtr MakeFmrCoordinator(
    const TFmrCoordinatorSettings& settings,
    IYtCoordinatorService::TPtr ytCoordinatorService,
    IFmrGcService::TPtr gcService
) {
    return MakeIntrusive<TFmrCoordinator>(settings, ytCoordinatorService, gcService);
>>>>>>> 832cd121
}

} // namespace NYql::NFmr<|MERGE_RESOLUTION|>--- conflicted
+++ resolved
@@ -22,26 +22,17 @@
 
 class TFmrCoordinator: public IFmrCoordinator {
 public:
-<<<<<<< HEAD
-    TFmrCoordinator(const TFmrCoordinatorSettings& settings, IYtCoordinatorService::TPtr ytCoordinatorService)
-=======
     TFmrCoordinator(const TFmrCoordinatorSettings& settings, IYtCoordinatorService::TPtr ytCoordinatorService, IFmrGcService::TPtr gcService)
->>>>>>> 832cd121
         : WorkersNum_(settings.WorkersNum),
         RandomProvider_(settings.RandomProvider),
         StopCoordinator_(false),
         TimeToSleepBetweenClearKeyRequests_(settings.TimeToSleepBetweenClearKeyRequests),
         IdempotencyKeyStoreTime_(settings.IdempotencyKeyStoreTime),
-<<<<<<< HEAD
-        DefaultFmrOperationSpec_(settings.DefaultFmrOperationSpec),
-        YtCoordinatorService_(ytCoordinatorService)
-=======
         WorkerDeadlineLease_(settings.WorkerDeadlineLease),
         TimeToSleepBetweenCheckWorkerStatusRequests_(settings.TimeToSleepBetweenCheckWorkerStatusRequests),
         DefaultFmrOperationSpec_(settings.DefaultFmrOperationSpec),
         YtCoordinatorService_(ytCoordinatorService),
         GcService_(gcService)
->>>>>>> 832cd121
     {
         StartClearingIdempotencyKeys();
         CheckWorkersAliveStatus();
@@ -70,15 +61,6 @@
 
         auto fmrOperationSpec = GetMergedFmrOperationSpec(request.FmrOperationSpec);
         auto taskParams = PartitionOperationIntoSeveralTasks(request.OperationParams, fmrOperationSpec, request.ClusterConnections);
-<<<<<<< HEAD
-
-        std::unordered_set<TString> taskIds;
-
-        for (auto& currentTaskParams: taskParams) {
-            TString taskId = GenerateId();
-            TTask::TPtr createdTask = MakeTask(request.TaskType, taskId, currentTaskParams, request.SessionId, request.ClusterConnections, fmrOperationSpec);
-            Tasks_[taskId] = TCoordinatorTaskInfo{.Task = createdTask, .TaskStatus = ETaskStatus::Accepted, .OperationId = operationId};
-=======
 
         std::unordered_set<TString> taskIds;
 
@@ -86,7 +68,6 @@
             TString taskId = GenerateId();
             TTask::TPtr createdTask = MakeTask(request.TaskType, taskId, currentTaskParams, request.SessionId, request.ClusterConnections, fmrOperationSpec);
             Tasks_[taskId] = TCoordinatorTaskInfo{.Task = createdTask, .TaskStatus = ETaskStatus::Accepted, .OperationId = operationId, .NumRetries = 0};
->>>>>>> 832cd121
             TasksToRun_.emplace(createdTask, taskId);
             taskIds.emplace(taskId);
         }
@@ -131,13 +112,8 @@
             auto taskStatus = Tasks_[taskId].TaskStatus;
             if (taskStatus == ETaskStatus::InProgress) {
                 TaskToDeleteIds_.insert(taskId); // Task is currently running, send signal to worker to cancel
-<<<<<<< HEAD
-            } else {
-                ClearTask(taskId); // Task either hasn't begun running or finished, remove info
-=======
             } else if (taskStatus == ETaskStatus::Accepted) {
                 ClearTask(taskId); // Task hasn't begun running, remove info
->>>>>>> 832cd121
             }
         }
 
@@ -174,10 +150,7 @@
 
         for (auto& requestTaskState: request.TaskStates) {
             auto taskId = requestTaskState->TaskId;
-<<<<<<< HEAD
-=======
             Workers_[request.WorkerId].TaskIds.emplace(taskId);
->>>>>>> 832cd121
             YQL_ENSURE(Tasks_.contains(taskId));
             auto operationId = Tasks_[taskId].OperationId;
             YQL_LOG_CTX_ROOT_SESSION_SCOPE(Operations_[operationId].SessionId);
@@ -213,18 +186,6 @@
         while (filledSlots < request.AvailableSlots) {
             if (TasksToRun_.empty()) {
                 break;
-<<<<<<< HEAD
-            }
-            auto [task, taskId] = TasksToRun_.front();
-            TasksToRun_.pop();
-            if (!Tasks_.contains(taskId)) {
-                continue;
-            }
-            auto& taskInfo = Tasks_[taskId];
-            YQL_ENSURE(taskInfo.TaskStatus == ETaskStatus::Accepted);
-            SetUnfinishedTaskStatus(taskId, ETaskStatus::InProgress);
-            SetPartIdsForTask(task);
-=======
             }
             auto [task, taskId] = TasksToRun_.front();
             TasksToRun_.pop();
@@ -236,16 +197,11 @@
             SetUnfinishedTaskStatus(taskId, ETaskStatus::InProgress);
             ClearPreviousPartIdsForTask(task);
             SetNewPartIdsForTask(task);
->>>>>>> 832cd121
             currentTasksToRun.emplace_back(task);
             ++filledSlots;
         }
 
-<<<<<<< HEAD
-        return NThreading::MakeFuture(THeartbeatResponse{.TasksToRun = currentTasksToRun, .TaskToDeleteIds = TaskToDeleteIds_});
-=======
         return NThreading::MakeFuture(THeartbeatResponse{.TasksToRun = currentTasksToRun, .TaskToDeleteIds = TaskToDeleteIds_, .NeedToRestart = false});
->>>>>>> 832cd121
     }
 
     NThreading::TFuture<TGetFmrTableInfoResponse> GetFmrTableInfo(const TGetFmrTableInfoRequest& request) override {
@@ -293,19 +249,6 @@
                         auto operationId = it->second.OperationId;
                         if (currentTime - operationCreationTime > IdempotencyKeyStoreTime_) {
                             it = IdempotencyKeys_.erase(it);
-<<<<<<< HEAD
-                            if (Operations_.contains(operationId)) {
-                                auto& operationInfo = Operations_[operationId];
-                                auto operationStatus = operationInfo.OperationStatus;
-                                if (operationStatus != EOperationStatus::Accepted && operationStatus != EOperationStatus::InProgress) {
-                                    auto& taskIds = operationInfo.TaskIds;
-                                    for (auto& taskId: taskIds) {
-                                        ClearTask(taskId);
-                                    }
-                                }
-                            }
-=======
->>>>>>> 832cd121
                         } else {
                             ++it;
                         }
@@ -372,11 +315,7 @@
         if (taskInfo.TaskStatus != ETaskStatus::Accepted && taskInfo.TaskStatus != ETaskStatus::InProgress) {
             return;
         }
-<<<<<<< HEAD
-        YQL_CLOG(TRACE, FastMapReduce) << "Setting task status for task id" << taskId << " from " << taskInfo.TaskStatus << " to new Task status " << newTaskStatus << "\n";
-=======
         YQL_CLOG(TRACE, FastMapReduce) << "Setting task status for task id" << taskId << " from " << taskInfo.TaskStatus << " to new Task status " << newTaskStatus;
->>>>>>> 832cd121
         taskInfo.TaskStatus = newTaskStatus;
         operationInfo.OperationStatus = GetOperationStatus(taskInfo.OperationId);
         if (taskErrorMessage) {
@@ -396,7 +335,6 @@
             taskStatuses.emplace(Tasks_[taskId].TaskStatus);
         }
         YQL_ENSURE(!taskStatuses.contains(ETaskStatus::Unknown));
-<<<<<<< HEAD
 
         if (taskStatuses.contains(ETaskStatus::Failed)) {
             return EOperationStatus::Failed;
@@ -429,40 +367,6 @@
         return settings;
     }
 
-=======
-
-        if (taskStatuses.contains(ETaskStatus::Failed)) {
-            return EOperationStatus::Failed;
-        }
-        if (taskStatuses.contains(ETaskStatus::InProgress)) {
-            return EOperationStatus::InProgress;
-        }
-        if (taskStatuses.contains(ETaskStatus::InProgress)) {
-            return EOperationStatus::InProgress;
-        }
-        if (taskStatuses.contains(ETaskStatus::Accepted)) {
-            return EOperationStatus::Accepted;
-        }
-        return EOperationStatus::Completed;
-    }
-
-    TFmrPartitionerSettings GetFmrPartitionerSettings(const NYT::TNode& fmrOperationSpec) {
-        TFmrPartitionerSettings settings;
-        auto& fmrPartitionSettings = fmrOperationSpec["partition"]["fmr_table"];
-        settings.MaxDataWeightPerPart = fmrPartitionSettings["max_data_weight_per_part"].AsInt64();
-        settings.MaxParts = fmrPartitionSettings["max_parts"].AsInt64();
-        return settings;
-    }
-
-    TYtPartitionerSettings GetYtPartitionerSettings(const NYT::TNode& fmrOperationSpec) {
-        TYtPartitionerSettings settings;
-        auto& ytPartitionSettings = fmrOperationSpec["partition"]["yt_table"];
-        settings.MaxDataWeightPerPart = ytPartitionSettings["max_data_weight_per_part"].AsInt64();
-        settings.MaxParts = ytPartitionSettings["max_parts"].AsInt64();
-        return settings;
-    }
-
->>>>>>> 832cd121
     std::vector<TTaskParams> PartitionOperationIntoSeveralTasks(const TOperationParams& operationParams, const NYT::TNode& fmrOperationSpec, const std::unordered_map<TFmrTableId, TClusterConnection>& clusterConnections) {
         auto fmrPartitionerSettings = GetFmrPartitionerSettings(fmrOperationSpec);
         auto ytPartitionerSettings = GetYtPartitionerSettings(fmrOperationSpec);
@@ -512,38 +416,15 @@
         return resultFmrOperationSpec;
     }
 
-<<<<<<< HEAD
-    void SetPartIdsForTask(TTask::TPtr task) {
-        // TODO - add failover, clearing previous partId if exists
-        TString partId = GenerateId();
-=======
     void SetNewPartIdsForTask(TTask::TPtr task) {
         // TODO - remove code duplication
         TString newPartId = GenerateId();
->>>>>>> 832cd121
 
         auto* downloadTaskParams = std::get_if<TDownloadTaskParams>(&task->TaskParams);
         auto* mergeTaskParams = std::get_if<TMergeTaskParams>(&task->TaskParams);
         auto* mapTaskParams = std::get_if<TMapTaskParams>(&task->TaskParams);
         if (downloadTaskParams) {
             TString tableId = downloadTaskParams->Output.TableId;
-<<<<<<< HEAD
-            downloadTaskParams->Output.PartId = partId;
-            PartIdsForTables_[tableId].emplace_back(partId);
-        } else if (mergeTaskParams) {
-            TString tableId = mergeTaskParams->Output.TableId;
-            mergeTaskParams->Output.PartId = partId;
-            PartIdsForTables_[tableId].emplace_back(partId);
-        } else if (mapTaskParams) {
-            for (auto& fmrTableOutputRef: mapTaskParams->Output) {
-                TString tableId = fmrTableOutputRef.TableId;
-                fmrTableOutputRef.PartId = partId;
-                PartIdsForTables_[tableId].emplace_back(partId);
-            }
-        }
-    }
-
-=======
             downloadTaskParams->Output.PartId = newPartId;
             PartIdsForTables_[tableId].emplace_back(newPartId);
         } else if (mergeTaskParams) {
@@ -594,7 +475,6 @@
         GcService_->ClearGarbage(groupsToClear).GetValueSync();
     }
 
->>>>>>> 832cd121
     TTableStats CalculateTableStats(const TString& tableId, bool isOperationFinished = false) {
         if (OperationTableStats_.contains(tableId)) {
             return OperationTableStats_[tableId];
@@ -624,10 +504,7 @@
         TTask::TPtr Task;
         ETaskStatus TaskStatus;
         TString OperationId;
-<<<<<<< HEAD
-=======
         ui64 NumRetries;
->>>>>>> 832cd121
     };
 
     struct TOperationInfo {
@@ -643,8 +520,6 @@
         TInstant OperationCreationTime;
     };
 
-<<<<<<< HEAD
-=======
     struct TWorkerInfo {
         TString VolatileId;
         TInstant LatestPing;
@@ -652,7 +527,6 @@
         bool NeedsToRestart = false;
     };
 
->>>>>>> 832cd121
     std::unordered_map<TString, TCoordinatorTaskInfo> Tasks_; // TaskId -> current info about it
     std::queue<std::pair<TTask::TPtr, TString>> TasksToRun_; // Task, and TaskId
     std::unordered_set<TString> TaskToDeleteIds_; // TaskIds we want to pass to worker for deletion
@@ -670,25 +544,16 @@
     std::atomic<bool> StopCoordinator_;
     TDuration TimeToSleepBetweenClearKeyRequests_;
     TDuration IdempotencyKeyStoreTime_;
-<<<<<<< HEAD
-=======
     TDuration WorkerDeadlineLease_;
     TDuration TimeToSleepBetweenCheckWorkerStatusRequests_;
->>>>>>> 832cd121
 
     std::unordered_map<TFmrTableId, std::vector<TString>> PartIdsForTables_; // TableId -> List of all corresponding partIds
     std::unordered_map<TString, std::vector<TChunkStats>> PartIdStats_; // PartId -> Detailed statistic for each chunk
     std::unordered_map<TString, TTableStats> OperationTableStats_; // TableId -> Statistic for fmr table, filled when operation completes
 
-<<<<<<< HEAD
-
-    NYT::TNode DefaultFmrOperationSpec_;
-    IYtCoordinatorService::TPtr YtCoordinatorService_; // Needed for partitioning of yt tables
-=======
     NYT::TNode DefaultFmrOperationSpec_;
     IYtCoordinatorService::TPtr YtCoordinatorService_; // Needed for partitioning of yt tables
     IFmrGcService::TPtr GcService_;
->>>>>>> 832cd121
 
     //////////////////////////////////////////////////////////////////////////////////////////////////////////
 
@@ -763,17 +628,12 @@
 
 } // namespace
 
-<<<<<<< HEAD
-IFmrCoordinator::TPtr MakeFmrCoordinator(const TFmrCoordinatorSettings& settings, IYtCoordinatorService::TPtr ytCoordinatorService) {
-    return MakeIntrusive<TFmrCoordinator>(settings, ytCoordinatorService);
-=======
 IFmrCoordinator::TPtr MakeFmrCoordinator(
     const TFmrCoordinatorSettings& settings,
     IYtCoordinatorService::TPtr ytCoordinatorService,
     IFmrGcService::TPtr gcService
 ) {
     return MakeIntrusive<TFmrCoordinator>(settings, ytCoordinatorService, gcService);
->>>>>>> 832cd121
 }
 
 } // namespace NYql::NFmr