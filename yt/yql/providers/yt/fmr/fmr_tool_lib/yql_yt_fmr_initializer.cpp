#include "yql_yt_fmr_initializer.h"
#include <util/stream/file.h>

namespace NYql::NFmr {

std::pair<IYtGateway::TPtr, IFmrWorker::TPtr> InitializeFmrGateway(IYtGateway::TPtr slave, bool disableLocalFmrWorker, const TString& coordinatorServerUrl, bool isFileGateway, const TString& fmrOperationSpecFilePath) {
    TFmrCoordinatorSettings coordinatorSettings{};
    if (!fmrOperationSpecFilePath.empty()) {
        TFileInput input(fmrOperationSpecFilePath);
        auto fmrOperationSpec = NYT::NodeFromYsonStream(&input);
        coordinatorSettings.DefaultFmrOperationSpec = fmrOperationSpec;
    }

<<<<<<< HEAD
    auto coordinator = isFileGateway ? MakeFmrCoordinator(coordinatorSettings, MakeFileYtCoordinatorService()) : MakeFmrCoordinator(coordinatorSettings, MakeYtCoordinatorService());
=======
    ITableDataService::TPtr tableDataService = nullptr;
    if (!disableLocalFmrWorker) {
        tableDataService = MakeLocalTableDataService();
    }
    IFmrGcService::TPtr gcService = MakeGcService(tableDataService);

    auto coordinator = isFileGateway ?
        MakeFmrCoordinator(coordinatorSettings, MakeFileYtCoordinatorService(), gcService)
        : MakeFmrCoordinator(coordinatorSettings, MakeYtCoordinatorService(), gcService);
>>>>>>> 832cd121
    if (!coordinatorServerUrl.empty()) {
        TFmrCoordinatorClientSettings coordinatorClientSettings;
        THttpURL parsedUrl;
        if (parsedUrl.Parse(coordinatorServerUrl) != THttpURL::ParsedOK) {
            ythrow yexception() << "Invalid fast map reduce coordinator server url passed in parameters";
        }
        coordinatorClientSettings.Port = parsedUrl.GetPort();
        coordinatorClientSettings.Host = parsedUrl.GetHost();
        coordinator = MakeFmrCoordinatorClient(coordinatorClientSettings);
    }

    IFmrWorker::TPtr worker = nullptr;
    if (!disableLocalFmrWorker) {
<<<<<<< HEAD
        auto tableDataService = MakeLocalTableDataService(TLocalTableDataServiceSettings(3));
=======
>>>>>>> 832cd121
        auto fmrYtJobSerivce = isFileGateway ? MakeFileYtJobSerivce() : MakeYtJobSerivce();

        auto func = [tableDataService, fmrYtJobSerivce] (NFmr::TTask::TPtr task, std::shared_ptr<std::atomic<bool>> cancelFlag) mutable {
            return RunJob(task, tableDataService, fmrYtJobSerivce, cancelFlag);
        };

        NFmr::TFmrJobFactorySettings settings{.Function=func};
        auto jobFactory = MakeFmrJobFactory(settings);
        NFmr::TFmrWorkerSettings workerSettings{.WorkerId = 0, .RandomProvider = CreateDefaultRandomProvider(),
            .TimeToSleepBetweenRequests=TDuration::Seconds(1)};
        worker = MakeFmrWorker(coordinator, jobFactory, workerSettings);
        worker->Start();
    }
    return std::pair<IYtGateway::TPtr, IFmrWorker::TPtr>{CreateYtFmrGateway(slave, coordinator), std::move(worker)};
}

} // namespace NYql::NFmr<|MERGE_RESOLUTION|>--- conflicted
+++ resolved
@@ -11,9 +11,6 @@
         coordinatorSettings.DefaultFmrOperationSpec = fmrOperationSpec;
     }
 
-<<<<<<< HEAD
-    auto coordinator = isFileGateway ? MakeFmrCoordinator(coordinatorSettings, MakeFileYtCoordinatorService()) : MakeFmrCoordinator(coordinatorSettings, MakeYtCoordinatorService());
-=======
     ITableDataService::TPtr tableDataService = nullptr;
     if (!disableLocalFmrWorker) {
         tableDataService = MakeLocalTableDataService();
@@ -23,7 +20,6 @@
     auto coordinator = isFileGateway ?
         MakeFmrCoordinator(coordinatorSettings, MakeFileYtCoordinatorService(), gcService)
         : MakeFmrCoordinator(coordinatorSettings, MakeYtCoordinatorService(), gcService);
->>>>>>> 832cd121
     if (!coordinatorServerUrl.empty()) {
         TFmrCoordinatorClientSettings coordinatorClientSettings;
         THttpURL parsedUrl;
@@ -37,10 +33,6 @@
 
     IFmrWorker::TPtr worker = nullptr;
     if (!disableLocalFmrWorker) {
-<<<<<<< HEAD
-        auto tableDataService = MakeLocalTableDataService(TLocalTableDataServiceSettings(3));
-=======
->>>>>>> 832cd121
         auto fmrYtJobSerivce = isFileGateway ? MakeFileYtJobSerivce() : MakeYtJobSerivce();
 
         auto func = [tableDataService, fmrYtJobSerivce] (NFmr::TTask::TPtr task, std::shared_ptr<std::atomic<bool>> cancelFlag) mutable {
