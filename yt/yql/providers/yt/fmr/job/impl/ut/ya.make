UNITTEST()

SRCS(
    yql_yt_job_ut.cpp
    yql_yt_table_data_service_reader_ut.cpp
    yql_yt_table_data_service_writer_ut.cpp
)

PEERDIR(
    yt/cpp/mapreduce/common
    yt/yql/providers/yt/fmr/job/impl
    yt/yql/providers/yt/fmr/yt_job_service/mock
<<<<<<< HEAD
    yt/yql/providers/yt/fmr/table_data_service/local
=======
    yt/yql/providers/yt/fmr/table_data_service/local/impl
>>>>>>> 832cd121
    yql/essentials/utils/log
    yql/essentials/parser/pg_wrapper
    yql/essentials/parser/pg_wrapper/interface
    yql/essentials/public/udf
    yql/essentials/public/udf/arrow
    yql/essentials/minikql/dom
    yql/essentials/public/udf/service/exception_policy
    yt/yql/providers/yt/job
    yql/essentials/sql/pg
    yt/yql/providers/yt/codec/codegen/llvm16
    yql/essentials/minikql/codegen/llvm16
    yql/essentials/minikql/computation/llvm16
)

YQL_LAST_ABI_VERSION()

END()<|MERGE_RESOLUTION|>--- conflicted
+++ resolved
@@ -10,11 +10,7 @@
     yt/cpp/mapreduce/common
     yt/yql/providers/yt/fmr/job/impl
     yt/yql/providers/yt/fmr/yt_job_service/mock
-<<<<<<< HEAD
-    yt/yql/providers/yt/fmr/table_data_service/local
-=======
     yt/yql/providers/yt/fmr/table_data_service/local/impl
->>>>>>> 832cd121
     yql/essentials/utils/log
     yql/essentials/parser/pg_wrapper
     yql/essentials/parser/pg_wrapper/interface
