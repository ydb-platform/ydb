#include <library/cpp/testing/unittest/registar.h>
#include <util/string/join.h>
#include <yt/yql/providers/yt/fmr/job/impl/yql_yt_table_data_service_writer.h>
#include <yt/yql/providers/yt/fmr/table_data_service/local/impl/yql_yt_table_data_service_local.h>

namespace NYql::NFmr {

const std::vector<TString> TableYsonRows = {
    "{\"key\"=\"075\";\"subkey\"=\"1\";\"value\"=\"abc\"};",
    "{\"key\"=\"800\";\"subkey\"=\"2\";\"value\"=\"ddd\"};",
    "{\"key\"=\"020\";\"subkey\"=\"3\";\"value\"=\"q\"};",
    "{\"key\"=\"150\";\"subkey\"=\"4\";\"value\"=\"qzz\"};"
};

TTableChunkStats WriteDataToTableDataSerice(
    ITableDataService::TPtr tableDataService,
    const std::vector<TString>& tableYsonRows,
    ui64 chunkSize,
    TMaybe<ui64> maxRowWeight = Nothing()
) {
    TFmrWriterSettings settings{.ChunkSize = chunkSize};
    if (maxRowWeight) {
        settings.MaxRowWeight = *maxRowWeight;
    }
    TFmrTableDataServiceWriter outputWriter("tableId", "partId", tableDataService, settings);

    for (auto& row: tableYsonRows) {
        outputWriter.Write(row.data(), row.size());
        outputWriter.NotifyRowEnd();
    }
    outputWriter.Flush();
    return outputWriter.GetStats();
}

Y_UNIT_TEST_SUITE(FmrWriterTests) {
    Y_UNIT_TEST(WriteYsonRows) {
        ui64 totalSize = 0, firstPartSize = 0, secPartSize = 0;
        for (ui64 i = 0; i < TableYsonRows.size(); ++i) {
            auto& row = TableYsonRows[i];
            totalSize += row.size();
            if (i < 2) {
                firstPartSize += row.size();
            } else {
                secPartSize += row.size();
            }
        }

        ui64 chunkSize = totalSize / 2;
<<<<<<< HEAD
        ITableDataService::TPtr tableDataService = MakeLocalTableDataService(TLocalTableDataServiceSettings(1));
=======
        ITableDataService::TPtr tableDataService = MakeLocalTableDataService();
>>>>>>> 832cd121

        auto stats = WriteDataToTableDataSerice(tableDataService, TableYsonRows, chunkSize);
        UNIT_ASSERT_VALUES_EQUAL(stats.PartId, "partId");
        std::vector<TChunkStats> gottenPartIdChunkStats = stats.PartIdChunkStats;
        std::vector<TChunkStats> expectedChunkStats = {
            TChunkStats{.Rows = 2, .DataWeight = firstPartSize},
            TChunkStats{.Rows = 2, .DataWeight = secPartSize}
        };
        UNIT_ASSERT(gottenPartIdChunkStats == expectedChunkStats);

        TString expectedFirstChunkTableContent = JoinRange(TStringBuf(), TableYsonRows.begin(), TableYsonRows.begin() + 2);
        TString expectedSecondChunkTableContent = JoinRange(TStringBuf(), TableYsonRows.begin() + 2, TableYsonRows.end());

        auto firstChunkTableKey = GetTableDataServiceKey("tableId", "partId", 0);
        auto firstChunkTableContent = tableDataService->Get(firstChunkTableKey).GetValueSync();
        auto secondChunkTableKey = GetTableDataServiceKey("tableId", "partId", 1);
        auto secondChunkTableContent = tableDataService->Get(secondChunkTableKey).GetValueSync();

        UNIT_ASSERT_NO_DIFF(*firstChunkTableContent, expectedFirstChunkTableContent);
        UNIT_ASSERT_NO_DIFF(*secondChunkTableContent, expectedSecondChunkTableContent);
    }
    Y_UNIT_TEST(RecordIsLargerThanMaxRowWeight) {
        ui64 chunkSize = 1, maxRowWeight = 3;
        auto rowSize = TableYsonRows[0].size();
        ITableDataService::TPtr tableDataService = MakeLocalTableDataService();
        TString expectedErrorMessage = TStringBuilder() << rowSize << " is larger than max row weight: " << maxRowWeight;
        UNIT_ASSERT_EXCEPTION_CONTAINS(
            WriteDataToTableDataSerice(tableDataService, TableYsonRows, chunkSize, maxRowWeight),
            yexception,
            expectedErrorMessage
        );
    }
}

} // namespace NYql::NFmr<|MERGE_RESOLUTION|>--- conflicted
+++ resolved
@@ -46,11 +46,7 @@
         }
 
         ui64 chunkSize = totalSize / 2;
-<<<<<<< HEAD
-        ITableDataService::TPtr tableDataService = MakeLocalTableDataService(TLocalTableDataServiceSettings(1));
-=======
         ITableDataService::TPtr tableDataService = MakeLocalTableDataService();
->>>>>>> 832cd121
 
         auto stats = WriteDataToTableDataSerice(tableDataService, TableYsonRows, chunkSize);
         UNIT_ASSERT_VALUES_EQUAL(stats.PartId, "partId");
