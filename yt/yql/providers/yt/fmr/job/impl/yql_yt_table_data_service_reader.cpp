--- conflicted
+++ resolved
@@ -94,11 +94,7 @@
 }
 
 TString TFmrTableDataServiceReader::TFmrChunkMeta::ToString() const {
-<<<<<<< HEAD
-    return TStringBuilder() << TableId << ":" << PartId << ":" << std::to_string(Chunk);
-=======
     return TStringBuilder() << TableId << "_" << PartId << ":" << Chunk;
->>>>>>> 832cd121
 }
 
 } // namespace NYql::NFmr