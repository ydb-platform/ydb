--- conflicted
+++ resolved
@@ -83,11 +83,7 @@
 }
 
 TTableChunkStats TFmrTableDataServiceWriter::GetStats() {
-<<<<<<< HEAD
-    YQL_CLOG(DEBUG, FastMapReduce) << " Finished writing to table data service for table Id: " << TableId_ << " and part Id " << PartId_ ;
-=======
     YQL_CLOG(DEBUG, FastMapReduce) << " Finished writing to table data service for table Id: " << TableId_ << " and part Id " << PartId_;
->>>>>>> 832cd121
     return TTableChunkStats{.PartId = PartId_, .PartIdChunkStats = PartIdChunkStats_};
 }
 
