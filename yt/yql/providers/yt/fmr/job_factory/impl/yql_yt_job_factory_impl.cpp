--- conflicted
+++ resolved
@@ -42,11 +42,7 @@
         return future;
     }
 
-<<<<<<< HEAD
-    ui64 GetMaxParallelJobCount() override {
-=======
     ui64 GetMaxParallelJobCount() const override {
->>>>>>> 832cd121
         return NumThreads_;
     }
 
