--- conflicted
+++ resolved
@@ -2132,15 +2132,9 @@
     if (Config_->CipherList) {
         sslContext->SetCipherList(*Config_->CipherList);
     }
-<<<<<<< HEAD
 
     sslContext->Commit();
 
-=======
-
-    sslContext->Commit();
-
->>>>>>> 832cd121
     Ssl_ = std::move(sslContext->NewSsl());
 
     switch (VerificationMode_) {
