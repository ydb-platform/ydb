#include <yt/yt/core/test_framework/framework.h>

#include <yt/yt/core/bus/bus.h>
#include <yt/yt/core/bus/client.h>
#include <yt/yt/core/bus/server.h>

#include <yt/yt/core/bus/tcp/config.h>
#include <yt/yt/core/bus/tcp/client.h>
#include <yt/yt/core/bus/tcp/server.h>

#include <library/cpp/testing/common/env.h>
#include <library/cpp/testing/common/network.h>

#include <library/cpp/resource/resource.h>

namespace NYT::NBus {
namespace {

using namespace NCrypto;

////////////////////////////////////////////////////////////////////////////////

TSharedRefArray CreateMessage(int numParts, int partSize = 1)
{
    auto data = TSharedMutableRef::Allocate(numParts * partSize);

    std::vector<TSharedRef> parts;
    for (int i = 0; i < numParts; ++i) {
        parts.push_back(data.Slice(i * partSize, (i + 1) * partSize));
    }

    return TSharedRefArray(std::move(parts), TSharedRefArray::TMoveParts{});
}

TString CreatePemFile(TStringBuf name)
{
    auto fileName = TString("testdata_") + name;
    auto output = TFileOutput(fileName);
    output.Write(NResource::Find(TString("/testdata/") + name));
    output.Finish();

    return fileName;
}

////////////////////////////////////////////////////////////////////////////////

class TEmptyBusHandler
    : public IMessageHandler
{
public:
    void HandleMessage(
        TSharedRefArray message,
        IBusPtr replyBus) noexcept override
    {
        Y_UNUSED(message);
        Y_UNUSED(replyBus);
    }
};

////////////////////////////////////////////////////////////////////////////////

class TSslTest
    : public testing::Test
{
public:
    NTesting::TPortHolder Port;
<<<<<<< HEAD
    TString AddressWithHostName;
    TString AddressWithIpV4;
    TString AddressWithIpV6;
=======
    std::string AddressWithHostName;
    std::string AddressWithIpV4;
    std::string AddressWithIpV6;
>>>>>>> 832cd121

    TPemBlobConfigPtr CACert;
    TPemBlobConfigPtr PrivateKey;
    TPemBlobConfigPtr CertificateChain;
    TPemBlobConfigPtr CACertWithIPInSAN;
    TPemBlobConfigPtr PrivateKeyWithIpInSAN;
    TPemBlobConfigPtr CertificateChainWithIpInSAN;
    TPemBlobConfigPtr CACertEC;
    TPemBlobConfigPtr PrivateKeyEC;
    TPemBlobConfigPtr CertificateChainEC;

    TSslTest()
    {
        Port = NTesting::GetFreePort();
        AddressWithHostName = Format("localhost:%v", Port);
        AddressWithIpV4 = Format("127.0.0.1:%v", Port);
        AddressWithIpV6 = Format("[::1]:%v", Port);

        CACert = TPemBlobConfig::CreateFileReference(CreatePemFile("ca.pem"));
        PrivateKey = TPemBlobConfig::CreateFileReference(CreatePemFile("key.pem"));
        CertificateChain = TPemBlobConfig::CreateFileReference(CreatePemFile("cert.pem"));
        CACertWithIPInSAN = TPemBlobConfig::CreateFileReference(CreatePemFile("ca_with_ip_in_san.pem"));
        PrivateKeyWithIpInSAN = TPemBlobConfig::CreateFileReference(CreatePemFile("key_with_ip_in_san.pem"));
        CertificateChainWithIpInSAN = TPemBlobConfig::CreateFileReference(CreatePemFile("cert_with_ip_in_san.pem"));

        CACertEC = TPemBlobConfig::CreateFileReference(CreatePemFile("ca_ec.pem"));
        PrivateKeyEC = TPemBlobConfig::CreateFileReference(CreatePemFile("key_ec.pem"));
        CertificateChainEC = TPemBlobConfig::CreateFileReference(CreatePemFile("cert_ec.pem"));
    }
};

////////////////////////////////////////////////////////////////////////////////

TEST_F(TSslTest, RequiredAndRequiredEncryptionMode)
{
    auto serverConfig = TBusServerConfig::CreateTcp(Port);
    serverConfig->EncryptionMode = EEncryptionMode::Required;
    serverConfig->CertificateChain = CertificateChain;
    serverConfig->PrivateKey = PrivateKey;
    auto server = CreateBusServer(serverConfig);
    server->Start(New<TEmptyBusHandler>());

    auto clientConfig = TBusClientConfig::CreateTcp(AddressWithHostName);
    clientConfig->EncryptionMode = EEncryptionMode::Required;
    auto client = CreateBusClient(clientConfig);

    auto bus = client->CreateBus(New<TEmptyBusHandler>());
    EXPECT_TRUE(bus->GetReadyFuture().Get().IsOK());
    EXPECT_TRUE(bus->IsEncrypted());

    auto message = CreateMessage(1);
    auto sendFuture = bus->Send(message, {.TrackingLevel = EDeliveryTrackingLevel::Full});
    EXPECT_TRUE(sendFuture.Get().IsOK());

    server->Stop()
        .Get()
        .ThrowOnError();
}

TEST_F(TSslTest, RequiredAndOptionalEncryptionMode)
{
    auto serverConfig = TBusServerConfig::CreateTcp(Port);
    serverConfig->EncryptionMode = EEncryptionMode::Required;
    serverConfig->CertificateChain = CertificateChain;
    serverConfig->PrivateKey = PrivateKey;
    auto server = CreateBusServer(serverConfig);
    server->Start(New<TEmptyBusHandler>());

    auto clientConfig = TBusClientConfig::CreateTcp(AddressWithHostName);
    clientConfig->EncryptionMode = EEncryptionMode::Optional;
    auto client = CreateBusClient(clientConfig);

    auto bus = client->CreateBus(New<TEmptyBusHandler>());
    EXPECT_TRUE(bus->GetReadyFuture().Get().IsOK());
    EXPECT_TRUE(bus->IsEncrypted());

    auto message = CreateMessage(1);
    auto sendFuture = bus->Send(message, {.TrackingLevel = EDeliveryTrackingLevel::Full});
    EXPECT_TRUE(sendFuture.Get().IsOK());

    server->Stop()
        .Get()
        .ThrowOnError();
}

TEST_F(TSslTest, OptionalAndRequiredEncryptionMode)
{
    auto serverConfig = TBusServerConfig::CreateTcp(Port);
    serverConfig->EncryptionMode = EEncryptionMode::Optional;
    serverConfig->CertificateChain = CertificateChain;
    serverConfig->PrivateKey = PrivateKey;
    auto server = CreateBusServer(serverConfig);
    server->Start(New<TEmptyBusHandler>());

    auto clientConfig = TBusClientConfig::CreateTcp(AddressWithHostName);
    clientConfig->EncryptionMode = EEncryptionMode::Required;
    auto client = CreateBusClient(clientConfig);

    auto bus = client->CreateBus(New<TEmptyBusHandler>());
    EXPECT_TRUE(bus->GetReadyFuture().Get().IsOK());
    EXPECT_TRUE(bus->IsEncrypted());

    auto message = CreateMessage(1);
    auto sendFuture = bus->Send(message, {.TrackingLevel = EDeliveryTrackingLevel::Full});
    EXPECT_TRUE(sendFuture.Get().IsOK());

    server->Stop()
        .Get()
        .ThrowOnError();
}

TEST_F(TSslTest, OptionalAndOptionalEncryptionMode)
{
    auto serverConfig = TBusServerConfig::CreateTcp(Port);
    serverConfig->EncryptionMode = EEncryptionMode::Optional;
    serverConfig->CertificateChain = CertificateChain;
    serverConfig->PrivateKey = PrivateKey;
    auto server = CreateBusServer(serverConfig);
    server->Start(New<TEmptyBusHandler>());

    auto clientConfig = TBusClientConfig::CreateTcp(AddressWithHostName);
    clientConfig->EncryptionMode = EEncryptionMode::Optional;
    auto client = CreateBusClient(clientConfig);

    auto bus = client->CreateBus(New<TEmptyBusHandler>());
    EXPECT_TRUE(bus->GetReadyFuture().Get().IsOK());
    EXPECT_FALSE(bus->IsEncrypted());

    auto message = CreateMessage(1);
    auto sendFuture = bus->Send(message, {.TrackingLevel = EDeliveryTrackingLevel::Full});
    EXPECT_TRUE(sendFuture.Get().IsOK());

    server->Stop()
        .Get()
        .ThrowOnError();
}

TEST_F(TSslTest, DisabledAndDisabledEncryptionMode)
{
    auto serverConfig = TBusServerConfig::CreateTcp(Port);
    serverConfig->EncryptionMode = EEncryptionMode::Disabled;
    auto server = CreateBusServer(serverConfig);
    server->Start(New<TEmptyBusHandler>());

    auto clientConfig = TBusClientConfig::CreateTcp(AddressWithHostName);
    clientConfig->EncryptionMode = EEncryptionMode::Disabled;
    auto client = CreateBusClient(clientConfig);

    auto bus = client->CreateBus(New<TEmptyBusHandler>());
    EXPECT_TRUE(bus->GetReadyFuture().Get().IsOK());
    EXPECT_FALSE(bus->IsEncrypted());

    auto message = CreateMessage(1);
    auto sendFuture = bus->Send(message, {.TrackingLevel = EDeliveryTrackingLevel::Full});
    EXPECT_TRUE(sendFuture.Get().IsOK());

    server->Stop()
        .Get()
        .ThrowOnError();
}

TEST_F(TSslTest, RequiredAndDisabledEncryptionMode)
{
    auto serverConfig = TBusServerConfig::CreateTcp(Port);
    serverConfig->EncryptionMode = EEncryptionMode::Required;
    serverConfig->CertificateChain = CertificateChain;
    serverConfig->PrivateKey = PrivateKey;
    auto server = CreateBusServer(serverConfig);
    server->Start(New<TEmptyBusHandler>());

    auto clientConfig = TBusClientConfig::CreateTcp(AddressWithHostName);
    clientConfig->EncryptionMode = EEncryptionMode::Disabled;
    auto client = CreateBusClient(clientConfig);

    auto bus = client->CreateBus(New<TEmptyBusHandler>());
    auto error = bus->GetReadyFuture().Get();
    EXPECT_FALSE(error.IsOK());
    EXPECT_EQ(error.GetCode(), EErrorCode::SslError);

    server->Stop()
        .Get()
        .ThrowOnError();
}

TEST_F(TSslTest, DisabledAndRequiredEncryptionMode)
{
    auto serverConfig = TBusServerConfig::CreateTcp(Port);
    serverConfig->EncryptionMode = EEncryptionMode::Disabled;
    auto server = CreateBusServer(serverConfig);
    server->Start(New<TEmptyBusHandler>());

    auto clientConfig = TBusClientConfig::CreateTcp(AddressWithHostName);
    clientConfig->EncryptionMode = EEncryptionMode::Required;
    auto client = CreateBusClient(clientConfig);

    auto bus = client->CreateBus(New<TEmptyBusHandler>());
    auto error = bus->GetReadyFuture().Get();
    EXPECT_FALSE(error.IsOK());
    EXPECT_EQ(error.GetCode(), EErrorCode::SslError);

    server->Stop()
        .Get()
        .ThrowOnError();
}

TEST_F(TSslTest, DisabledAndOptionalEncryptionMode)
{
    auto serverConfig = TBusServerConfig::CreateTcp(Port);
    serverConfig->EncryptionMode = EEncryptionMode::Disabled;
    auto server = CreateBusServer(serverConfig);
    server->Start(New<TEmptyBusHandler>());

    auto clientConfig = TBusClientConfig::CreateTcp(AddressWithHostName);
    clientConfig->EncryptionMode = EEncryptionMode::Optional;
    auto client = CreateBusClient(clientConfig);

    auto bus = client->CreateBus(New<TEmptyBusHandler>());
    EXPECT_TRUE(bus->GetReadyFuture().Get().IsOK());
    EXPECT_FALSE(bus->IsEncrypted());

    auto message = CreateMessage(1);
    auto sendFuture = bus->Send(message, {.TrackingLevel = EDeliveryTrackingLevel::Full});
    EXPECT_TRUE(sendFuture.Get().IsOK());

    server->Stop()
        .Get()
        .ThrowOnError();
}

TEST_F(TSslTest, OptionalAndDisabledEncryptionMode)
{
    auto serverConfig = TBusServerConfig::CreateTcp(Port);
    serverConfig->EncryptionMode = EEncryptionMode::Optional;
    auto server = CreateBusServer(serverConfig);
    server->Start(New<TEmptyBusHandler>());

    auto clientConfig = TBusClientConfig::CreateTcp(AddressWithHostName);
    clientConfig->EncryptionMode = EEncryptionMode::Disabled;
    auto client = CreateBusClient(clientConfig);

    auto bus = client->CreateBus(New<TEmptyBusHandler>());
    EXPECT_TRUE(bus->GetReadyFuture().Get().IsOK());
    EXPECT_FALSE(bus->IsEncrypted());

    auto message = CreateMessage(1);
    auto sendFuture = bus->Send(message, {.TrackingLevel = EDeliveryTrackingLevel::Full});
    EXPECT_TRUE(sendFuture.Get().IsOK());

    server->Stop()
        .Get()
        .ThrowOnError();
}

TEST_F(TSslTest, CAVerificationModeFailure)
{
    auto serverConfig = TBusServerConfig::CreateTcp(Port);
    serverConfig->EncryptionMode = EEncryptionMode::Required;
    serverConfig->VerificationMode = EVerificationMode::None;
    serverConfig->CertificateChain = CertificateChain;
    serverConfig->PrivateKey = PrivateKey;
    auto server = CreateBusServer(serverConfig);
    server->Start(New<TEmptyBusHandler>());

    auto clientConfig = TBusClientConfig::CreateTcp(AddressWithHostName);
    clientConfig->EncryptionMode = EEncryptionMode::Required;
    clientConfig->VerificationMode = EVerificationMode::Ca;
    auto client = CreateBusClient(clientConfig);

    auto bus = client->CreateBus(New<TEmptyBusHandler>());
    auto error = bus->GetReadyFuture().Get();
    EXPECT_FALSE(error.IsOK());
    EXPECT_EQ(error.GetCode(), EErrorCode::SslError);

    server->Stop()
        .Get()
        .ThrowOnError();
}

TEST_F(TSslTest, CAVerificationModeSuccess)
{
    auto serverConfig = TBusServerConfig::CreateTcp(Port);
    serverConfig->EncryptionMode = EEncryptionMode::Required;
    serverConfig->VerificationMode = EVerificationMode::None;
    serverConfig->CertificateChain = CertificateChain;
    serverConfig->PrivateKey = PrivateKey;
    auto server = CreateBusServer(serverConfig);
    server->Start(New<TEmptyBusHandler>());

    auto clientConfig = TBusClientConfig::CreateTcp(AddressWithHostName);
    clientConfig->CertificateAuthority = CACert;
    clientConfig->EncryptionMode = EEncryptionMode::Required;
    clientConfig->VerificationMode = EVerificationMode::Ca;
    auto client = CreateBusClient(clientConfig);

    auto bus = client->CreateBus(New<TEmptyBusHandler>());
    EXPECT_TRUE(bus->GetReadyFuture().Get().IsOK());
    EXPECT_TRUE(bus->IsEncrypted());

    for (int i = 0; i < 2; ++i) {
        auto message = CreateMessage(1);
        auto sendFuture = bus->Send(message, {.TrackingLevel = EDeliveryTrackingLevel::Full});
        Cerr << sendFuture.Get().GetMessage() << Endl;
        EXPECT_TRUE(sendFuture.Get().IsOK());
    }

    server->Stop()
        .Get()
        .ThrowOnError();
}

TEST_F(TSslTest, FullVerificationModeByHostName)
{
    auto serverConfig = TBusServerConfig::CreateTcp(Port);
    serverConfig->EncryptionMode = EEncryptionMode::Required;
    serverConfig->VerificationMode = EVerificationMode::None;
    serverConfig->CertificateChain = CertificateChain;
    serverConfig->PrivateKey = PrivateKey;
    auto server = CreateBusServer(serverConfig);
    server->Start(New<TEmptyBusHandler>());

    auto clientConfig = TBusClientConfig::CreateTcp(AddressWithHostName);
    clientConfig->EncryptionMode = EEncryptionMode::Required;
    clientConfig->VerificationMode = EVerificationMode::Full;
    clientConfig->CertificateAuthority = CACert;
    auto client = CreateBusClient(clientConfig);

    auto bus = client->CreateBus(New<TEmptyBusHandler>());
    // This test should pass since key pair is issued for CN=localhost.
    EXPECT_TRUE(bus->GetReadyFuture().Get().IsOK());
    EXPECT_TRUE(bus->IsEncrypted());

    auto message = CreateMessage(1);
    auto sendFuture = bus->Send(message, {.TrackingLevel = EDeliveryTrackingLevel::Full});
    EXPECT_TRUE(sendFuture.Get().IsOK());

    server->Stop()
        .Get()
        .ThrowOnError();
}

TEST_F(TSslTest, FullVerificationModeByIpAddress)
{
    // Connect via ipv4 and ipv6 addresses.
    for (const auto& address : {AddressWithIpV4, AddressWithIpV6}) {
        auto serverConfig = TBusServerConfig::CreateTcp(Port);
        serverConfig->EncryptionMode = EEncryptionMode::Required;
        serverConfig->VerificationMode = EVerificationMode::None;
        serverConfig->CertificateChain = CertificateChainWithIpInSAN;
        serverConfig->PrivateKey = PrivateKeyWithIpInSAN;
        auto server = CreateBusServer(serverConfig);
        server->Start(New<TEmptyBusHandler>());

        auto clientConfig = TBusClientConfig::CreateTcp(address);
        clientConfig->EncryptionMode = EEncryptionMode::Required;
        clientConfig->VerificationMode = EVerificationMode::Full;
        clientConfig->CertificateAuthority = CACertWithIPInSAN;
        auto client = CreateBusClient(clientConfig);

        auto bus = client->CreateBus(New<TEmptyBusHandler>());
        // This test should pass since (127.0.0.1 | [::1]) is in SAN.
        EXPECT_TRUE(bus->GetReadyFuture().Get().IsOK());
        EXPECT_TRUE(bus->IsEncrypted());

        auto message = CreateMessage(1);
        auto sendFuture = bus->Send(message, {.TrackingLevel = EDeliveryTrackingLevel::Full});
        EXPECT_TRUE(sendFuture.Get().IsOK());

        server->Stop()
            .Get()
            .ThrowOnError();
    }
}

TEST_F(TSslTest, FullVerificationByAlternativeHostName)
{
    for (const auto& address : {AddressWithIpV4, AddressWithIpV6}) {
        auto serverConfig = TBusServerConfig::CreateTcp(Port);
        serverConfig->EncryptionMode = EEncryptionMode::Required;
        serverConfig->VerificationMode = EVerificationMode::None;
        serverConfig->CertificateChain = CertificateChain;
        serverConfig->PrivateKey = PrivateKey;
        auto server = CreateBusServer(serverConfig);
        server->Start(New<TEmptyBusHandler>());

        // Connect via IP.
        auto clientConfig = TBusClientConfig::CreateTcp(address);
        clientConfig->EncryptionMode = EEncryptionMode::Required;
        clientConfig->VerificationMode = EVerificationMode::Full;
        clientConfig->CertificateAuthority = CACert;

        {
            auto client = CreateBusClient(clientConfig);
            auto bus = client->CreateBus(New<TEmptyBusHandler>());
            // This test should fail since (127.0.0.1 | [::1]) != localhost.
            EXPECT_THROW_MESSAGE_HAS_SUBSTR(
                bus->GetReadyFuture().Get().ThrowOnError(),
                NYT::TErrorException,
                "Failed to establish TLS/SSL session");
        }

        // Connect via IP with Alt Hostname.
        clientConfig->PeerAlternativeHostName = "localhost";
        auto client = CreateBusClient(clientConfig);

        auto bus = client->CreateBus(New<TEmptyBusHandler>());
        // This test should pass since key pair is issued for CN=localhost.
        EXPECT_NO_THROW(bus->GetReadyFuture().Get().ThrowOnError());
        EXPECT_TRUE(bus->IsEncrypted());

        auto message = CreateMessage(1);
        auto sendFuture = bus->Send(message, {.TrackingLevel = EDeliveryTrackingLevel::Full});
        EXPECT_NO_THROW(sendFuture.Get().ThrowOnError());

        server->Stop()
            .Get()
            .ThrowOnError();
    }
}

TEST_F(TSslTest, ServerCipherList)
{
    auto serverConfig = TBusServerConfig::CreateTcp(Port);
    serverConfig->EncryptionMode = EEncryptionMode::Required;
    serverConfig->VerificationMode = EVerificationMode::None;
    serverConfig->CertificateChain = CertificateChain;
    serverConfig->PrivateKey = PrivateKey;
    serverConfig->CipherList = "AES128-GCM-SHA256:PSK-AES128-GCM-SHA256";
    auto server = CreateBusServer(serverConfig);
    server->Start(New<TEmptyBusHandler>());

    auto clientConfig = TBusClientConfig::CreateTcp(AddressWithHostName);
    clientConfig->EncryptionMode = EEncryptionMode::Required;
    clientConfig->VerificationMode = EVerificationMode::None;
    auto client = CreateBusClient(clientConfig);

    auto bus = client->CreateBus(New<TEmptyBusHandler>());
    EXPECT_TRUE(bus->GetReadyFuture().Get().IsOK());
    EXPECT_TRUE(bus->IsEncrypted());

    for (int i = 0; i < 2; ++i) {
        auto message = CreateMessage(1);
        auto sendFuture = bus->Send(message, {.TrackingLevel = EDeliveryTrackingLevel::Full});
        Cerr << sendFuture.Get().GetMessage() << Endl;
        EXPECT_TRUE(sendFuture.Get().IsOK());
    }

    server->Stop()
        .Get()
        .ThrowOnError();
}

TEST_F(TSslTest, DifferentCipherLists)
{
    auto cipherStringAES128 = TSslContextCommand::Create("CipherString", "AES128-GCM-SHA256");
    auto cipherSuitesAES128 = TSslContextCommand::Create("CipherSuites", "TLS_AES_128_GCM_SHA256");
    auto cipherStringAES256 = TSslContextCommand::Create("CipherString", "AES256-GCM-SHA384");
    auto cipherSuitesAES256 = TSslContextCommand::Create("CipherSuites", "TLS_AES_256_GCM_SHA384");
    auto maxProtocolTLS1_2 = TSslContextCommand::Create("MaxProtocol", "TLSv1.2");

    auto serverConfig = TBusServerConfig::CreateTcp(Port);
    serverConfig->EncryptionMode = EEncryptionMode::Required;
    serverConfig->VerificationMode = EVerificationMode::None;
    serverConfig->CertificateChain = CertificateChain;
    serverConfig->PrivateKey = PrivateKey;
    serverConfig->SslConfigurationCommands.push_back(cipherStringAES256);
    serverConfig->SslConfigurationCommands.push_back(cipherSuitesAES256);
    auto server = CreateBusServer(serverConfig);
    server->Start(New<TEmptyBusHandler>());

    auto clientConfig = TBusClientConfig::CreateTcp(AddressWithHostName);
    clientConfig->EncryptionMode = EEncryptionMode::Required;
    clientConfig->VerificationMode = EVerificationMode::None;
    clientConfig->SslConfigurationCommands.push_back(cipherStringAES128);
    clientConfig->SslConfigurationCommands.push_back(cipherSuitesAES128);
    auto client = CreateBusClient(clientConfig);

    auto bus = client->CreateBus(New<TEmptyBusHandler>());
    auto error = bus->GetReadyFuture().Get();
    EXPECT_FALSE(error.IsOK());
    EXPECT_EQ(error.GetCode(), EErrorCode::SslError);

    {
        clientConfig->SslConfigurationCommands.push_back(maxProtocolTLS1_2);
        auto client = CreateBusClient(clientConfig);
        auto bus = client->CreateBus(New<TEmptyBusHandler>());
        EXPECT_FALSE(bus->GetReadyFuture().Get().IsOK());
    }

    server->Stop()
        .Get()
        .ThrowOnError();
}

TEST_F(TSslTest, FullVerificationWithEllipticCurve)
{
    // Connect via localhost, ipv4 and ipv6 addresses.
    for (const auto& address : {AddressWithHostName, AddressWithIpV4, AddressWithIpV6}) {
        auto serverConfig = TBusServerConfig::CreateTcp(Port);
        serverConfig->EncryptionMode = EEncryptionMode::Required;
        serverConfig->VerificationMode = EVerificationMode::None;
        serverConfig->CertificateChain = CertificateChainEC;
        serverConfig->PrivateKey = PrivateKeyEC;
        auto server = CreateBusServer(serverConfig);
        server->Start(New<TEmptyBusHandler>());

        auto clientConfig = TBusClientConfig::CreateTcp(address);
        clientConfig->EncryptionMode = EEncryptionMode::Required;
        clientConfig->VerificationMode = EVerificationMode::Full;
        clientConfig->CertificateAuthority = CACertEC;
        auto client = CreateBusClient(clientConfig);

        auto bus = client->CreateBus(New<TEmptyBusHandler>());
        // This test should pass since (localhost | 127.0.0.1 | [::1]) is in SAN.
        EXPECT_TRUE(bus->GetReadyFuture().Get().IsOK());
        EXPECT_TRUE(bus->IsEncrypted());

        auto message = CreateMessage(1);
        auto sendFuture = bus->Send(message, {.TrackingLevel = EDeliveryTrackingLevel::Full});
        EXPECT_TRUE(sendFuture.Get().IsOK());

        server->Stop()
            .Get()
            .ThrowOnError();
    }
}

////////////////////////////////////////////////////////////////////////////////

} // namespace
} // namespace NYT::NBus<|MERGE_RESOLUTION|>--- conflicted
+++ resolved
@@ -64,15 +64,9 @@
 {
 public:
     NTesting::TPortHolder Port;
-<<<<<<< HEAD
-    TString AddressWithHostName;
-    TString AddressWithIpV4;
-    TString AddressWithIpV6;
-=======
     std::string AddressWithHostName;
     std::string AddressWithIpV4;
     std::string AddressWithIpV6;
->>>>>>> 832cd121
 
     TPemBlobConfigPtr CACert;
     TPemBlobConfigPtr PrivateKey;
