#include "async_semaphore.h"

namespace NYT::NConcurrency {

////////////////////////////////////////////////////////////////////////////////

TAsyncSemaphore::TAsyncSemaphore(i64 totalSlots, bool enableOverdraft)
    : TotalSlots_(totalSlots)
    , FreeSlots_(totalSlots)
    , EnableOverdraft_(enableOverdraft)
{
    YT_VERIFY(TotalSlots_ >= 0);
}

void TAsyncSemaphore::SetTotal(i64 totalSlots)
{
    YT_VERIFY(totalSlots >= 0);

    {
        auto guard = WriterGuard(SpinLock_);
        auto delta = totalSlots - TotalSlots_;
        TotalSlots_ += delta;
        FreeSlots_ += delta;
    }

    Release(0);
}

void TAsyncSemaphore::Release(i64 slots)
{
    YT_VERIFY(slots >= 0);

    {
        auto guard = WriterGuard(SpinLock_);

        FreeSlots_ += slots;

        YT_VERIFY(FreeSlots_ <= TotalSlots_);

        if (Releasing_) {
            return;
        }

        Releasing_ = true;
    }

    while (true) {
        std::vector<TWaiter> waitersToRelease;
        TPromise<void> readyEventToSet;

        {
            auto guard = WriterGuard(SpinLock_);
            auto frontWaiterOverdraftsSlots = [&] {
<<<<<<< HEAD
                return IsOverdraftingAvailable() && !Waiters_.empty() && Waiters_.front().Slots > TotalSlots_;
=======
                return CanOverdraft() && !Waiters_.empty() && Waiters_.front().Slots > TotalSlots_;
>>>>>>> 832cd121
            };
            auto frontWaiterCanAcquireSlots = [&] {
                return !Waiters_.empty() && FreeSlots_ >= Waiters_.front().Slots;
            };

            for (auto canAcquire = frontWaiterCanAcquireSlots(); canAcquire || frontWaiterOverdraftsSlots(); canAcquire = frontWaiterCanAcquireSlots()) {
                // To execute "fat" request we need all total slots in semaphore to be free.
                YT_VERIFY(canAcquire || FreeSlots_ == TotalSlots_);

                auto& waiter = Waiters_.front();
                FreeSlots_ -= waiter.Slots;
                waitersToRelease.push_back(std::move(waiter));
                Waiters_.pop();
            }

            if (ReadyEvent_ && FreeSlots_ > 0) {
                swap(readyEventToSet, ReadyEvent_);
            }

            if (waitersToRelease.empty() && !readyEventToSet) {
                Releasing_ = false;
                break;
            }
        }

        for (const auto& waiter : waitersToRelease) {
            // NB: This may lead to a reentrant invocation of Release if the invoker discards the subscriber.
            waiter.Promise.TrySet(TAsyncSemaphoreGuard(this, waiter.Slots));
        }

        if (readyEventToSet) {
            readyEventToSet.Set();
        }
    }
}

bool TAsyncSemaphore::Acquire(i64 slots)
{
    YT_VERIFY(slots >= 0);

    auto guard = WriterGuard(SpinLock_);

    FreeSlots_ -= slots;

    return FreeSlots_ >= 0;
}

bool TAsyncSemaphore::TryAcquire(i64 slots)
{
    YT_VERIFY(slots >= 0);

    auto guard = WriterGuard(SpinLock_);

<<<<<<< HEAD
    if (FreeSlots_ >= slots || IsOverdraftingAvailable()) {
=======
    if (FreeSlots_ >= slots || CanOverdraft()) {
>>>>>>> 832cd121
        FreeSlots_ -= slots;
        return true;
    }
    return false;
}

TFuture<TAsyncSemaphoreGuard> TAsyncSemaphore::AsyncAcquire(i64 slots)
{
    YT_VERIFY(slots >= 0);

    auto guard = WriterGuard(SpinLock_);

<<<<<<< HEAD
    if (FreeSlots_ >= slots || IsOverdraftingAvailable()) {
=======
    if (FreeSlots_ >= slots || CanOverdraft()) {
>>>>>>> 832cd121
        FreeSlots_ -= slots;
        return MakeFuture(TAsyncSemaphoreGuard(this, slots));
    } else {
        auto promise = NewPromise<TAsyncSemaphoreGuard>();
        Waiters_.push(TWaiter{promise, slots});
        return promise.ToFuture();
    }
}

bool TAsyncSemaphore::IsReady() const
{
    auto guard = ReaderGuard(SpinLock_);

    return FreeSlots_ > 0;
}

bool TAsyncSemaphore::IsFree() const
{
    auto guard = ReaderGuard(SpinLock_);

    return FreeSlots_ == TotalSlots_;
}

i64 TAsyncSemaphore::GetTotal() const
{
    auto guard = ReaderGuard(SpinLock_);

    return TotalSlots_;
}

i64 TAsyncSemaphore::GetUsed() const
{
    auto guard = ReaderGuard(SpinLock_);

    return TotalSlots_ - FreeSlots_;
}

i64 TAsyncSemaphore::GetFree() const
{
    auto guard = ReaderGuard(SpinLock_);

    return FreeSlots_;
}

TFuture<void> TAsyncSemaphore::GetReadyEvent()
{
    auto guard = WriterGuard(SpinLock_);

    if (FreeSlots_ > 0) {
        return VoidFuture;
    } else if (!ReadyEvent_) {
        ReadyEvent_ = NewPromise<void>();
    }

    return ReadyEvent_.ToFuture().ToUncancelable();
}

<<<<<<< HEAD
bool TAsyncSemaphore::IsOverdraftingAvailable() const
=======
bool TAsyncSemaphore::CanOverdraft() const
>>>>>>> 832cd121
{
    YT_ASSERT_SPINLOCK_AFFINITY(SpinLock_);

    return EnableOverdraft_ && TotalSlots_ == FreeSlots_;
}

////////////////////////////////////////////////////////////////////////////////

TProfiledAsyncSemaphore::TProfiledAsyncSemaphore(
    i64 totalSlots,
    NProfiling::TGauge gauge)
    : TAsyncSemaphore(totalSlots)
    , Gauge_(std::move(gauge))
{ }

void TProfiledAsyncSemaphore::Release(i64 slots)
{
    TAsyncSemaphore::Release(slots);
    Profile();
}

bool TProfiledAsyncSemaphore::Acquire(i64 slots)
{
    auto result = TAsyncSemaphore::Acquire(slots);

    Profile();

    return result;
}

bool TProfiledAsyncSemaphore::TryAcquire(i64 slots)
{
    if (TAsyncSemaphore::TryAcquire(slots)) {
        Profile();
        return true;
    }
    return false;
}

void TProfiledAsyncSemaphore::Profile()
{
    Gauge_.Update(GetUsed());
}

////////////////////////////////////////////////////////////////////////////////

TAsyncSemaphoreGuard::TAsyncSemaphoreGuard(TAsyncSemaphoreGuard&& other) noexcept
{
    MoveFrom(std::move(other));
}

TAsyncSemaphoreGuard::~TAsyncSemaphoreGuard()
{
    Release();
}

TAsyncSemaphoreGuard& TAsyncSemaphoreGuard::operator=(TAsyncSemaphoreGuard&& other)
{
    if (this != &other) {
        Release();
        MoveFrom(std::move(other));
    }
    return *this;
}

void TAsyncSemaphoreGuard::MoveFrom(TAsyncSemaphoreGuard&& other)
{
    Semaphore_ = other.Semaphore_;
    Slots_ = other.Slots_;

    other.Semaphore_ = nullptr;
    other.Slots_ = 0;
}

void swap(TAsyncSemaphoreGuard& lhs, TAsyncSemaphoreGuard& rhs)
{
    std::swap(lhs.Semaphore_, rhs.Semaphore_);
    std::swap(lhs.Slots_, rhs.Slots_);
}

TAsyncSemaphoreGuard::TAsyncSemaphoreGuard()
    : Slots_(0)
{ }

TAsyncSemaphoreGuard::TAsyncSemaphoreGuard(TAsyncSemaphorePtr semaphore, i64 slots)
    : Slots_(slots)
    , Semaphore_(semaphore)
{ }

TAsyncSemaphoreGuard TAsyncSemaphoreGuard::Acquire(TAsyncSemaphorePtr semaphore, i64 slots /*= 1*/)
{
    semaphore->Acquire(slots);
    return TAsyncSemaphoreGuard(semaphore, slots);
}

TAsyncSemaphoreGuard TAsyncSemaphoreGuard::TryAcquire(TAsyncSemaphorePtr semaphore, i64 slots /*= 1*/)
{
    if (semaphore->TryAcquire(slots)) {
        return TAsyncSemaphoreGuard(semaphore, slots);
    } else {
        return TAsyncSemaphoreGuard();
    }
}

TAsyncSemaphoreGuard TAsyncSemaphoreGuard::TransferSlots(i64 slotsToTransfer)
{
    YT_VERIFY(slotsToTransfer >= 0 && slotsToTransfer <= Slots_);
    Slots_ -= slotsToTransfer;
    TAsyncSemaphoreGuard spawnedGuard;
    spawnedGuard.Semaphore_ = Semaphore_;
    spawnedGuard.Slots_ = slotsToTransfer;
    return spawnedGuard;
}

void TAsyncSemaphoreGuard::Release()
{
    if (Semaphore_) {
        Semaphore_->Release(Slots_);
        Semaphore_ = nullptr;
        Slots_ = 0;
    }
}

TAsyncSemaphoreGuard::operator bool() const
{
    return static_cast<bool>(Semaphore_);
}

////////////////////////////////////////////////////////////////////////////////

} // namespace NYT::NConcurrency<|MERGE_RESOLUTION|>--- conflicted
+++ resolved
@@ -51,11 +51,7 @@
         {
             auto guard = WriterGuard(SpinLock_);
             auto frontWaiterOverdraftsSlots = [&] {
-<<<<<<< HEAD
-                return IsOverdraftingAvailable() && !Waiters_.empty() && Waiters_.front().Slots > TotalSlots_;
-=======
                 return CanOverdraft() && !Waiters_.empty() && Waiters_.front().Slots > TotalSlots_;
->>>>>>> 832cd121
             };
             auto frontWaiterCanAcquireSlots = [&] {
                 return !Waiters_.empty() && FreeSlots_ >= Waiters_.front().Slots;
@@ -109,11 +105,7 @@
 
     auto guard = WriterGuard(SpinLock_);
 
-<<<<<<< HEAD
-    if (FreeSlots_ >= slots || IsOverdraftingAvailable()) {
-=======
     if (FreeSlots_ >= slots || CanOverdraft()) {
->>>>>>> 832cd121
         FreeSlots_ -= slots;
         return true;
     }
@@ -126,11 +118,7 @@
 
     auto guard = WriterGuard(SpinLock_);
 
-<<<<<<< HEAD
-    if (FreeSlots_ >= slots || IsOverdraftingAvailable()) {
-=======
     if (FreeSlots_ >= slots || CanOverdraft()) {
->>>>>>> 832cd121
         FreeSlots_ -= slots;
         return MakeFuture(TAsyncSemaphoreGuard(this, slots));
     } else {
@@ -188,11 +176,7 @@
     return ReadyEvent_.ToFuture().ToUncancelable();
 }
 
-<<<<<<< HEAD
-bool TAsyncSemaphore::IsOverdraftingAvailable() const
-=======
 bool TAsyncSemaphore::CanOverdraft() const
->>>>>>> 832cd121
 {
     YT_ASSERT_SPINLOCK_AFFINITY(SpinLock_);
 
