--- conflicted
+++ resolved
@@ -109,11 +109,7 @@
 
     std::queue<TWaiter> Waiters_;
 
-<<<<<<< HEAD
-    bool IsOverdraftingAvailable() const;
-=======
     bool CanOverdraft() const;
->>>>>>> 832cd121
 };
 
 DEFINE_REFCOUNTED_TYPE(TAsyncSemaphore)
