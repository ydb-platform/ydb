--- conflicted
+++ resolved
@@ -82,11 +82,7 @@
                 .Run());
         }
 
-<<<<<<< HEAD
-        // Concurrently with "fat" requests above decrease total slots count in semaphore.
-=======
         // Concurrently with "fat" requests above decrease total slot count in semaphore.
->>>>>>> 832cd121
         futures.push_back(BIND([
             &semaphore,
             barrierFuture = barrierPromise.ToFuture()
