#include "client.h"
#include "private.h"
#include "dispatcher.h"
#include "message.h"
#include "stream.h"

#include <yt/yt/core/net/local_address.h>

#include <yt/yt/core/misc/checksum.h>
#include <yt/yt/core/misc/memory_usage_tracker.h>

#include <yt/yt/core/profiling/timing.h>

#include <yt/yt/core/bus/tcp/dispatcher.h>

#include <yt/yt/build/ya_version.h>

#include <library/cpp/yt/misc/cast.h>

namespace NYT::NRpc {

using namespace NBus;
using namespace NYTree;

using NYT::FromProto;
using NYT::ToProto;

////////////////////////////////////////////////////////////////////////////////

constinit const auto Logger = RpcClientLogger;
static const auto LightInvokerDurationWarningThreshold = TDuration::MilliSeconds(10);

////////////////////////////////////////////////////////////////////////////////

TClientContext::TClientContext(
    TRequestId requestId,
    NTracing::TTraceContextPtr traceContext,
    std::string service,
    std::string method,
    TFeatureIdFormatter featureIdFormatter,
    bool responseIsHeavy,
    TAttachmentsOutputStreamPtr requestAttachmentsStream,
    TAttachmentsInputStreamPtr responseAttachmentsStream,
    IMemoryUsageTrackerPtr memoryUsageTracker)
    : RequestId_(requestId)
    , TraceContext_(std::move(traceContext))
    , Service_(std::move(service))
    , Method_(std::move(method))
    , FeatureIdFormatter_(featureIdFormatter)
    , ResponseHeavy_(responseIsHeavy)
    , RequestAttachmentsStream_(std::move(requestAttachmentsStream))
    , ResponseAttachmentsStream_(std::move(responseAttachmentsStream))
    , MemoryUsageTracker_(std::move(memoryUsageTracker))
{ }

////////////////////////////////////////////////////////////////////////////////

TClientRequest::TClientRequest(
    IChannelPtr channel,
    const TServiceDescriptor& serviceDescriptor,
    const TMethodDescriptor& methodDescriptor)
    : Channel_(std::move(channel))
    , StreamingEnabled_(methodDescriptor.StreamingEnabled)
    , SendBaggage_(serviceDescriptor.AcceptsBaggage)
    , FeatureIdFormatter_(serviceDescriptor.FeatureIdFormatter)
{
    YT_ASSERT(Channel_);

    ToProto(Header_.mutable_service(), serviceDescriptor.FullServiceName);
    ToProto(Header_.mutable_method(), methodDescriptor.MethodName);
    Header_.set_protocol_version_major(serviceDescriptor.ProtocolVersion.Major);
    Header_.set_protocol_version_minor(serviceDescriptor.ProtocolVersion.Minor);

    ToProto(Header_.mutable_request_id(), TRequestId::Create());
}

TClientRequest::TClientRequest(const TClientRequest& other)
    : Attachments_(other.Attachments_)
    , Timeout_(other.Timeout_)
    , AcknowledgementTimeout_(other.AcknowledgementTimeout_)
    , RequestHeavy_(other.RequestHeavy_)
    , ResponseHeavy_(other.ResponseHeavy_)
    , RequestCodec_(other.RequestCodec_)
    , ResponseCodec_(other.ResponseCodec_)
    , GenerateAttachmentChecksums_(other.GenerateAttachmentChecksums_)
    , MemoryUsageTracker_(other.MemoryUsageTracker_)
    , Channel_(other.Channel_)
    , StreamingEnabled_(other.StreamingEnabled_)
    , SendBaggage_(other.SendBaggage_)
    , FeatureIdFormatter_(other.FeatureIdFormatter_)
    , Header_(other.Header_)
    , MultiplexingBand_(other.MultiplexingBand_)
    , ClientAttachmentsStreamingParameters_(other.ClientAttachmentsStreamingParameters_)
    , ServerAttachmentsStreamingParameters_(other.ServerAttachmentsStreamingParameters_)
    , User_(other.User_)
    , UserTag_(other.UserTag_)
{ }

TSharedRefArray TClientRequest::Serialize()
{
    bool retry = Serialized_.exchange(true);

    PrepareHeader();

    auto headerlessMessage = GetHeaderlessMessage();

    if (!retry) {
        return CreateRequestMessage(Header_, headerlessMessage);
    }

    if (StreamingEnabled_) {
        THROW_ERROR_EXCEPTION("Retries are not supported for requests with streaming");
    }

    auto patchedHeader = Header_;
    patchedHeader.set_retry(true);

    return CreateRequestMessage(patchedHeader, headerlessMessage);
}

IClientRequestControlPtr TClientRequest::Send(IClientResponseHandlerPtr responseHandler)
{
    TSendOptions options{
        .Timeout = Timeout_,
        .AcknowledgementTimeout = AcknowledgementTimeout_,
        .GenerateAttachmentChecksums = GenerateAttachmentChecksums_,
        .RequestHeavy = RequestHeavy_,
        .MultiplexingBand = MultiplexingBand_,
        .MultiplexingParallelism = MultiplexingParallelism_,
        .SendDelay = SendDelay_
    };
    auto control = Channel_->Send(
        this,
        std::move(responseHandler),
        options);
    RequestControl_ = control;
    return control;
}

NProto::TRequestHeader& TClientRequest::Header()
{
    return Header_;
}

const NProto::TRequestHeader& TClientRequest::Header() const
{
    return Header_;
}

bool TClientRequest::IsStreamingEnabled() const
{
    return StreamingEnabled_;
}

bool TClientRequest::IsAttachmentCompressionEnabled() const
{
    auto attachmentCodecId = GetEffectiveAttachmentCompressionCodec();
    return attachmentCodecId != NCompression::ECodec::None;
}

NCompression::ECodec TClientRequest::GetEffectiveAttachmentCompressionCodec() const
{
    return EnableLegacyRpcCodecs_ ? NCompression::ECodec::None : RequestCodec_;
}

const TStreamingParameters& TClientRequest::ClientAttachmentsStreamingParameters() const
{
    return ClientAttachmentsStreamingParameters_;
}

TStreamingParameters& TClientRequest::ClientAttachmentsStreamingParameters()
{
    return ClientAttachmentsStreamingParameters_;
}

const TStreamingParameters& TClientRequest::ServerAttachmentsStreamingParameters() const
{
    return ServerAttachmentsStreamingParameters_;
}

TStreamingParameters& TClientRequest::ServerAttachmentsStreamingParameters()
{
    return ServerAttachmentsStreamingParameters_;
}

NConcurrency::IAsyncZeroCopyOutputStreamPtr TClientRequest::GetRequestAttachmentsStream() const
{
    if (!RequestAttachmentsStream_) {
        THROW_ERROR_EXCEPTION(NRpc::EErrorCode::StreamingNotSupported, "Streaming is not supported");
    }
    return RequestAttachmentsStream_;
}

NConcurrency::IAsyncZeroCopyInputStreamPtr TClientRequest::GetResponseAttachmentsStream() const
{
    if (!ResponseAttachmentsStream_) {
        THROW_ERROR_EXCEPTION(NRpc::EErrorCode::StreamingNotSupported, "Streaming is not supported");
    }
    return ResponseAttachmentsStream_;
}

TRequestId TClientRequest::GetRequestId() const
{
    return FromProto<TRequestId>(Header_.request_id());
}

TRealmId TClientRequest::GetRealmId() const
{
    return FromProto<TRealmId>(Header_.realm_id());
}

std::string TClientRequest::GetService() const
{
    return FromProto<std::string>(Header_.service());
}

std::string TClientRequest::GetMethod() const
{
    return FromProto<std::string>(Header_.method());
}

<<<<<<< HEAD
const std::optional<std::string>& TClientRequest::GetRequestInfo() const
=======
const std::string& TClientRequest::GetRequestInfo() const
>>>>>>> 832cd121
{
    return RequestInfo_;
}

void TClientRequest::DeclareClientFeature(int featureId)
{
    Header_.add_declared_client_feature_ids(featureId);
}

void TClientRequest::RequireServerFeature(int featureId)
{
    Header_.add_required_server_feature_ids(featureId);
}

const std::string& TClientRequest::GetUser() const
{
    return User_;
}

void TClientRequest::SetUser(const std::string& user)
{
    User_ = user;
}

const std::string& TClientRequest::GetUserTag() const
{
    return UserTag_;
}

void TClientRequest::SetUserTag(const std::string& tag)
{
    UserTag_ = tag;
}

void TClientRequest::SetUserAgent(const std::string& userAgent)
{
    Header_.set_user_agent(userAgent);
}

bool TClientRequest::GetRetry() const
{
    return Header_.retry();
}

void TClientRequest::SetRetry(bool value)
{
    Header_.set_retry(value);
}

TMutationId TClientRequest::GetMutationId() const
{
    return NRpc::GetMutationId(Header_);
}

void TClientRequest::SetMutationId(TMutationId id)
{
    if (id) {
        ToProto(Header_.mutable_mutation_id(), id);
    } else {
        Header_.clear_mutation_id();
    }
}

size_t TClientRequest::GetHash() const
{
    auto hash = Hash_.load(std::memory_order::relaxed);
    if (hash == UnknownHash) {
        hash = ComputeHash();
        auto oldHash = Hash_.exchange(hash);
        YT_VERIFY(oldHash == UnknownHash || oldHash == hash);
    }
    return hash;
}

EMultiplexingBand TClientRequest::GetMultiplexingBand() const
{
    return MultiplexingBand_;
}

void TClientRequest::SetMultiplexingBand(EMultiplexingBand band)
{
    MultiplexingBand_ = band;
    Header_.set_tos_level(TTcpDispatcher::Get()->GetTosLevelForBand(band));
}

int TClientRequest::GetMultiplexingParallelism() const
{
    return MultiplexingParallelism_;
}

void TClientRequest::SetMultiplexingParallelism(int parallelism)
{
    MultiplexingParallelism_ = parallelism;
}

size_t TClientRequest::ComputeHash() const
{
    size_t hash = 0;
    for (const auto& part : GetHeaderlessMessage()) {
        HashCombine(hash, GetChecksum(part));
    }
    return hash;
}

TClientContextPtr TClientRequest::CreateClientContext()
{
    auto traceContext = CreateCallTraceContext(GetService(), GetMethod());
    if (traceContext) {
        auto* tracingExt = Header().MutableExtension(NRpc::NProto::TRequestHeader::tracing_ext);
        ToProto(tracingExt, traceContext, SendBaggage_ && TDispatcher::Get()->ShouldSendTracingBaggage());
        if (traceContext->IsSampled()) {
            TraceRequest(traceContext);
        }
    }

    // If user-agent was not specified explicitly, generate it from build information.
    if (!Header().has_user_agent()) {
        Header().set_user_agent(GetRpcUserAgent());
    }

    if (StreamingEnabled_) {
        RequestAttachmentsStream_ = New<TAttachmentsOutputStream>(
            RequestCodec_,
            TDispatcher::Get()->GetCompressionPoolInvoker(),
            BIND(&TClientRequest::OnPullRequestAttachmentsStream, MakeWeak(this)),
            ClientAttachmentsStreamingParameters_.WindowSize,
            ClientAttachmentsStreamingParameters_.WriteTimeout);
        ResponseAttachmentsStream_ = New<TAttachmentsInputStream>(
            BIND(&TClientRequest::OnResponseAttachmentsStreamRead, MakeWeak(this)),
            TDispatcher::Get()->GetCompressionPoolInvoker(),
            ClientAttachmentsStreamingParameters_.ReadTimeout);
    }

    return New<TClientContext>(
        GetRequestId(),
        std::move(traceContext),
        GetService(),
        GetMethod(),
        FeatureIdFormatter_,
        ResponseHeavy_,
        RequestAttachmentsStream_,
        ResponseAttachmentsStream_,
        MemoryUsageTracker_ ? MemoryUsageTracker_ : Channel_->GetChannelMemoryTracker());
}

void TClientRequest::SetRawRequestInfo(std::string requestInfo)
{
    RequestInfo_ = std::move(requestInfo);
}

void TClientRequest::OnPullRequestAttachmentsStream()
{
    auto payload = RequestAttachmentsStream_->TryPull();
    if (!payload) {
        return;
    }

    auto control = RequestControl_.Lock();
    if (!control) {
        RequestAttachmentsStream_->Abort(TError("Client request control is finalized")
            << TErrorAttribute("request_id", GetRequestId()));
        return;
    }

    YT_LOG_DEBUG("Request streaming attachments pulled (RequestId: %v, SequenceNumber: %v, Sizes: %v, Closed: %v)",
        GetRequestId(),
        payload->SequenceNumber,
        MakeFormattableView(payload->Attachments, [] (auto* builder, const auto& attachment) {
            builder->AppendFormat("%v", GetStreamingAttachmentSize(attachment));
        }),
        !payload->Attachments.back());

    control->SendStreamingPayload(*payload).Subscribe(
        BIND(&TClientRequest::OnRequestStreamingPayloadAcked, MakeStrong(this), payload->SequenceNumber));
}

void TClientRequest::OnRequestStreamingPayloadAcked(int sequenceNumber, const TError& error)
{
    if (error.IsOK()) {
        YT_LOG_DEBUG("Request streaming payload delivery acknowledged (RequestId: %v, SequenceNumber: %v)",
            GetRequestId(),
            sequenceNumber);
    } else {
        YT_LOG_DEBUG(error, "Response streaming payload delivery failed (RequestId: %v, SequenceNumber: %v)",
            GetRequestId(),
            sequenceNumber);
        RequestAttachmentsStream_->Abort(error);
    }
}

void TClientRequest::OnResponseAttachmentsStreamRead()
{
    auto feedback = ResponseAttachmentsStream_->GetFeedback();

    auto control = RequestControl_.Lock();
    if (!control) {
        RequestAttachmentsStream_->Abort(TError("Client request control is finalized")
            << TErrorAttribute("request_id", GetRequestId()));
        return;
    }

    YT_LOG_DEBUG("Response streaming attachments read (RequestId: %v, ReadPosition: %v)",
        GetRequestId(),
        feedback.ReadPosition);

    control->SendStreamingFeedback(feedback).Subscribe(
        BIND(&TClientRequest::OnResponseStreamingFeedbackAcked, MakeStrong(this), feedback));
}

void TClientRequest::OnResponseStreamingFeedbackAcked(const TStreamingFeedback& feedback, const TError& error)
{
    if (error.IsOK()) {
        YT_LOG_DEBUG("Response streaming feedback delivery acknowledged (RequestId: %v, ReadPosition: %v)",
            GetRequestId(),
            feedback.ReadPosition);
    } else {
        YT_LOG_DEBUG(error, "Response streaming feedback delivery failed (RequestId: %v)",
            GetRequestId());
        ResponseAttachmentsStream_->Abort(error);
    }
}

void TClientRequest::TraceRequest(const NTracing::TTraceContextPtr& traceContext)
{
    traceContext->AddTag(RequestIdAnnotation, GetRequestId());
    traceContext->AddTag(EndpointAnnotation, Channel_->GetEndpointDescription());
    for (const auto& [tagKey, tagValue] : TracingTags_) {
        traceContext->AddTag(tagKey, tagValue);
    }
}

void TClientRequest::PrepareHeader()
{
    if (HeaderPrepared_.load()) {
        return;
    }

    auto guard = Guard(HeaderPreparationLock_);

    if (HeaderPrepared_.load()) {
        return;
    }

    // COMPAT(danilalexeev): legacy RPC codecs
    if (!EnableLegacyRpcCodecs_) {
        Header_.set_request_codec(ToProto(RequestCodec_));
        Header_.set_response_codec(ToProto(ResponseCodec_));
    }

    if (StreamingEnabled_) {
        ToProto(Header_.mutable_server_attachments_streaming_parameters(), ServerAttachmentsStreamingParameters_);
    }

    if (!User_.empty() && User_ != RootUserName) {
        Header_.set_user(User_);
    }

    if (!UserTag_.empty() && UserTag_ != Header_.user()) {
        Header_.set_user_tag(UserTag_);
    }

    HeaderPrepared_.store(true);
}

bool TClientRequest::IsLegacyRpcCodecsEnabled()
{
    return EnableLegacyRpcCodecs_;
}

TSharedRefArray TClientRequest::GetHeaderlessMessage() const
{
    if (SerializedHeaderlessMessageSet_.load()) {
        return SerializedHeaderlessMessage_;
    }
    auto message = SerializeHeaderless();
    if (!SerializedHeaderlessMessageLatch_.exchange(true)) {
        SerializedHeaderlessMessage_ = message;
        SerializedHeaderlessMessageSet_.store(true);
    }
    return message;
}

bool IsRequestSticky(const IClientRequestPtr& request)
{
    if (!request) {
        return false;
    }
    const auto& balancingExt = request->Header().GetExtension(NProto::TBalancingExt::balancing_ext);
    return balancingExt.enable_stickiness();
}

////////////////////////////////////////////////////////////////////////////////

TClientResponse::TClientResponse(TClientContextPtr clientContext)
    : StartTime_(NProfiling::GetInstant())
    , ClientContext_(std::move(clientContext))
{ }

const std::string& TClientResponse::GetAddress() const
{
    return Address_;
}

const NProto::TResponseHeader& TClientResponse::Header() const
{
    return Header_;
}

TSharedRefArray TClientResponse::GetResponseMessage() const
{
    YT_ASSERT(ResponseMessage_);
    return ResponseMessage_;
}

size_t TClientResponse::GetTotalSize() const
{
    YT_ASSERT(ResponseMessage_);
    return ResponseMessage_.ByteSize();
}

void TClientResponse::HandleError(TError error)
{
    auto prevState = State_.exchange(EState::Done);
    if (prevState == EState::Done) {
        // Ignore the error.
        // Most probably this is a late timeout.
        return;
    }

    EnrichClientRequestError(
        &error,
        ClientContext_->GetFeatureIdFormatter());

    GetInvoker()->Invoke(
        BIND(&TClientResponse::DoHandleError, MakeStrong(this), std::move(error)));
}

void TClientResponse::DoHandleError(TError error)
{
    NProfiling::TWallTimer timer;

    Finish(error);

    if (!ClientContext_->GetResponseHeavy() && timer.GetElapsedTime() > LightInvokerDurationWarningThreshold) {
        YT_LOG_DEBUG("Handling light request error took too long (RequestId: %v, Duration: %v)",
            ClientContext_->GetRequestId(),
            timer.GetElapsedTime());
    }
}

void TClientResponse::Finish(const TError& error)
{
    TraceResponse();

    if (const auto& requestAttachmentsStream = ClientContext_->GetRequestAttachmentsStream()) {
        // Abort the request stream unconditionally since there is no chance
        // the server will receive any of newly written data.
        requestAttachmentsStream->AbortUnlessClosed(error, false);
    }

    if (const auto& responseAttachmentsStream = ClientContext_->GetResponseAttachmentsStream()) {
        // Only abort the response stream in case of an error.
        // When request finishes successfully the client may still be reading the output stream.
        if (!error.IsOK()) {
            responseAttachmentsStream->AbortUnlessClosed(error, false);
        }
    }

    SetPromise(error);
}

void TClientResponse::TraceResponse()
{
    if (const auto& traceContext = ClientContext_->GetTraceContext()) {
        traceContext->Finish();
    }
}

const IInvokerPtr& TClientResponse::GetInvoker()
{
    return ClientContext_->GetResponseHeavy()
        ? TDispatcher::Get()->GetHeavyInvoker()
        : TDispatcher::Get()->GetLightInvoker();
}

TFuture<void> TClientResponse::Deserialize(TSharedRefArray responseMessage) noexcept
{
    YT_ASSERT(responseMessage);
    YT_ASSERT(!ResponseMessage_);

    ResponseMessage_ = std::move(responseMessage);

    if (ResponseMessage_.Size() < 2) {
        return MakeFuture(TError(
            NRpc::EErrorCode::ProtocolError,
            "Too few response message parts: %v < 2",
            ResponseMessage_.Size()));
    }

    if (!TryParseResponseHeader(ResponseMessage_, &Header_)) {
        return MakeFuture(TError(
            NRpc::EErrorCode::ProtocolError,
            "Error deserializing response header"));
    }

    // COMPAT(danilalexeev): legacy RPC codecs
    std::optional<NCompression::ECodec> bodyCodecId;
    NCompression::ECodec attachmentCodecId;
    if (Header_.has_codec()) {
        bodyCodecId = attachmentCodecId = FromProto<NCompression::ECodec>(Header_.codec());
    } else {
        bodyCodecId = std::nullopt;
        attachmentCodecId = NCompression::ECodec::None;
    }

    if (!TryDeserializeBody(ResponseMessage_[1], bodyCodecId)) {
        return MakeFuture(TError(
            NRpc::EErrorCode::ProtocolError,
            "Error deserializing response body"));
    }

    auto compressedAttachments = TRange(ResponseMessage_.Begin() + 2, ResponseMessage_.End());
    auto memoryUsageTracker = ClientContext_->GetMemoryUsageTracker();

    if (attachmentCodecId == NCompression::ECodec::None) {
        Attachments_ = compressedAttachments.ToVector();
        return VoidFuture;
    } else {
        return AsyncDecompressAttachments(compressedAttachments, attachmentCodecId)
            .ApplyUnique(BIND([this, this_ = MakeStrong(this)] (std::vector<TSharedRef>&& decompressedAttachments) {
                Attachments_ = std::move(decompressedAttachments);
                auto memoryUsageTracker = ClientContext_->GetMemoryUsageTracker();
                for (auto& attachment : Attachments_) {
                    attachment = TrackMemory(memoryUsageTracker, attachment);
                }
            }));
    }
}

void TClientResponse::HandleAcknowledgement()
{
    // NB: Handle without switching to another invoker.
    auto expected = EState::Sent;
    State_.compare_exchange_strong(expected, EState::Ack);
}

void TClientResponse::HandleResponse(TSharedRefArray message, const std::string& address)
{
    auto prevState = State_.exchange(EState::Done);
    YT_ASSERT(prevState == EState::Sent || prevState == EState::Ack);

    GetInvoker()->Invoke(BIND(&TClientResponse::DoHandleResponse,
        MakeStrong(this),
        Passed(std::move(message)),
        address));
}

void TClientResponse::DoHandleResponse(TSharedRefArray message, const std::string& address)
{
    NProfiling::TWallTimer timer;

    Address_ = address;

    Deserialize(std::move(message))
        .Subscribe(BIND([timer, this, this_ = MakeStrong(this)] (const TError& error) {
            Finish(error);

            if (!ClientContext_->GetResponseHeavy() && timer.GetElapsedTime() > LightInvokerDurationWarningThreshold) {
                YT_LOG_DEBUG("Handling light response took too long (RequestId: %v, Duration: %v)",
                    ClientContext_->GetRequestId(),
                    timer.GetElapsedTime());
            }
        }));
}

void TClientResponse::HandleStreamingPayload(const TStreamingPayload& payload)
{
    const auto& stream = ClientContext_->GetResponseAttachmentsStream();
    if (!stream) {
        YT_LOG_DEBUG("Received streaming attachments payload for request with disabled streaming; ignored (RequestId: %v)",
            ClientContext_->GetRequestId());
        return;
    }

    stream->EnqueuePayload(payload);
}

void TClientResponse::HandleStreamingFeedback(const TStreamingFeedback& feedback)
{
    const auto& stream = ClientContext_->GetRequestAttachmentsStream();
    if (!stream) {
        YT_LOG_DEBUG("Received streaming attachments feedback for request with disabled streaming; ignored (RequestId: %v)",
            ClientContext_->GetRequestId());
        return;
    }

    stream->HandleFeedback(feedback);
}

////////////////////////////////////////////////////////////////////////////////

TServiceDescriptor::TServiceDescriptor(std::string serviceName)
    : ServiceName(std::move(serviceName))
    , FullServiceName(ServiceName)
{ }

TServiceDescriptor& TServiceDescriptor::SetProtocolVersion(int majorVersion)
{
    auto version = DefaultProtocolVersion;
    version.Major = majorVersion;
    ProtocolVersion = version;
    return *this;
}

TServiceDescriptor& TServiceDescriptor::SetProtocolVersion(TProtocolVersion version)
{
    ProtocolVersion = version;
    return *this;
}

TServiceDescriptor& TServiceDescriptor::SetNamespace(std::string value)
{
    Namespace = std::move(value);
    FullServiceName = Namespace + "." + ServiceName;
    return *this;
}

TServiceDescriptor& TServiceDescriptor::SetAcceptsBaggage(bool value)
{
    AcceptsBaggage = value;
    return *this;
}

////////////////////////////////////////////////////////////////////////////////

TMethodDescriptor::TMethodDescriptor(std::string methodName)
    : MethodName(std::move(methodName))
{ }

TMethodDescriptor& TMethodDescriptor::SetMultiplexingBand(EMultiplexingBand value)
{
    MultiplexingBand = value;
    return *this;
}

TMethodDescriptor& TMethodDescriptor::SetStreamingEnabled(bool value)
{
    StreamingEnabled = value;
    return *this;
}

////////////////////////////////////////////////////////////////////////////////

TProxyBase::TProxyBase(
    IChannelPtr channel,
    const TServiceDescriptor& descriptor)
    : Channel_(std::move(channel))
    , ServiceDescriptor_(descriptor)
{
    YT_VERIFY(Channel_);
}

////////////////////////////////////////////////////////////////////////////////

TGenericProxy::TGenericProxy(
    IChannelPtr channel,
    const TServiceDescriptor& descriptor)
    : TProxyBase(std::move(channel), descriptor)
{ }

////////////////////////////////////////////////////////////////////////////////

} // namespace NYT::NRpc<|MERGE_RESOLUTION|>--- conflicted
+++ resolved
@@ -219,11 +219,7 @@
     return FromProto<std::string>(Header_.method());
 }
 
-<<<<<<< HEAD
-const std::optional<std::string>& TClientRequest::GetRequestInfo() const
-=======
 const std::string& TClientRequest::GetRequestInfo() const
->>>>>>> 832cd121
 {
     return RequestInfo_;
 }
