--- conflicted
+++ resolved
@@ -63,11 +63,7 @@
     virtual std::string GetService() const = 0;
     virtual std::string GetMethod() const = 0;
 
-<<<<<<< HEAD
-    virtual const std::optional<std::string>& GetRequestInfo() const = 0;
-=======
     virtual const std::string& GetRequestInfo() const = 0;
->>>>>>> 832cd121
 
     virtual void DeclareClientFeature(int featureId) = 0;
     virtual void RequireServerFeature(int featureId) = 0;
@@ -183,11 +179,7 @@
     template <class... TArgs>
     void SetRequestInfo(TFormatString<TArgs...> format, TArgs&&... args);
 
-<<<<<<< HEAD
-    const std::optional<std::string>& GetRequestInfo() const override;
-=======
     const std::string& GetRequestInfo() const override;
->>>>>>> 832cd121
 
     using NRpc::IClientRequest::DeclareClientFeature;
     using NRpc::IClientRequest::RequireServerFeature;
@@ -263,11 +255,7 @@
 
     std::string User_;
     std::string UserTag_;
-<<<<<<< HEAD
-    std::optional<std::string> RequestInfo_;
-=======
     std::string RequestInfo_;
->>>>>>> 832cd121
 
     TWeakPtr<IClientRequestControl> RequestControl_;
 
