#include "ypath_client.h"
#include "helpers.h"
#include "exception_helpers.h"
#include "ypath_detail.h"
#include "ypath_proxy.h"

#include <yt/yt/core/misc/serialize.h>

#include <yt/yt/core/net/address.h>

#include <yt/yt/core/bus/bus.h>

#include <yt/yt/core/rpc/message.h>
#include <yt/yt_proto/yt/core/rpc/proto/rpc.pb.h>
#include <yt/yt/core/rpc/server_detail.h>

#include <yt/yt/core/ypath/token.h>
#include <yt/yt/core/ypath/tokenizer.h>

#include <yt/yt/core/yson/format.h>
#include <yt/yt/core/yson/tokenizer.h>
#include <yt/yt/core/yson/protobuf_helpers.h>

#include <yt/yt_proto/yt/core/ytree/proto/ypath.pb.h>

#include <library/cpp/yt/misc/variant.h>

#include <cmath>

namespace NYT::NYTree {

using namespace NBus;
using namespace NRpc;
using namespace NRpc::NProto;
using namespace NYPath;
using namespace NYson;

using NYT::FromProto;
using NYT::ToProto;

////////////////////////////////////////////////////////////////////////////////

TYPathRequest::TYPathRequest(const TRequestHeader& header)
    : Header_(header)
{ }

TYPathRequest::TYPathRequest(
    std::string service,
    std::string method,
    TYPath path,
    bool mutating)
{
    ToProto(Header_.mutable_service(), std::move(service));
    ToProto(Header_.mutable_method(), std::move(method));

    auto* ypathExt = Header_.MutableExtension(NProto::TYPathHeaderExt::ypath_header_ext);
    ypathExt->set_mutating(mutating);
    ypathExt->set_target_path(std::move(path));
}

TRequestId TYPathRequest::GetRequestId() const
{
    return NullRequestId;
}

TRealmId TYPathRequest::GetRealmId() const
{
    return NullRealmId;
}

std::string TYPathRequest::GetMethod() const
{
    return FromProto<std::string>(Header_.method());
}

std::string TYPathRequest::GetService() const
{
    return FromProto<std::string>(Header_.service());
}

<<<<<<< HEAD
const std::optional<std::string>& TYPathRequest::GetRequestInfo() const
{
    static const std::optional<std::string> Empty = std::nullopt;
=======
const std::string& TYPathRequest::GetRequestInfo() const
{
    static const std::string Empty;
>>>>>>> 832cd121
    return Empty;
}

void TYPathRequest::DeclareClientFeature(int featureId)
{
    Header_.add_declared_client_feature_ids(featureId);
}

void TYPathRequest::RequireServerFeature(int featureId)
{
    Header_.add_required_server_feature_ids(featureId);
}

const std::string& TYPathRequest::GetUser() const
{
    YT_ABORT();
}

void TYPathRequest::SetUser(const std::string& /*user*/)
{
    YT_ABORT();
}

const std::string& TYPathRequest::GetUserTag() const
{
    YT_ABORT();
}

void TYPathRequest::SetUserTag(const std::string& /*tag*/)
{
    YT_ABORT();
}

void TYPathRequest::SetUserAgent(const std::string& /*userAgent*/)
{
    YT_ABORT();
}

bool TYPathRequest::GetRetry() const
{
    return Header_.retry();
}

void TYPathRequest::SetRetry(bool value)
{
    Header_.set_retry(value);
}

TMutationId TYPathRequest::GetMutationId() const
{
    return NRpc::GetMutationId(Header_);
}

void TYPathRequest::SetMutationId(TMutationId id)
{
    if (id) {
        ToProto(Header_.mutable_mutation_id(), id);
    } else {
        Header_.clear_mutation_id();
    }
}

size_t TYPathRequest::GetHash() const
{
    return 0;
}

const NRpc::NProto::TRequestHeader& TYPathRequest::Header() const
{
    return Header_;
}

NRpc::NProto::TRequestHeader& TYPathRequest::Header()
{
    return Header_;
}

bool TYPathRequest::IsAttachmentCompressionEnabled() const
{
    return false;
}

bool TYPathRequest::IsStreamingEnabled() const
{
    return false;
}

const NRpc::TStreamingParameters& TYPathRequest::ClientAttachmentsStreamingParameters() const
{
    YT_ABORT();
}

NRpc::TStreamingParameters& TYPathRequest::ClientAttachmentsStreamingParameters()
{
    YT_ABORT();
}

const NRpc::TStreamingParameters& TYPathRequest::ServerAttachmentsStreamingParameters() const
{
    YT_ABORT();
}

NRpc::TStreamingParameters& TYPathRequest::ServerAttachmentsStreamingParameters()
{
    YT_ABORT();
}

NConcurrency::IAsyncZeroCopyOutputStreamPtr TYPathRequest::GetRequestAttachmentsStream() const
{
    YT_ABORT();
}

NConcurrency::IAsyncZeroCopyInputStreamPtr TYPathRequest::GetResponseAttachmentsStream() const
{
    YT_ABORT();
}

bool TYPathRequest::IsLegacyRpcCodecsEnabled()
{
    YT_ABORT();
}

TSharedRefArray TYPathRequest::Serialize()
{
    auto bodyData = SerializeBody();
    return CreateRequestMessage(
        Header_,
        std::move(bodyData),
        Attachments_);
}

////////////////////////////////////////////////////////////////////////////////

void TYPathResponse::Deserialize(const TSharedRefArray& message)
{
    YT_ASSERT(message);

    NRpc::NProto::TResponseHeader header;
    if (!TryParseResponseHeader(message, &header)) {
        THROW_ERROR_EXCEPTION(NRpc::EErrorCode::ProtocolError, "Error parsing response header");
    }

    // Check for error in header.
    if (header.has_error()) {
        FromProto<TError>(header.error())
            .ThrowOnError();
    }

    // Deserialize body.
    if (message.Size() < 2) {
        THROW_ERROR_EXCEPTION(NRpc::EErrorCode::ProtocolError, "Too few response message parts: %v < 2",
            message.Size());
    }

    // COMPAT(danilalexeev): legacy RPC codecs
    auto codecId = header.has_codec()
        ? std::make_optional(FromProto<NCompression::ECodec>(header.codec()))
        : std::nullopt;

    if (!TryDeserializeBody(message[1], codecId)) {
        THROW_ERROR_EXCEPTION(NRpc::EErrorCode::ProtocolError, "Error deserializing response body");
    }

    // Load attachments.
    Attachments_ = std::vector<TSharedRef>(message.Begin() + 2, message.End());
}

bool TYPathResponse::TryDeserializeBody(TRef /*data*/, std::optional<NCompression::ECodec> /*codecId*/)
{
    return true;
}

////////////////////////////////////////////////////////////////////////////////

TYPathMaybeRef GetRequestTargetYPath(const NRpc::NProto::TRequestHeader& header)
{
    const auto& ypathExt = header.GetExtension(NProto::TYPathHeaderExt::ypath_header_ext);
    // NB: If Arcadia protobuf is used, the cast is no-op `const TYPath&` -> `const TYPath&`.
    // If vanilla protobuf is used, the cast is `std::string` -> `TString`.
    // So in both cases the cast is correct and the most effective possible.
    return TYPathMaybeRef(ypathExt.target_path());
}

TYPathMaybeRef GetOriginalRequestTargetYPath(const NRpc::NProto::TRequestHeader& header)
{
    const auto& ypathExt = header.GetExtension(NProto::TYPathHeaderExt::ypath_header_ext);
    // NB: TYPathMaybeRef cast is described above in `GetRequestTargetYPath`.
    return ypathExt.has_original_target_path()
        ? TYPathMaybeRef(ypathExt.original_target_path())
        : TYPathMaybeRef(ypathExt.target_path());
}

const google::protobuf::RepeatedPtrField<TProtobufString>& GetRequestAdditionalPaths(const NRpc::NProto::TRequestHeader& header)
{
    const auto& ypathExt = header.GetExtension(NProto::TYPathHeaderExt::ypath_header_ext);
    return ypathExt.additional_paths();
}

const google::protobuf::RepeatedPtrField<TProtobufString>& GetOriginalRequestAdditionalPaths(const NRpc::NProto::TRequestHeader& header)
{
    const auto& ypathExt = header.GetExtension(NProto::TYPathHeaderExt::ypath_header_ext);
    return ypathExt.original_additional_paths_size() > 0
        ? ypathExt.original_additional_paths()
        : ypathExt.additional_paths();
}

void SetRequestTargetYPath(NRpc::NProto::TRequestHeader* header, TYPathBuf path)
{
    auto* ypathExt = header->MutableExtension(NProto::TYPathHeaderExt::ypath_header_ext);
    ypathExt->set_target_path(TProtobufString(path));
}

bool IsRequestMutating(const NRpc::NProto::TRequestHeader& header)
{
    const auto& ext = header.GetExtension(NProto::TYPathHeaderExt::ypath_header_ext);
    return ext.mutating();
}

void ResolveYPath(
    const IYPathServicePtr& rootService,
    const IYPathServiceContextPtr& context,
    IYPathServicePtr* suffixService,
    TYPath* suffixPath)
{
    YT_ASSERT(rootService);
    YT_ASSERT(suffixService);
    YT_ASSERT(suffixPath);

    auto currentService = rootService;

    // NB: of course, we could use reference here. But Resolve() can change
    // request header due to master compat.
    // COMPAT(kvk1920): use const reference.
    auto originalPath = GetOriginalRequestTargetYPath(context->RequestHeader());
    auto currentPath = GetRequestTargetYPath(context->RequestHeader());

    int iteration = 0;
    while (true) {
        ValidateYPathResolutionDepth(originalPath, ++iteration);

        try {
            auto result = currentService->Resolve(currentPath, context);
            auto mustBreak = false;
            Visit(std::move(result),
                [&] (IYPathService::TResolveResultHere&& hereResult) {
                    *suffixService = std::move(currentService);
                    *suffixPath = std::move(hereResult.Path);
                    mustBreak = true;
                },
                [&] (IYPathService::TResolveResultThere&& thereResult) {
                    currentService = std::move(thereResult.Service);
                    currentPath = std::move(thereResult.Path);
                });

            if (mustBreak) {
                break;
            }
        } catch (const std::exception& ex) {
            THROW_ERROR_EXCEPTION(
                NYTree::EErrorCode::ResolveError,
                "Error resolving path %v",
                originalPath)
                << TErrorAttribute("method", context->GetMethod())
                << ex;
        }
    }
}

TFuture<TSharedRefArray> ExecuteVerb(
    const IYPathServicePtr& service,
    const TSharedRefArray& requestMessage,
    NLogging::TLogger logger,
    NLogging::ELogLevel logLevel)
{
    IYPathServicePtr suffixService;
    TYPath suffixPath;
    try {
        auto resolveContext = CreateYPathContext(
            requestMessage,
            logger,
            logLevel);
        ResolveYPath(
            service,
            resolveContext,
            &suffixService,
            &suffixPath);
    } catch (const std::exception& ex) {
        return MakeFuture(CreateErrorResponseMessage(ex));
    }

    NRpc::NProto::TRequestHeader requestHeader;
    YT_VERIFY(TryParseRequestHeader(requestMessage, &requestHeader));
    SetRequestTargetYPath(&requestHeader, suffixPath);

    auto updatedRequestMessage = SetRequestHeader(requestMessage, requestHeader);

    auto invokeContext = CreateYPathContext(
        std::move(updatedRequestMessage),
        std::move(logger),
        logLevel);

    // NB: Calling GetAsyncResponseMessage after Invoke is not allowed.
    auto asyncResponseMessage = invokeContext->GetAsyncResponseMessage();

    // This should never throw.
    suffixService->Invoke(invokeContext);

    return asyncResponseMessage;
}

void ExecuteVerb(
    const IYPathServicePtr& service,
    const IYPathServiceContextPtr& context)
{
    IYPathServicePtr suffixService;
    TYPath suffixPath;
    try {
        ResolveYPath(
            service,
            context,
            &suffixService,
            &suffixPath);
    } catch (const std::exception& ex) {
        // NB: resolve failure may be caused by body serialization error.
        // In this case error is already set into context.
        if (!context->IsReplied()) {
            context->Reply(ex);
        }
        return;
    }

    auto requestMessage = context->GetRequestMessage();
    auto requestHeader = std::make_unique<NRpc::NProto::TRequestHeader>();
    YT_VERIFY(TryParseRequestHeader(requestMessage, requestHeader.get()));
    SetRequestTargetYPath(requestHeader.get(), suffixPath);
    context->SetRequestHeader(std::move(requestHeader));

    // This should never throw.
    suffixService->Invoke(context);
}

TFuture<TYsonString> AsyncYPathGet(
    const IYPathServicePtr& service,
    const TYPath& path,
    const TAttributeFilter& attributeFilter,
    const IAttributeDictionaryPtr& options)
{
    auto request = TYPathProxy::Get(path);
    if (attributeFilter) {
        ToProto(request->mutable_attributes(), attributeFilter);
    }
    if (options) {
        ToProto(request->mutable_options(), *options);
    }
    return ExecuteVerb(service, request)
        .Apply(BIND([] (TYPathProxy::TRspGetPtr response) {
            return TYsonString(response->value());
        }));
}

TString SyncYPathGetKey(const IYPathServicePtr& service, const TYPath& path)
{
    auto request = TYPathProxy::GetKey(path);
    auto future = ExecuteVerb(service, request);
    auto optionalResult = future.TryGetUnique();
    YT_VERIFY(optionalResult);
    return FromProto<TString>(optionalResult->ValueOrThrow()->value());
}

TYsonString SyncYPathGet(
    const IYPathServicePtr& service,
    const TYPath& path,
    const TAttributeFilter& attributeFilter,
    const IAttributeDictionaryPtr& options)
{
    auto future = AsyncYPathGet(service, path, attributeFilter, options);
    auto optionalResult = future.TryGetUnique();
    YT_VERIFY(optionalResult);
    return optionalResult->ValueOrThrow();
}

TFuture<bool> AsyncYPathExists(
    const IYPathServicePtr& service,
    const TYPath& path)
{
    auto request = TYPathProxy::Exists(path);
    return ExecuteVerb(service, request)
        .Apply(BIND([] (TYPathProxy::TRspExistsPtr response) {
            return response->value();
        }));
}

bool SyncYPathExists(
    const IYPathServicePtr& service,
    const TYPath& path)
{
    auto future = AsyncYPathExists(service, path);
    auto optionalResult = future.TryGetUnique();
    YT_VERIFY(optionalResult);
    return optionalResult->ValueOrThrow();
}

TFuture<void> AsyncYPathSet(
    const IYPathServicePtr& service,
    const TYPath& path,
    const TYsonString& value,
    bool recursive)
{
    auto request = TYPathProxy::Set(path);
    request->set_value(ToProto(value));
    request->set_recursive(recursive);
    return ExecuteVerb(service, request).AsVoid();
}

void SyncYPathSet(
    const IYPathServicePtr& service,
    const TYPath& path,
    const TYsonString& value,
    bool recursive)
{
    auto future = AsyncYPathSet(service, path, value, recursive);
    auto optionalResult = future.TryGetUnique();
    YT_VERIFY(optionalResult);
    optionalResult->ThrowOnError();
}

TFuture<void> AsyncYPathRemove(
    const IYPathServicePtr& service,
    const TYPath& path,
    bool recursive,
    bool force)
{
    auto request = TYPathProxy::Remove(path);
    request->set_recursive(recursive);
    request->set_force(force);
    return ExecuteVerb(service, request).AsVoid();
}

void SyncYPathRemove(
    const IYPathServicePtr& service,
    const TYPath& path,
    bool recursive,
    bool force)
{
    auto future = AsyncYPathRemove(service, path, recursive, force);
    auto optionalResult = future.TryGetUnique();
    YT_VERIFY(optionalResult);
    optionalResult->ThrowOnError();
}

std::vector<TString> SyncYPathList(
    const IYPathServicePtr& service,
    const TYPath& path,
    std::optional<i64> limit)
{
    auto future = AsyncYPathList(service, path, limit);
    auto optionalResult = future.TryGetUnique();
    YT_VERIFY(optionalResult);
    return optionalResult->ValueOrThrow();
}

TFuture<std::vector<TString>> AsyncYPathList(
    const IYPathServicePtr& service,
    const TYPath& path,
    std::optional<i64> limit)
{
    auto request = TYPathProxy::List(path);
    if (limit) {
        request->set_limit(*limit);
    }
    return ExecuteVerb(service, request)
        .Apply(BIND([] (TYPathProxy::TRspListPtr response) {
            return ConvertTo<std::vector<TString>>(TYsonString(response->value()));
        }));
}

INodePtr WalkNodeByYPath(
    const INodePtr& root,
    const TYPath& path,
    const TNodeWalkOptions& options)
{
    auto currentNode = root;
    NYPath::TTokenizer tokenizer(path);
    while (true) {
        tokenizer.Skip(NYPath::ETokenType::Ampersand);
        if (tokenizer.Advance() == NYPath::ETokenType::EndOfStream) {
            break;
        }
        tokenizer.Expect(NYPath::ETokenType::Slash);
        tokenizer.Advance();
        if (tokenizer.GetType() == NYPath::ETokenType::At) {
            tokenizer.Advance();
            if (tokenizer.GetType() == NYPath::ETokenType::EndOfStream) {
                return currentNode->Attributes().ToMap();
            } else {
                tokenizer.Expect(NYPath::ETokenType::Literal);
                const auto key = tokenizer.GetLiteralValue();
                const auto& attributes = currentNode->Attributes();
                currentNode = attributes.Find<INodePtr>(key);
                if (!currentNode) {
                    return options.MissingAttributeHandler(key);
                }
            }
        } else {
            tokenizer.Expect(NYPath::ETokenType::Literal);
            switch (currentNode->GetType()) {
                case ENodeType::Map: {
                    auto currentMap = currentNode->AsMap();
                    auto key = tokenizer.GetLiteralValue();
                    currentNode = currentMap->FindChild(key);
                    if (!currentNode) {
                        return options.MissingChildKeyHandler(currentMap, key);
                    }
                    break;
                }
                case ENodeType::List: {
                    auto currentList = currentNode->AsList();
                    const auto& token = tokenizer.GetToken();
                    int index = ParseListIndex(token);
                    auto optionalAdjustedIndex = TryAdjustListIndex(index, currentList->GetChildCount());
                    currentNode = optionalAdjustedIndex ? currentList->FindChild(*optionalAdjustedIndex) : nullptr;
                    if (!currentNode) {
                        return options.MissingChildIndexHandler(currentList, optionalAdjustedIndex.value_or(index));
                    }
                    break;
                }
                default:
                    return options.NodeCannotHaveChildrenHandler(currentNode);
            }
        }
    }
    return currentNode;
}

void SetNodeByYPath(
    const INodePtr& root,
    const TYPath& path,
    const INodePtr& value,
    bool force)
{
    auto currentNode = root;

    NYPath::TTokenizer tokenizer(path);

    TString currentToken;
    TString currentLiteralValue;
    auto nextSegment = [&] {
        tokenizer.Skip(NYPath::ETokenType::Ampersand);
        tokenizer.Expect(NYPath::ETokenType::Slash);
        tokenizer.Advance();
        tokenizer.Expect(NYPath::ETokenType::Literal);
        currentToken = TString(tokenizer.GetToken());
        currentLiteralValue = tokenizer.GetLiteralValue();
    };

    tokenizer.Advance();
    nextSegment();

    auto factory = root->CreateFactory();
    while (tokenizer.Advance() != NYPath::ETokenType::EndOfStream) {
        switch (currentNode->GetType()) {
            case ENodeType::Map: {
                const auto& key = currentLiteralValue;
                auto currentMap = currentNode->AsMap();
                if (force) {
                    auto child = currentMap->FindChild(key);
                    if (!child) {
                        child = factory->CreateMap();
                        YT_VERIFY(currentMap->AddChild(key, child));
                    }
                    currentNode = child;
                } else {
                    currentNode = currentMap->GetChildOrThrow(key);
                }
                break;
            }

            case ENodeType::List: {
                auto currentList = currentNode->AsList();
                int index = ParseListIndex(currentToken);
                int adjustedIndex = currentList->AdjustChildIndexOrThrow(index);
                currentNode = currentList->GetChildOrThrow(adjustedIndex);
                break;
            }

            default:
                ThrowCannotHaveChildren(currentNode);
                YT_ABORT();
        }
        nextSegment();
    }

    // Set value.
    switch (currentNode->GetType()) {
        case ENodeType::Map: {
            const auto& key = currentLiteralValue;
            auto currentMap = currentNode->AsMap();
            auto child = currentMap->FindChild(key);
            if (child) {
                currentMap->ReplaceChild(child, value);
            } else {
                YT_VERIFY(currentMap->AddChild(key, value));
            }
            break;
        }

        case ENodeType::List: {
            auto currentList = currentNode->AsList();
            int index = ParseListIndex(currentToken);
            int adjustedIndex = currentList->AdjustChildIndexOrThrow(index);
            auto child = currentList->GetChildOrThrow(adjustedIndex);
            currentList->ReplaceChild(child, value);
            break;
        }

        default:
            ThrowCannotHaveChildren(currentNode);
            YT_ABORT();
    }

    factory->Commit();
}

bool RemoveNodeByYPath(
    const INodePtr& root,
    const TYPath& path)
{
    auto node = WalkNodeByYPath(root, path, FindNodeByYPathOptions);
    if (!node) {
        return false;
    }

    node->GetParent()->RemoveChild(node);

    return true;
}

void ForceYPath(
    const INodePtr& root,
    const TYPath& path)
{
    auto currentNode = root;

    NYPath::TTokenizer tokenizer(path);

    TString currentToken;
    TString currentLiteralValue;
    auto nextSegment = [&] {
        tokenizer.Skip(NYPath::ETokenType::Ampersand);
        tokenizer.Expect(NYPath::ETokenType::Slash);
        tokenizer.Advance();
        tokenizer.Expect(NYPath::ETokenType::Literal);
        currentToken = TString(tokenizer.GetToken());
        currentLiteralValue = tokenizer.GetLiteralValue();
    };

    tokenizer.Advance();
    nextSegment();

    auto factory = root->CreateFactory();

    while (tokenizer.Advance() != NYPath::ETokenType::EndOfStream) {
        INodePtr child;
        switch (currentNode->GetType()) {
            case ENodeType::Map: {
                auto currentMap = currentNode->AsMap();
                const auto& key = currentLiteralValue;
                child = currentMap->FindChild(key);
                if (!child) {
                    child = factory->CreateMap();
                    YT_VERIFY(currentMap->AddChild(key, child));
                }
                break;
            }

            case ENodeType::List: {
                auto currentList = currentNode->AsList();
                int index = ParseListIndex(currentToken);
                int adjustedIndex = currentList->AdjustChildIndexOrThrow(index);
                child = currentList->GetChildOrThrow(adjustedIndex);
                break;
            }

            default:
                ThrowCannotHaveChildren(currentNode);
                YT_ABORT();
        }

        nextSegment();
        currentNode = child;
    }

    factory->Commit();
}

INodePtr CloneNode(const INodePtr& node)
{
    return ConvertToNode(node);
}

INodePtr PatchNode(const INodePtr& base, const INodePtr& patch)
{
    if (base->GetType() == ENodeType::Map && patch->GetType() == ENodeType::Map) {
        auto result = CloneNode(base);
        auto resultMap = result->AsMap();
        auto patchMap = patch->AsMap();
        auto baseMap = base->AsMap();
        for (const auto& key : patchMap->GetKeys()) {
            if (baseMap->FindChild(key)) {
                resultMap->RemoveChild(key);
                YT_VERIFY(resultMap->AddChild(key, PatchNode(baseMap->GetChildOrThrow(key), patchMap->GetChildOrThrow(key))));
            } else {
                YT_VERIFY(resultMap->AddChild(key, CloneNode(patchMap->GetChildOrThrow(key))));
            }
        }
        result->MutableAttributes()->MergeFrom(patch->Attributes());
        return result;
    } else {
        auto result = CloneNode(patch);
        auto* resultAttributes = result->MutableAttributes();
        resultAttributes->Clear();
        if (base->GetType() == patch->GetType()) {
            resultAttributes->MergeFrom(base->Attributes());
        }
        resultAttributes->MergeFrom(patch->Attributes());
        return result;
    }
}

bool AreNodesEqual(
    const INodePtr& lhs,
    const INodePtr& rhs,
    const TNodesEqualityOptions& options)
{
    if (!lhs && !rhs) {
        return true;
    }

    if (!lhs || !rhs) {
        return false;
    }

    // Check types.
    auto lhsType = lhs->GetType();
    auto rhsType = rhs->GetType();
    if (lhsType != rhsType) {
        return false;
    }

    // Check attributes.
    const auto& lhsAttributes = lhs->Attributes();
    const auto& rhsAttributes = rhs->Attributes();
    if (lhsAttributes != rhsAttributes) {
        return false;
    }

    // Check content.
    switch (lhsType) {
        case ENodeType::Map: {
            auto lhsMap = lhs->AsMap();
            auto rhsMap = rhs->AsMap();

            auto lhsKeys = lhsMap->GetKeys();
            auto rhsKeys = rhsMap->GetKeys();

            if (lhsKeys.size() != rhsKeys.size()) {
                return false;
            }

            std::sort(lhsKeys.begin(), lhsKeys.end());
            std::sort(rhsKeys.begin(), rhsKeys.end());

            for (size_t index = 0; index < lhsKeys.size(); ++index) {
                const auto& lhsKey = lhsKeys[index];
                const auto& rhsKey = rhsKeys[index];
                if (lhsKey != rhsKey) {
                    return false;
                }
                if (!AreNodesEqual(lhsMap->FindChild(lhsKey), rhsMap->FindChild(rhsKey), options)) {
                    return false;
                }
            }

            return true;
        }

        case ENodeType::List: {
            auto lhsList = lhs->AsList();
            auto lhsChildren = lhsList->GetChildren();

            auto rhsList = rhs->AsList();
            auto rhsChildren = rhsList->GetChildren();

            if (lhsChildren.size() != rhsChildren.size()) {
                return false;
            }

            for (size_t index = 0; index < lhsChildren.size(); ++index) {
                if (!AreNodesEqual(lhsList->FindChild(index), rhsList->FindChild(index), options)) {
                    return false;
                }
            }

            return true;
        }

        case ENodeType::Int64:
            return lhs->AsInt64()->GetValue() == rhs->AsInt64()->GetValue();

        case ENodeType::Uint64:
            return lhs->AsUint64()->GetValue() == rhs->AsUint64()->GetValue();

        case ENodeType::Double:
            return std::abs(lhs->AsDouble()->GetValue() - rhs->AsDouble()->GetValue()) <= options.DoubleTypePrecision;

        case ENodeType::Boolean:
            return lhs->AsBoolean()->GetValue() == rhs->AsBoolean()->GetValue();

        case ENodeType::String:
            return lhs->AsString()->GetValue() == rhs->AsString()->GetValue();

        case ENodeType::Entity:
            return true;

        default:
            YT_ABORT();
    }
}

////////////////////////////////////////////////////////////////////////////////

TNodeWalkOptions GetNodeByYPathOptions {
    .MissingAttributeHandler = [] (const TString& key) {
        ThrowNoSuchAttribute(key);
        return nullptr;
    },
    .MissingChildKeyHandler = [] (const IMapNodePtr& node, const TString& key) {
        ThrowNoSuchChildKey(node, key);
        return nullptr;
    },
    .MissingChildIndexHandler = [] (const IListNodePtr& node, int index) {
        ThrowNoSuchChildIndex(node, index);
        return nullptr;
    },
    .NodeCannotHaveChildrenHandler = [] (const INodePtr& node) {
        ThrowCannotHaveChildren(node);
        return nullptr;
    }
};

TNodeWalkOptions FindNodeByYPathOptions {
    .MissingAttributeHandler = [] (const TString& /*key*/) {
        return nullptr;
    },
    .MissingChildKeyHandler = [] (const IMapNodePtr& /*node*/, const TString& /*key*/) {
        return nullptr;
    },
    .MissingChildIndexHandler = [] (const IListNodePtr& /*node*/, int /*index*/) {
        return nullptr;
    },
    .NodeCannotHaveChildrenHandler = GetNodeByYPathOptions.NodeCannotHaveChildrenHandler
};

TNodeWalkOptions FindNodeByYPathNoThrowOptions {
    .MissingAttributeHandler = [] (const TString& /*key*/) {
        return nullptr;
    },
    .MissingChildKeyHandler = [] (const IMapNodePtr& /*node*/, const TString& /*key*/) {
        return nullptr;
    },
    .MissingChildIndexHandler = [] (const IListNodePtr& /*node*/, int /*index*/) {
        return nullptr;
    },
    .NodeCannotHaveChildrenHandler = [] (const INodePtr& /*node*/) {
        return nullptr;
    },
};

INodePtr GetNodeByYPath(
    const INodePtr& root,
    const TYPath& path)
{
    return WalkNodeByYPath(root, path, GetNodeByYPathOptions);
}

INodePtr FindNodeByYPath(
    const INodePtr& root,
    const TYPath& path)
{
    return WalkNodeByYPath(root, path, FindNodeByYPathOptions);
}

INodePtr FindNodeByYPathNoThrow(
    const INodePtr& root,
    const TYPath& path)
{
    return WalkNodeByYPath(root, path, FindNodeByYPathNoThrowOptions);
}

////////////////////////////////////////////////////////////////////////////////

} // namespace NYT::NYTree<|MERGE_RESOLUTION|>--- conflicted
+++ resolved
@@ -78,15 +78,9 @@
     return FromProto<std::string>(Header_.service());
 }
 
-<<<<<<< HEAD
-const std::optional<std::string>& TYPathRequest::GetRequestInfo() const
-{
-    static const std::optional<std::string> Empty = std::nullopt;
-=======
 const std::string& TYPathRequest::GetRequestInfo() const
 {
     static const std::string Empty;
->>>>>>> 832cd121
     return Empty;
 }
 
