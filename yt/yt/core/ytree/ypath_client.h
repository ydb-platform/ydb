--- conflicted
+++ resolved
@@ -34,11 +34,7 @@
     NRpc::TRealmId GetRealmId() const override;
     std::string GetMethod() const override;
     std::string GetService() const override;
-<<<<<<< HEAD
-    const std::optional<std::string>& GetRequestInfo() const override;
-=======
     const std::string& GetRequestInfo() const override;
->>>>>>> 832cd121
 
     using NRpc::IClientRequest::DeclareClientFeature;
     using NRpc::IClientRequest::RequireServerFeature;
